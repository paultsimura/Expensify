import {format} from 'date-fns';
import {fastMerge, Str} from 'expensify-common';
import {InteractionManager} from 'react-native';
import type {NullishDeep, OnyxCollection, OnyxEntry, OnyxInputValue, OnyxUpdate} from 'react-native-onyx';
import Onyx from 'react-native-onyx';
import type {PartialDeep, SetRequired, ValueOf} from 'type-fest';
import ReceiptGeneric from '@assets/images/receipt-generic.png';
import * as API from '@libs/API';
import type {
    ApproveMoneyRequestParams,
    CompleteSplitBillParams,
    CreateDistanceRequestParams,
    CreateWorkspaceParams,
    DeleteMoneyRequestParams,
    DetachReceiptParams,
    PayInvoiceParams,
    PayMoneyRequestParams,
    ReplaceReceiptParams,
    RequestMoneyParams,
    ResolveDuplicatesParams,
    SendInvoiceParams,
    SendMoneyParams,
    SetNameValuePairParams,
    SplitBillParams,
    StartSplitBillParams,
    SubmitReportParams,
    TrackExpenseParams,
    TransactionMergeParams,
    UnapproveExpenseReportParams,
    UpdateMoneyRequestParams,
} from '@libs/API/parameters';
import {WRITE_COMMANDS} from '@libs/API/types';
import {convertToDisplayString} from '@libs/CurrencyUtils';
import DateUtils from '@libs/DateUtils';
import DistanceRequestUtils from '@libs/DistanceRequestUtils';
import {getMicroSecondOnyxErrorObject, getMicroSecondOnyxErrorWithTranslationKey} from '@libs/ErrorUtils';
import {readFileAsync} from '@libs/fileDownload/FileUtils';
import GoogleTagManager from '@libs/GoogleTagManager';
import {
    calculateAmount as calculateIOUAmount,
    formatCurrentUserToAttendee,
    isMovingTransactionFromTrackExpense as isMovingTransactionFromTrackExpenseIOUUtils,
    navigateToStartMoneyRequestStep,
    updateIOUOwnerAndTotal,
} from '@libs/IOUUtils';
import {formatPhoneNumber} from '@libs/LocalePhoneNumber';
import * as Localize from '@libs/Localize';
import Log from '@libs/Log';
import isSearchTopmostCentralPane from '@libs/Navigation/isSearchTopmostCentralPane';
import Navigation from '@libs/Navigation/Navigation';
import {buildNextStep} from '@libs/NextStepUtils';
import {rand64} from '@libs/NumberUtils';
import {getPersonalDetailsForAccountIDs} from '@libs/OptionsListUtils';
import {getCustomUnitID} from '@libs/PerDiemRequestUtils';
import {getAccountIDsByLogins} from '@libs/PersonalDetailsUtils';
import {addSMSDomainIfPhoneNumber} from '@libs/PhoneNumber';
import {getPolicy, getSubmitToAccountID, hasDependentTags, isControlPolicy, isPaidGroupPolicy, isPolicyAdmin, isSubmitAndClose} from '@libs/PolicyUtils';
import {
    getAllReportActions,
    getLastVisibleAction,
    getLastVisibleMessage,
    getOriginalMessage,
    getReportAction,
    getReportActionHtml,
    getReportActionMessage,
    getReportActionText,
    getTrackExpenseActionableWhisper,
    isActionableTrackExpense,
    isCreatedAction,
    isDeletedParentAction,
    isMoneyRequestAction,
    isReportPreviewAction,
} from '@libs/ReportActionsUtils';
import type {OptimisticChatReport, OptimisticCreatedReportAction, OptimisticIOUReportAction, OptionData, TransactionDetails} from '@libs/ReportUtils';
import {
    buildOptimisticActionableTrackExpenseWhisper,
    buildOptimisticApprovedReportAction,
    buildOptimisticCancelPaymentReportAction,
    buildOptimisticChatReport,
    buildOptimisticCreatedReportAction,
    buildOptimisticDismissedViolationReportAction,
    buildOptimisticExpenseReport,
    buildOptimisticHoldReportAction,
    buildOptimisticHoldReportActionComment,
    buildOptimisticInvoiceReport,
    buildOptimisticIOUReport,
    buildOptimisticIOUReportAction,
    buildOptimisticModifiedExpenseReportAction,
    buildOptimisticMoneyRequestEntities,
    buildOptimisticMovedTrackedExpenseModifiedReportAction,
    buildOptimisticReportPreview,
    buildOptimisticSubmittedReportAction,
    buildOptimisticUnapprovedReportAction,
    buildOptimisticUnHoldReportAction,
    canBeAutoReimbursed,
    canUserPerformWriteAction as canUserPerformWriteActionReportUtils,
    getAllHeldTransactions as getAllHeldTransactionsReportUtils,
    getApprovalChain,
    getChatByParticipants,
    getDisplayedReportID,
    getInvoiceChatByParticipants,
    getMoneyRequestSpendBreakdown,
    getOptimisticDataForParentReportAction,
    getOutstandingChildRequest,
    getPersonalDetailsForAccountID,
    getReportNameValuePairs,
    getReportOrDraftReport,
    getTransactionDetails,
    hasHeldExpenses as hasHeldExpensesReportUtils,
    hasNonReimbursableTransactions as hasNonReimbursableTransactionsReportUtils,
    isArchivedReport,
    isDraftReport,
    isExpenseReport,
    isIndividualInvoiceRoom,
    isInvoiceReport as isInvoiceReportReportUtils,
    isInvoiceRoom,
    isMoneyRequestReport as isMoneyRequestReportReportUtils,
    isOpenExpenseReport as isOpenExpenseReportReportUtils,
    isOptimisticPersonalDetail,
    isPayAtEndExpenseReport as isPayAtEndExpenseReportReportUtils,
    isPayer as isPayerReportUtils,
    isPolicyExpenseChat as isPolicyExpenseChatReportUtils,
    isReportApproved,
    isSelfDM,
    isSettled,
    isTrackExpenseReport,
    shouldCreateNewMoneyRequestReport as shouldCreateNewMoneyRequestReportReportUtils,
    updateReportPreview,
} from '@libs/ReportUtils';
import {getSession} from '@libs/SessionUtils';
import playSound, {SOUNDS} from '@libs/Sound';
import {shouldRestrictUserBillableActions} from '@libs/SubscriptionUtils';
import {
    buildOptimisticTransaction,
    getAllReportTransactions,
    getAmount,
    getCategoryTaxCodeAndAmount,
    getCurrency,
    getMerchant,
    getTransaction,
    getUpdatedTransaction,
    hasReceipt as hasReceiptTransactionUtils,
    isDistanceRequest as isDistanceRequestTransactionUtils,
    isFetchingWaypointsFromServer,
    isOnHold,
    isReceiptBeingScanned as isReceiptBeingScannedTransactionUtils,
    isScanRequest as isScanRequestTransactionUtils,
} from '@libs/TransactionUtils';
import ViolationsUtils from '@libs/Violations/ViolationsUtils';
import type {IOUAction, IOUType} from '@src/CONST';
import CONST from '@src/CONST';
import ONYXKEYS from '@src/ONYXKEYS';
import ROUTES from '@src/ROUTES';
import type {Route} from '@src/ROUTES';
import type * as OnyxTypes from '@src/types/onyx';
import type {Attendee, Participant, Split} from '@src/types/onyx/IOU';
import type {ErrorFields, Errors} from '@src/types/onyx/OnyxCommon';
import type {PaymentMethodType} from '@src/types/onyx/OriginalMessage';
import type {InvoiceReceiver, InvoiceReceiverType} from '@src/types/onyx/Report';
import type ReportAction from '@src/types/onyx/ReportAction';
import type {OnyxData} from '@src/types/onyx/Request';
import type {SearchPolicy, SearchReport, SearchTransaction} from '@src/types/onyx/SearchResults';
import type {Comment, Receipt, ReceiptSource, Routes, SplitShares, TransactionChanges, WaypointCollection} from '@src/types/onyx/Transaction';
import {isEmptyObject} from '@src/types/utils/EmptyObject';
import {clearByKey as clearPdfByOnyxKey} from './CachedPDFPaths';
import {buildOptimisticPolicyRecentlyUsedCategories} from './Policy/Category';
import {buildOptimisticRecentlyUsedCurrencies, buildPolicyData, generatePolicyID} from './Policy/Policy';
import {buildOptimisticPolicyRecentlyUsedTags} from './Policy/Tag';
import {completeOnboarding, getCurrentUserAccountID, notifyNewAction} from './Report';
import {getRecentWaypoints, sanitizeRecentWaypoints} from './Transaction';
import {removeDraftTransaction} from './TransactionEdit';

type IOURequestType = ValueOf<typeof CONST.IOU.REQUEST_TYPE>;

type OneOnOneIOUReport = OnyxTypes.Report | undefined | null;

type MoneyRequestInformation = {
    payerAccountID: number;
    payerEmail: string;
    iouReport: OnyxTypes.Report;
    chatReport: OnyxTypes.Report;
    transaction: OnyxTypes.Transaction;
    iouAction: OptimisticIOUReportAction;
    createdChatReportActionID: string;
    createdIOUReportActionID: string;
    reportPreviewAction: OnyxTypes.ReportAction;
    transactionThreadReportID: string;
    createdReportActionIDForThread: string;
    onyxData: OnyxData;
};

type TrackExpenseInformation = {
    createdWorkspaceParams?: CreateWorkspaceParams;
    iouReport?: OnyxTypes.Report;
    chatReport: OnyxTypes.Report;
    transaction: OnyxTypes.Transaction;
    iouAction: OptimisticIOUReportAction;
    createdChatReportActionID: string;
    createdIOUReportActionID?: string;
    reportPreviewAction?: OnyxTypes.ReportAction;
    transactionThreadReportID: string;
    createdReportActionIDForThread: string;
    actionableWhisperReportActionIDParam?: string;
    onyxData: OnyxData;
};
type CategorizeTrackedExpenseTransactionParams = {
    transactionID: string;
    amount: number;
    currency: string;
    comment: string;
    merchant: string;
    created: string;
    taxCode: string;
    taxAmount: number;
    category?: string;
    tag?: string;
    billable?: boolean;
    receipt?: Receipt;
};
type CategorizeTrackedExpensePolicyParams = {
    policyID: string;
    isDraftPolicy: boolean;
};
type CategorizeTrackedExpenseReportInformation = {
    moneyRequestPreviewReportActionID: string;
    moneyRequestReportID: string;
    moneyRequestCreatedReportActionID: string;
    actionableWhisperReportActionID: string;
    linkedTrackedExpenseReportAction: OnyxTypes.ReportAction;
    linkedTrackedExpenseReportID: string;
    transactionThreadReportID: string;
    reportPreviewReportActionID: string;
};
type CategorizeTrackedExpenseParams = {
    onyxData: OnyxData | undefined;
    reportInformation: CategorizeTrackedExpenseReportInformation;
    transactionParams: CategorizeTrackedExpenseTransactionParams;
    policyParams: CategorizeTrackedExpensePolicyParams;
    createdWorkspaceParams?: CreateWorkspaceParams;
};
type SendInvoiceInformation = {
    senderWorkspaceID: string;
    receiver: Partial<OnyxTypes.PersonalDetails>;
    invoiceRoom: OnyxTypes.Report;
    createdChatReportActionID: string;
    invoiceReportID: string;
    reportPreviewReportActionID: string;
    transactionID: string;
    transactionThreadReportID: string;
    createdIOUReportActionID: string;
    createdReportActionIDForThread: string;
    reportActionID: string;
    onyxData: OnyxData;
};

type SplitData = {
    chatReportID: string;
    transactionID: string;
    reportActionID: string;
    policyID?: string;
    createdReportActionID?: string;
    chatType?: string;
};

type SplitsAndOnyxData = {
    splitData: SplitData;
    splits: Split[];
    onyxData: OnyxData;
};

type UpdateMoneyRequestData = {
    params: UpdateMoneyRequestParams;
    onyxData: OnyxData;
};

type PayMoneyRequestData = {
    params: PayMoneyRequestParams & Partial<PayInvoiceParams>;
    optimisticData: OnyxUpdate[];
    successData: OnyxUpdate[];
    failureData: OnyxUpdate[];
};

type SendMoneyParamsData = {
    params: SendMoneyParams;
    optimisticData: OnyxUpdate[];
    successData: OnyxUpdate[];
    failureData: OnyxUpdate[];
};

type GPSPoint = {
    lat: number;
    long: number;
};

type RequestMoneyTransactionParams = {
    attendees?: Attendee[];
    amount: number;
    currency: string;
    comment?: string;
    receipt?: Receipt;
    category?: string;
    tag?: string;
    taxCode?: string;
    taxAmount?: number;
    billable?: boolean;
    merchant: string;
    created: string;
    actionableWhisperReportActionID?: string;
    linkedTrackedExpenseReportAction?: OnyxTypes.ReportAction;
    linkedTrackedExpenseReportID?: string;
};

type RequestMoneyPolicyParams = {
    policy?: OnyxEntry<OnyxTypes.Policy>;
    policyTagList?: OnyxEntry<OnyxTypes.PolicyTagLists>;
    policyCategories?: OnyxEntry<OnyxTypes.PolicyCategories>;
};

type RequestMoneyParticipantParams = {
    payeeEmail: string | undefined;
    payeeAccountID: number;
    participant: Participant;
};

type RequestMoneyInformation = {
    report: OnyxEntry<OnyxTypes.Report>;
    participantParams: RequestMoneyParticipantParams;
    policyParams?: RequestMoneyPolicyParams;
    gpsPoints?: GPSPoint;
    action?: IOUAction;
    reimbursible?: boolean;
    transactionParams: RequestMoneyTransactionParams;
};

type MoneyRequestInformationParams = {
    parentChatReport: OnyxEntry<OnyxTypes.Report>;
    transactionParams: RequestMoneyTransactionParams;
    participantParams: RequestMoneyParticipantParams;
    policyParams?: RequestMoneyPolicyParams;
    moneyRequestReportID?: string;
    existingTransactionID?: string;
    existingTransaction?: OnyxEntry<OnyxTypes.Transaction>;
};

type MoneyRequestOptimisticParams = {
    chat: {
        report: OnyxTypes.OnyxInputOrEntry<OnyxTypes.Report>;
        createdAction: OptimisticCreatedReportAction;
        reportPreviewAction: ReportAction;
    };
    iou: {
        report: OnyxTypes.Report;
        createdAction: OptimisticCreatedReportAction;
        action: OptimisticIOUReportAction;
    };
    transactionParams: {
        transaction: OnyxTypes.Transaction;
        transactionThreadReport: OptimisticChatReport | null;
        transactionThreadCreatedReportAction: OptimisticCreatedReportAction | null;
    };
    policyRecentlyUsed: {
        categories?: string[];
        tags?: OnyxTypes.RecentlyUsedTags;
        currencies?: string[];
    };
    personalDetailListAction?: OnyxTypes.PersonalDetailsList;
    nextStep?: OnyxTypes.ReportNextStep | null;
};

type BuildOnyxDataForMoneyRequestParams = {
    isNewChatReport: boolean;
    shouldCreateNewMoneyRequestReport: boolean;
    isOneOnOneSplit?: boolean;
    existingTransactionThreadReportID?: string;
    policyParams?: RequestMoneyPolicyParams;
    optimisticParams: MoneyRequestOptimisticParams;
};

type DistanceRequestTransactionParams = {
    comment: string;
    created: string;
    category?: string;
    tag?: string;
    taxCode?: string;
    taxAmount?: number;
    amount: number;
    currency: string;
    merchant: string;
    billable?: boolean;
    validWaypoints: WaypointCollection;
    customUnitRateID?: string;
    splitShares?: SplitShares;
};
type CreateDistanceRequestInformation = {
    report: OnyxEntry<OnyxTypes.Report>;
    participants: Participant[];
    currentUserLogin?: string;
    currentUserAccountID?: number;
    iouType?: ValueOf<typeof CONST.IOU.TYPE>;
    existingTransaction?: OnyxEntry<OnyxTypes.Transaction>;
    transactionParams: DistanceRequestTransactionParams;
    policyParams?: RequestMoneyPolicyParams;
};

let allPersonalDetails: OnyxTypes.PersonalDetailsList = {};
Onyx.connect({
    key: ONYXKEYS.PERSONAL_DETAILS_LIST,
    callback: (value) => {
        allPersonalDetails = value ?? {};
    },
});

let allTransactions: NonNullable<OnyxCollection<OnyxTypes.Transaction>> = {};
Onyx.connect({
    key: ONYXKEYS.COLLECTION.TRANSACTION,
    waitForCollectionCallback: true,
    callback: (value) => {
        if (!value) {
            allTransactions = {};
            return;
        }

        allTransactions = value;
    },
});

let allTransactionDrafts: NonNullable<OnyxCollection<OnyxTypes.Transaction>> = {};
Onyx.connect({
    key: ONYXKEYS.COLLECTION.TRANSACTION_DRAFT,
    waitForCollectionCallback: true,
    callback: (value) => {
        allTransactionDrafts = value ?? {};
    },
});

let allTransactionViolations: NonNullable<OnyxCollection<OnyxTypes.TransactionViolations>> = {};
Onyx.connect({
    key: ONYXKEYS.COLLECTION.TRANSACTION_VIOLATIONS,
    waitForCollectionCallback: true,
    callback: (value) => {
        if (!value) {
            allTransactionViolations = {};
            return;
        }

        allTransactionViolations = value;
    },
});

let allDraftSplitTransactions: NonNullable<OnyxCollection<OnyxTypes.Transaction>> = {};
Onyx.connect({
    key: ONYXKEYS.COLLECTION.SPLIT_TRANSACTION_DRAFT,
    waitForCollectionCallback: true,
    callback: (value) => {
        allDraftSplitTransactions = value ?? {};
    },
});

let allNextSteps: NonNullable<OnyxCollection<OnyxTypes.ReportNextStep>> = {};
Onyx.connect({
    key: ONYXKEYS.COLLECTION.NEXT_STEP,
    waitForCollectionCallback: true,
    callback: (value) => {
        allNextSteps = value ?? {};
    },
});

let allReports: OnyxCollection<OnyxTypes.Report>;
Onyx.connect({
    key: ONYXKEYS.COLLECTION.REPORT,
    waitForCollectionCallback: true,
    callback: (value) => {
        allReports = value;
    },
});

let userAccountID = -1;
let currentUserEmail = '';
Onyx.connect({
    key: ONYXKEYS.SESSION,
    callback: (value) => {
        currentUserEmail = value?.email ?? '';
        userAccountID = value?.accountID ?? -1;
    },
});

let currentUserPersonalDetails: OnyxEntry<OnyxTypes.PersonalDetails>;
Onyx.connect({
    key: ONYXKEYS.PERSONAL_DETAILS_LIST,
    callback: (value) => {
        currentUserPersonalDetails = value?.[userAccountID] ?? undefined;
    },
});

let currentDate: OnyxEntry<string> = '';
Onyx.connect({
    key: ONYXKEYS.CURRENT_DATE,
    callback: (value) => {
        currentDate = value;
    },
});

let quickAction: OnyxEntry<OnyxTypes.QuickAction> = {};
Onyx.connect({
    key: ONYXKEYS.NVP_QUICK_ACTION_GLOBAL_CREATE,
    callback: (value) => {
        quickAction = value;
    },
});

let allReportActions: OnyxCollection<OnyxTypes.ReportActions>;
Onyx.connect({
    key: ONYXKEYS.COLLECTION.REPORT_ACTIONS,
    waitForCollectionCallback: true,
    callback: (actions) => {
        if (!actions) {
            return;
        }
        allReportActions = actions;
    },
});

let activePolicyID: OnyxEntry<string>;
Onyx.connect({
    key: ONYXKEYS.NVP_ACTIVE_POLICY_ID,
    callback: (value) => (activePolicyID = value),
});

let introSelected: OnyxEntry<OnyxTypes.IntroSelected>;
Onyx.connect({
    key: ONYXKEYS.NVP_INTRO_SELECTED,
    callback: (value) => (introSelected = value),
});

let personalDetailsList: OnyxEntry<OnyxTypes.PersonalDetailsList>;
Onyx.connect({
    key: ONYXKEYS.PERSONAL_DETAILS_LIST,
    callback: (value) => (personalDetailsList = value),
});

/**
 * Find the report preview action from given chat report and iou report
 */
function getReportPreviewAction(chatReportID: string, iouReportID: string): OnyxInputValue<ReportAction<typeof CONST.REPORT.ACTIONS.TYPE.REPORT_PREVIEW>> {
    const reportActions = allReportActions?.[`${ONYXKEYS.COLLECTION.REPORT_ACTIONS}${chatReportID}`] ?? {};

    // Find the report preview action from the chat report
    return (
        Object.values(reportActions).find(
            (reportAction): reportAction is ReportAction<typeof CONST.REPORT.ACTIONS.TYPE.REPORT_PREVIEW> =>
                reportAction && isReportPreviewAction(reportAction) && getOriginalMessage(reportAction)?.linkedReportID === iouReportID,
        ) ?? null
    );
}

/**
 * Initialize expense info
 * @param reportID to attach the transaction to
 * @param policy
 * @param isFromGlobalCreate
 * @param iouRequestType one of manual/scan/distance
 */
function initMoneyRequest(
    reportID: string,
    policy: OnyxEntry<OnyxTypes.Policy>,
    isFromGlobalCreate: boolean,
    currentIouRequestType: IOURequestType | undefined,
    newIouRequestType: IOURequestType,
) {
    // Generate a brand new transactionID
    const newTransactionID = CONST.IOU.OPTIMISTIC_TRANSACTION_ID;
    const currency = policy?.outputCurrency ?? currentUserPersonalDetails?.localCurrencyCode ?? CONST.CURRENCY.USD;
    // Disabling this line since currentDate can be an empty string
    // eslint-disable-next-line @typescript-eslint/prefer-nullish-coalescing
    const created = currentDate || format(new Date(), 'yyyy-MM-dd');

    // in case we have to re-init money request, but the IOU request type is the same with the old draft transaction,
    // we should keep most of the existing data by using the ONYX MERGE operation
    if (currentIouRequestType === newIouRequestType) {
        // so, we just need to update the reportID, isFromGlobalCreate, created, currency
        Onyx.merge(`${ONYXKEYS.COLLECTION.TRANSACTION_DRAFT}${newTransactionID}`, {
            reportID,
            isFromGlobalCreate,
            created,
            currency,
            transactionID: newTransactionID,
        });
        return;
    }

    const comment: Comment = {};
    let requestCategory: string | null = null;

    // Add initial empty waypoints when starting a distance expense
    if (newIouRequestType === CONST.IOU.REQUEST_TYPE.DISTANCE) {
        comment.waypoints = {
            waypoint0: {keyForList: 'start_waypoint'},
            waypoint1: {keyForList: 'stop_waypoint'},
        };
        if (!isFromGlobalCreate) {
            const customUnitRateID = DistanceRequestUtils.getCustomUnitRateID(reportID);
            comment.customUnit = {customUnitRateID};
        }
    }

    if (newIouRequestType === CONST.IOU.REQUEST_TYPE.PER_DIEM) {
        comment.customUnit = {
            attributes: {
                dates: {
                    start: DateUtils.getStartOfToday(),
                    end: DateUtils.getStartOfToday(),
                },
            },
        };
        if (!isFromGlobalCreate) {
            const {customUnitID, category} = getCustomUnitID(reportID);
            comment.customUnit = {...comment.customUnit, customUnitID};
            requestCategory = category ?? null;
        }
    }

    // Store the transaction in Onyx and mark it as not saved so it can be cleaned up later
    // Use set() here so that there is no way that data will be leaked between objects when it gets reset
    Onyx.set(`${ONYXKEYS.COLLECTION.TRANSACTION_DRAFT}${newTransactionID}`, {
        amount: 0,
        attendees: formatCurrentUserToAttendee(currentUserPersonalDetails, reportID),
        comment,
        created,
        currency,
        category: requestCategory,
        iouRequestType: newIouRequestType,
        reportID,
        transactionID: newTransactionID,
        isFromGlobalCreate,
        merchant: CONST.TRANSACTION.PARTIAL_TRANSACTION_MERCHANT,
        splitPayerAccountIDs: currentUserPersonalDetails ? [currentUserPersonalDetails.accountID] : undefined,
    });
}

function createDraftTransaction(transaction: OnyxTypes.Transaction) {
    if (!transaction) {
        return;
    }

    const newTransaction = {
        ...transaction,
    };

    Onyx.set(`${ONYXKEYS.COLLECTION.TRANSACTION_DRAFT}${transaction.transactionID}`, newTransaction);
}

function clearMoneyRequest(transactionID: string, skipConfirmation = false) {
    Onyx.set(`${ONYXKEYS.COLLECTION.SKIP_CONFIRMATION}${transactionID}`, skipConfirmation);
    Onyx.set(`${ONYXKEYS.COLLECTION.TRANSACTION_DRAFT}${transactionID}`, null);
}

function startMoneyRequest(iouType: ValueOf<typeof CONST.IOU.TYPE>, reportID: string, requestType?: IOURequestType, skipConfirmation = false) {
    clearMoneyRequest(CONST.IOU.OPTIMISTIC_TRANSACTION_ID, skipConfirmation);
    switch (requestType) {
        case CONST.IOU.REQUEST_TYPE.MANUAL:
            Navigation.navigate(ROUTES.MONEY_REQUEST_CREATE_TAB_MANUAL.getRoute(CONST.IOU.ACTION.CREATE, iouType, CONST.IOU.OPTIMISTIC_TRANSACTION_ID, reportID));
            return;
        case CONST.IOU.REQUEST_TYPE.SCAN:
            Navigation.navigate(ROUTES.MONEY_REQUEST_CREATE_TAB_SCAN.getRoute(CONST.IOU.ACTION.CREATE, iouType, CONST.IOU.OPTIMISTIC_TRANSACTION_ID, reportID));
            return;
        case CONST.IOU.REQUEST_TYPE.DISTANCE:
            Navigation.navigate(ROUTES.MONEY_REQUEST_CREATE_TAB_DISTANCE.getRoute(CONST.IOU.ACTION.CREATE, iouType, CONST.IOU.OPTIMISTIC_TRANSACTION_ID, reportID));
            return;
        default:
            Navigation.navigate(ROUTES.MONEY_REQUEST_CREATE.getRoute(CONST.IOU.ACTION.CREATE, iouType, CONST.IOU.OPTIMISTIC_TRANSACTION_ID, reportID));
    }
}

function setMoneyRequestAmount(transactionID: string, amount: number, currency: string, shouldShowOriginalAmount = false) {
    Onyx.merge(`${ONYXKEYS.COLLECTION.TRANSACTION_DRAFT}${transactionID}`, {amount, currency, shouldShowOriginalAmount});
}

function setMoneyRequestCreated(transactionID: string, created: string, isDraft: boolean) {
    Onyx.merge(`${isDraft ? ONYXKEYS.COLLECTION.TRANSACTION_DRAFT : ONYXKEYS.COLLECTION.TRANSACTION}${transactionID}`, {created});
}

function setMoneyRequestDateAttribute(transactionID: string, start: string, end: string) {
    Onyx.merge(`${ONYXKEYS.COLLECTION.TRANSACTION_DRAFT}${transactionID}`, {comment: {customUnit: {attributes: {dates: {start, end}}}}});
}

function setMoneyRequestCurrency(transactionID: string, currency: string, isEditing = false) {
    const fieldToUpdate = isEditing ? 'modifiedCurrency' : 'currency';
    Onyx.merge(`${ONYXKEYS.COLLECTION.TRANSACTION_DRAFT}${transactionID}`, {[fieldToUpdate]: currency});
}

function setMoneyRequestDescription(transactionID: string, comment: string, isDraft: boolean) {
    Onyx.merge(`${isDraft ? ONYXKEYS.COLLECTION.TRANSACTION_DRAFT : ONYXKEYS.COLLECTION.TRANSACTION}${transactionID}`, {comment: {comment: comment.trim()}});
}

function setMoneyRequestMerchant(transactionID: string, merchant: string, isDraft: boolean) {
    Onyx.merge(`${isDraft ? ONYXKEYS.COLLECTION.TRANSACTION_DRAFT : ONYXKEYS.COLLECTION.TRANSACTION}${transactionID}`, {merchant});
}

function setMoneyRequestAttendees(transactionID: string, attendees: Attendee[], isDraft: boolean) {
    Onyx.merge(`${isDraft ? ONYXKEYS.COLLECTION.TRANSACTION_DRAFT : ONYXKEYS.COLLECTION.TRANSACTION}${transactionID}`, {attendees});
}

function setMoneyRequestPendingFields(transactionID: string, pendingFields: OnyxTypes.Transaction['pendingFields']) {
    Onyx.merge(`${ONYXKEYS.COLLECTION.TRANSACTION_DRAFT}${transactionID}`, {pendingFields});
}

function setMoneyRequestCategory(transactionID: string, category: string, policyID?: string) {
    Onyx.merge(`${ONYXKEYS.COLLECTION.TRANSACTION_DRAFT}${transactionID}`, {category});
    if (!policyID) {
        setMoneyRequestTaxRate(transactionID, '');
        setMoneyRequestTaxAmount(transactionID, null);
        return;
    }
    const transaction = allTransactionDrafts[`${ONYXKEYS.COLLECTION.TRANSACTION_DRAFT}${transactionID}`];
    const {categoryTaxCode, categoryTaxAmount} = getCategoryTaxCodeAndAmount(category, transaction, getPolicy(policyID));
    if (categoryTaxCode && categoryTaxAmount !== undefined) {
        setMoneyRequestTaxRate(transactionID, categoryTaxCode);
        setMoneyRequestTaxAmount(transactionID, categoryTaxAmount);
    }
}

function setMoneyRequestTag(transactionID: string, tag: string) {
    Onyx.merge(`${ONYXKEYS.COLLECTION.TRANSACTION_DRAFT}${transactionID}`, {tag});
}

function setMoneyRequestBillable(transactionID: string, billable: boolean) {
    Onyx.merge(`${ONYXKEYS.COLLECTION.TRANSACTION_DRAFT}${transactionID}`, {billable});
}

function setMoneyRequestParticipants(transactionID: string, participants: Participant[] = []) {
    Onyx.merge(`${ONYXKEYS.COLLECTION.TRANSACTION_DRAFT}${transactionID}`, {participants});
}

function setSplitPayer(transactionID: string, payerAccountID: number) {
    Onyx.merge(`${ONYXKEYS.COLLECTION.TRANSACTION_DRAFT}${transactionID}`, {splitPayerAccountIDs: [payerAccountID]});
}

function setMoneyRequestReceipt(transactionID: string, source: string, filename: string, isDraft: boolean, type?: string) {
    Onyx.merge(`${isDraft ? ONYXKEYS.COLLECTION.TRANSACTION_DRAFT : ONYXKEYS.COLLECTION.TRANSACTION}${transactionID}`, {
        receipt: {source, type: type ?? ''},
        filename,
    });
}

/**
 * Set custom unit rateID for the transaction draft
 */
function setCustomUnitRateID(transactionID: string, customUnitRateID: string | undefined) {
    Onyx.merge(`${ONYXKEYS.COLLECTION.TRANSACTION_DRAFT}${transactionID}`, {comment: {customUnit: {customUnitRateID}}});
}

/**
 * Set custom unit ID for the transaction draft
 */
function setCustomUnitID(transactionID: string, customUnitID: string) {
    Onyx.merge(`${ONYXKEYS.COLLECTION.TRANSACTION_DRAFT}${transactionID}`, {comment: {customUnit: {customUnitID}}});
}

function removeSubrate(transaction: OnyxEntry<OnyxTypes.Transaction>, currentIndex: string) {
    // Index comes from the route params and is a string
    const index = Number(currentIndex);
    if (index === -1) {
        return;
    }
    const existingSubrates = transaction?.comment?.customUnit?.subRates ?? [];

    const newSubrates = [...existingSubrates];
    newSubrates.splice(index, 1);

    // Onyx.merge won't remove the null nested object values, this is a workaround
    // to remove nested keys while also preserving other object keys
    // Doing a deep clone of the transaction to avoid mutating the original object and running into a cache issue when using Onyx.set
    const newTransaction: OnyxTypes.Transaction = {
        // eslint-disable-next-line @typescript-eslint/non-nullable-type-assertion-style
        ...(transaction as OnyxTypes.Transaction),
        comment: {
            ...transaction?.comment,
            customUnit: {
                ...transaction?.comment?.customUnit,
                subRates: newSubrates,
                quantity: null,
            },
        },
    };

    Onyx.set(`${ONYXKEYS.COLLECTION.TRANSACTION_DRAFT}${transaction?.transactionID}`, newTransaction);
}

function updateSubrate(transaction: OnyxEntry<OnyxTypes.Transaction>, currentIndex: string, quantity: number, id: string, name: string, rate: number) {
    // Index comes from the route params and is a string
    const index = Number(currentIndex);
    if (index === -1) {
        return;
    }
    const existingSubrates = transaction?.comment?.customUnit?.subRates ?? [];

    if (index >= existingSubrates.length) {
        return;
    }

    const newSubrates = [...existingSubrates];
    newSubrates.splice(index, 1, {quantity, id, name, rate});

    // Onyx.merge won't remove the null nested object values, this is a workaround
    // to remove nested keys while also preserving other object keys
    // Doing a deep clone of the transaction to avoid mutating the original object and running into a cache issue when using Onyx.set
    const newTransaction: OnyxTypes.Transaction = {
        // eslint-disable-next-line @typescript-eslint/non-nullable-type-assertion-style
        ...(transaction as OnyxTypes.Transaction),
        comment: {
            ...transaction?.comment,
            customUnit: {
                ...transaction?.comment?.customUnit,
                subRates: newSubrates,
                quantity: null,
            },
        },
    };

    Onyx.set(`${ONYXKEYS.COLLECTION.TRANSACTION_DRAFT}${transaction?.transactionID}`, newTransaction);
}

function clearSubrates(transactionID: string) {
    Onyx.merge(`${ONYXKEYS.COLLECTION.TRANSACTION_DRAFT}${transactionID}`, {comment: {customUnit: {subRates: []}}});
}

function addSubrate(transaction: OnyxEntry<OnyxTypes.Transaction>, currentIndex: string, quantity: number, id: string, name: string, rate: number) {
    // Index comes from the route params and is a string
    const index = Number(currentIndex);
    if (index === -1) {
        return;
    }
    const existingSubrates = transaction?.comment?.customUnit?.subRates ?? [];

    if (index !== existingSubrates.length) {
        return;
    }

    const newSubrates = [...existingSubrates];
    newSubrates.push({quantity, id, name, rate});

    // Onyx.merge won't remove the null nested object values, this is a workaround
    // to remove nested keys while also preserving other object keys
    // Doing a deep clone of the transaction to avoid mutating the original object and running into a cache issue when using Onyx.set
    const newTransaction: OnyxTypes.Transaction = {
        // eslint-disable-next-line @typescript-eslint/non-nullable-type-assertion-style
        ...(transaction as OnyxTypes.Transaction),
        comment: {
            ...transaction?.comment,
            customUnit: {
                ...transaction?.comment?.customUnit,
                subRates: newSubrates,
                quantity: null,
            },
        },
    };

    Onyx.set(`${ONYXKEYS.COLLECTION.TRANSACTION_DRAFT}${transaction?.transactionID}`, newTransaction);
}

/** Set the distance rate of a new  transaction */
function setMoneyRequestDistanceRate(transactionID: string, rateID: string, policyID: string, isDraft: boolean) {
    Onyx.merge(ONYXKEYS.NVP_LAST_SELECTED_DISTANCE_RATES, {[policyID]: rateID});
    Onyx.merge(`${isDraft ? ONYXKEYS.COLLECTION.TRANSACTION_DRAFT : ONYXKEYS.COLLECTION.TRANSACTION}${transactionID}`, {comment: {customUnit: {customUnitRateID: rateID}}});
}

/** Helper function to get the receipt error for expenses, or the generic error if there's no receipt */
function getReceiptError(receipt: OnyxEntry<Receipt>, filename?: string, isScanRequest = true, errorKey?: number): Errors | ErrorFields {
    return isEmptyObject(receipt) || !isScanRequest
        ? getMicroSecondOnyxErrorWithTranslationKey('iou.error.genericCreateFailureMessage', errorKey)
        : getMicroSecondOnyxErrorObject({error: CONST.IOU.RECEIPT_ERROR, source: receipt.source?.toString() ?? '', filename: filename ?? ''}, errorKey);
}

/** Helper function to get optimistic fields violations onyx data */
function getFieldViolationsOnyxData(iouReport: OnyxTypes.Report): SetRequired<OnyxData, 'optimisticData' | 'failureData'> {
    const missingFields: OnyxTypes.ReportFieldsViolations = {};
    const excludedFields = Object.values(CONST.REPORT_VIOLATIONS_EXCLUDED_FIELDS) as string[];

    Object.values(iouReport.fieldList ?? {}).forEach((field) => {
        if (excludedFields.includes(field.fieldID) || !!field.value || !!field.defaultValue) {
            return;
        }
        // in case of missing field violation the empty object is indicator.
        missingFields[field.fieldID] = {};
    });

    return {
        optimisticData: [
            {
                onyxMethod: Onyx.METHOD.SET,
                key: `${ONYXKEYS.COLLECTION.REPORT_VIOLATIONS}${iouReport.reportID}`,
                value: {
                    fieldRequired: missingFields,
                },
            },
        ],
        failureData: [
            {
                onyxMethod: Onyx.METHOD.SET,
                key: `${ONYXKEYS.COLLECTION.REPORT_VIOLATIONS}${iouReport.reportID}`,
                value: null,
            },
        ],
    };
}

/** Builds the Onyx data for an expense */
function buildOnyxDataForMoneyRequest(moneyRequestParams: BuildOnyxDataForMoneyRequestParams): [OnyxUpdate[], OnyxUpdate[], OnyxUpdate[]] {
    const {isNewChatReport, shouldCreateNewMoneyRequestReport, isOneOnOneSplit = false, existingTransactionThreadReportID, policyParams = {}, optimisticParams} = moneyRequestParams;
    const {policy, policyCategories, policyTagList} = policyParams;
    const {
        chat,
        iou,
        transactionParams: {transaction, transactionThreadReport, transactionThreadCreatedReportAction},
        policyRecentlyUsed,
        personalDetailListAction,
        nextStep,
    } = optimisticParams;

    const isScanRequest = isScanRequestTransactionUtils(transaction);
    const outstandingChildRequest = getOutstandingChildRequest(iou.report);
    const clearedPendingFields = Object.fromEntries(Object.keys(transaction.pendingFields ?? {}).map((key) => [key, null]));
    const optimisticData: OnyxUpdate[] = [];
    const successData: OnyxUpdate[] = [];
    let newQuickAction: ValueOf<typeof CONST.QUICK_ACTIONS> = isScanRequest ? CONST.QUICK_ACTIONS.REQUEST_SCAN : CONST.QUICK_ACTIONS.REQUEST_MANUAL;
    if (isDistanceRequestTransactionUtils(transaction)) {
        newQuickAction = CONST.QUICK_ACTIONS.REQUEST_DISTANCE;
    }
    const existingTransactionThreadReport = allReports?.[`${ONYXKEYS.COLLECTION.REPORT}${existingTransactionThreadReportID}`] ?? null;

    if (chat.report) {
        optimisticData.push({
            // Use SET for new reports because it doesn't exist yet, is faster and we need the data to be available when we navigate to the chat page
            onyxMethod: isNewChatReport ? Onyx.METHOD.SET : Onyx.METHOD.MERGE,
            key: `${ONYXKEYS.COLLECTION.REPORT}${chat.report.reportID}`,
            value: {
                ...chat.report,
                lastReadTime: DateUtils.getDBTime(),
                iouReportID: iou.report.reportID,
                ...outstandingChildRequest,
                ...(isNewChatReport ? {pendingFields: {createChat: CONST.RED_BRICK_ROAD_PENDING_ACTION.ADD}} : {}),
            },
        });
    }

    optimisticData.push(
        {
            onyxMethod: shouldCreateNewMoneyRequestReport ? Onyx.METHOD.SET : Onyx.METHOD.MERGE,
            key: `${ONYXKEYS.COLLECTION.REPORT}${iou.report.reportID}`,
            value: {
                ...iou.report,
                lastMessageText: getReportActionText(iou.action),
                lastMessageHtml: getReportActionHtml(iou.action),
                lastVisibleActionCreated: iou.action.created,
                pendingFields: {
                    ...(shouldCreateNewMoneyRequestReport ? {createChat: CONST.RED_BRICK_ROAD_PENDING_ACTION.ADD} : {preview: CONST.RED_BRICK_ROAD_PENDING_ACTION.UPDATE}),
                },
            },
        },
        {
            onyxMethod: Onyx.METHOD.SET,
            key: `${ONYXKEYS.COLLECTION.TRANSACTION}${transaction.transactionID}`,
            value: transaction,
        },
        isNewChatReport
            ? {
                  onyxMethod: Onyx.METHOD.SET,
                  key: `${ONYXKEYS.COLLECTION.REPORT_ACTIONS}${chat.report?.reportID}`,
                  value: {
                      [chat.createdAction.reportActionID]: chat.createdAction,
                      [chat.reportPreviewAction.reportActionID]: chat.reportPreviewAction,
                  },
              }
            : {
                  onyxMethod: Onyx.METHOD.MERGE,
                  key: `${ONYXKEYS.COLLECTION.REPORT_ACTIONS}${chat.report?.reportID}`,
                  value: {
                      [chat.reportPreviewAction.reportActionID]: chat.reportPreviewAction,
                  },
              },
        shouldCreateNewMoneyRequestReport
            ? {
                  onyxMethod: Onyx.METHOD.SET,
                  key: `${ONYXKEYS.COLLECTION.REPORT_ACTIONS}${iou.report.reportID}`,
                  value: {
                      [iou.createdAction.reportActionID]: iou.createdAction as OnyxTypes.ReportAction,
                      [iou.action.reportActionID]: iou.action as OnyxTypes.ReportAction,
                  },
              }
            : {
                  onyxMethod: Onyx.METHOD.MERGE,
                  key: `${ONYXKEYS.COLLECTION.REPORT_ACTIONS}${iou.report.reportID}`,
                  value: {
                      [iou.action.reportActionID]: iou.action as OnyxTypes.ReportAction,
                  },
              },
        {
            onyxMethod: Onyx.METHOD.MERGE,
            key: `${ONYXKEYS.COLLECTION.REPORT}${transactionThreadReport?.reportID}`,
            value: {
                ...transactionThreadReport,
                pendingFields: {createChat: CONST.RED_BRICK_ROAD_PENDING_ACTION.ADD},
            },
        },
    );

    if (!isEmptyObject(transactionThreadCreatedReportAction)) {
        optimisticData.push({
            onyxMethod: Onyx.METHOD.MERGE,
            key: `${ONYXKEYS.COLLECTION.REPORT_ACTIONS}${transactionThreadReport?.reportID}`,
            value: {
                [transactionThreadCreatedReportAction.reportActionID]: transactionThreadCreatedReportAction,
            },
        });
    }

    if (policyRecentlyUsed.categories?.length) {
        optimisticData.push({
            onyxMethod: Onyx.METHOD.SET,
            key: `${ONYXKEYS.COLLECTION.POLICY_RECENTLY_USED_CATEGORIES}${iou.report.policyID}`,
            value: policyRecentlyUsed.categories,
        });
    }

    if (policyRecentlyUsed.currencies?.length) {
        optimisticData.push({
            onyxMethod: Onyx.METHOD.SET,
            key: ONYXKEYS.RECENTLY_USED_CURRENCIES,
            value: policyRecentlyUsed.currencies,
        });
    }

    if (!isEmptyObject(policyRecentlyUsed.tags)) {
        optimisticData.push({
            onyxMethod: Onyx.METHOD.MERGE,
            key: `${ONYXKEYS.COLLECTION.POLICY_RECENTLY_USED_TAGS}${iou.report.policyID}`,
            value: policyRecentlyUsed.tags,
        });
    }

    const redundantParticipants: Record<number, null> = {};
    if (!isEmptyObject(personalDetailListAction)) {
        const successPersonalDetailListAction: Record<number, null> = {};

        // BE will send different participants. We clear the optimistic ones to avoid duplicated entries
        Object.keys(personalDetailListAction).forEach((accountIDKey) => {
            const accountID = Number(accountIDKey);
            successPersonalDetailListAction[accountID] = null;
            redundantParticipants[accountID] = null;
        });

        optimisticData.push({
            onyxMethod: Onyx.METHOD.MERGE,
            key: ONYXKEYS.PERSONAL_DETAILS_LIST,
            value: personalDetailListAction,
        });
        successData.push({
            onyxMethod: Onyx.METHOD.MERGE,
            key: ONYXKEYS.PERSONAL_DETAILS_LIST,
            value: successPersonalDetailListAction,
        });
    }

    if (!isEmptyObject(nextStep)) {
        optimisticData.push({
            onyxMethod: Onyx.METHOD.MERGE,
            key: `${ONYXKEYS.COLLECTION.NEXT_STEP}${iou.report.reportID}`,
            value: nextStep,
        });
    }

    if (isNewChatReport) {
        successData.push(
            {
                onyxMethod: Onyx.METHOD.MERGE,
                key: `${ONYXKEYS.COLLECTION.REPORT}${chat.report?.reportID}`,
                value: {
                    participants: redundantParticipants,
                    pendingFields: null,
                    errorFields: null,
                },
            },
            {
                onyxMethod: Onyx.METHOD.MERGE,
                key: `${ONYXKEYS.COLLECTION.REPORT_METADATA}${chat.report?.reportID}`,
                value: {
                    isOptimisticReport: false,
                },
            },
        );
    }

    successData.push(
        {
            onyxMethod: Onyx.METHOD.MERGE,
            key: `${ONYXKEYS.COLLECTION.REPORT}${iou.report.reportID}`,
            value: {
                participants: redundantParticipants,
                pendingFields: null,
                errorFields: null,
            },
        },
        {
            onyxMethod: Onyx.METHOD.MERGE,
            key: `${ONYXKEYS.COLLECTION.REPORT_METADATA}${iou.report.reportID}`,
            value: {
                isOptimisticReport: false,
            },
        },
        {
            onyxMethod: Onyx.METHOD.MERGE,
            key: `${ONYXKEYS.COLLECTION.REPORT}${transactionThreadReport?.reportID}`,
            value: {
                participants: redundantParticipants,
                pendingFields: null,
                errorFields: null,
            },
        },
        {
            onyxMethod: Onyx.METHOD.MERGE,
            key: `${ONYXKEYS.COLLECTION.REPORT_METADATA}${transactionThreadReport?.reportID}`,
            value: {
                isOptimisticReport: false,
            },
        },
        {
            onyxMethod: Onyx.METHOD.MERGE,
            key: `${ONYXKEYS.COLLECTION.TRANSACTION}${transaction.transactionID}`,
            value: {
                pendingAction: null,
                pendingFields: clearedPendingFields,
                // The routes contains the distance in meters. Clearing the routes ensures we use the distance
                // in the correct unit stored under the transaction customUnit once the request is created.
                // The route is also not saved in the backend, so we can't rely on it.
                routes: null,
            },
        },

        {
            onyxMethod: Onyx.METHOD.MERGE,
            key: `${ONYXKEYS.COLLECTION.REPORT_ACTIONS}${chat.report?.reportID}`,
            value: {
                ...(isNewChatReport
                    ? {
                          [chat.createdAction.reportActionID]: {
                              pendingAction: null,
                              errors: null,
                          },
                      }
                    : {}),
                [chat.reportPreviewAction.reportActionID]: {
                    pendingAction: null,
                },
            },
        },
        {
            onyxMethod: Onyx.METHOD.MERGE,
            key: `${ONYXKEYS.COLLECTION.REPORT_ACTIONS}${iou.report.reportID}`,
            value: {
                ...(shouldCreateNewMoneyRequestReport
                    ? {
                          [iou.createdAction.reportActionID]: {
                              pendingAction: null,
                              errors: null,
                          },
                      }
                    : {}),
                [iou.action.reportActionID]: {
                    pendingAction: null,
                    errors: null,
                },
            },
        },
    );

    if (!isEmptyObject(transactionThreadCreatedReportAction)) {
        successData.push({
            onyxMethod: Onyx.METHOD.MERGE,
            key: `${ONYXKEYS.COLLECTION.REPORT_ACTIONS}${transactionThreadReport?.reportID}`,
            value: {
                [transactionThreadCreatedReportAction.reportActionID]: {
                    pendingAction: null,
                    errors: null,
                },
            },
        });
    }

    const errorKey = DateUtils.getMicroseconds();

    const failureData: OnyxUpdate[] = [
        {
            onyxMethod: Onyx.METHOD.MERGE,
            key: `${ONYXKEYS.COLLECTION.REPORT}${chat.report?.reportID}`,
            value: {
                iouReportID: chat.report?.iouReportID,
                lastReadTime: chat.report?.lastReadTime,
                pendingFields: null,
                hasOutstandingChildRequest: chat.report?.hasOutstandingChildRequest,
                ...(isNewChatReport
                    ? {
                          errorFields: {
                              createChat: getMicroSecondOnyxErrorWithTranslationKey('report.genericCreateReportFailureMessage'),
                          },
                      }
                    : {}),
            },
        },
        {
            onyxMethod: Onyx.METHOD.MERGE,
            key: `${ONYXKEYS.COLLECTION.REPORT}${iou.report.reportID}`,
            value: {
                pendingFields: null,
                errorFields: {
                    ...(shouldCreateNewMoneyRequestReport ? {createChat: getMicroSecondOnyxErrorWithTranslationKey('report.genericCreateReportFailureMessage')} : {}),
                },
            },
        },
        {
            onyxMethod: Onyx.METHOD.MERGE,
            key: `${ONYXKEYS.COLLECTION.REPORT}${transactionThreadReport?.reportID}`,
            value: {
                pendingFields: null,
                errorFields: existingTransactionThreadReport
                    ? null
                    : {
                          createChat: getMicroSecondOnyxErrorWithTranslationKey('report.genericCreateReportFailureMessage'),
                      },
            },
        },
        {
            onyxMethod: Onyx.METHOD.MERGE,
            key: `${ONYXKEYS.COLLECTION.TRANSACTION}${transaction.transactionID}`,
            value: {
                // Disabling this line since transaction.filename can be an empty string
                // eslint-disable-next-line @typescript-eslint/prefer-nullish-coalescing
                errors: getReceiptError(transaction.receipt, transaction.filename || transaction.receipt?.filename, isScanRequest, errorKey),
                pendingFields: clearedPendingFields,
            },
        },
        {
            onyxMethod: Onyx.METHOD.MERGE,
            key: `${ONYXKEYS.COLLECTION.REPORT_ACTIONS}${iou.report.reportID}`,
            value: {
                ...(shouldCreateNewMoneyRequestReport
                    ? {
                          [iou.createdAction.reportActionID]: {
                              // Disabling this line since transaction.filename can be an empty string
                              // eslint-disable-next-line @typescript-eslint/prefer-nullish-coalescing
                              errors: getReceiptError(transaction.receipt, transaction.filename || transaction.receipt?.filename, isScanRequest, errorKey),
                          },
                          [iou.action.reportActionID]: {
                              errors: getMicroSecondOnyxErrorWithTranslationKey('iou.error.genericCreateFailureMessage'),
                          },
                      }
                    : {
                          [iou.action.reportActionID]: {
                              // Disabling this line since transaction.filename can be an empty string
                              // eslint-disable-next-line @typescript-eslint/prefer-nullish-coalescing
                              errors: getReceiptError(transaction.receipt, transaction.filename || transaction.receipt?.filename, isScanRequest, errorKey),
                          },
                      }),
            },
        },
    ];

    if (!isOneOnOneSplit) {
        optimisticData.push({
            onyxMethod: Onyx.METHOD.SET,
            key: ONYXKEYS.NVP_QUICK_ACTION_GLOBAL_CREATE,
            value: {
                action: newQuickAction,
                chatReportID: chat.report?.reportID,
                isFirstQuickAction: isEmptyObject(quickAction),
            },
        });
        failureData.push({
            onyxMethod: Onyx.METHOD.SET,
            key: ONYXKEYS.NVP_QUICK_ACTION_GLOBAL_CREATE,
            value: quickAction ?? null,
        });
    }

    if (!isEmptyObject(transactionThreadCreatedReportAction)) {
        failureData.push({
            onyxMethod: Onyx.METHOD.MERGE,
            key: `${ONYXKEYS.COLLECTION.REPORT_ACTIONS}${transactionThreadReport?.reportID}`,
            value: {
                [transactionThreadCreatedReportAction.reportActionID]: {
                    errors: getMicroSecondOnyxErrorWithTranslationKey('iou.error.genericCreateFailureMessage'),
                },
            },
        });
    }

    // We don't need to compute violations unless we're on a paid policy
    if (!policy || !isPaidGroupPolicy(policy)) {
        return [optimisticData, successData, failureData];
    }

    const violationsOnyxData = ViolationsUtils.getViolationsOnyxData(transaction, [], policy, policyTagList ?? {}, policyCategories ?? {}, hasDependentTags(policy, policyTagList ?? {}));

    if (violationsOnyxData) {
        optimisticData.push(violationsOnyxData);
        failureData.push({
            onyxMethod: Onyx.METHOD.SET,
            key: `${ONYXKEYS.COLLECTION.TRANSACTION_VIOLATIONS}${transaction.transactionID}`,
            value: [],
        });
    }

    return [optimisticData, successData, failureData];
}

/** Builds the Onyx data for an invoice */
function buildOnyxDataForInvoice(
    chatReport: OnyxEntry<OnyxTypes.Report>,
    iouReport: OnyxTypes.Report,
    transaction: OnyxTypes.Transaction,
    chatCreatedAction: OptimisticCreatedReportAction,
    iouCreatedAction: OptimisticCreatedReportAction,
    iouAction: OptimisticIOUReportAction,
    optimisticPersonalDetailListAction: OnyxTypes.PersonalDetailsList,
    reportPreviewAction: ReportAction,
    optimisticPolicyRecentlyUsedCategories: string[],
    optimisticPolicyRecentlyUsedTags: OnyxTypes.RecentlyUsedTags,
    isNewChatReport: boolean,
    transactionThreadReport: OptimisticChatReport,
    transactionThreadCreatedReportAction: OptimisticCreatedReportAction | null,
    policy?: OnyxEntry<OnyxTypes.Policy>,
    policyTagList?: OnyxEntry<OnyxTypes.PolicyTagLists>,
    policyCategories?: OnyxEntry<OnyxTypes.PolicyCategories>,
    optimisticRecentlyUsedCurrencies?: string[],
    companyName?: string,
    companyWebsite?: string,
): [OnyxUpdate[], OnyxUpdate[], OnyxUpdate[]] {
    const clearedPendingFields = Object.fromEntries(Object.keys(transaction.pendingFields ?? {}).map((key) => [key, null]));
    const optimisticData: OnyxUpdate[] = [
        {
            onyxMethod: Onyx.METHOD.SET,
            key: `${ONYXKEYS.COLLECTION.REPORT}${iouReport.reportID}`,
            value: {
                ...iouReport,
                lastMessageText: getReportActionText(iouAction),
                lastMessageHtml: getReportActionHtml(iouAction),
                pendingFields: {
                    createChat: CONST.RED_BRICK_ROAD_PENDING_ACTION.ADD,
                },
            },
        },
        {
            onyxMethod: Onyx.METHOD.SET,
            key: `${ONYXKEYS.COLLECTION.TRANSACTION}${transaction.transactionID}`,
            value: transaction,
        },
        isNewChatReport
            ? {
                  onyxMethod: Onyx.METHOD.SET,
                  key: `${ONYXKEYS.COLLECTION.REPORT_ACTIONS}${chatReport?.reportID}`,
                  value: {
                      [chatCreatedAction.reportActionID]: chatCreatedAction,
                      [reportPreviewAction.reportActionID]: reportPreviewAction,
                  },
              }
            : {
                  onyxMethod: Onyx.METHOD.MERGE,
                  key: `${ONYXKEYS.COLLECTION.REPORT_ACTIONS}${chatReport?.reportID}`,
                  value: {
                      [reportPreviewAction.reportActionID]: reportPreviewAction,
                  },
              },
        {
            onyxMethod: Onyx.METHOD.MERGE,
            key: `${ONYXKEYS.COLLECTION.REPORT_ACTIONS}${iouReport.reportID}`,
            value: {
                [iouCreatedAction.reportActionID]: iouCreatedAction as OnyxTypes.ReportAction,
                [iouAction.reportActionID]: iouAction as OnyxTypes.ReportAction,
            },
        },
        {
            onyxMethod: Onyx.METHOD.MERGE,
            key: `${ONYXKEYS.COLLECTION.REPORT}${transactionThreadReport.reportID}`,
            value: transactionThreadReport,
        },
        {
            onyxMethod: Onyx.METHOD.MERGE,
            key: `${ONYXKEYS.COLLECTION.REPORT_ACTIONS}${transactionThreadReport.reportID}`,
            value: {
                [transactionThreadCreatedReportAction?.reportActionID ?? '-1']: transactionThreadCreatedReportAction,
            },
        },
    ];
    const successData: OnyxUpdate[] = [];

    if (chatReport) {
        optimisticData.push({
            // Use SET for new reports because it doesn't exist yet, is faster and we need the data to be available when we navigate to the chat page
            onyxMethod: isNewChatReport ? Onyx.METHOD.SET : Onyx.METHOD.MERGE,
            key: `${ONYXKEYS.COLLECTION.REPORT}${chatReport.reportID}`,
            value: {
                ...chatReport,
                lastReadTime: DateUtils.getDBTime(),
                iouReportID: iouReport.reportID,
                ...(isNewChatReport ? {pendingFields: {createChat: CONST.RED_BRICK_ROAD_PENDING_ACTION.ADD}} : {}),
            },
        });
    }

    if (optimisticPolicyRecentlyUsedCategories.length) {
        optimisticData.push({
            onyxMethod: Onyx.METHOD.SET,
            key: `${ONYXKEYS.COLLECTION.POLICY_RECENTLY_USED_CATEGORIES}${iouReport.policyID}`,
            value: optimisticPolicyRecentlyUsedCategories,
        });
    }

    if (optimisticRecentlyUsedCurrencies?.length) {
        optimisticData.push({
            onyxMethod: Onyx.METHOD.SET,
            key: ONYXKEYS.RECENTLY_USED_CURRENCIES,
            value: optimisticRecentlyUsedCurrencies,
        });
    }

    if (!isEmptyObject(optimisticPolicyRecentlyUsedTags)) {
        optimisticData.push({
            onyxMethod: Onyx.METHOD.MERGE,
            key: `${ONYXKEYS.COLLECTION.POLICY_RECENTLY_USED_TAGS}${iouReport.policyID}`,
            value: optimisticPolicyRecentlyUsedTags,
        });
    }

    const redundantParticipants: Record<number, null> = {};
    if (!isEmptyObject(optimisticPersonalDetailListAction)) {
        const successPersonalDetailListAction: Record<number, null> = {};

        // BE will send different participants. We clear the optimistic ones to avoid duplicated entries
        Object.keys(optimisticPersonalDetailListAction).forEach((accountIDKey) => {
            const accountID = Number(accountIDKey);
            successPersonalDetailListAction[accountID] = null;
            redundantParticipants[accountID] = null;
        });

        optimisticData.push({
            onyxMethod: Onyx.METHOD.MERGE,
            key: ONYXKEYS.PERSONAL_DETAILS_LIST,
            value: optimisticPersonalDetailListAction,
        });
        successData.push({
            onyxMethod: Onyx.METHOD.MERGE,
            key: ONYXKEYS.PERSONAL_DETAILS_LIST,
            value: successPersonalDetailListAction,
        });
    }

    successData.push(
        {
            onyxMethod: Onyx.METHOD.MERGE,
            key: `${ONYXKEYS.COLLECTION.REPORT}${iouReport.reportID}`,
            value: {
                participants: redundantParticipants,
                pendingFields: null,
                errorFields: null,
            },
        },
        {
            onyxMethod: Onyx.METHOD.MERGE,
            key: `${ONYXKEYS.COLLECTION.REPORT_METADATA}${iouReport.reportID}`,
            value: {
                isOptimisticReport: false,
            },
        },
        {
            onyxMethod: Onyx.METHOD.MERGE,
            key: `${ONYXKEYS.COLLECTION.REPORT}${transactionThreadReport.reportID}`,
            value: {
                participants: redundantParticipants,
                pendingFields: null,
                errorFields: null,
            },
        },
        {
            onyxMethod: Onyx.METHOD.MERGE,
            key: `${ONYXKEYS.COLLECTION.REPORT_METADATA}${transactionThreadReport.reportID}`,
            value: {
                isOptimisticReport: false,
            },
        },
        {
            onyxMethod: Onyx.METHOD.MERGE,
            key: `${ONYXKEYS.COLLECTION.TRANSACTION}${transaction.transactionID}`,
            value: {
                pendingAction: null,
                pendingFields: clearedPendingFields,
            },
        },
        {
            onyxMethod: Onyx.METHOD.MERGE,
            key: `${ONYXKEYS.COLLECTION.REPORT_ACTIONS}${chatReport?.reportID}`,
            value: {
                ...(isNewChatReport
                    ? {
                          [chatCreatedAction.reportActionID]: {
                              pendingAction: null,
                              errors: null,
                          },
                      }
                    : {}),
                [reportPreviewAction.reportActionID]: {
                    pendingAction: null,
                },
            },
        },
        {
            onyxMethod: Onyx.METHOD.MERGE,
            key: `${ONYXKEYS.COLLECTION.REPORT_ACTIONS}${iouReport.reportID}`,
            value: {
                [iouCreatedAction.reportActionID]: {
                    pendingAction: null,
                    errors: null,
                },
                [iouAction.reportActionID]: {
                    pendingAction: null,
                    errors: null,
                },
            },
        },
        {
            onyxMethod: Onyx.METHOD.MERGE,
            key: `${ONYXKEYS.COLLECTION.REPORT_ACTIONS}${transactionThreadReport.reportID}`,
            value: {
                [transactionThreadCreatedReportAction?.reportActionID ?? '-1']: {
                    pendingAction: null,
                    errors: null,
                },
            },
        },
    );

    if (isNewChatReport) {
        successData.push(
            {
                onyxMethod: Onyx.METHOD.MERGE,
                key: `${ONYXKEYS.COLLECTION.REPORT}${chatReport?.reportID}`,
                value: {
                    participants: redundantParticipants,
                    pendingFields: null,
                    errorFields: null,
                },
            },
            {
                onyxMethod: Onyx.METHOD.MERGE,
                key: `${ONYXKEYS.COLLECTION.REPORT_METADATA}${chatReport?.reportID}`,
                value: {
                    isOptimisticReport: false,
                },
            },
        );
    }

    const errorKey = DateUtils.getMicroseconds();

    const failureData: OnyxUpdate[] = [
        {
            onyxMethod: Onyx.METHOD.MERGE,
            key: `${ONYXKEYS.COLLECTION.REPORT}${chatReport?.reportID}`,
            value: {
                iouReportID: chatReport?.iouReportID,
                lastReadTime: chatReport?.lastReadTime,
                pendingFields: null,
                hasOutstandingChildRequest: chatReport?.hasOutstandingChildRequest,
                ...(isNewChatReport
                    ? {
                          errorFields: {
                              createChat: getMicroSecondOnyxErrorWithTranslationKey('report.genericCreateReportFailureMessage'),
                          },
                      }
                    : {}),
            },
        },
        {
            onyxMethod: Onyx.METHOD.MERGE,
            key: `${ONYXKEYS.COLLECTION.REPORT}${iouReport.reportID}`,
            value: {
                pendingFields: null,
                errorFields: {
                    createChat: getMicroSecondOnyxErrorWithTranslationKey('report.genericCreateReportFailureMessage'),
                },
            },
        },
        {
            onyxMethod: Onyx.METHOD.MERGE,
            key: `${ONYXKEYS.COLLECTION.REPORT}${transactionThreadReport.reportID}`,
            value: {
                errorFields: {
                    createChat: getMicroSecondOnyxErrorWithTranslationKey('report.genericCreateReportFailureMessage'),
                },
            },
        },
        {
            onyxMethod: Onyx.METHOD.MERGE,
            key: `${ONYXKEYS.COLLECTION.TRANSACTION}${transaction.transactionID}`,
            value: {
                errors: getMicroSecondOnyxErrorWithTranslationKey('iou.error.genericCreateInvoiceFailureMessage'),
                pendingFields: clearedPendingFields,
            },
        },
        {
            onyxMethod: Onyx.METHOD.MERGE,
            key: `${ONYXKEYS.COLLECTION.REPORT_ACTIONS}${iouReport.reportID}`,
            value: {
                [iouCreatedAction.reportActionID]: {
                    // Disabling this line since transaction.filename can be an empty string
                    // eslint-disable-next-line @typescript-eslint/prefer-nullish-coalescing
                    errors: getReceiptError(transaction.receipt, transaction.filename || transaction.receipt?.filename, false, errorKey),
                },
                [iouAction.reportActionID]: {
                    errors: getMicroSecondOnyxErrorWithTranslationKey('iou.error.genericCreateInvoiceFailureMessage'),
                },
            },
        },
        {
            onyxMethod: Onyx.METHOD.MERGE,
            key: `${ONYXKEYS.COLLECTION.REPORT_ACTIONS}${transactionThreadReport.reportID}`,
            value: {
                [transactionThreadCreatedReportAction?.reportActionID ?? '-1']: {
                    errors: getMicroSecondOnyxErrorWithTranslationKey('iou.error.genericCreateInvoiceFailureMessage', errorKey),
                },
            },
        },
    ];

    if (companyName && companyWebsite) {
        optimisticData.push({
            onyxMethod: Onyx.METHOD.MERGE,
            key: `${ONYXKEYS.COLLECTION.POLICY}${policy?.id}`,
            value: {
                invoice: {
                    companyName,
                    companyWebsite,
                    pendingFields: {
                        companyName: CONST.RED_BRICK_ROAD_PENDING_ACTION.UPDATE,
                        companyWebsite: CONST.RED_BRICK_ROAD_PENDING_ACTION.UPDATE,
                    },
                },
            },
        });
        successData.push({
            onyxMethod: Onyx.METHOD.MERGE,
            key: `${ONYXKEYS.COLLECTION.POLICY}${policy?.id}`,
            value: {
                invoice: {
                    pendingFields: {
                        companyName: null,
                        companyWebsite: null,
                    },
                },
            },
        });
        failureData.push({
            onyxMethod: Onyx.METHOD.MERGE,
            key: `${ONYXKEYS.COLLECTION.POLICY}${policy?.id}`,
            value: {
                invoice: {
                    companyName: null,
                    companyWebsite: null,
                    pendingFields: {
                        companyName: null,
                        companyWebsite: null,
                    },
                },
            },
        });
    }

    // We don't need to compute violations unless we're on a paid policy
    if (!policy || !isPaidGroupPolicy(policy)) {
        return [optimisticData, successData, failureData];
    }

    const violationsOnyxData = ViolationsUtils.getViolationsOnyxData(transaction, [], policy, policyTagList ?? {}, policyCategories ?? {}, hasDependentTags(policy, policyTagList ?? {}));

    if (violationsOnyxData) {
        optimisticData.push(violationsOnyxData);
        failureData.push({
            onyxMethod: Onyx.METHOD.SET,
            key: `${ONYXKEYS.COLLECTION.TRANSACTION_VIOLATIONS}${transaction.transactionID}`,
            value: [],
        });
    }

    return [optimisticData, successData, failureData];
}

/** Builds the Onyx data for track expense */
function buildOnyxDataForTrackExpense(
    chatReport: OnyxInputValue<OnyxTypes.Report>,
    iouReport: OnyxInputValue<OnyxTypes.Report>,
    transaction: OnyxTypes.Transaction,
    iouCreatedAction: OptimisticCreatedReportAction,
    iouAction: OptimisticIOUReportAction,
    reportPreviewAction: OnyxInputValue<ReportAction>,
    transactionThreadReport: OptimisticChatReport | null,
    transactionThreadCreatedReportAction: OptimisticCreatedReportAction | null,
    shouldCreateNewMoneyRequestReport: boolean,
    policy?: OnyxInputValue<OnyxTypes.Policy>,
    policyTagList?: OnyxInputValue<OnyxTypes.PolicyTagLists>,
    policyCategories?: OnyxInputValue<OnyxTypes.PolicyCategories>,
    existingTransactionThreadReportID?: string,
    actionableTrackExpenseWhisper?: OnyxInputValue<OnyxTypes.ReportAction>,
): [OnyxUpdate[], OnyxUpdate[], OnyxUpdate[]] {
    const isScanRequest = isScanRequestTransactionUtils(transaction);
    const isDistanceRequest = isDistanceRequestTransactionUtils(transaction);
    const clearedPendingFields = Object.fromEntries(Object.keys(transaction.pendingFields ?? {}).map((key) => [key, null]));
    const optimisticData: OnyxUpdate[] = [];
    const successData: OnyxUpdate[] = [];
    const failureData: OnyxUpdate[] = [];

    let newQuickAction: ValueOf<typeof CONST.QUICK_ACTIONS> = CONST.QUICK_ACTIONS.TRACK_MANUAL;
    if (isScanRequest) {
        newQuickAction = CONST.QUICK_ACTIONS.TRACK_SCAN;
    } else if (isDistanceRequest) {
        newQuickAction = CONST.QUICK_ACTIONS.TRACK_DISTANCE;
    }
    const existingTransactionThreadReport = allReports?.[`${ONYXKEYS.COLLECTION.REPORT}${existingTransactionThreadReportID}`] ?? null;

    if (chatReport) {
        optimisticData.push(
            {
                onyxMethod: Onyx.METHOD.MERGE,
                key: `${ONYXKEYS.COLLECTION.REPORT}${chatReport.reportID}`,
                value: {
                    ...chatReport,
                    lastMessageText: getReportActionText(iouAction),
                    lastMessageHtml: getReportActionHtml(iouAction),
                    lastReadTime: DateUtils.getDBTime(),
                    iouReportID: iouReport?.reportID,
                },
            },
            {
                onyxMethod: Onyx.METHOD.SET,
                key: ONYXKEYS.NVP_QUICK_ACTION_GLOBAL_CREATE,
                value: {
                    action: newQuickAction,
                    chatReportID: chatReport.reportID,
                    isFirstQuickAction: isEmptyObject(quickAction),
                },
            },
        );

        if (actionableTrackExpenseWhisper && !iouReport) {
            optimisticData.push({
                onyxMethod: Onyx.METHOD.MERGE,
                key: `${ONYXKEYS.COLLECTION.REPORT_ACTIONS}${chatReport?.reportID}`,
                value: {
                    [actionableTrackExpenseWhisper.reportActionID]: actionableTrackExpenseWhisper,
                },
            });
            optimisticData.push({
                onyxMethod: Onyx.METHOD.MERGE,
                key: `${ONYXKEYS.COLLECTION.REPORT}${chatReport.reportID}`,
                value: {
                    lastVisibleActionCreated: actionableTrackExpenseWhisper.created,
                    lastMessageText: CONST.ACTIONABLE_TRACK_EXPENSE_WHISPER_MESSAGE,
                },
            });
            successData.push({
                onyxMethod: Onyx.METHOD.MERGE,
                key: `${ONYXKEYS.COLLECTION.REPORT_ACTIONS}${chatReport?.reportID}`,
                value: {
                    [actionableTrackExpenseWhisper.reportActionID]: {pendingAction: null, errors: null},
                },
            });
            failureData.push({
                onyxMethod: Onyx.METHOD.SET,
                key: `${ONYXKEYS.COLLECTION.REPORT_ACTIONS}${chatReport?.reportID}`,
                value: {[actionableTrackExpenseWhisper.reportActionID]: {} as ReportAction},
            });
        }
    }

    if (iouReport) {
        optimisticData.push(
            {
                onyxMethod: shouldCreateNewMoneyRequestReport ? Onyx.METHOD.SET : Onyx.METHOD.MERGE,
                key: `${ONYXKEYS.COLLECTION.REPORT}${iouReport.reportID}`,
                value: {
                    ...iouReport,
                    lastMessageText: getReportActionText(iouAction),
                    lastMessageHtml: getReportActionHtml(iouAction),
                    pendingFields: {
                        ...(shouldCreateNewMoneyRequestReport ? {createChat: CONST.RED_BRICK_ROAD_PENDING_ACTION.ADD} : {preview: CONST.RED_BRICK_ROAD_PENDING_ACTION.UPDATE}),
                    },
                },
            },
            shouldCreateNewMoneyRequestReport
                ? {
                      onyxMethod: Onyx.METHOD.SET,
                      key: `${ONYXKEYS.COLLECTION.REPORT_ACTIONS}${iouReport.reportID}`,
                      value: {
                          [iouCreatedAction.reportActionID]: iouCreatedAction as OnyxTypes.ReportAction,
                          [iouAction.reportActionID]: iouAction as OnyxTypes.ReportAction,
                      },
                  }
                : {
                      onyxMethod: Onyx.METHOD.MERGE,
                      key: `${ONYXKEYS.COLLECTION.REPORT_ACTIONS}${iouReport.reportID}`,
                      value: {
                          [iouAction.reportActionID]: iouAction as OnyxTypes.ReportAction,
                      },
                  },
            {
                onyxMethod: Onyx.METHOD.MERGE,
                key: `${ONYXKEYS.COLLECTION.REPORT_ACTIONS}${chatReport?.reportID}`,
                value: {
                    ...(reportPreviewAction && {[reportPreviewAction.reportActionID]: reportPreviewAction}),
                },
            },
        );
    } else {
        optimisticData.push({
            onyxMethod: Onyx.METHOD.MERGE,
            key: `${ONYXKEYS.COLLECTION.REPORT_ACTIONS}${chatReport?.reportID}`,
            value: {
                [iouAction.reportActionID]: iouAction as OnyxTypes.ReportAction,
            },
        });
    }

    optimisticData.push(
        {
            onyxMethod: Onyx.METHOD.SET,
            key: `${ONYXKEYS.COLLECTION.TRANSACTION}${transaction.transactionID}`,
            value: transaction,
        },
        {
            onyxMethod: Onyx.METHOD.MERGE,
            key: `${ONYXKEYS.COLLECTION.REPORT}${transactionThreadReport?.reportID}`,
            value: {
                ...transactionThreadReport,
                pendingFields: {createChat: CONST.RED_BRICK_ROAD_PENDING_ACTION.ADD},
            },
        },
    );

    if (!isEmptyObject(transactionThreadCreatedReportAction)) {
        optimisticData.push({
            onyxMethod: Onyx.METHOD.MERGE,
            key: `${ONYXKEYS.COLLECTION.REPORT_ACTIONS}${transactionThreadReport?.reportID}`,
            value: {
                [transactionThreadCreatedReportAction.reportActionID]: transactionThreadCreatedReportAction,
            },
        });
    }

    if (iouReport) {
        successData.push(
            {
                onyxMethod: Onyx.METHOD.MERGE,
                key: `${ONYXKEYS.COLLECTION.REPORT}${iouReport?.reportID}`,
                value: {
                    pendingFields: null,
                    errorFields: null,
                },
            },
            {
                onyxMethod: Onyx.METHOD.MERGE,
                key: `${ONYXKEYS.COLLECTION.REPORT_ACTIONS}${iouReport?.reportID}`,
                value: {
                    ...(shouldCreateNewMoneyRequestReport
                        ? {
                              [iouCreatedAction.reportActionID]: {
                                  pendingAction: null,
                                  errors: null,
                              },
                          }
                        : {}),
                    [iouAction.reportActionID]: {
                        pendingAction: null,
                        errors: null,
                    },
                },
            },
            {
                onyxMethod: Onyx.METHOD.MERGE,
                key: `${ONYXKEYS.COLLECTION.REPORT_ACTIONS}${chatReport?.reportID}`,
                value: {
                    ...(reportPreviewAction && {[reportPreviewAction.reportActionID]: {pendingAction: null}}),
                },
            },
        );
    } else {
        successData.push({
            onyxMethod: Onyx.METHOD.MERGE,
            key: `${ONYXKEYS.COLLECTION.REPORT_ACTIONS}${chatReport?.reportID}`,
            value: {
                [iouAction.reportActionID]: {
                    pendingAction: null,
                    errors: null,
                },
                ...(reportPreviewAction && {[reportPreviewAction.reportActionID]: {pendingAction: null}}),
            },
        });
    }

    successData.push(
        {
            onyxMethod: Onyx.METHOD.MERGE,
            key: `${ONYXKEYS.COLLECTION.REPORT}${transactionThreadReport?.reportID}`,
            value: {
                pendingFields: null,
                errorFields: null,
            },
        },
        {
            onyxMethod: Onyx.METHOD.MERGE,
            key: `${ONYXKEYS.COLLECTION.REPORT_METADATA}${transactionThreadReport?.reportID}`,
            value: {
                isOptimisticReport: false,
            },
        },
        {
            onyxMethod: Onyx.METHOD.MERGE,
            key: `${ONYXKEYS.COLLECTION.TRANSACTION}${transaction.transactionID}`,
            value: {
                pendingAction: null,
                pendingFields: clearedPendingFields,
                routes: null,
            },
        },
    );

    if (!isEmptyObject(transactionThreadCreatedReportAction)) {
        successData.push({
            onyxMethod: Onyx.METHOD.MERGE,
            key: `${ONYXKEYS.COLLECTION.REPORT_ACTIONS}${transactionThreadReport?.reportID}`,
            value: {
                [transactionThreadCreatedReportAction.reportActionID]: {
                    pendingAction: null,
                    errors: null,
                },
            },
        });
    }

    failureData.push({
        onyxMethod: Onyx.METHOD.SET,
        key: ONYXKEYS.NVP_QUICK_ACTION_GLOBAL_CREATE,
        value: quickAction ?? null,
    });

    if (iouReport) {
        failureData.push(
            {
                onyxMethod: Onyx.METHOD.MERGE,
                key: `${ONYXKEYS.COLLECTION.REPORT}${iouReport.reportID}`,
                value: {
                    pendingFields: null,
                    errorFields: {
                        ...(shouldCreateNewMoneyRequestReport ? {createChat: getMicroSecondOnyxErrorWithTranslationKey('report.genericCreateReportFailureMessage')} : {}),
                    },
                },
            },
            {
                onyxMethod: Onyx.METHOD.MERGE,
                key: `${ONYXKEYS.COLLECTION.REPORT_ACTIONS}${iouReport.reportID}`,
                value: {
                    ...(shouldCreateNewMoneyRequestReport
                        ? {
                              [iouCreatedAction.reportActionID]: {
                                  // Disabling this line since transaction.filename can be an empty string
                                  // eslint-disable-next-line @typescript-eslint/prefer-nullish-coalescing
                                  errors: getReceiptError(transaction.receipt, transaction.filename || transaction.receipt?.filename, isScanRequest),
                              },
                              [iouAction.reportActionID]: {
                                  errors: getMicroSecondOnyxErrorWithTranslationKey('iou.error.genericCreateFailureMessage'),
                              },
                          }
                        : {
                              [iouAction.reportActionID]: {
                                  // Disabling this line since transaction.filename can be an empty string
                                  // eslint-disable-next-line @typescript-eslint/prefer-nullish-coalescing
                                  errors: getReceiptError(transaction.receipt, transaction.filename || transaction.receipt?.filename, isScanRequest),
                              },
                          }),
                },
            },
        );
    } else {
        failureData.push({
            onyxMethod: Onyx.METHOD.MERGE,
            key: `${ONYXKEYS.COLLECTION.REPORT_ACTIONS}${chatReport?.reportID}`,
            value: {
                [iouAction.reportActionID]: {
                    // Disabling this line since transaction.filename can be an empty string
                    // eslint-disable-next-line @typescript-eslint/prefer-nullish-coalescing
                    errors: getReceiptError(transaction.receipt, transaction.filename || transaction.receipt?.filename, isScanRequest),
                },
            },
        });
    }

    failureData.push(
        {
            onyxMethod: Onyx.METHOD.MERGE,
            key: `${ONYXKEYS.COLLECTION.REPORT}${chatReport?.reportID}`,
            value: {
                lastReadTime: chatReport?.lastReadTime,
                lastMessageText: chatReport?.lastMessageText,
                lastMessageHtml: chatReport?.lastMessageHtml,
            },
        },
        {
            onyxMethod: Onyx.METHOD.MERGE,
            key: `${ONYXKEYS.COLLECTION.REPORT}${transactionThreadReport?.reportID}`,
            value: {
                pendingFields: null,
                errorFields: existingTransactionThreadReport
                    ? null
                    : {
                          createChat: getMicroSecondOnyxErrorWithTranslationKey('report.genericCreateReportFailureMessage'),
                      },
            },
        },
        {
            onyxMethod: Onyx.METHOD.MERGE,
            key: `${ONYXKEYS.COLLECTION.TRANSACTION}${transaction.transactionID}`,
            value: {
                // Disabling this line since transaction.filename can be an empty string
                // eslint-disable-next-line @typescript-eslint/prefer-nullish-coalescing
                errors: getReceiptError(transaction.receipt, transaction.filename || transaction.receipt?.filename, isScanRequest),
                pendingFields: clearedPendingFields,
            },
        },
        {
            onyxMethod: Onyx.METHOD.MERGE,
            key: `${ONYXKEYS.COLLECTION.REPORT_ACTIONS}${transactionThreadReport?.reportID}`,
            value: {
                [transactionThreadCreatedReportAction?.reportActionID ?? '-1']: {
                    errors: getMicroSecondOnyxErrorWithTranslationKey('iou.error.genericCreateFailureMessage'),
                },
            },
        },
    );

    // We don't need to compute violations unless we're on a paid policy
    if (!policy || !isPaidGroupPolicy(policy)) {
        return [optimisticData, successData, failureData];
    }

    const violationsOnyxData = ViolationsUtils.getViolationsOnyxData(transaction, [], policy, policyTagList ?? {}, policyCategories ?? {}, hasDependentTags(policy, policyTagList ?? {}));

    if (violationsOnyxData) {
        optimisticData.push(violationsOnyxData);
        failureData.push({
            onyxMethod: Onyx.METHOD.SET,
            key: `${ONYXKEYS.COLLECTION.TRANSACTION_VIOLATIONS}${transaction.transactionID}`,
            value: [],
        });
    }

    // Show field violations only for control policies
    if (isControlPolicy(policy) && iouReport) {
        const {optimisticData: fieldViolationsOptimisticData, failureData: fieldViolationsFailureData} = getFieldViolationsOnyxData(iouReport);
        optimisticData.push(...fieldViolationsOptimisticData);
        failureData.push(...fieldViolationsFailureData);
    }

    return [optimisticData, successData, failureData];
}

function getDeleteTrackExpenseInformation(
    chatReportID: string,
    transactionID: string,
    reportAction: OnyxTypes.ReportAction,
    shouldDeleteTransactionFromOnyx = true,
    isMovingTransactionFromTrackExpense = false,
    actionableWhisperReportActionID = '',
    resolution = '',
) {
    // STEP 1: Get all collections we're updating
    const chatReport = allReports?.[`${ONYXKEYS.COLLECTION.REPORT}${chatReportID}`] ?? null;
    const transaction = allTransactions[`${ONYXKEYS.COLLECTION.TRANSACTION}${transactionID}`];
    const transactionViolations = allTransactionViolations[`${ONYXKEYS.COLLECTION.TRANSACTION_VIOLATIONS}${transactionID}`];
    const transactionThreadID = reportAction.childReportID;
    let transactionThread = null;
    if (transactionThreadID) {
        transactionThread = allReports?.[`${ONYXKEYS.COLLECTION.REPORT}${transactionThreadID}`] ?? null;
    }

    // STEP 2: Decide if we need to:
    // 1. Delete the transactionThread - delete if there are no visible comments in the thread and we're not moving the transaction
    // 2. Update the moneyRequestPreview to show [Deleted expense] - update if the transactionThread exists AND it isn't being deleted and we're not moving the transaction
    const shouldDeleteTransactionThread = !isMovingTransactionFromTrackExpense && (transactionThreadID ? (reportAction?.childVisibleActionCount ?? 0) === 0 : false);

    const shouldShowDeletedRequestMessage = !isMovingTransactionFromTrackExpense && !!transactionThreadID && !shouldDeleteTransactionThread;

    // STEP 3: Update the IOU reportAction.
    const updatedReportAction = {
        [reportAction.reportActionID]: {
            pendingAction: shouldShowDeletedRequestMessage ? CONST.RED_BRICK_ROAD_PENDING_ACTION.UPDATE : CONST.RED_BRICK_ROAD_PENDING_ACTION.DELETE,
            previousMessage: reportAction.message,
            message: [
                {
                    type: 'COMMENT',
                    html: '',
                    text: '',
                    isEdited: true,
                    isDeletedParentAction: shouldShowDeletedRequestMessage,
                },
            ],
            originalMessage: {
                IOUTransactionID: null,
            },
            errors: undefined,
        },
        ...(actionableWhisperReportActionID && {[actionableWhisperReportActionID]: {originalMessage: {resolution}}}),
    } as OnyxTypes.ReportActions;
    let canUserPerformWriteAction = true;
    if (chatReport) {
        canUserPerformWriteAction = !!canUserPerformWriteActionReportUtils(chatReport);
    }
    const lastVisibleAction = getLastVisibleAction(chatReport?.reportID ?? '-1', canUserPerformWriteAction, updatedReportAction);
    const {lastMessageText = '', lastMessageHtml = ''} = getLastVisibleMessage(chatReport?.reportID ?? '-1', canUserPerformWriteAction, updatedReportAction);

    // STEP 4: Build Onyx data
    const optimisticData: OnyxUpdate[] = [];

    if (shouldDeleteTransactionFromOnyx) {
        optimisticData.push({
            onyxMethod: Onyx.METHOD.SET,
            key: `${ONYXKEYS.COLLECTION.TRANSACTION}${transactionID}`,
            value: null,
        });
    }

    optimisticData.push({
        onyxMethod: Onyx.METHOD.SET,
        key: `${ONYXKEYS.COLLECTION.TRANSACTION_VIOLATIONS}${transactionID}`,
        value: null,
    });

    if (shouldDeleteTransactionThread) {
        optimisticData.push(
            // Use merge instead of set to avoid deleting the report too quickly, which could cause a brief "not found" page to appear.
            // The remaining parts of the report object will be removed after the API call is successful.
            {
                onyxMethod: Onyx.METHOD.MERGE,
                key: `${ONYXKEYS.COLLECTION.REPORT}${transactionThreadID}`,
                value: {
                    reportID: null,
                    stateNum: CONST.REPORT.STATE_NUM.APPROVED,
                    statusNum: CONST.REPORT.STATUS_NUM.CLOSED,
                    participants: {
                        [userAccountID]: {
                            notificationPreference: CONST.REPORT.NOTIFICATION_PREFERENCE.HIDDEN,
                        },
                    },
                },
            },
            {
                onyxMethod: Onyx.METHOD.SET,
                key: `${ONYXKEYS.COLLECTION.REPORT_ACTIONS}${transactionThreadID}`,
                value: null,
            },
        );
    }

    optimisticData.push(
        {
            onyxMethod: Onyx.METHOD.MERGE,
            key: `${ONYXKEYS.COLLECTION.REPORT_ACTIONS}${chatReport?.reportID}`,
            value: updatedReportAction,
        },
        {
            onyxMethod: Onyx.METHOD.MERGE,
            key: `${ONYXKEYS.COLLECTION.REPORT}${chatReport?.reportID}`,
            value: {
                lastMessageText,
                lastVisibleActionCreated: lastVisibleAction?.created,
                lastMessageHtml: !lastMessageHtml ? lastMessageText : lastMessageHtml,
            },
        },
    );

    const successData: OnyxUpdate[] = [
        {
            onyxMethod: Onyx.METHOD.MERGE,
            key: `${ONYXKEYS.COLLECTION.REPORT_ACTIONS}${chatReport?.reportID}`,
            value: {
                [reportAction.reportActionID]: {
                    pendingAction: null,
                    errors: null,
                },
            },
        },
    ];

    // Ensure that any remaining data is removed upon successful completion, even if the server sends a report removal response.
    // This is done to prevent the removal update from lingering in the applyHTTPSOnyxUpdates function.
    if (shouldDeleteTransactionThread && transactionThread) {
        successData.push({
            onyxMethod: Onyx.METHOD.MERGE,
            key: `${ONYXKEYS.COLLECTION.REPORT}${transactionThreadID}`,
            value: null,
        });
    }

    const failureData: OnyxUpdate[] = [];

    if (shouldDeleteTransactionFromOnyx) {
        failureData.push({
            onyxMethod: Onyx.METHOD.SET,
            key: `${ONYXKEYS.COLLECTION.TRANSACTION}${transactionID}`,
            value: transaction ?? null,
        });
    }

    failureData.push({
        onyxMethod: Onyx.METHOD.SET,
        key: `${ONYXKEYS.COLLECTION.TRANSACTION_VIOLATIONS}${transactionID}`,
        value: transactionViolations ?? null,
    });

    if (shouldDeleteTransactionThread) {
        failureData.push({
            onyxMethod: Onyx.METHOD.SET,
            key: `${ONYXKEYS.COLLECTION.REPORT}${transactionThreadID}`,
            value: transactionThread,
        });
    }

    if (actionableWhisperReportActionID) {
        const actionableWhisperReportAction = getReportAction(chatReportID, actionableWhisperReportActionID);
        failureData.push({
            onyxMethod: Onyx.METHOD.MERGE,
            key: `${ONYXKEYS.COLLECTION.REPORT_ACTIONS}${chatReport?.reportID}`,
            value: {
                [actionableWhisperReportActionID]: {
                    originalMessage: {
                        resolution: isActionableTrackExpense(actionableWhisperReportAction) ? getOriginalMessage(actionableWhisperReportAction)?.resolution ?? null : null,
                    },
                },
            },
        });
    }
    failureData.push(
        {
            onyxMethod: Onyx.METHOD.MERGE,
            key: `${ONYXKEYS.COLLECTION.REPORT_ACTIONS}${chatReport?.reportID}`,
            value: {
                [reportAction.reportActionID]: {
                    ...reportAction,
                    pendingAction: null,
                    errors: getMicroSecondOnyxErrorWithTranslationKey('iou.error.genericDeleteFailureMessage'),
                },
            },
        },
        {
            onyxMethod: Onyx.METHOD.MERGE,
            key: `${ONYXKEYS.COLLECTION.REPORT}${chatReport?.reportID}`,
            value: chatReport,
        },
    );

    const parameters: DeleteMoneyRequestParams = {
        transactionID,
        reportActionID: reportAction.reportActionID,
    };

    return {parameters, optimisticData, successData, failureData, shouldDeleteTransactionThread, chatReport};
}

/**
 * Get the invoice receiver type based on the receiver participant.
 * @param receiverParticipant The participant who will receive the invoice or the invoice receiver object directly.
 * @returns The invoice receiver type.
 */
function getReceiverType(receiverParticipant: Participant | InvoiceReceiver | undefined): InvoiceReceiverType {
    if (!receiverParticipant) {
        Log.warn('getReceiverType called with no receiverParticipant');
        return CONST.REPORT.INVOICE_RECEIVER_TYPE.INDIVIDUAL;
    }
    if ('type' in receiverParticipant && receiverParticipant.type) {
        return receiverParticipant.type;
    }
    if ('policyID' in receiverParticipant && receiverParticipant.policyID) {
        return CONST.REPORT.INVOICE_RECEIVER_TYPE.BUSINESS;
    }
    return CONST.REPORT.INVOICE_RECEIVER_TYPE.INDIVIDUAL;
}

/** Gathers all the data needed to create an invoice. */
function getSendInvoiceInformation(
    transaction: OnyxEntry<OnyxTypes.Transaction>,
    currentUserAccountID: number,
    invoiceChatReport?: OnyxEntry<OnyxTypes.Report>,
    receipt?: Receipt,
    policy?: OnyxEntry<OnyxTypes.Policy>,
    policyTagList?: OnyxEntry<OnyxTypes.PolicyTagLists>,
    policyCategories?: OnyxEntry<OnyxTypes.PolicyCategories>,
    companyName?: string,
    companyWebsite?: string,
): SendInvoiceInformation {
    const {amount = 0, currency = '', created = '', merchant = '', category = '', tag = '', taxCode = '', taxAmount = 0, billable, comment, participants} = transaction ?? {};
    const trimmedComment = (comment?.comment ?? '').trim();
    const senderWorkspaceID = participants?.find((participant) => participant?.isSender)?.policyID ?? '-1';
    const receiverParticipant: Participant | InvoiceReceiver | undefined = participants?.find((participant) => participant?.accountID) ?? invoiceChatReport?.invoiceReceiver;
    const receiverAccountID = receiverParticipant && 'accountID' in receiverParticipant && receiverParticipant.accountID ? receiverParticipant.accountID : -1;
    let receiver = getPersonalDetailsForAccountID(receiverAccountID);
    let optimisticPersonalDetailListAction = {};
    const receiverType = getReceiverType(receiverParticipant);

    // STEP 1: Get existing chat report OR build a new optimistic one
    let isNewChatReport = false;
    let chatReport = !isEmptyObject(invoiceChatReport) && invoiceChatReport?.reportID ? invoiceChatReport : null;

    if (!chatReport) {
        chatReport = getInvoiceChatByParticipants(receiverAccountID, receiverType, senderWorkspaceID) ?? null;
    }

    if (!chatReport) {
        isNewChatReport = true;
        chatReport = buildOptimisticChatReport([receiverAccountID, currentUserAccountID], CONST.REPORT.DEFAULT_REPORT_NAME, CONST.REPORT.CHAT_TYPE.INVOICE, senderWorkspaceID);
    }

    // STEP 2: Create a new optimistic invoice report.
    const optimisticInvoiceReport = buildOptimisticInvoiceReport(
        chatReport.reportID,
        senderWorkspaceID,
        receiverAccountID,
        receiver.displayName ?? (receiverParticipant as Participant)?.login ?? '',
        amount,
        currency,
    );

    // STEP 3: Build optimistic receipt and transaction
    const receiptObject: Receipt = {};
    let filename;
    if (receipt?.source) {
        receiptObject.source = receipt.source;
        receiptObject.state = receipt.state ?? CONST.IOU.RECEIPT_STATE.SCANREADY;
        filename = receipt.name;
    }
    const optimisticTransaction = buildOptimisticTransaction({
        transactionParams: {
            amount,
            currency,
            reportID: optimisticInvoiceReport.reportID,
            comment: trimmedComment,
            created,
            merchant,
            receipt: receiptObject,
            category,
            tag,
            taxCode,
            taxAmount,
            billable,
            filename,
        },
    });

    const optimisticPolicyRecentlyUsedCategories = buildOptimisticPolicyRecentlyUsedCategories(optimisticInvoiceReport.policyID, category);
    const optimisticPolicyRecentlyUsedTags = buildOptimisticPolicyRecentlyUsedTags(optimisticInvoiceReport.policyID, tag);
    const optimisticRecentlyUsedCurrencies = buildOptimisticRecentlyUsedCurrencies(currency);

    // STEP 4: Add optimistic personal details for participant
    const shouldCreateOptimisticPersonalDetails = isNewChatReport && !allPersonalDetails[receiverAccountID];
    if (shouldCreateOptimisticPersonalDetails) {
        const receiverLogin = receiverParticipant && 'login' in receiverParticipant && receiverParticipant.login ? receiverParticipant.login : '';
        receiver = {
            accountID: receiverAccountID,
            displayName: formatPhoneNumber(receiverLogin),
            login: receiverLogin,
            isOptimisticPersonalDetail: true,
        };

        optimisticPersonalDetailListAction = {[receiverAccountID]: receiver};
    }

    // STEP 5: Build optimistic reportActions.
    const reportPreviewAction = buildOptimisticReportPreview(chatReport, optimisticInvoiceReport, trimmedComment, optimisticTransaction);
    optimisticInvoiceReport.parentReportActionID = reportPreviewAction.reportActionID;
    chatReport.lastVisibleActionCreated = reportPreviewAction.created;
    const [optimisticCreatedActionForChat, optimisticCreatedActionForIOUReport, iouAction, optimisticTransactionThread, optimisticCreatedActionForTransactionThread] =
        buildOptimisticMoneyRequestEntities(
            optimisticInvoiceReport,
            CONST.IOU.REPORT_ACTION_TYPE.CREATE,
            amount,
            currency,
            trimmedComment,
            receiver.login ?? '',
            [receiver],
            optimisticTransaction.transactionID,
            undefined,
            false,
            false,
            false,
        );

    // STEP 6: Build Onyx Data
    const [optimisticData, successData, failureData] = buildOnyxDataForInvoice(
        chatReport,
        optimisticInvoiceReport,
        optimisticTransaction,
        optimisticCreatedActionForChat,
        optimisticCreatedActionForIOUReport,
        iouAction,
        optimisticPersonalDetailListAction,
        reportPreviewAction,
        optimisticPolicyRecentlyUsedCategories,
        optimisticPolicyRecentlyUsedTags,
        isNewChatReport,
        optimisticTransactionThread,
        optimisticCreatedActionForTransactionThread,
        policy,
        policyTagList,
        policyCategories,
        optimisticRecentlyUsedCurrencies,
        companyName,
        companyWebsite,
    );

    return {
        createdIOUReportActionID: optimisticCreatedActionForIOUReport.reportActionID,
        createdReportActionIDForThread: optimisticCreatedActionForTransactionThread?.reportActionID ?? '-1',
        reportActionID: iouAction.reportActionID,
        senderWorkspaceID,
        receiver,
        invoiceRoom: chatReport,
        createdChatReportActionID: optimisticCreatedActionForChat.reportActionID,
        invoiceReportID: optimisticInvoiceReport.reportID,
        reportPreviewReportActionID: reportPreviewAction.reportActionID,
        transactionID: optimisticTransaction.transactionID,
        transactionThreadReportID: optimisticTransactionThread.reportID,
        onyxData: {
            optimisticData,
            successData,
            failureData,
        },
    };
}

/**
 * Gathers all the data needed to submit an expense. It attempts to find existing reports, iouReports, and receipts. If it doesn't find them, then
 * it creates optimistic versions of them and uses those instead
 */
function getMoneyRequestInformation(moneyRequestInformation: MoneyRequestInformationParams): MoneyRequestInformation {
    const {parentChatReport, transactionParams, participantParams, policyParams = {}, existingTransaction, existingTransactionID, moneyRequestReportID = ''} = moneyRequestInformation;
    const {payeeAccountID = userAccountID, payeeEmail = currentUserEmail, participant} = participantParams;
    const {policy, policyCategories, policyTagList} = policyParams;
    const {attendees, amount, comment = '', currency, created, merchant, receipt, category, tag, taxCode, taxAmount, billable, linkedTrackedExpenseReportAction} = transactionParams;

    const payerEmail = addSMSDomainIfPhoneNumber(participant.login ?? '');
    const payerAccountID = Number(participant.accountID);
    const isPolicyExpenseChat = participant.isPolicyExpenseChat;

    // STEP 1: Get existing chat report OR build a new optimistic one
    let isNewChatReport = false;
    let chatReport = !isEmptyObject(parentChatReport) && parentChatReport?.reportID ? parentChatReport : null;

    // If this is a policyExpenseChat, the chatReport must exist and we can get it from Onyx.
    // report is null if the flow is initiated from the global create menu. However, participant always stores the reportID if it exists, which is the case for policyExpenseChats
    if (!chatReport && isPolicyExpenseChat) {
        chatReport = allReports?.[`${ONYXKEYS.COLLECTION.REPORT}${participant.reportID}`] ?? null;
    }

    if (!chatReport) {
        chatReport = getChatByParticipants([payerAccountID, payeeAccountID]) ?? null;
    }

    // If we still don't have a report, it likely doens't exist and we need to build an optimistic one
    if (!chatReport) {
        isNewChatReport = true;
        chatReport = buildOptimisticChatReport([payerAccountID, payeeAccountID]);
    }

    // STEP 2: Get the Expense/IOU report. If the moneyRequestReportID has been provided, we want to add the transaction to this specific report.
    // If no such reportID has been provided, let's use the chatReport.iouReportID property. In case that is not present, build a new optimistic Expense/IOU report.
    let iouReport: OnyxInputValue<OnyxTypes.Report> = null;
    if (moneyRequestReportID) {
        iouReport = allReports?.[`${ONYXKEYS.COLLECTION.REPORT}${moneyRequestReportID}`] ?? null;
    } else {
        iouReport = allReports?.[`${ONYXKEYS.COLLECTION.REPORT}${chatReport.iouReportID}`] ?? null;
    }

    const shouldCreateNewMoneyRequestReport = shouldCreateNewMoneyRequestReportReportUtils(iouReport, chatReport);

    if (!iouReport || shouldCreateNewMoneyRequestReport) {
        iouReport = isPolicyExpenseChat
            ? buildOptimisticExpenseReport(chatReport.reportID, chatReport.policyID ?? '-1', payeeAccountID, amount, currency)
            : buildOptimisticIOUReport(payeeAccountID, payerAccountID, amount, chatReport.reportID, currency);
    } else if (isPolicyExpenseChat) {
        iouReport = {...iouReport};
        // Because of the Expense reports are stored as negative values, we subtract the total from the amount
        if (iouReport?.currency === currency) {
            if (typeof iouReport.total === 'number') {
                iouReport.total -= amount;
            }

            if (typeof iouReport.unheldTotal === 'number') {
                iouReport.unheldTotal -= amount;
            }
        }
    } else {
        iouReport = updateIOUOwnerAndTotal(iouReport, payeeAccountID, amount, currency);
    }

    // STEP 3: Build an optimistic transaction with the receipt
    const isDistanceRequest = existingTransaction && existingTransaction.iouRequestType === CONST.IOU.REQUEST_TYPE.DISTANCE;
    let optimisticTransaction = buildOptimisticTransaction({
        existingTransactionID,
        existingTransaction,
        policy,
        transactionParams: {
            amount: isExpenseReport(iouReport) ? -amount : amount,
            currency,
            reportID: iouReport.reportID,
            comment,
            attendees,
            created,
            merchant,
            receipt,
            category,
            tag,
            taxCode,
            taxAmount: isExpenseReport(iouReport) ? -(taxAmount ?? 0) : taxAmount,
            billable,
            pendingFields: isDistanceRequest ? {waypoints: CONST.RED_BRICK_ROAD_PENDING_ACTION.ADD} : undefined,
        },
    });

    const optimisticPolicyRecentlyUsedCategories = buildOptimisticPolicyRecentlyUsedCategories(iouReport.policyID, category);
    const optimisticPolicyRecentlyUsedTags = buildOptimisticPolicyRecentlyUsedTags(iouReport.policyID, tag);
    const optimisticPolicyRecentlyUsedCurrencies = buildOptimisticRecentlyUsedCurrencies(currency);

    // If there is an existing transaction (which is the case for distance requests), then the data from the existing transaction
    // needs to be manually merged into the optimistic transaction. This is because buildOnyxDataForMoneyRequest() uses `Onyx.set()` for the transaction
    // data. This is a big can of worms to change it to `Onyx.merge()` as explored in https://expensify.slack.com/archives/C05DWUDHVK7/p1692139468252109.
    // I want to clean this up at some point, but it's possible this will live in the code for a while so I've created https://github.com/Expensify/App/issues/25417
    // to remind me to do this.
    if (isDistanceRequest) {
        optimisticTransaction = fastMerge(existingTransaction, optimisticTransaction, false);
    }

    // STEP 4: Build optimistic reportActions. We need:
    // 1. CREATED action for the chatReport
    // 2. CREATED action for the iouReport
    // 3. IOU action for the iouReport
    // 4. The transaction thread, which requires the iouAction, and CREATED action for the transaction thread
    // 5. REPORT_PREVIEW action for the chatReport
    // Note: The CREATED action for the IOU report must be optimistically generated before the IOU action so there's no chance that it appears after the IOU action in the chat
    const [optimisticCreatedActionForChat, optimisticCreatedActionForIOUReport, iouAction, optimisticTransactionThread, optimisticCreatedActionForTransactionThread] =
        buildOptimisticMoneyRequestEntities(
            iouReport,
            CONST.IOU.REPORT_ACTION_TYPE.CREATE,
            amount,
            currency,
            comment,
            payeeEmail,
            [participant],
            optimisticTransaction.transactionID,
            undefined,
            false,
            false,
            false,
            undefined,
            linkedTrackedExpenseReportAction?.childReportID,
            linkedTrackedExpenseReportAction,
        );

    let reportPreviewAction = shouldCreateNewMoneyRequestReport ? null : getReportPreviewAction(chatReport.reportID, iouReport.reportID);

    if (reportPreviewAction) {
        reportPreviewAction = updateReportPreview(iouReport, reportPreviewAction, false, comment, optimisticTransaction);
    } else {
        reportPreviewAction = buildOptimisticReportPreview(chatReport, iouReport, comment, optimisticTransaction);
        chatReport.lastVisibleActionCreated = reportPreviewAction.created;

        // Generated ReportPreview action is a parent report action of the iou report.
        // We are setting the iou report's parentReportActionID to display subtitle correctly in IOU page when offline.
        iouReport.parentReportActionID = reportPreviewAction.reportActionID;
    }

    const shouldCreateOptimisticPersonalDetails = isNewChatReport && !allPersonalDetails[payerAccountID];
    // Add optimistic personal details for participant
    const optimisticPersonalDetailListAction = shouldCreateOptimisticPersonalDetails
        ? {
              [payerAccountID]: {
                  accountID: payerAccountID,
                  // Disabling this line since participant.displayName can be an empty string
                  // eslint-disable-next-line @typescript-eslint/prefer-nullish-coalescing
                  displayName: formatPhoneNumber(participant.displayName || payerEmail),
                  login: participant.login,
                  isOptimisticPersonalDetail: true,
              },
          }
        : {};

    const predictedNextStatus = policy?.reimbursementChoice === CONST.POLICY.REIMBURSEMENT_CHOICES.REIMBURSEMENT_NO ? CONST.REPORT.STATUS_NUM.CLOSED : CONST.REPORT.STATUS_NUM.OPEN;
    const optimisticNextStep = buildNextStep(iouReport, predictedNextStatus);

    // STEP 5: Build Onyx Data
    const [optimisticData, successData, failureData] = buildOnyxDataForMoneyRequest({
        isNewChatReport,
        shouldCreateNewMoneyRequestReport,
        policyParams: {
            policy,
            policyCategories,
            policyTagList,
        },
        optimisticParams: {
            chat: {
                report: chatReport,
                createdAction: optimisticCreatedActionForChat,
                reportPreviewAction,
            },
            iou: {
                report: iouReport,
                createdAction: optimisticCreatedActionForIOUReport,
                action: iouAction,
            },
            transactionParams: {
                transaction: optimisticTransaction,
                transactionThreadReport: optimisticTransactionThread,
                transactionThreadCreatedReportAction: optimisticCreatedActionForTransactionThread,
            },
            policyRecentlyUsed: {
                categories: optimisticPolicyRecentlyUsedCategories,
                tags: optimisticPolicyRecentlyUsedTags,
                currencies: optimisticPolicyRecentlyUsedCurrencies,
            },
            personalDetailListAction: optimisticPersonalDetailListAction,
            nextStep: optimisticNextStep,
        },
    });

    return {
        payerAccountID,
        payerEmail,
        iouReport,
        chatReport,
        transaction: optimisticTransaction,
        iouAction,
        createdChatReportActionID: isNewChatReport ? optimisticCreatedActionForChat.reportActionID : '-1',
        createdIOUReportActionID: shouldCreateNewMoneyRequestReport ? optimisticCreatedActionForIOUReport.reportActionID : '-1',
        reportPreviewAction,
        transactionThreadReportID: optimisticTransactionThread?.reportID ?? '-1',
        createdReportActionIDForThread: optimisticCreatedActionForTransactionThread?.reportActionID ?? '-1',
        onyxData: {
            optimisticData,
            successData,
            failureData,
        },
    };
}

/**
 * Gathers all the data needed to make an expense. It attempts to find existing reports, iouReports, and receipts. If it doesn't find them, then
 * it creates optimistic versions of them and uses those instead
 */
function getTrackExpenseInformation(
    parentChatReport: OnyxEntry<OnyxTypes.Report>,
    participant: Participant,
    comment: string,
    amount: number,
    currency: string,
    created: string,
    merchant: string,
    receipt: OnyxEntry<Receipt>,
    category: string | undefined,
    tag: string | undefined,
    taxCode: string | undefined,
    taxAmount: number | undefined,
    billable: boolean | undefined,
    policy: OnyxEntry<OnyxTypes.Policy> | undefined,
    policyTagList: OnyxEntry<OnyxTypes.PolicyTagLists> | undefined,
    policyCategories: OnyxEntry<OnyxTypes.PolicyCategories> | undefined,
    payeeEmail = currentUserEmail,
    payeeAccountID = userAccountID,
    moneyRequestReportID = '',
    linkedTrackedExpenseReportAction?: OnyxTypes.ReportAction,
    existingTransactionID?: string,
): TrackExpenseInformation | null {
    const optimisticData: OnyxUpdate[] = [];
    const successData: OnyxUpdate[] = [];
    const failureData: OnyxUpdate[] = [];

    const isPolicyExpenseChat = participant.isPolicyExpenseChat;

    // STEP 1: Get existing chat report
    let chatReport = !isEmptyObject(parentChatReport) && parentChatReport?.reportID ? parentChatReport : null;
    // The chatReport always exists, and we can get it from Onyx if chatReport is null.
    if (!chatReport) {
        chatReport = allReports?.[`${ONYXKEYS.COLLECTION.REPORT}${participant.reportID}`] ?? null;
    }

    // If we still don't have a report, it likely doesn't exist, and we will early return here as it should not happen
    // Maybe later, we can build an optimistic selfDM chat.
    if (!chatReport) {
        return null;
    }

    // Check if the report is a draft
    const isDraftReportLocal = isDraftReport(chatReport?.reportID);

    let createdWorkspaceParams: CreateWorkspaceParams | undefined;

    if (isDraftReportLocal) {
        const workspaceData = buildPolicyData(undefined, policy?.makeMeAdmin, policy?.name, policy?.id, chatReport?.reportID);
        createdWorkspaceParams = workspaceData.params;
        optimisticData.push(...workspaceData.optimisticData);
        successData.push(...workspaceData.successData);
        failureData.push(...workspaceData.failureData);
    }

    // STEP 2: If not in the self-DM flow, we need to use the expense report.
    // For this, first use the chatReport.iouReportID property. Build a new optimistic expense report if needed.
    const shouldUseMoneyReport = !!isPolicyExpenseChat;

    let iouReport: OnyxInputValue<OnyxTypes.Report> = null;
    let shouldCreateNewMoneyRequestReport = false;

    if (shouldUseMoneyReport) {
        if (moneyRequestReportID) {
            iouReport = allReports?.[`${ONYXKEYS.COLLECTION.REPORT}${moneyRequestReportID}`] ?? null;
        } else {
            iouReport = allReports?.[`${ONYXKEYS.COLLECTION.REPORT}${chatReport.iouReportID}`] ?? null;
        }

        shouldCreateNewMoneyRequestReport = shouldCreateNewMoneyRequestReportReportUtils(iouReport, chatReport);
        if (!iouReport || shouldCreateNewMoneyRequestReport) {
            iouReport = buildOptimisticExpenseReport(chatReport.reportID, chatReport.policyID ?? '-1', payeeAccountID, amount, currency, amount);
        } else {
            iouReport = {...iouReport};
            // Because of the Expense reports are stored as negative values, we subtract the total from the amount
            if (iouReport?.currency === currency) {
                if (typeof iouReport.total === 'number' && typeof iouReport.nonReimbursableTotal === 'number') {
                    iouReport.total -= amount;
                    iouReport.nonReimbursableTotal -= amount;
                }

                if (typeof iouReport.unheldTotal === 'number' && typeof iouReport.unheldNonReimbursableTotal === 'number') {
                    iouReport.unheldTotal -= amount;
                    iouReport.unheldNonReimbursableTotal -= amount;
                }
            }
        }
    }

    // If shouldUseMoneyReport is true, the iouReport was defined.
    // But we'll use the `shouldUseMoneyReport && iouReport` check further instead of `shouldUseMoneyReport` to avoid TS errors.

    // STEP 3: Build optimistic receipt and transaction
    const receiptObject: Receipt = {};
    let filename;
    if (receipt?.source) {
        receiptObject.source = receipt.source;
        receiptObject.state = receipt.state ?? CONST.IOU.RECEIPT_STATE.SCANREADY;
        filename = receipt.name;
    }
    const existingTransaction = allTransactionDrafts[`${ONYXKEYS.COLLECTION.TRANSACTION_DRAFT}${existingTransactionID ?? CONST.IOU.OPTIMISTIC_TRANSACTION_ID}`];
    if (!filename) {
        filename = existingTransaction?.filename;
    }
    const isDistanceRequest = existingTransaction && isDistanceRequestTransactionUtils(existingTransaction);
    let optimisticTransaction = buildOptimisticTransaction({
        existingTransactionID,
        existingTransaction,
        policy,
        transactionParams: {
            amount: isExpenseReport(iouReport) ? -amount : amount,
            currency,
            reportID: shouldUseMoneyReport && iouReport ? iouReport.reportID : '-1',
            comment,
            created,
            merchant,
            receipt: receiptObject,
            category,
            tag,
            taxCode,
            taxAmount,
            billable,
            pendingFields: isDistanceRequest ? {waypoints: CONST.RED_BRICK_ROAD_PENDING_ACTION.ADD} : undefined,
            reimbursable: false,
            filename,
        },
    });

    // If there is an existing transaction (which is the case for distance requests), then the data from the existing transaction
    // needs to be manually merged into the optimistic transaction. This is because buildOnyxDataForMoneyRequest() uses `Onyx.set()` for the transaction
    // data. This is a big can of worms to change it to `Onyx.merge()` as explored in https://expensify.slack.com/archives/C05DWUDHVK7/p1692139468252109.
    // I want to clean this up at some point, but it's possible this will live in the code for a while so I've created https://github.com/Expensify/App/issues/25417
    // to remind me to do this.
    if (isDistanceRequest) {
        optimisticTransaction = fastMerge(existingTransaction, optimisticTransaction, false);
    }

    // STEP 4: Build optimistic reportActions. We need:
    // 1. CREATED action for the iouReport (if tracking in the Expense chat)
    // 2. IOU action for the iouReport (if tracking in the Expense chat), otherwise – for chatReport
    // 3. The transaction thread, which requires the iouAction, and CREATED action for the transaction thread
    // 4. REPORT_PREVIEW action for the chatReport (if tracking in the Expense chat)
    const [, optimisticCreatedActionForIOUReport, iouAction, optimisticTransactionThread, optimisticCreatedActionForTransactionThread] = buildOptimisticMoneyRequestEntities(
        shouldUseMoneyReport && iouReport ? iouReport : chatReport,
        CONST.IOU.REPORT_ACTION_TYPE.TRACK,
        amount,
        currency,
        comment,
        payeeEmail,
        [participant],
        optimisticTransaction.transactionID,
        undefined,
        false,
        false,
        false,
        !shouldUseMoneyReport,
        linkedTrackedExpenseReportAction?.childReportID,
        linkedTrackedExpenseReportAction,
    );

    let reportPreviewAction: OnyxInputValue<OnyxTypes.ReportAction<typeof CONST.REPORT.ACTIONS.TYPE.REPORT_PREVIEW>> = null;
    if (shouldUseMoneyReport && iouReport) {
        reportPreviewAction = shouldCreateNewMoneyRequestReport ? null : getReportPreviewAction(chatReport.reportID, iouReport.reportID);

        if (reportPreviewAction) {
            reportPreviewAction = updateReportPreview(iouReport, reportPreviewAction, false, comment, optimisticTransaction);
        } else {
            reportPreviewAction = buildOptimisticReportPreview(chatReport, iouReport, comment, optimisticTransaction);
            // Generated ReportPreview action is a parent report action of the iou report.
            // We are setting the iou report's parentReportActionID to display subtitle correctly in IOU page when offline.
            iouReport.parentReportActionID = reportPreviewAction.reportActionID;
        }
    }

    let actionableTrackExpenseWhisper: OnyxInputValue<OnyxTypes.ReportAction> = null;
    if (!isPolicyExpenseChat) {
        actionableTrackExpenseWhisper = buildOptimisticActionableTrackExpenseWhisper(iouAction, optimisticTransaction.transactionID);
    }

    // STEP 5: Build Onyx Data
    const trackExpenseOnyxData = buildOnyxDataForTrackExpense(
        chatReport,
        iouReport,
        optimisticTransaction,
        optimisticCreatedActionForIOUReport,
        iouAction,
        reportPreviewAction,
        optimisticTransactionThread ?? {},
        optimisticCreatedActionForTransactionThread,
        shouldCreateNewMoneyRequestReport,
        policy,
        policyTagList,
        policyCategories,
        undefined,
        actionableTrackExpenseWhisper,
    );

    return {
        createdWorkspaceParams,
        chatReport,
        iouReport: iouReport ?? undefined,
        transaction: optimisticTransaction,
        iouAction,
        createdChatReportActionID: '-1',
        createdIOUReportActionID: shouldCreateNewMoneyRequestReport ? optimisticCreatedActionForIOUReport.reportActionID : '-1',
        reportPreviewAction: reportPreviewAction ?? undefined,
        transactionThreadReportID: optimisticTransactionThread.reportID,
        createdReportActionIDForThread: optimisticCreatedActionForTransactionThread?.reportActionID ?? '-1',
        actionableWhisperReportActionIDParam: actionableTrackExpenseWhisper?.reportActionID ?? '',
        onyxData: {
            optimisticData: optimisticData.concat(trackExpenseOnyxData[0]),
            successData: successData.concat(trackExpenseOnyxData[1]),
            failureData: failureData.concat(trackExpenseOnyxData[2]),
        },
    };
}

/**
 * Compute the diff amount when we update the transaction
 */
function calculateDiffAmount(
    iouReport: OnyxTypes.OnyxInputOrEntry<OnyxTypes.Report>,
    updatedTransaction: OnyxTypes.OnyxInputOrEntry<OnyxTypes.Transaction>,
    transaction: OnyxEntry<OnyxTypes.Transaction>,
): number {
    if (!iouReport) {
        return 0;
    }
    const isExpenseReportLocal = isExpenseReport(iouReport);
    const updatedCurrency = getCurrency(updatedTransaction);
    const currentCurrency = getCurrency(transaction);

    const currentAmount = getAmount(transaction, isExpenseReportLocal);
    const updatedAmount = getAmount(updatedTransaction, isExpenseReportLocal);

    if (updatedCurrency === iouReport?.currency && currentCurrency !== iouReport?.currency) {
        // Add the diff to the total if we change the currency from a different currency to the currency of the IOU report
        return updatedAmount;
    }

    if (updatedCurrency === iouReport?.currency && updatedAmount !== currentAmount) {
        // Calculate the diff between the updated amount and the current amount if we change the amount and the currency of the transaction is the currency of the report
        return updatedAmount - currentAmount;
    }

    return 0;
}

/**
 * @param transactionID
 * @param transactionThreadReportID
 * @param transactionChanges
 * @param [transactionChanges.created] Present when updated the date field
 * @param policy  May be undefined, an empty object, or an object matching the Policy type (src/types/onyx/Policy.ts)
 * @param policyTagList
 * @param policyCategories
 */
function getUpdateMoneyRequestParams(
    transactionID: string,
    transactionThreadReportID: string,
    transactionChanges: TransactionChanges,
    policy: OnyxEntry<OnyxTypes.Policy>,
    policyTagList: OnyxTypes.OnyxInputOrEntry<OnyxTypes.PolicyTagLists>,
    policyCategories: OnyxTypes.OnyxInputOrEntry<OnyxTypes.PolicyCategories>,
    violations?: OnyxEntry<OnyxTypes.TransactionViolations>,
): UpdateMoneyRequestData {
    const optimisticData: OnyxUpdate[] = [];
    const successData: OnyxUpdate[] = [];
    const failureData: OnyxUpdate[] = [];

    // Step 1: Set any "pending fields" (ones updated while the user was offline) to have error messages in the failureData
    const pendingFields: OnyxTypes.Transaction['pendingFields'] = Object.fromEntries(Object.keys(transactionChanges).map((key) => [key, CONST.RED_BRICK_ROAD_PENDING_ACTION.UPDATE]));
    const clearedPendingFields = Object.fromEntries(Object.keys(transactionChanges).map((key) => [key, null]));
    const errorFields = Object.fromEntries(Object.keys(pendingFields).map((key) => [key, {[DateUtils.getMicroseconds()]: Localize.translateLocal('iou.error.genericEditFailureMessage')}]));

    // Step 2: Get all the collections being updated
    const transactionThread = allReports?.[`${ONYXKEYS.COLLECTION.REPORT}${transactionThreadReportID}`] ?? null;
    const transaction = allTransactions?.[`${ONYXKEYS.COLLECTION.TRANSACTION}${transactionID}`];
    const isTransactionOnHold = isOnHold(transaction);
    const iouReport = allReports?.[`${ONYXKEYS.COLLECTION.REPORT}${transactionThread?.parentReportID}`] ?? null;
    const isFromExpenseReport = isExpenseReport(iouReport);
    const isScanning = hasReceiptTransactionUtils(transaction) && isReceiptBeingScannedTransactionUtils(transaction);
    const updatedTransaction: OnyxEntry<OnyxTypes.Transaction> = transaction
        ? getUpdatedTransaction({
              transaction,
              transactionChanges,
              isFromExpenseReport,
              policy,
          })
        : undefined;
    const transactionDetails = getTransactionDetails(updatedTransaction);

    if (transactionDetails?.waypoints) {
        // This needs to be a JSON string since we're sending this to the MapBox API
        transactionDetails.waypoints = JSON.stringify(transactionDetails.waypoints);
    }

    const dataToIncludeInParams: Partial<TransactionDetails> = Object.fromEntries(Object.entries(transactionDetails ?? {}).filter(([key]) => Object.keys(transactionChanges).includes(key)));

    const params: UpdateMoneyRequestParams = {
        ...dataToIncludeInParams,
        reportID: iouReport?.reportID,
        transactionID,
    };

    const hasPendingWaypoints = 'waypoints' in transactionChanges;
    const hasModifiedDistanceRate = 'customUnitRateID' in transactionChanges;
    if (transaction && updatedTransaction && (hasPendingWaypoints || hasModifiedDistanceRate)) {
        // Delete the draft transaction when editing waypoints when the server responds successfully and there are no errors
        successData.push({
            onyxMethod: Onyx.METHOD.SET,
            key: `${ONYXKEYS.COLLECTION.TRANSACTION_DRAFT}${transactionID}`,
            value: null,
        });

        // Revert the transaction's amount to the original value on failure.
        // The IOU Report will be fully reverted in the failureData further below.
        failureData.push({
            onyxMethod: Onyx.METHOD.MERGE,
            key: `${ONYXKEYS.COLLECTION.TRANSACTION}${transactionID}`,
            value: {
                amount: transaction.amount,
                modifiedAmount: transaction.modifiedAmount,
                modifiedMerchant: transaction.modifiedMerchant,
                modifiedCurrency: transaction.modifiedCurrency,
            },
        });
    }

    // Step 3: Build the modified expense report actions
    // We don't create a modified report action if:
    // - we're updating the waypoints
    // - we're updating the distance rate while the waypoints are still pending
    // In these cases, there isn't a valid optimistic mileage data we can use,
    // and the report action is created on the server with the distance-related response from the MapBox API
    const updatedReportAction = buildOptimisticModifiedExpenseReportAction(transactionThread, transaction, transactionChanges, isFromExpenseReport, policy, updatedTransaction);
    if (!hasPendingWaypoints && !(hasModifiedDistanceRate && isFetchingWaypointsFromServer(transaction))) {
        params.reportActionID = updatedReportAction.reportActionID;

        optimisticData.push({
            onyxMethod: Onyx.METHOD.MERGE,
            key: `${ONYXKEYS.COLLECTION.REPORT_ACTIONS}${transactionThread?.reportID}`,
            value: {
                [updatedReportAction.reportActionID]: updatedReportAction as OnyxTypes.ReportAction,
            },
        });
        optimisticData.push({
            onyxMethod: Onyx.METHOD.MERGE,
            key: `${ONYXKEYS.COLLECTION.REPORT}${transactionThread?.reportID}`,
            value: {
                lastVisibleActionCreated: updatedReportAction.created,
                lastReadTime: updatedReportAction.created,
            },
        });
        failureData.push({
            onyxMethod: Onyx.METHOD.MERGE,
            key: `${ONYXKEYS.COLLECTION.REPORT}${transactionThread?.reportID}`,
            value: {
                lastVisibleActionCreated: transactionThread?.lastVisibleActionCreated,
                lastReadTime: transactionThread?.lastReadTime,
            },
        });
        successData.push({
            onyxMethod: Onyx.METHOD.MERGE,
            key: `${ONYXKEYS.COLLECTION.REPORT_ACTIONS}${transactionThread?.reportID}`,
            value: {
                [updatedReportAction.reportActionID]: {pendingAction: null},
            },
        });
        failureData.push({
            onyxMethod: Onyx.METHOD.MERGE,
            key: `${ONYXKEYS.COLLECTION.REPORT_ACTIONS}${transactionThread?.reportID}`,
            value: {
                [updatedReportAction.reportActionID]: {
                    ...(updatedReportAction as OnyxTypes.ReportAction),
                    errors: getMicroSecondOnyxErrorWithTranslationKey('iou.error.genericEditFailureMessage'),
                },
            },
        });
    }

    // Step 4: Compute the IOU total and update the report preview message (and report header) so LHN amount owed is correct.
    const diff = calculateDiffAmount(iouReport, updatedTransaction, transaction);

    let updatedMoneyRequestReport: OnyxTypes.OnyxInputOrEntry<OnyxTypes.Report>;
    if (!iouReport) {
        updatedMoneyRequestReport = null;
    } else if ((isExpenseReport(iouReport) || isInvoiceReportReportUtils(iouReport)) && typeof iouReport.total === 'number') {
        // For expense report, the amount is negative, so we should subtract total from diff
        updatedMoneyRequestReport = {
            ...iouReport,
            total: iouReport.total - diff,
        };
        if (!transaction?.reimbursable && typeof updatedMoneyRequestReport.nonReimbursableTotal === 'number') {
            updatedMoneyRequestReport.nonReimbursableTotal -= diff;
        }
        if (!isTransactionOnHold) {
            if (typeof updatedMoneyRequestReport.unheldTotal === 'number') {
                updatedMoneyRequestReport.unheldTotal -= diff;
            }
            if (!transaction?.reimbursable && typeof updatedMoneyRequestReport.unheldNonReimbursableTotal === 'number') {
                updatedMoneyRequestReport.unheldNonReimbursableTotal -= diff;
            }
        }
    } else {
        updatedMoneyRequestReport = updateIOUOwnerAndTotal(iouReport, updatedReportAction.actorAccountID ?? -1, diff, getCurrency(transaction), false, true, isTransactionOnHold);
    }

    optimisticData.push(
        {
            onyxMethod: Onyx.METHOD.MERGE,
            key: `${ONYXKEYS.COLLECTION.REPORT}${iouReport?.reportID}`,
            value: updatedMoneyRequestReport,
        },
        {
            onyxMethod: Onyx.METHOD.MERGE,
            key: `${ONYXKEYS.COLLECTION.REPORT}${iouReport?.parentReportID}`,
            value: getOutstandingChildRequest(updatedMoneyRequestReport),
        },
    );
    successData.push({
        onyxMethod: Onyx.METHOD.MERGE,
        key: `${ONYXKEYS.COLLECTION.REPORT}${iouReport?.reportID}`,
        value: {pendingAction: null},
    });

    // Optimistically modify the transaction and the transaction thread
    optimisticData.push({
        onyxMethod: Onyx.METHOD.MERGE,
        key: `${ONYXKEYS.COLLECTION.TRANSACTION}${transactionID}`,
        value: {
            ...updatedTransaction,
            pendingFields,
            errorFields: null,
        },
    });

    optimisticData.push({
        onyxMethod: Onyx.METHOD.MERGE,
        key: `${ONYXKEYS.COLLECTION.REPORT}${transactionThreadReportID}`,
        value: {
            lastActorAccountID: updatedReportAction.actorAccountID,
        },
    });

    if (isScanning && ('amount' in transactionChanges || 'currency' in transactionChanges)) {
        optimisticData.push(
            {
                onyxMethod: Onyx.METHOD.MERGE,
                key: `${ONYXKEYS.COLLECTION.REPORT_ACTIONS}${iouReport?.reportID}`,
                value: {
                    [transactionThread?.parentReportActionID ?? '-1']: {
                        originalMessage: {
                            whisperedTo: [],
                        },
                    },
                },
            },
            {
                onyxMethod: Onyx.METHOD.MERGE,
                key: `${ONYXKEYS.COLLECTION.REPORT_ACTIONS}${iouReport?.parentReportID}`,
                value: {
                    [iouReport?.parentReportActionID ?? '-1']: {
                        originalMessage: {
                            whisperedTo: [],
                        },
                    },
                },
            },
        );
    }

    // Update recently used categories if the category is changed
    const hasModifiedCategory = 'category' in transactionChanges;
    if (hasModifiedCategory) {
        const optimisticPolicyRecentlyUsedCategories = buildOptimisticPolicyRecentlyUsedCategories(iouReport?.policyID, transactionChanges.category);
        if (optimisticPolicyRecentlyUsedCategories.length) {
            optimisticData.push({
                onyxMethod: Onyx.METHOD.SET,
                key: `${ONYXKEYS.COLLECTION.POLICY_RECENTLY_USED_CATEGORIES}${iouReport?.policyID}`,
                value: optimisticPolicyRecentlyUsedCategories,
            });
        }
    }

    // Update recently used currencies if the currency is changed
    if ('currency' in transactionChanges) {
        const optimisticRecentlyUsedCurrencies = buildOptimisticRecentlyUsedCurrencies(transactionChanges.currency);
        if (optimisticRecentlyUsedCurrencies.length) {
            optimisticData.push({
                onyxMethod: Onyx.METHOD.SET,
                key: ONYXKEYS.RECENTLY_USED_CURRENCIES,
                value: optimisticRecentlyUsedCurrencies,
            });
        }
    }

    // Update recently used categories if the tag is changed
    const hasModifiedTag = 'tag' in transactionChanges;
    if (hasModifiedTag) {
        const optimisticPolicyRecentlyUsedTags = buildOptimisticPolicyRecentlyUsedTags(iouReport?.policyID, transactionChanges.tag);
        if (!isEmptyObject(optimisticPolicyRecentlyUsedTags)) {
            optimisticData.push({
                onyxMethod: Onyx.METHOD.MERGE,
                key: `${ONYXKEYS.COLLECTION.POLICY_RECENTLY_USED_TAGS}${iouReport?.policyID}`,
                value: optimisticPolicyRecentlyUsedTags,
            });
        }
    }

    const overLimitViolation = violations?.find((violation) => violation.name === 'overLimit');
    // Update violation limit, if we modify attendees. The given limit value is for a single attendee, if we have multiple attendees we should multpiply limit by attende count
    if ('attendees' in transactionChanges && !!overLimitViolation) {
        const limitForSingleAttendee = ViolationsUtils.getViolationAmountLimit(overLimitViolation);
        if (limitForSingleAttendee * (transactionChanges?.attendees?.length ?? 1) > Math.abs(getAmount(transaction))) {
            optimisticData.push({
                onyxMethod: Onyx.METHOD.MERGE,
                key: `${ONYXKEYS.COLLECTION.TRANSACTION_VIOLATIONS}${transactionID}`,
                value: violations?.filter((violation) => violation.name !== 'overLimit') ?? [],
            });
        }
    }

    // Clear out the error fields and loading states on success
    successData.push({
        onyxMethod: Onyx.METHOD.MERGE,
        key: `${ONYXKEYS.COLLECTION.TRANSACTION}${transactionID}`,
        value: {
            pendingFields: clearedPendingFields,
            isLoading: false,
            errorFields: null,
            routes: null,
        },
    });

    // Clear out loading states, pending fields, and add the error fields
    failureData.push({
        onyxMethod: Onyx.METHOD.MERGE,
        key: `${ONYXKEYS.COLLECTION.TRANSACTION}${transactionID}`,
        value: {
            pendingFields: clearedPendingFields,
            isLoading: false,
            errorFields,
        },
    });

    if (iouReport) {
        // Reset the iouReport to its original state
        failureData.push({
            onyxMethod: Onyx.METHOD.MERGE,
            key: `${ONYXKEYS.COLLECTION.REPORT}${iouReport.reportID}`,
            value: iouReport,
        });
    }

    if (policy && isPaidGroupPolicy(policy) && updatedTransaction && (hasModifiedTag || hasModifiedCategory || hasModifiedDistanceRate)) {
        const currentTransactionViolations = allTransactionViolations[`${ONYXKEYS.COLLECTION.TRANSACTION_VIOLATIONS}${transactionID}`] ?? [];
        optimisticData.push(
            ViolationsUtils.getViolationsOnyxData(
                updatedTransaction,
                currentTransactionViolations,
                policy,
                policyTagList ?? {},
                policyCategories ?? {},
                hasDependentTags(policy, policyTagList ?? {}),
            ),
        );
        failureData.push({
            onyxMethod: Onyx.METHOD.MERGE,
            key: `${ONYXKEYS.COLLECTION.TRANSACTION_VIOLATIONS}${transactionID}`,
            value: currentTransactionViolations,
        });
    }

    // Reset the transaction thread to its original state
    failureData.push({
        onyxMethod: Onyx.METHOD.MERGE,
        key: `${ONYXKEYS.COLLECTION.REPORT}${transactionThreadReportID}`,
        value: transactionThread,
    });

    return {
        params,
        onyxData: {optimisticData, successData, failureData},
    };
}

/**
 * @param transactionID
 * @param transactionThreadReportID
 * @param transactionChanges
 * @param [transactionChanges.created] Present when updated the date field
 * @param policy  May be undefined, an empty object, or an object matching the Policy type (src/types/onyx/Policy.ts)
 */
function getUpdateTrackExpenseParams(
    transactionID: string,
    transactionThreadReportID: string,
    transactionChanges: TransactionChanges,
    policy: OnyxEntry<OnyxTypes.Policy>,
): UpdateMoneyRequestData {
    const optimisticData: OnyxUpdate[] = [];
    const successData: OnyxUpdate[] = [];
    const failureData: OnyxUpdate[] = [];

    // Step 1: Set any "pending fields" (ones updated while the user was offline) to have error messages in the failureData
    const pendingFields = Object.fromEntries(Object.keys(transactionChanges).map((key) => [key, CONST.RED_BRICK_ROAD_PENDING_ACTION.UPDATE]));
    const clearedPendingFields = Object.fromEntries(Object.keys(transactionChanges).map((key) => [key, null]));
    const errorFields = Object.fromEntries(Object.keys(pendingFields).map((key) => [key, {[DateUtils.getMicroseconds()]: Localize.translateLocal('iou.error.genericEditFailureMessage')}]));

    // Step 2: Get all the collections being updated
    const transactionThread = allReports?.[`${ONYXKEYS.COLLECTION.REPORT}${transactionThreadReportID}`] ?? null;
    const transaction = allTransactions?.[`${ONYXKEYS.COLLECTION.TRANSACTION}${transactionID}`];
    const chatReport = allReports?.[`${ONYXKEYS.COLLECTION.REPORT}${transactionThread?.parentReportID}`] ?? null;
    const isScanning = hasReceiptTransactionUtils(transaction) && isReceiptBeingScannedTransactionUtils(transaction);
    const updatedTransaction = transaction
        ? getUpdatedTransaction({
              transaction,
              transactionChanges,
              isFromExpenseReport: false,
              policy,
          })
        : null;
    const transactionDetails = getTransactionDetails(updatedTransaction);

    if (transactionDetails?.waypoints) {
        // This needs to be a JSON string since we're sending this to the MapBox API
        transactionDetails.waypoints = JSON.stringify(transactionDetails.waypoints);
    }

    const dataToIncludeInParams: Partial<TransactionDetails> = Object.fromEntries(Object.entries(transactionDetails ?? {}).filter(([key]) => Object.keys(transactionChanges).includes(key)));

    const params: UpdateMoneyRequestParams = {
        ...dataToIncludeInParams,
        reportID: chatReport?.reportID,
        transactionID,
    };

    const hasPendingWaypoints = 'waypoints' in transactionChanges;
    const hasModifiedDistanceRate = 'customUnitRateID' in transactionChanges;
    if (transaction && updatedTransaction && (hasPendingWaypoints || hasModifiedDistanceRate)) {
        // Delete the draft transaction when editing waypoints when the server responds successfully and there are no errors
        successData.push({
            onyxMethod: Onyx.METHOD.SET,
            key: `${ONYXKEYS.COLLECTION.TRANSACTION_DRAFT}${transactionID}`,
            value: null,
        });

        // Revert the transaction's amount to the original value on failure.
        // The IOU Report will be fully reverted in the failureData further below.
        failureData.push({
            onyxMethod: Onyx.METHOD.MERGE,
            key: `${ONYXKEYS.COLLECTION.TRANSACTION}${transactionID}`,
            value: {
                amount: transaction.amount,
                modifiedAmount: transaction.modifiedAmount,
                modifiedMerchant: transaction.modifiedMerchant,
            },
        });
    }

    // Step 3: Build the modified expense report actions
    // We don't create a modified report action if:
    // - we're updating the waypoints
    // - we're updating the distance rate while the waypoints are still pending
    // In these cases, there isn't a valid optimistic mileage data we can use,
    // and the report action is created on the server with the distance-related response from the MapBox API
    const updatedReportAction = buildOptimisticModifiedExpenseReportAction(transactionThread, transaction, transactionChanges, false, policy, updatedTransaction);
    if (!hasPendingWaypoints && !(hasModifiedDistanceRate && isFetchingWaypointsFromServer(transaction))) {
        params.reportActionID = updatedReportAction.reportActionID;

        optimisticData.push({
            onyxMethod: Onyx.METHOD.MERGE,
            key: `${ONYXKEYS.COLLECTION.REPORT_ACTIONS}${transactionThread?.reportID}`,
            value: {
                [updatedReportAction.reportActionID]: updatedReportAction as OnyxTypes.ReportAction,
            },
        });
        successData.push({
            onyxMethod: Onyx.METHOD.MERGE,
            key: `${ONYXKEYS.COLLECTION.REPORT_ACTIONS}${transactionThread?.reportID}`,
            value: {
                [updatedReportAction.reportActionID]: {pendingAction: null},
            },
        });
        failureData.push({
            onyxMethod: Onyx.METHOD.MERGE,
            key: `${ONYXKEYS.COLLECTION.REPORT_ACTIONS}${transactionThread?.reportID}`,
            value: {
                [updatedReportAction.reportActionID]: {
                    ...(updatedReportAction as OnyxTypes.ReportAction),
                    errors: getMicroSecondOnyxErrorWithTranslationKey('iou.error.genericEditFailureMessage'),
                },
            },
        });
    }

    // Step 4: Update the report preview message (and report header) so LHN amount tracked is correct.
    // Optimistically modify the transaction and the transaction thread
    optimisticData.push({
        onyxMethod: Onyx.METHOD.MERGE,
        key: `${ONYXKEYS.COLLECTION.TRANSACTION}${transactionID}`,
        value: {
            ...updatedTransaction,
            pendingFields,
            errorFields: null,
        },
    });

    optimisticData.push({
        onyxMethod: Onyx.METHOD.MERGE,
        key: `${ONYXKEYS.COLLECTION.REPORT}${transactionThreadReportID}`,
        value: {
            lastActorAccountID: updatedReportAction.actorAccountID,
        },
    });

    if (isScanning && ('amount' in transactionChanges || 'currency' in transactionChanges)) {
        optimisticData.push({
            onyxMethod: Onyx.METHOD.MERGE,
            key: `${ONYXKEYS.COLLECTION.REPORT_ACTIONS}${chatReport?.reportID}`,
            value: {
                [transactionThread?.parentReportActionID ?? '-1']: {
                    originalMessage: {
                        whisperedTo: [],
                    },
                },
            },
        });
    }

    // Clear out the error fields and loading states on success
    successData.push({
        onyxMethod: Onyx.METHOD.MERGE,
        key: `${ONYXKEYS.COLLECTION.TRANSACTION}${transactionID}`,
        value: {
            pendingFields: clearedPendingFields,
            isLoading: false,
            errorFields: null,
            routes: null,
        },
    });

    // Clear out loading states, pending fields, and add the error fields
    failureData.push({
        onyxMethod: Onyx.METHOD.MERGE,
        key: `${ONYXKEYS.COLLECTION.TRANSACTION}${transactionID}`,
        value: {
            pendingFields: clearedPendingFields,
            isLoading: false,
            errorFields,
        },
    });

    // Reset the transaction thread to its original state
    failureData.push({
        onyxMethod: Onyx.METHOD.MERGE,
        key: `${ONYXKEYS.COLLECTION.REPORT}${transactionThreadReportID}`,
        value: transactionThread,
    });

    return {
        params,
        onyxData: {optimisticData, successData, failureData},
    };
}

/** Updates the created date of an expense */
function updateMoneyRequestDate(
    transactionID: string,
    transactionThreadReportID: string,
    value: string,
    policy: OnyxEntry<OnyxTypes.Policy>,
    policyTags: OnyxEntry<OnyxTypes.PolicyTagLists>,
    policyCategories: OnyxEntry<OnyxTypes.PolicyCategories>,
) {
    const transactionChanges: TransactionChanges = {
        created: value,
    };
    const transactionThreadReport = allReports?.[`${ONYXKEYS.COLLECTION.REPORT}${transactionThreadReportID}`] ?? null;
    const parentReport = allReports?.[`${ONYXKEYS.COLLECTION.REPORT}${transactionThreadReport?.parentReportID}`] ?? null;
    let data: UpdateMoneyRequestData;
    if (isTrackExpenseReport(transactionThreadReport) && isSelfDM(parentReport)) {
        data = getUpdateTrackExpenseParams(transactionID, transactionThreadReportID, transactionChanges, policy);
    } else {
        data = getUpdateMoneyRequestParams(transactionID, transactionThreadReportID, transactionChanges, policy, policyTags, policyCategories);
    }
    const {params, onyxData} = data;
    API.write(WRITE_COMMANDS.UPDATE_MONEY_REQUEST_DATE, params, onyxData);
}

/** Updates the billable field of an expense */
function updateMoneyRequestBillable(
    transactionID: string,
    transactionThreadReportID: string,
    value: boolean,
    policy: OnyxEntry<OnyxTypes.Policy>,
    policyTagList: OnyxEntry<OnyxTypes.PolicyTagLists>,
    policyCategories: OnyxEntry<OnyxTypes.PolicyCategories>,
) {
    const transactionChanges: TransactionChanges = {
        billable: value,
    };
    const {params, onyxData} = getUpdateMoneyRequestParams(transactionID, transactionThreadReportID, transactionChanges, policy, policyTagList, policyCategories);
    API.write(WRITE_COMMANDS.UPDATE_MONEY_REQUEST_BILLABLE, params, onyxData);
}

/** Updates the merchant field of an expense */
function updateMoneyRequestMerchant(
    transactionID: string,
    transactionThreadReportID: string,
    value: string,
    policy: OnyxEntry<OnyxTypes.Policy>,
    policyTagList: OnyxEntry<OnyxTypes.PolicyTagLists>,
    policyCategories: OnyxEntry<OnyxTypes.PolicyCategories>,
) {
    const transactionChanges: TransactionChanges = {
        merchant: value,
    };
    const transactionThreadReport = allReports?.[`${ONYXKEYS.COLLECTION.REPORT}${transactionThreadReportID}`] ?? null;
    const parentReport = allReports?.[`${ONYXKEYS.COLLECTION.REPORT}${transactionThreadReport?.parentReportID}`] ?? null;
    let data: UpdateMoneyRequestData;
    if (isTrackExpenseReport(transactionThreadReport) && isSelfDM(parentReport)) {
        data = getUpdateTrackExpenseParams(transactionID, transactionThreadReportID, transactionChanges, policy);
    } else {
        data = getUpdateMoneyRequestParams(transactionID, transactionThreadReportID, transactionChanges, policy, policyTagList, policyCategories);
    }
    const {params, onyxData} = data;
    API.write(WRITE_COMMANDS.UPDATE_MONEY_REQUEST_MERCHANT, params, onyxData);
}

/** Updates the attendees list of an expense */
function updateMoneyRequestAttendees(
    transactionID: string,
    transactionThreadReportID: string,
    attendees: Attendee[],
    policy: OnyxEntry<OnyxTypes.Policy>,
    policyTagList: OnyxEntry<OnyxTypes.PolicyTagLists>,
    policyCategories: OnyxEntry<OnyxTypes.PolicyCategories>,
    violations: OnyxEntry<OnyxTypes.TransactionViolations>,
) {
    const transactionChanges: TransactionChanges = {
        attendees,
    };
    const data = getUpdateMoneyRequestParams(transactionID, transactionThreadReportID, transactionChanges, policy, policyTagList, policyCategories, violations);
    const {params, onyxData} = data;
    API.write(WRITE_COMMANDS.UPDATE_MONEY_REQUEST_ATTENDEES, params, onyxData);
}

/** Updates the tag of an expense */
function updateMoneyRequestTag(
    transactionID: string,
    transactionThreadReportID: string,
    tag: string,
    policy: OnyxEntry<OnyxTypes.Policy>,
    policyTagList: OnyxEntry<OnyxTypes.PolicyTagLists>,
    policyCategories: OnyxEntry<OnyxTypes.PolicyCategories>,
) {
    const transactionChanges: TransactionChanges = {
        tag,
    };
    const {params, onyxData} = getUpdateMoneyRequestParams(transactionID, transactionThreadReportID, transactionChanges, policy, policyTagList, policyCategories);
    API.write(WRITE_COMMANDS.UPDATE_MONEY_REQUEST_TAG, params, onyxData);
}

/** Updates the created tax amount of an expense */
function updateMoneyRequestTaxAmount(
    transactionID: string,
    optimisticReportActionID: string,
    taxAmount: number,
    policy: OnyxEntry<OnyxTypes.Policy>,
    policyTagList: OnyxEntry<OnyxTypes.PolicyTagLists>,
    policyCategories: OnyxEntry<OnyxTypes.PolicyCategories>,
) {
    const transactionChanges = {
        taxAmount,
    };
    const {params, onyxData} = getUpdateMoneyRequestParams(transactionID, optimisticReportActionID, transactionChanges, policy, policyTagList, policyCategories);
    API.write('UpdateMoneyRequestTaxAmount', params, onyxData);
}

type UpdateMoneyRequestTaxRateParams = {
    transactionID: string;
    optimisticReportActionID: string;
    taxCode: string;
    taxAmount: number;
    policy: OnyxEntry<OnyxTypes.Policy>;
    policyTagList: OnyxEntry<OnyxTypes.PolicyTagLists>;
    policyCategories: OnyxEntry<OnyxTypes.PolicyCategories>;
};

/** Updates the created tax rate of an expense */
function updateMoneyRequestTaxRate({transactionID, optimisticReportActionID, taxCode, taxAmount, policy, policyTagList, policyCategories}: UpdateMoneyRequestTaxRateParams) {
    const transactionChanges = {
        taxCode,
        taxAmount,
    };
    const {params, onyxData} = getUpdateMoneyRequestParams(transactionID, optimisticReportActionID, transactionChanges, policy, policyTagList, policyCategories);
    API.write('UpdateMoneyRequestTaxRate', params, onyxData);
}

type UpdateMoneyRequestDistanceParams = {
    transactionID: string;
    transactionThreadReportID: string;
    waypoints: WaypointCollection;
    routes?: Routes;
    policy?: OnyxEntry<OnyxTypes.Policy>;
    policyTagList?: OnyxEntry<OnyxTypes.PolicyTagLists>;
    policyCategories?: OnyxEntry<OnyxTypes.PolicyCategories>;
    transactionBackup: OnyxEntry<OnyxTypes.Transaction>;
};

/** Updates the waypoints of a distance expense */
function updateMoneyRequestDistance({
    transactionID,
    transactionThreadReportID,
    waypoints,
    routes = undefined,
    policy = {} as OnyxTypes.Policy,
    policyTagList = {},
    policyCategories = {},
    transactionBackup,
}: UpdateMoneyRequestDistanceParams) {
    const transactionChanges: TransactionChanges = {
        waypoints: sanitizeRecentWaypoints(waypoints),
        routes,
    };
    const transactionThreadReport = allReports?.[`${ONYXKEYS.COLLECTION.REPORT}${transactionThreadReportID}`] ?? null;
    const parentReport = allReports?.[`${ONYXKEYS.COLLECTION.REPORT}${transactionThreadReport?.parentReportID}`] ?? null;
    let data: UpdateMoneyRequestData;
    if (isTrackExpenseReport(transactionThreadReport) && isSelfDM(parentReport)) {
        data = getUpdateTrackExpenseParams(transactionID, transactionThreadReportID, transactionChanges, policy);
    } else {
        data = getUpdateMoneyRequestParams(transactionID, transactionThreadReportID, transactionChanges, policy, policyTagList, policyCategories);
    }
    const {params, onyxData} = data;

    const recentServerValidatedWaypoints = getRecentWaypoints().filter((item) => !item.pendingAction);
    onyxData?.failureData?.push({
        onyxMethod: Onyx.METHOD.SET,
        key: `${ONYXKEYS.NVP_RECENT_WAYPOINTS}`,
        value: recentServerValidatedWaypoints,
    });

    if (transactionBackup) {
        const transaction = allTransactions?.[`${ONYXKEYS.COLLECTION.TRANSACTION}${transactionID}`];

        // We need to include all keys of the optimisticData's waypoints in the failureData for onyx merge to properly reset
        // waypoint keys that do not exist in the failureData's waypoints. For instance, if the optimisticData waypoints had
        // three keys and the failureData waypoint had only 2 keys then the third key that doesn't exist in the failureData
        // waypoints should be explicitly reset otherwise onyx merge will leave it intact.
        const allWaypointKeys = [...new Set([...Object.keys(transactionBackup.comment?.waypoints ?? {}), ...Object.keys(transaction?.comment?.waypoints ?? {})])];
        const onyxWaypoints = allWaypointKeys.reduce((acc: NullishDeep<WaypointCollection>, key) => {
            acc[key] = transactionBackup.comment?.waypoints?.[key] ? {...transactionBackup.comment?.waypoints?.[key]} : null;
            return acc;
        }, {});
        const allModifiedWaypointsKeys = [...new Set([...Object.keys(waypoints ?? {}), ...Object.keys(transaction?.modifiedWaypoints ?? {})])];
        const onyxModifiedWaypoints = allModifiedWaypointsKeys.reduce((acc: NullishDeep<WaypointCollection>, key) => {
            acc[key] = transactionBackup.modifiedWaypoints?.[key] ? {...transactionBackup.modifiedWaypoints?.[key]} : null;
            return acc;
        }, {});
        onyxData?.failureData?.push({
            onyxMethod: Onyx.METHOD.MERGE,
            key: `${ONYXKEYS.COLLECTION.TRANSACTION}${transactionID}`,
            value: {
                comment: {
                    waypoints: onyxWaypoints,
                    customUnit: {
                        quantity: transactionBackup?.comment?.customUnit?.quantity,
                    },
                },
                modifiedWaypoints: onyxModifiedWaypoints,
                routes: null,
            },
        });
    }

    API.write(WRITE_COMMANDS.UPDATE_MONEY_REQUEST_DISTANCE, params, onyxData);
}

/** Updates the category of an expense */
function updateMoneyRequestCategory(
    transactionID: string,
    transactionThreadReportID: string,
    category: string,
    policy: OnyxEntry<OnyxTypes.Policy>,
    policyTagList: OnyxEntry<OnyxTypes.PolicyTagLists>,
    policyCategories: OnyxEntry<OnyxTypes.PolicyCategories>,
) {
    const transactionChanges: TransactionChanges = {
        category,
    };

    const {params, onyxData} = getUpdateMoneyRequestParams(transactionID, transactionThreadReportID, transactionChanges, policy, policyTagList, policyCategories);
    API.write(WRITE_COMMANDS.UPDATE_MONEY_REQUEST_CATEGORY, params, onyxData);
}

/** Updates the description of an expense */
function updateMoneyRequestDescription(
    transactionID: string,
    transactionThreadReportID: string,
    comment: string,
    policy: OnyxEntry<OnyxTypes.Policy>,
    policyTagList: OnyxEntry<OnyxTypes.PolicyTagLists>,
    policyCategories: OnyxEntry<OnyxTypes.PolicyCategories>,
) {
    const transactionChanges: TransactionChanges = {
        comment,
    };
    const transactionThreadReport = allReports?.[`${ONYXKEYS.COLLECTION.REPORT}${transactionThreadReportID}`] ?? null;
    const parentReport = allReports?.[`${ONYXKEYS.COLLECTION.REPORT}${transactionThreadReport?.parentReportID}`] ?? null;
    let data: UpdateMoneyRequestData;
    if (isTrackExpenseReport(transactionThreadReport) && isSelfDM(parentReport)) {
        data = getUpdateTrackExpenseParams(transactionID, transactionThreadReportID, transactionChanges, policy);
    } else {
        data = getUpdateMoneyRequestParams(transactionID, transactionThreadReportID, transactionChanges, policy, policyTagList, policyCategories);
    }
    const {params, onyxData} = data;
    API.write(WRITE_COMMANDS.UPDATE_MONEY_REQUEST_DESCRIPTION, params, onyxData);
}

/** Updates the distance rate of an expense */
function updateMoneyRequestDistanceRate(
    transactionID: string,
    transactionThreadReportID: string,
    rateID: string,
    policy: OnyxEntry<OnyxTypes.Policy>,
    policyTagList: OnyxEntry<OnyxTypes.PolicyTagLists>,
    policyCategories: OnyxEntry<OnyxTypes.PolicyCategories>,
    updatedTaxAmount?: number,
    updatedTaxCode?: string,
) {
    const transactionChanges: TransactionChanges = {
        customUnitRateID: rateID,
        ...(typeof updatedTaxAmount === 'number' ? {taxAmount: updatedTaxAmount} : {}),
        ...(updatedTaxCode ? {taxCode: updatedTaxCode} : {}),
    };
    const transactionThreadReport = allReports?.[`${ONYXKEYS.COLLECTION.REPORT}${transactionThreadReportID}`] ?? null;
    const parentReport = allReports?.[`${ONYXKEYS.COLLECTION.REPORT}${transactionThreadReport?.parentReportID}`] ?? null;

    const transaction = allTransactions?.[`${ONYXKEYS.COLLECTION.TRANSACTION}${transactionID}`];
    if (transaction) {
        const existingDistanceUnit = transaction?.comment?.customUnit?.distanceUnit;
        const newDistanceUnit = DistanceRequestUtils.getRateByCustomUnitRateID({customUnitRateID: rateID, policy})?.unit;

        // If the distanceUnit is set and the rate is changed to one that has a different unit, mark the merchant as modified to make the distance field pending
        if (existingDistanceUnit && newDistanceUnit && newDistanceUnit !== existingDistanceUnit) {
            transactionChanges.merchant = getMerchant(transaction);
        }
    }

    let data: UpdateMoneyRequestData;
    if (isTrackExpenseReport(transactionThreadReport) && isSelfDM(parentReport)) {
        data = getUpdateTrackExpenseParams(transactionID, transactionThreadReportID, transactionChanges, policy);
    } else {
        data = getUpdateMoneyRequestParams(transactionID, transactionThreadReportID, transactionChanges, policy, policyTagList, policyCategories);
    }
    const {params, onyxData} = data;
    // `taxAmount` & `taxCode` only needs to be updated in the optimistic data, so we need to remove them from the params
    const {taxAmount, taxCode, ...paramsWithoutTaxUpdated} = params;
    API.write(WRITE_COMMANDS.UPDATE_MONEY_REQUEST_DISTANCE_RATE, paramsWithoutTaxUpdated, onyxData);
}

const getConvertTrackedExpenseInformation = (
    transactionID: string,
    actionableWhisperReportActionID: string,
    moneyRequestReportID: string,
    linkedTrackedExpenseReportAction: OnyxTypes.ReportAction,
    linkedTrackedExpenseReportID: string,
    transactionThreadReportID: string,
    resolution: IOUAction,
) => {
    const optimisticData: OnyxUpdate[] = [];
    const successData: OnyxUpdate[] = [];
    const failureData: OnyxUpdate[] = [];

    // Delete the transaction from the track expense report
    const {
        optimisticData: deleteOptimisticData,
        successData: deleteSuccessData,
        failureData: deleteFailureData,
    } = getDeleteTrackExpenseInformation(linkedTrackedExpenseReportID, transactionID, linkedTrackedExpenseReportAction, false, true, actionableWhisperReportActionID, resolution);

    optimisticData?.push(...deleteOptimisticData);
    successData?.push(...deleteSuccessData);
    failureData?.push(...deleteFailureData);

    // Build modified expense report action with the transaction changes
    const modifiedExpenseReportAction = buildOptimisticMovedTrackedExpenseModifiedReportAction(transactionThreadReportID, moneyRequestReportID);

    optimisticData?.push({
        onyxMethod: Onyx.METHOD.MERGE,
        key: `${ONYXKEYS.COLLECTION.REPORT_ACTIONS}${transactionThreadReportID}`,
        value: {
            [modifiedExpenseReportAction.reportActionID]: modifiedExpenseReportAction as OnyxTypes.ReportAction,
        },
    });
    successData?.push({
        onyxMethod: Onyx.METHOD.MERGE,
        key: `${ONYXKEYS.COLLECTION.REPORT_ACTIONS}${transactionThreadReportID}`,
        value: {
            [modifiedExpenseReportAction.reportActionID]: {pendingAction: null},
        },
    });
    failureData?.push({
        onyxMethod: Onyx.METHOD.MERGE,
        key: `${ONYXKEYS.COLLECTION.REPORT_ACTIONS}${transactionThreadReportID}`,
        value: {
            [modifiedExpenseReportAction.reportActionID]: {
                ...(modifiedExpenseReportAction as OnyxTypes.ReportAction),
                errors: getMicroSecondOnyxErrorWithTranslationKey('iou.error.genericEditFailureMessage'),
            },
        },
    });

    return {optimisticData, successData, failureData, modifiedExpenseReportActionID: modifiedExpenseReportAction.reportActionID};
};

function convertTrackedExpenseToRequest(
    payerAccountID: number,
    payerEmail: string,
    chatReportID: string,
    transactionID: string,
    actionableWhisperReportActionID: string,
    createdChatReportActionID: string,
    moneyRequestReportID: string,
    moneyRequestCreatedReportActionID: string,
    moneyRequestPreviewReportActionID: string,
    linkedTrackedExpenseReportAction: OnyxTypes.ReportAction,
    linkedTrackedExpenseReportID: string,
    transactionThreadReportID: string,
    reportPreviewReportActionID: string,
    onyxData: OnyxData,
    amount: number,
    currency: string,
    comment: string,
    merchant: string,
    created: string,
    attendees?: Attendee[],
) {
    const {optimisticData, successData, failureData} = onyxData;

    const {
        optimisticData: moveTransactionOptimisticData,
        successData: moveTransactionSuccessData,
        failureData: moveTransactionFailureData,
        modifiedExpenseReportActionID,
    } = getConvertTrackedExpenseInformation(
        transactionID,
        actionableWhisperReportActionID,
        moneyRequestReportID,
        linkedTrackedExpenseReportAction,
        linkedTrackedExpenseReportID,
        transactionThreadReportID,
        CONST.IOU.ACTION.SUBMIT,
    );

    optimisticData?.push(...moveTransactionOptimisticData);
    successData?.push(...moveTransactionSuccessData);
    failureData?.push(...moveTransactionFailureData);

    const parameters = {
        attendees,
        amount,
        currency,
        comment,
        created,
        merchant,
        payerAccountID,
        payerEmail,
        chatReportID,
        transactionID,
        actionableWhisperReportActionID,
        createdChatReportActionID,
        moneyRequestReportID,
        moneyRequestCreatedReportActionID,
        moneyRequestPreviewReportActionID,
        transactionThreadReportID,
        modifiedExpenseReportActionID,
        reportPreviewReportActionID,
    };
    API.write(WRITE_COMMANDS.CONVERT_TRACKED_EXPENSE_TO_REQUEST, parameters, {optimisticData, successData, failureData});
}

function categorizeTrackedExpense(trackedExpenseParams: CategorizeTrackedExpenseParams) {
    const {onyxData, reportInformation, transactionParams, policyParams, createdWorkspaceParams} = trackedExpenseParams;
    const {optimisticData, successData, failureData} = onyxData ?? {};
    const {transactionID} = transactionParams;
    const {isDraftPolicy} = policyParams;
    const {actionableWhisperReportActionID, moneyRequestReportID, linkedTrackedExpenseReportAction, linkedTrackedExpenseReportID, transactionThreadReportID} = reportInformation;
    const {
        optimisticData: moveTransactionOptimisticData,
        successData: moveTransactionSuccessData,
        failureData: moveTransactionFailureData,
        modifiedExpenseReportActionID,
    } = getConvertTrackedExpenseInformation(
        transactionID,
        actionableWhisperReportActionID,
        moneyRequestReportID,
        linkedTrackedExpenseReportAction,
        linkedTrackedExpenseReportID,
        transactionThreadReportID,
        CONST.IOU.ACTION.CATEGORIZE,
    );

    optimisticData?.push(...moveTransactionOptimisticData);
    successData?.push(...moveTransactionSuccessData);
    failureData?.push(...moveTransactionFailureData);
    const parameters = {
        ...reportInformation,
        ...policyParams,
        ...transactionParams,
        linkedTrackedExpenseReportAction: undefined,
        modifiedExpenseReportActionID,
        policyExpenseChatReportID: createdWorkspaceParams?.expenseChatReportID,
        policyExpenseCreatedReportActionID: createdWorkspaceParams?.expenseCreatedReportActionID,
        adminsChatReportID: createdWorkspaceParams?.adminsChatReportID,
        adminsCreatedReportActionID: createdWorkspaceParams?.adminsCreatedReportActionID,
    };

    API.write(WRITE_COMMANDS.CATEGORIZE_TRACKED_EXPENSE, parameters, {optimisticData, successData, failureData});

    // If a draft policy was used, then the CategorizeTrackedExpense command will create a real one
    // so let's track that conversion here
    if (isDraftPolicy) {
        GoogleTagManager.publishEvent(CONST.ANALYTICS.EVENT.WORKSPACE_CREATED, userAccountID);
    }
}

function shareTrackedExpense(
    policyID: string,
    transactionID: string,
    moneyRequestPreviewReportActionID: string,
    moneyRequestReportID: string,
    moneyRequestCreatedReportActionID: string,
    actionableWhisperReportActionID: string,
    linkedTrackedExpenseReportAction: OnyxTypes.ReportAction,
    linkedTrackedExpenseReportID: string,
    transactionThreadReportID: string,
    reportPreviewReportActionID: string,
    onyxData: OnyxData | undefined,
    amount: number,
    currency: string,
    comment: string,
    merchant: string,
    created: string,
    category?: string,
    tag?: string,
    taxCode = '',
    taxAmount = 0,
    billable?: boolean,
    receipt?: Receipt,
    createdWorkspaceParams?: CreateWorkspaceParams,
) {
    const {optimisticData, successData, failureData} = onyxData ?? {};

    const {
        optimisticData: moveTransactionOptimisticData,
        successData: moveTransactionSuccessData,
        failureData: moveTransactionFailureData,
        modifiedExpenseReportActionID,
    } = getConvertTrackedExpenseInformation(
        transactionID,
        actionableWhisperReportActionID,
        moneyRequestReportID,
        linkedTrackedExpenseReportAction,
        linkedTrackedExpenseReportID,
        transactionThreadReportID,
        CONST.IOU.ACTION.SHARE,
    );

    optimisticData?.push(...moveTransactionOptimisticData);
    successData?.push(...moveTransactionSuccessData);
    failureData?.push(...moveTransactionFailureData);

    const parameters = {
        policyID,
        transactionID,
        moneyRequestPreviewReportActionID,
        moneyRequestReportID,
        moneyRequestCreatedReportActionID,
        actionableWhisperReportActionID,
        modifiedExpenseReportActionID,
        reportPreviewReportActionID,
        amount,
        currency,
        comment,
        merchant,
        created,
        category,
        tag,
        taxCode,
        taxAmount,
        billable,
        receipt: receipt instanceof Blob ? receipt : undefined,
        policyExpenseChatReportID: createdWorkspaceParams?.expenseChatReportID,
        policyExpenseCreatedReportActionID: createdWorkspaceParams?.expenseCreatedReportActionID,
        adminsChatReportID: createdWorkspaceParams?.adminsChatReportID,
        adminsCreatedReportActionID: createdWorkspaceParams?.adminsCreatedReportActionID,
    };

    API.write(WRITE_COMMANDS.SHARE_TRACKED_EXPENSE, parameters, {optimisticData, successData, failureData});
}

/**
 * Submit expense to another user
 */
function requestMoney(requestMoneyInformation: RequestMoneyInformation) {
    const {report, participantParams, policyParams = {}, transactionParams, gpsPoints, action, reimbursible} = requestMoneyInformation;
    const {payeeAccountID} = participantParams;
    const {
        amount,
        currency,
        merchant,
        comment = '',
        receipt,
        category,
        tag,
        taxCode = '',
        taxAmount = 0,
        billable,
        created,
        attendees,
        actionableWhisperReportActionID,
        linkedTrackedExpenseReportAction,
        linkedTrackedExpenseReportID,
    } = transactionParams;

    // If the report is iou or expense report, we should get the linked chat report to be passed to the getMoneyRequestInformation function
    const isMoneyRequestReport = isMoneyRequestReportReportUtils(report);
    const currentChatReport = isMoneyRequestReport ? getReportOrDraftReport(report?.chatReportID) : report;
    const moneyRequestReportID = isMoneyRequestReport ? report?.reportID : '';
    const isMovingTransactionFromTrackExpense = isMovingTransactionFromTrackExpenseIOUUtils(action);

    const {
        payerAccountID,
        payerEmail,
        iouReport,
        chatReport,
        transaction,
        iouAction,
        createdChatReportActionID,
        createdIOUReportActionID,
        reportPreviewAction,
        transactionThreadReportID,
        createdReportActionIDForThread,
        onyxData,
    } = getMoneyRequestInformation({
        parentChatReport: isMovingTransactionFromTrackExpense ? undefined : currentChatReport,
        participantParams,
        policyParams,
        transactionParams,
        moneyRequestReportID,
        existingTransactionID:
            isMovingTransactionFromTrackExpense && linkedTrackedExpenseReportAction && isMoneyRequestAction(linkedTrackedExpenseReportAction)
                ? getOriginalMessage(linkedTrackedExpenseReportAction)?.IOUTransactionID
                : undefined,
    });
    const activeReportID = isMoneyRequestReport ? report?.reportID : chatReport.reportID;

    switch (action) {
        case CONST.IOU.ACTION.SUBMIT: {
            if (!linkedTrackedExpenseReportAction || !actionableWhisperReportActionID || !linkedTrackedExpenseReportID) {
                return;
            }

            convertTrackedExpenseToRequest(
                payerAccountID,
                payerEmail,
                chatReport.reportID,
                transaction.transactionID,
                actionableWhisperReportActionID,
                createdChatReportActionID,
                iouReport.reportID,
                createdIOUReportActionID,
                iouAction.reportActionID,
                linkedTrackedExpenseReportAction,
                linkedTrackedExpenseReportID,
                transactionThreadReportID,
                reportPreviewAction.reportActionID,
                onyxData,
                amount,
                currency,
                comment,
                merchant,
                created,
                attendees,
            );
            break;
        }
        default: {
            const parameters: RequestMoneyParams = {
                debtorEmail: payerEmail,
                debtorAccountID: payerAccountID,
                amount,
                currency,
                comment,
                created,
                merchant,
                iouReportID: iouReport.reportID,
                chatReportID: chatReport.reportID,
                transactionID: transaction.transactionID,
                reportActionID: iouAction.reportActionID,
                createdChatReportActionID,
                createdIOUReportActionID,
                reportPreviewReportActionID: reportPreviewAction.reportActionID,
                receipt: receipt instanceof Blob ? receipt : undefined,
                receiptState: receipt?.state,
                category,
                tag,
                taxCode,
                taxAmount,
                billable,
                // This needs to be a string of JSON because of limitations with the fetch() API and nested objects
                receiptGpsPoints: gpsPoints ? JSON.stringify(gpsPoints) : undefined,
                transactionThreadReportID,
                createdReportActionIDForThread,
                reimbursible,
            };

            // eslint-disable-next-line rulesdir/no-multiple-api-calls
            API.write(WRITE_COMMANDS.REQUEST_MONEY, parameters, onyxData);
        }
    }

    InteractionManager.runAfterInteractions(() => removeDraftTransaction(CONST.IOU.OPTIMISTIC_TRANSACTION_ID));
    Navigation.dismissModal(isSearchTopmostCentralPane() ? undefined : activeReportID);
    if (activeReportID) {
        notifyNewAction(activeReportID, payeeAccountID);
    }
}

function sendInvoice(
    currentUserAccountID: number,
    transaction: OnyxEntry<OnyxTypes.Transaction>,
    invoiceChatReport?: OnyxEntry<OnyxTypes.Report>,
    receiptFile?: Receipt,
    policy?: OnyxEntry<OnyxTypes.Policy>,
    policyTagList?: OnyxEntry<OnyxTypes.PolicyTagLists>,
    policyCategories?: OnyxEntry<OnyxTypes.PolicyCategories>,
    companyName?: string,
    companyWebsite?: string,
) {
    const {
        senderWorkspaceID,
        receiver,
        invoiceRoom,
        createdChatReportActionID,
        invoiceReportID,
        reportPreviewReportActionID,
        transactionID,
        transactionThreadReportID,
        createdIOUReportActionID,
        createdReportActionIDForThread,
        reportActionID,
        onyxData,
    } = getSendInvoiceInformation(transaction, currentUserAccountID, invoiceChatReport, receiptFile, policy, policyTagList, policyCategories, companyName, companyWebsite);

    const parameters: SendInvoiceParams = {
        createdIOUReportActionID,
        createdReportActionIDForThread,
        reportActionID,
        senderWorkspaceID,
        accountID: currentUserAccountID,
        amount: transaction?.amount ?? 0,
        currency: transaction?.currency ?? '',
        comment: transaction?.comment?.comment?.trim() ?? '',
        merchant: transaction?.merchant ?? '',
        category: transaction?.category,
        date: transaction?.created ?? '',
        invoiceRoomReportID: invoiceRoom.reportID,
        createdChatReportActionID,
        invoiceReportID,
        reportPreviewReportActionID,
        transactionID,
        transactionThreadReportID,
        companyName,
        companyWebsite,
        ...(invoiceChatReport?.reportID ? {receiverInvoiceRoomID: invoiceChatReport.reportID} : {receiverEmail: receiver.login ?? ''}),
    };

    API.write(WRITE_COMMANDS.SEND_INVOICE, parameters, onyxData);
    InteractionManager.runAfterInteractions(() => removeDraftTransaction(CONST.IOU.OPTIMISTIC_TRANSACTION_ID));

    if (isSearchTopmostCentralPane()) {
        Navigation.dismissModal();
    } else {
        Navigation.dismissModalWithReport(invoiceRoom);
    }

    notifyNewAction(invoiceRoom.reportID, receiver.accountID);
}

/**
 * Track an expense
 */
function trackExpense(
    report: OnyxTypes.Report,
    amount: number,
    currency: string,
    created: string,
    merchant: string,
    payeeEmail: string | undefined,
    payeeAccountID: number,
    participant: Participant,
    comment: string,
    isDraftPolicy: boolean,
    receipt?: Receipt,
    category?: string,
    tag?: string,
    taxCode = '',
    taxAmount = 0,
    billable?: boolean,
    policy?: OnyxEntry<OnyxTypes.Policy>,
    policyTagList?: OnyxEntry<OnyxTypes.PolicyTagLists>,
    policyCategories?: OnyxEntry<OnyxTypes.PolicyCategories>,
    gpsPoints?: GPSPoint,
    validWaypoints?: WaypointCollection,
    action?: IOUAction,
    actionableWhisperReportActionID?: string,
    linkedTrackedExpenseReportAction?: OnyxTypes.ReportAction,
    linkedTrackedExpenseReportID?: string,
    customUnitRateID?: string,
) {
    const isMoneyRequestReport = isMoneyRequestReportReportUtils(report);
    const currentChatReport = isMoneyRequestReport ? getReportOrDraftReport(report.chatReportID) : report;
    const moneyRequestReportID = isMoneyRequestReport ? report.reportID : '';
    const isMovingTransactionFromTrackExpense = isMovingTransactionFromTrackExpenseIOUUtils(action);

    // Pass an open receipt so the distance expense will show a map with the route optimistically
    const trackedReceipt = validWaypoints ? {source: ReceiptGeneric as ReceiptSource, state: CONST.IOU.RECEIPT_STATE.OPEN} : receipt;

    const {
        createdWorkspaceParams,
        iouReport,
        chatReport,
        transaction,
        iouAction,
        createdChatReportActionID,
        createdIOUReportActionID,
        reportPreviewAction,
        transactionThreadReportID,
        createdReportActionIDForThread,
        actionableWhisperReportActionIDParam,
        onyxData,
    } =
        getTrackExpenseInformation(
            currentChatReport,
            participant,
            comment,
            amount,
            currency,
            created,
            merchant,
            trackedReceipt,
            category,
            tag,
            taxCode,
            taxAmount,
            billable,
            policy,
            policyTagList,
            policyCategories,
            payeeEmail,
            payeeAccountID,
            moneyRequestReportID,
            linkedTrackedExpenseReportAction,
            isMovingTransactionFromTrackExpense && linkedTrackedExpenseReportAction && isMoneyRequestAction(linkedTrackedExpenseReportAction)
                ? getOriginalMessage(linkedTrackedExpenseReportAction)?.IOUTransactionID
                : undefined,
        ) ?? {};
    const activeReportID = isMoneyRequestReport ? report.reportID : chatReport?.reportID;

    const recentServerValidatedWaypoints = getRecentWaypoints().filter((item) => !item.pendingAction);
    onyxData?.failureData?.push({
        onyxMethod: Onyx.METHOD.SET,
        key: `${ONYXKEYS.NVP_RECENT_WAYPOINTS}`,
        value: recentServerValidatedWaypoints,
    });

    switch (action) {
        case CONST.IOU.ACTION.CATEGORIZE: {
            if (!linkedTrackedExpenseReportAction || !actionableWhisperReportActionID || !linkedTrackedExpenseReportID) {
                return;
            }
            const transactionParams: CategorizeTrackedExpenseTransactionParams = {
                transactionID: transaction?.transactionID ?? '-1',
                amount,
                currency,
                comment,
                merchant,
                created,
                taxCode,
                taxAmount,
                category,
                tag,
                billable,
                receipt: trackedReceipt instanceof Blob ? trackedReceipt : undefined,
            };
            const policyParams: CategorizeTrackedExpensePolicyParams = {
                policyID: chatReport?.policyID ?? '-1',
                isDraftPolicy,
            };
            const reportInformation: CategorizeTrackedExpenseReportInformation = {
                moneyRequestPreviewReportActionID: iouAction?.reportActionID ?? '-1',
                moneyRequestReportID: iouReport?.reportID ?? '-1',
                moneyRequestCreatedReportActionID: createdIOUReportActionID ?? '-1',
                actionableWhisperReportActionID,
                linkedTrackedExpenseReportAction,
                linkedTrackedExpenseReportID,
                transactionThreadReportID: transactionThreadReportID ?? '-1',
                reportPreviewReportActionID: reportPreviewAction?.reportActionID ?? '-1',
            };
            const trackedExpenseParams: CategorizeTrackedExpenseParams = {
                onyxData,
                reportInformation,
                transactionParams,
                policyParams,
                createdWorkspaceParams,
            };

            categorizeTrackedExpense(trackedExpenseParams);
            break;
        }
        case CONST.IOU.ACTION.SHARE: {
            if (!linkedTrackedExpenseReportAction || !actionableWhisperReportActionID || !linkedTrackedExpenseReportID) {
                return;
            }
            shareTrackedExpense(
                chatReport?.policyID ?? '-1',
                transaction?.transactionID ?? '-1',
                iouAction?.reportActionID ?? '-1',
                iouReport?.reportID ?? '-1',
                createdIOUReportActionID ?? '-1',
                actionableWhisperReportActionID,
                linkedTrackedExpenseReportAction,
                linkedTrackedExpenseReportID,
                transactionThreadReportID ?? '-1',
                reportPreviewAction?.reportActionID ?? '-1',
                onyxData,
                amount,
                currency,
                comment,
                merchant,
                created,
                category,
                tag,
                taxCode,
                taxAmount,
                billable,
                trackedReceipt,
                createdWorkspaceParams,
            );
            break;
        }
        default: {
            const parameters: TrackExpenseParams = {
                amount,
                currency,
                comment,
                created,
                merchant,
                iouReportID: iouReport?.reportID,
                chatReportID: chatReport?.reportID ?? '-1',
                transactionID: transaction?.transactionID ?? '-1',
                reportActionID: iouAction?.reportActionID ?? '-1',
                createdChatReportActionID: createdChatReportActionID ?? '-1',
                createdIOUReportActionID,
                reportPreviewReportActionID: reportPreviewAction?.reportActionID,
                receipt: trackedReceipt instanceof Blob ? trackedReceipt : undefined,
                receiptState: trackedReceipt?.state,
                category,
                tag,
                taxCode,
                taxAmount,
                billable,
                // This needs to be a string of JSON because of limitations with the fetch() API and nested objects
                receiptGpsPoints: gpsPoints ? JSON.stringify(gpsPoints) : undefined,
                transactionThreadReportID: transactionThreadReportID ?? '-1',
                createdReportActionIDForThread: createdReportActionIDForThread ?? '-1',
                waypoints: validWaypoints ? JSON.stringify(sanitizeRecentWaypoints(validWaypoints)) : undefined,
                customUnitRateID,
            };
            if (actionableWhisperReportActionIDParam) {
                parameters.actionableWhisperReportActionID = actionableWhisperReportActionIDParam;
            }
            API.write(WRITE_COMMANDS.TRACK_EXPENSE, parameters, onyxData);
        }
    }
    InteractionManager.runAfterInteractions(() => removeDraftTransaction(CONST.IOU.OPTIMISTIC_TRANSACTION_ID));
    Navigation.dismissModal(isSearchTopmostCentralPane() ? undefined : activeReportID);

    if (action === CONST.IOU.ACTION.SHARE) {
        if (isSearchTopmostCentralPane() && activeReportID) {
            Navigation.goBack();
            Navigation.navigate(ROUTES.REPORT_WITH_ID.getRoute(activeReportID));
        }
        Navigation.setNavigationActionToMicrotaskQueue(() => Navigation.navigate(ROUTES.ROOM_INVITE.getRoute(activeReportID ?? '-1', CONST.IOU.SHARE.ROLE.ACCOUNTANT)));
    }

    notifyNewAction(activeReportID ?? '', payeeAccountID);
}

function getOrCreateOptimisticSplitChatReport(existingSplitChatReportID: string, participants: Participant[], participantAccountIDs: number[], currentUserAccountID: number) {
    // The existing chat report could be passed as reportID or exist on the sole "participant" (in this case a report option)
    const existingChatReportID = existingSplitChatReportID || (participants.at(0)?.reportID ?? '-1');

    // Check if the report is available locally if we do have one
    let existingSplitChatReport = existingChatReportID ? allReports?.[`${ONYXKEYS.COLLECTION.REPORT}${existingChatReportID}`] : null;

    const allParticipantsAccountIDs = [...participantAccountIDs, currentUserAccountID];
    if (!existingSplitChatReport) {
        existingSplitChatReport = getChatByParticipants(allParticipantsAccountIDs, undefined, participantAccountIDs.length > 1);
    }

    // We found an existing chat report we are done...
    if (existingSplitChatReport) {
        // Yes, these are the same, but give the caller a way to identify if we created a new report or not
        return {existingSplitChatReport, splitChatReport: existingSplitChatReport};
    }

    // Create a Group Chat if we have multiple participants
    if (participants.length > 1) {
        const splitChatReport = buildOptimisticChatReport(
            allParticipantsAccountIDs,
            '',
            CONST.REPORT.CHAT_TYPE.GROUP,
            undefined,
            undefined,
            undefined,
            undefined,
            undefined,
            undefined,
            CONST.REPORT.NOTIFICATION_PREFERENCE.ALWAYS,
        );
        return {existingSplitChatReport: null, splitChatReport};
    }

    // Otherwise, create a new 1:1 chat report
    const splitChatReport = buildOptimisticChatReport(participantAccountIDs);
    return {existingSplitChatReport: null, splitChatReport};
}

/**
 * Build the Onyx data and IOU split necessary for splitting a bill with 3+ users.
 * 1. Build the optimistic Onyx data for the group chat, i.e. chatReport and iouReportAction creating the former if it doesn't yet exist.
 * 2. Loop over the group chat participant list, building optimistic or updating existing chatReports, iouReports and iouReportActions between the user and each participant.
 * We build both Onyx data and the IOU split that is sent as a request param and is used by Auth to create the chatReports, iouReports and iouReportActions in the database.
 * The IOU split has the following shape:
 *  [
 *      {email: 'currentUser', amount: 100},
 *      {email: 'user2', amount: 100, iouReportID: '100', chatReportID: '110', transactionID: '120', reportActionID: '130'},
 *      {email: 'user3', amount: 100, iouReportID: '200', chatReportID: '210', transactionID: '220', reportActionID: '230'}
 *  ]
 * @param amount - always in the smallest unit of the currency
 * @param existingSplitChatReportID - the report ID where the split expense happens, could be a group chat or a workspace chat
 */
function createSplitsAndOnyxData(
    participants: Participant[],
    currentUserLogin: string,
    currentUserAccountID: number,
    amount: number,
    comment: string,
    currency: string,
    merchant: string,
    created: string,
    category: string,
    tag: string,
    splitShares: SplitShares = {},
    existingSplitChatReportID = '',
    billable = false,
    iouRequestType: IOURequestType = CONST.IOU.REQUEST_TYPE.MANUAL,
    taxCode = '',
    taxAmount = 0,
): SplitsAndOnyxData {
    const currentUserEmailForIOUSplit = addSMSDomainIfPhoneNumber(currentUserLogin);
    const participantAccountIDs = participants.map((participant) => Number(participant.accountID));

    const {splitChatReport, existingSplitChatReport} = getOrCreateOptimisticSplitChatReport(existingSplitChatReportID, participants, participantAccountIDs, currentUserAccountID);
    const isOwnPolicyExpenseChat = !!splitChatReport.isOwnPolicyExpenseChat;

    // Pass an open receipt so the distance expense will show a map with the route optimistically
    const receipt: Receipt | undefined = iouRequestType === CONST.IOU.REQUEST_TYPE.DISTANCE ? {source: ReceiptGeneric as ReceiptSource, state: CONST.IOU.RECEIPT_STATE.OPEN} : undefined;

    const existingTransaction = allTransactionDrafts[`${ONYXKEYS.COLLECTION.TRANSACTION_DRAFT}${CONST.IOU.OPTIMISTIC_TRANSACTION_ID}`];
    const isDistanceRequest = existingTransaction && existingTransaction.iouRequestType === CONST.IOU.REQUEST_TYPE.DISTANCE;
    let splitTransaction = buildOptimisticTransaction({
        existingTransaction,
        transactionParams: {
            amount,
            currency,
            reportID: CONST.REPORT.SPLIT_REPORTID,
            comment,
            created,
            merchant: merchant || Localize.translateLocal('iou.expense'),
            receipt,
            category,
            tag,
            taxCode,
            taxAmount,
            billable,
            pendingFields: isDistanceRequest ? {waypoints: CONST.RED_BRICK_ROAD_PENDING_ACTION.ADD} : undefined,
        },
    });

    // Important data is set on the draft distance transaction, such as the iouRequestType marking it as a distance request, so merge it into the optimistic split transaction
    if (isDistanceRequest) {
        splitTransaction = fastMerge(existingTransaction, splitTransaction, false);
    }

    // Note: The created action must be optimistically generated before the IOU action so there's no chance that the created action appears after the IOU action in the chat
    const splitCreatedReportAction = buildOptimisticCreatedReportAction(currentUserEmailForIOUSplit);
    const splitIOUReportAction = buildOptimisticIOUReportAction(
        CONST.IOU.REPORT_ACTION_TYPE.SPLIT,
        amount,
        currency,
        comment,
        participants,
        splitTransaction.transactionID,
        undefined,
        '',
        false,
        false,
        isOwnPolicyExpenseChat,
    );

    splitChatReport.lastReadTime = DateUtils.getDBTime();
    splitChatReport.lastMessageText = getReportActionText(splitIOUReportAction);
    splitChatReport.lastMessageHtml = getReportActionHtml(splitIOUReportAction);
    splitChatReport.lastActorAccountID = currentUserAccountID;
    splitChatReport.lastVisibleActionCreated = splitIOUReportAction.created;

    // If we have an existing splitChatReport (group chat or workspace) use it's pending fields, otherwise indicate that we are adding a chat
    if (!existingSplitChatReport) {
        splitChatReport.pendingFields = {
            createChat: CONST.RED_BRICK_ROAD_PENDING_ACTION.ADD,
        };
    }

    const optimisticData: OnyxUpdate[] = [
        {
            // Use set for new reports because it doesn't exist yet, is faster,
            // and we need the data to be available when we navigate to the chat page
            onyxMethod: existingSplitChatReport ? Onyx.METHOD.MERGE : Onyx.METHOD.SET,
            key: `${ONYXKEYS.COLLECTION.REPORT}${splitChatReport.reportID}`,
            value: splitChatReport,
        },
        {
            onyxMethod: Onyx.METHOD.SET,
            key: ONYXKEYS.NVP_QUICK_ACTION_GLOBAL_CREATE,
            value: {
                action: iouRequestType === CONST.IOU.REQUEST_TYPE.DISTANCE ? CONST.QUICK_ACTIONS.SPLIT_DISTANCE : CONST.QUICK_ACTIONS.SPLIT_MANUAL,
                chatReportID: splitChatReport.reportID,
                isFirstQuickAction: isEmptyObject(quickAction),
            },
        },
        existingSplitChatReport
            ? {
                  onyxMethod: Onyx.METHOD.MERGE,
                  key: `${ONYXKEYS.COLLECTION.REPORT_ACTIONS}${splitChatReport.reportID}`,
                  value: {
                      [splitIOUReportAction.reportActionID]: splitIOUReportAction as OnyxTypes.ReportAction,
                  },
              }
            : {
                  onyxMethod: Onyx.METHOD.SET,
                  key: `${ONYXKEYS.COLLECTION.REPORT_ACTIONS}${splitChatReport.reportID}`,
                  value: {
                      [splitCreatedReportAction.reportActionID]: splitCreatedReportAction as OnyxTypes.ReportAction,
                      [splitIOUReportAction.reportActionID]: splitIOUReportAction as OnyxTypes.ReportAction,
                  },
              },
        {
            onyxMethod: Onyx.METHOD.SET,
            key: `${ONYXKEYS.COLLECTION.TRANSACTION}${splitTransaction.transactionID}`,
            value: splitTransaction,
        },
    ];
    const successData: OnyxUpdate[] = [
        {
            onyxMethod: Onyx.METHOD.MERGE,
            key: `${ONYXKEYS.COLLECTION.REPORT_ACTIONS}${splitChatReport.reportID}`,
            value: {
                ...(existingSplitChatReport ? {} : {[splitCreatedReportAction.reportActionID]: {pendingAction: null}}),
                [splitIOUReportAction.reportActionID]: {pendingAction: null},
            },
        },
        {
            onyxMethod: Onyx.METHOD.MERGE,
            key: `${ONYXKEYS.COLLECTION.TRANSACTION}${splitTransaction.transactionID}`,
            value: {pendingAction: null, pendingFields: null},
        },
    ];

    const redundantParticipants: Record<number, null> = {};
    if (!existingSplitChatReport) {
        successData.push({
            onyxMethod: Onyx.METHOD.MERGE,
            key: `${ONYXKEYS.COLLECTION.REPORT}${splitChatReport.reportID}`,
            value: {pendingFields: {createChat: null}, participants: redundantParticipants},
        });
    }

    const failureData: OnyxUpdate[] = [
        {
            onyxMethod: Onyx.METHOD.MERGE,
            key: `${ONYXKEYS.COLLECTION.TRANSACTION}${splitTransaction.transactionID}`,
            value: {
                errors: getMicroSecondOnyxErrorWithTranslationKey('iou.error.genericCreateFailureMessage'),
                pendingAction: null,
                pendingFields: null,
            },
        },
        {
            onyxMethod: Onyx.METHOD.SET,
            key: ONYXKEYS.NVP_QUICK_ACTION_GLOBAL_CREATE,
            value: quickAction ?? null,
        },
    ];

    if (existingSplitChatReport) {
        failureData.push({
            onyxMethod: Onyx.METHOD.MERGE,
            key: `${ONYXKEYS.COLLECTION.REPORT_ACTIONS}${splitChatReport.reportID}`,
            value: {
                [splitIOUReportAction.reportActionID]: {
                    errors: getMicroSecondOnyxErrorWithTranslationKey('iou.error.genericCreateFailureMessage'),
                },
            },
        });
    } else {
        failureData.push(
            {
                onyxMethod: Onyx.METHOD.MERGE,
                key: `${ONYXKEYS.COLLECTION.REPORT}${splitChatReport.reportID}`,
                value: {
                    errorFields: {
                        createChat: getMicroSecondOnyxErrorWithTranslationKey('report.genericCreateReportFailureMessage'),
                    },
                },
            },
            {
                onyxMethod: Onyx.METHOD.MERGE,
                key: `${ONYXKEYS.COLLECTION.REPORT_ACTIONS}${splitChatReport.reportID}`,
                value: {
                    [splitIOUReportAction.reportActionID]: {
                        errors: getMicroSecondOnyxErrorWithTranslationKey('iou.error.genericCreateFailureMessage'),
                    },
                },
            },
        );
    }

    // Loop through participants creating individual chats, iouReports and reportActionIDs as needed
    const currentUserAmount = splitShares?.[currentUserAccountID]?.amount ?? calculateIOUAmount(participants.length, amount, currency, true);
    const currentUserTaxAmount = calculateIOUAmount(participants.length, taxAmount, currency, true);

    const splits: Split[] = [{email: currentUserEmailForIOUSplit, accountID: currentUserAccountID, amount: currentUserAmount, taxAmount: currentUserTaxAmount}];

    const hasMultipleParticipants = participants.length > 1;
    participants.forEach((participant) => {
        // In a case when a participant is a workspace, even when a current user is not an owner of the workspace
        const isPolicyExpenseChat = isPolicyExpenseChatReportUtils(participant);
        const splitAmount = splitShares?.[participant.accountID ?? -1]?.amount ?? calculateIOUAmount(participants.length, amount, currency, false);
        const splitTaxAmount = calculateIOUAmount(participants.length, taxAmount, currency, false);

        // To exclude someone from a split, the amount can be 0. The scenario for this is when creating a split from a group chat, we have remove the option to deselect users to exclude them.
        // We can input '0' next to someone we want to exclude.
        if (splitAmount === 0) {
            return;
        }

        // In case the participant is a workspace, email & accountID should remain undefined and won't be used in the rest of this code
        // participant.login is undefined when the request is initiated from a group DM with an unknown user, so we need to add a default
        const email = isOwnPolicyExpenseChat || isPolicyExpenseChat ? '' : addSMSDomainIfPhoneNumber(participant.login ?? '').toLowerCase();
        const accountID = isOwnPolicyExpenseChat || isPolicyExpenseChat ? 0 : Number(participant.accountID);
        if (email === currentUserEmailForIOUSplit) {
            return;
        }

        // STEP 1: Get existing chat report OR build a new optimistic one
        // If we only have one participant and the request was initiated from the global create menu, i.e. !existingGroupChatReportID, the oneOnOneChatReport is the groupChatReport
        let oneOnOneChatReport: OnyxTypes.Report | OptimisticChatReport;
        let isNewOneOnOneChatReport = false;
        let shouldCreateOptimisticPersonalDetails = false;
        const personalDetailExists = accountID in allPersonalDetails;

        // If this is a split between two people only and the function
        // wasn't provided with an existing group chat report id
        // or, if the split is being made from the workspace chat, then the oneOnOneChatReport is the same as the splitChatReport
        // in this case existingSplitChatReport will belong to the policy expense chat and we won't be
        // entering code that creates optimistic personal details
        if ((!hasMultipleParticipants && !existingSplitChatReportID) || isOwnPolicyExpenseChat) {
            oneOnOneChatReport = splitChatReport;
            shouldCreateOptimisticPersonalDetails = !existingSplitChatReport && !personalDetailExists;
        } else {
            const existingChatReport = getChatByParticipants([accountID, currentUserAccountID]);
            isNewOneOnOneChatReport = !existingChatReport;
            shouldCreateOptimisticPersonalDetails = isNewOneOnOneChatReport && !personalDetailExists;
            oneOnOneChatReport = existingChatReport ?? buildOptimisticChatReport([accountID, currentUserAccountID]);
        }

        // STEP 2: Get existing IOU/Expense report and update its total OR build a new optimistic one
        let oneOnOneIOUReport: OneOnOneIOUReport = oneOnOneChatReport.iouReportID ? allReports?.[`${ONYXKEYS.COLLECTION.REPORT}${oneOnOneChatReport.iouReportID}`] : null;
        const shouldCreateNewOneOnOneIOUReport = shouldCreateNewMoneyRequestReportReportUtils(oneOnOneIOUReport, oneOnOneChatReport);

        if (!oneOnOneIOUReport || shouldCreateNewOneOnOneIOUReport) {
            oneOnOneIOUReport = isOwnPolicyExpenseChat
                ? buildOptimisticExpenseReport(oneOnOneChatReport.reportID, oneOnOneChatReport.policyID ?? '-1', currentUserAccountID, splitAmount, currency)
                : buildOptimisticIOUReport(currentUserAccountID, accountID, splitAmount, oneOnOneChatReport.reportID, currency);
        } else if (isOwnPolicyExpenseChat) {
            // Because of the Expense reports are stored as negative values, we subtract the total from the amount
            if (oneOnOneIOUReport?.currency === currency) {
                if (typeof oneOnOneIOUReport.total === 'number') {
                    oneOnOneIOUReport.total -= splitAmount;
                }

                if (typeof oneOnOneIOUReport.unheldTotal === 'number') {
                    oneOnOneIOUReport.unheldTotal -= splitAmount;
                }
            }
        } else {
            oneOnOneIOUReport = updateIOUOwnerAndTotal(oneOnOneIOUReport, currentUserAccountID, splitAmount, currency);
        }

        // STEP 3: Build optimistic transaction
        const oneOnOneTransaction = buildOptimisticTransaction({
            originalTransactionID: splitTransaction.transactionID,
            transactionParams: {
                amount: isExpenseReport(oneOnOneIOUReport) ? -splitAmount : splitAmount,
                currency,
                reportID: oneOnOneIOUReport.reportID,
                comment,
                created,
                merchant: merchant || Localize.translateLocal('iou.expense'),
                category,
                tag,
                taxCode,
                taxAmount: isExpenseReport(oneOnOneIOUReport) ? -splitTaxAmount : splitTaxAmount,
                billable,
                source: CONST.IOU.TYPE.SPLIT,
            },
        });

        // STEP 4: Build optimistic reportActions. We need:
        // 1. CREATED action for the chatReport
        // 2. CREATED action for the iouReport
        // 3. IOU action for the iouReport
        // 4. Transaction Thread and the CREATED action for it
        // 5. REPORT_PREVIEW action for the chatReport
        const [oneOnOneCreatedActionForChat, oneOnOneCreatedActionForIOU, oneOnOneIOUAction, optimisticTransactionThread, optimisticCreatedActionForTransactionThread] =
            buildOptimisticMoneyRequestEntities(
                oneOnOneIOUReport,
                CONST.IOU.REPORT_ACTION_TYPE.CREATE,
                splitAmount,
                currency,
                comment,
                currentUserEmailForIOUSplit,
                [participant],
                oneOnOneTransaction.transactionID,
            );

        // Add optimistic personal details for new participants
        const oneOnOnePersonalDetailListAction: OnyxTypes.PersonalDetailsList = shouldCreateOptimisticPersonalDetails
            ? {
                  [accountID]: {
                      accountID,
                      // Disabling this line since participant.displayName can be an empty string
                      // eslint-disable-next-line @typescript-eslint/prefer-nullish-coalescing
                      displayName: formatPhoneNumber(participant.displayName || email),
                      login: participant.login,
                      isOptimisticPersonalDetail: true,
                  },
              }
            : {};

        if (shouldCreateOptimisticPersonalDetails) {
            // BE will send different participants. We clear the optimistic ones to avoid duplicated entries
            redundantParticipants[accountID] = null;
        }

        let oneOnOneReportPreviewAction = getReportPreviewAction(oneOnOneChatReport.reportID, oneOnOneIOUReport.reportID);
        if (oneOnOneReportPreviewAction) {
            oneOnOneReportPreviewAction = updateReportPreview(oneOnOneIOUReport, oneOnOneReportPreviewAction);
        } else {
            oneOnOneReportPreviewAction = buildOptimisticReportPreview(oneOnOneChatReport, oneOnOneIOUReport);
        }

        // Add category to optimistic policy recently used categories when a participant is a workspace
        const optimisticPolicyRecentlyUsedCategories = isPolicyExpenseChat ? buildOptimisticPolicyRecentlyUsedCategories(participant.policyID, category) : [];

        const optimisticRecentlyUsedCurrencies = buildOptimisticRecentlyUsedCurrencies(currency);

        // Add tag to optimistic policy recently used tags when a participant is a workspace
        const optimisticPolicyRecentlyUsedTags = isPolicyExpenseChat ? buildOptimisticPolicyRecentlyUsedTags(participant.policyID, tag) : {};

        // STEP 5: Build Onyx Data
        const [oneOnOneOptimisticData, oneOnOneSuccessData, oneOnOneFailureData] = buildOnyxDataForMoneyRequest({
            isNewChatReport: isNewOneOnOneChatReport,
            shouldCreateNewMoneyRequestReport: shouldCreateNewOneOnOneIOUReport,
            isOneOnOneSplit: true,
            optimisticParams: {
                chat: {
                    report: oneOnOneChatReport,
                    createdAction: oneOnOneCreatedActionForChat,
                    reportPreviewAction: oneOnOneReportPreviewAction,
                },
                iou: {
                    report: oneOnOneIOUReport,
                    createdAction: oneOnOneCreatedActionForIOU,
                    action: oneOnOneIOUAction,
                },
                transactionParams: {
                    transaction: oneOnOneTransaction,
                    transactionThreadReport: optimisticTransactionThread,
                    transactionThreadCreatedReportAction: optimisticCreatedActionForTransactionThread,
                },
                policyRecentlyUsed: {
                    categories: optimisticPolicyRecentlyUsedCategories,
                    tags: optimisticPolicyRecentlyUsedTags,
                    currencies: optimisticRecentlyUsedCurrencies,
                },
                personalDetailListAction: oneOnOnePersonalDetailListAction,
            },
        });

        const individualSplit = {
            email,
            accountID,
            isOptimisticAccount: isOptimisticPersonalDetail(accountID),
            amount: splitAmount,
            iouReportID: oneOnOneIOUReport.reportID,
            chatReportID: oneOnOneChatReport.reportID,
            transactionID: oneOnOneTransaction.transactionID,
            reportActionID: oneOnOneIOUAction.reportActionID,
            createdChatReportActionID: oneOnOneCreatedActionForChat.reportActionID,
            createdIOUReportActionID: oneOnOneCreatedActionForIOU.reportActionID,
            reportPreviewReportActionID: oneOnOneReportPreviewAction.reportActionID,
            transactionThreadReportID: optimisticTransactionThread.reportID,
            createdReportActionIDForThread: optimisticCreatedActionForTransactionThread?.reportActionID,
            taxAmount: splitTaxAmount,
        };

        splits.push(individualSplit);
        optimisticData.push(...oneOnOneOptimisticData);
        successData.push(...oneOnOneSuccessData);
        failureData.push(...oneOnOneFailureData);
    });

    optimisticData.push({
        onyxMethod: Onyx.METHOD.MERGE,
        key: `${ONYXKEYS.COLLECTION.TRANSACTION}${splitTransaction.transactionID}`,
        value: {
            comment: {
                splits: splits.map((split) => ({accountID: split.accountID, amount: split.amount})),
            },
        },
    });

    const splitData: SplitData = {
        chatReportID: splitChatReport.reportID,
        transactionID: splitTransaction.transactionID,
        reportActionID: splitIOUReportAction.reportActionID,
        policyID: splitChatReport.policyID,
        chatType: splitChatReport.chatType,
    };

    if (!existingSplitChatReport) {
        splitData.createdReportActionID = splitCreatedReportAction.reportActionID;
    }

    return {
        splitData,
        splits,
        onyxData: {optimisticData, successData, failureData},
    };
}

type SplitBillActionsParams = {
    participants: Participant[];
    currentUserLogin: string;
    currentUserAccountID: number;
    amount: number;
    comment: string;
    currency: string;
    merchant: string;
    created: string;
    category?: string;
    tag?: string;
    billable?: boolean;
    iouRequestType?: IOURequestType;
    existingSplitChatReportID?: string;
    splitShares?: SplitShares;
    splitPayerAccountIDs?: number[];
    taxCode?: string;
    taxAmount?: number;
};

/**
 * @param amount - always in smallest currency unit
 * @param existingSplitChatReportID - Either a group DM or a workspace chat
 */
function splitBill({
    participants,
    currentUserLogin,
    currentUserAccountID,
    amount,
    comment,
    currency,
    merchant,
    created,
    category = '',
    tag = '',
    billable = false,
    iouRequestType = CONST.IOU.REQUEST_TYPE.MANUAL,
    existingSplitChatReportID = '',
    splitShares = {},
    splitPayerAccountIDs = [],
    taxCode = '',
    taxAmount = 0,
}: SplitBillActionsParams) {
    const {splitData, splits, onyxData} = createSplitsAndOnyxData(
        participants,
        currentUserLogin,
        currentUserAccountID,
        amount,
        comment,
        currency,
        merchant,
        created,
        category,
        tag,
        splitShares,
        existingSplitChatReportID,
        billable,
        iouRequestType,
        taxCode,
        taxAmount,
    );

    const parameters: SplitBillParams = {
        reportID: splitData.chatReportID,
        amount,
        splits: JSON.stringify(splits),
        currency,
        comment,
        category,
        merchant,
        created,
        tag,
        billable,
        transactionID: splitData.transactionID,
        reportActionID: splitData.reportActionID,
        createdReportActionID: splitData.createdReportActionID,
        policyID: splitData.policyID,
        chatType: splitData.chatType,
        splitPayerAccountIDs,
        taxCode,
        taxAmount,
    };

    API.write(WRITE_COMMANDS.SPLIT_BILL, parameters, onyxData);
    InteractionManager.runAfterInteractions(() => removeDraftTransaction(CONST.IOU.OPTIMISTIC_TRANSACTION_ID));

    Navigation.dismissModal(isSearchTopmostCentralPane() ? undefined : existingSplitChatReportID);
    notifyNewAction(splitData.chatReportID, currentUserAccountID);
}

/**
 * @param amount - always in the smallest currency unit
 */
function splitBillAndOpenReport({
    participants,
    currentUserLogin,
    currentUserAccountID,
    amount,
    comment,
    currency,
    merchant,
    created,
    category = '',
    tag = '',
    billable = false,
    iouRequestType = CONST.IOU.REQUEST_TYPE.MANUAL,
    splitShares = {},
    splitPayerAccountIDs = [],
    taxCode = '',
    taxAmount = 0,
}: SplitBillActionsParams) {
    const {splitData, splits, onyxData} = createSplitsAndOnyxData(
        participants,
        currentUserLogin,
        currentUserAccountID,
        amount,
        comment,
        currency,
        merchant,
        created,
        category,
        tag,
        splitShares,
        '',
        billable,
        iouRequestType,
        taxCode,
        taxAmount,
    );

    const parameters: SplitBillParams = {
        reportID: splitData.chatReportID,
        amount,
        splits: JSON.stringify(splits),
        currency,
        merchant,
        created,
        comment,
        category,
        tag,
        billable,
        transactionID: splitData.transactionID,
        reportActionID: splitData.reportActionID,
        createdReportActionID: splitData.createdReportActionID,
        policyID: splitData.policyID,
        chatType: splitData.chatType,
        splitPayerAccountIDs,
        taxCode,
        taxAmount,
    };

    API.write(WRITE_COMMANDS.SPLIT_BILL_AND_OPEN_REPORT, parameters, onyxData);
    InteractionManager.runAfterInteractions(() => removeDraftTransaction(CONST.IOU.OPTIMISTIC_TRANSACTION_ID));

    Navigation.dismissModal(isSearchTopmostCentralPane() ? undefined : splitData.chatReportID);
    notifyNewAction(splitData.chatReportID, currentUserAccountID);
}

type StartSplitBilActionParams = {
    participants: Participant[];
    currentUserLogin: string;
    currentUserAccountID: number;
    comment: string;
    receipt: Receipt;
    existingSplitChatReportID?: string;
    billable?: boolean;
    category: string | undefined;
    tag: string | undefined;
    currency: string;
    taxCode: string;
    taxAmount: number;
};

/** Used exclusively for starting a split expense request that contains a receipt, the split request will be completed once the receipt is scanned
 *  or user enters details manually.
 *
 * @param existingSplitChatReportID - Either a group DM or a workspace chat
 */
function startSplitBill({
    participants,
    currentUserLogin,
    currentUserAccountID,
    comment,
    receipt,
    existingSplitChatReportID = '',
    billable = false,
    category = '',
    tag = '',
    currency,
    taxCode = '',
    taxAmount = 0,
}: StartSplitBilActionParams) {
    const currentUserEmailForIOUSplit = addSMSDomainIfPhoneNumber(currentUserLogin);
    const participantAccountIDs = participants.map((participant) => Number(participant.accountID));
    const {splitChatReport, existingSplitChatReport} = getOrCreateOptimisticSplitChatReport(existingSplitChatReportID, participants, participantAccountIDs, currentUserAccountID);
    const isOwnPolicyExpenseChat = !!splitChatReport.isOwnPolicyExpenseChat;

    const {name: filename, source, state = CONST.IOU.RECEIPT_STATE.SCANREADY} = receipt;
    const receiptObject: Receipt = {state, source};

    // ReportID is -2 (aka "deleted") on the group transaction
    const splitTransaction = buildOptimisticTransaction({
        transactionParams: {
            amount: 0,
            currency,
            reportID: CONST.REPORT.SPLIT_REPORTID,
            comment,
            merchant: CONST.TRANSACTION.PARTIAL_TRANSACTION_MERCHANT,
            receipt: receiptObject,
            category,
            tag,
            taxCode,
            taxAmount,
            billable,
            filename,
        },
    });

    // Note: The created action must be optimistically generated before the IOU action so there's no chance that the created action appears after the IOU action in the chat
    const splitChatCreatedReportAction = buildOptimisticCreatedReportAction(currentUserEmailForIOUSplit);
    const splitIOUReportAction = buildOptimisticIOUReportAction(
        CONST.IOU.REPORT_ACTION_TYPE.SPLIT,
        0,
        CONST.CURRENCY.USD,
        comment,
        participants,
        splitTransaction.transactionID,
        undefined,
        '',
        false,
        false,
        isOwnPolicyExpenseChat,
    );

    splitChatReport.lastReadTime = DateUtils.getDBTime();
    splitChatReport.lastMessageText = getReportActionText(splitIOUReportAction);
    splitChatReport.lastMessageHtml = getReportActionHtml(splitIOUReportAction);

    // If we have an existing splitChatReport (group chat or workspace) use it's pending fields, otherwise indicate that we are adding a chat
    if (!existingSplitChatReport) {
        splitChatReport.pendingFields = {
            createChat: CONST.RED_BRICK_ROAD_PENDING_ACTION.ADD,
        };
    }

    const optimisticData: OnyxUpdate[] = [
        {
            // Use set for new reports because it doesn't exist yet, is faster,
            // and we need the data to be available when we navigate to the chat page
            onyxMethod: existingSplitChatReport ? Onyx.METHOD.MERGE : Onyx.METHOD.SET,
            key: `${ONYXKEYS.COLLECTION.REPORT}${splitChatReport.reportID}`,
            value: splitChatReport,
        },
        {
            onyxMethod: Onyx.METHOD.SET,
            key: ONYXKEYS.NVP_QUICK_ACTION_GLOBAL_CREATE,
            value: {
                action: CONST.QUICK_ACTIONS.SPLIT_SCAN,
                chatReportID: splitChatReport.reportID,
                isFirstQuickAction: isEmptyObject(quickAction),
            },
        },
        existingSplitChatReport
            ? {
                  onyxMethod: Onyx.METHOD.MERGE,
                  key: `${ONYXKEYS.COLLECTION.REPORT_ACTIONS}${splitChatReport.reportID}`,
                  value: {
                      [splitIOUReportAction.reportActionID]: splitIOUReportAction as OnyxTypes.ReportAction,
                  },
              }
            : {
                  onyxMethod: Onyx.METHOD.SET,
                  key: `${ONYXKEYS.COLLECTION.REPORT_ACTIONS}${splitChatReport.reportID}`,
                  value: {
                      [splitChatCreatedReportAction.reportActionID]: splitChatCreatedReportAction,
                      [splitIOUReportAction.reportActionID]: splitIOUReportAction as OnyxTypes.ReportAction,
                  },
              },
        {
            onyxMethod: Onyx.METHOD.SET,
            key: `${ONYXKEYS.COLLECTION.TRANSACTION}${splitTransaction.transactionID}`,
            value: splitTransaction,
        },
    ];

    const successData: OnyxUpdate[] = [
        {
            onyxMethod: Onyx.METHOD.MERGE,
            key: `${ONYXKEYS.COLLECTION.REPORT_ACTIONS}${splitChatReport.reportID}`,
            value: {
                ...(existingSplitChatReport ? {} : {[splitChatCreatedReportAction.reportActionID]: {pendingAction: null}}),
                [splitIOUReportAction.reportActionID]: {pendingAction: null},
            },
        },
        {
            onyxMethod: Onyx.METHOD.MERGE,
            key: `${ONYXKEYS.COLLECTION.TRANSACTION}${splitTransaction.transactionID}`,
            value: {pendingAction: null},
        },
    ];

    const redundantParticipants: Record<number, null> = {};
    if (!existingSplitChatReport) {
        successData.push({
            onyxMethod: Onyx.METHOD.MERGE,
            key: `${ONYXKEYS.COLLECTION.REPORT}${splitChatReport.reportID}`,
            value: {pendingFields: {createChat: null}, participants: redundantParticipants},
        });
    }

    const failureData: OnyxUpdate[] = [
        {
            onyxMethod: Onyx.METHOD.MERGE,
            key: `${ONYXKEYS.COLLECTION.TRANSACTION}${splitTransaction.transactionID}`,
            value: {
                errors: getMicroSecondOnyxErrorWithTranslationKey('iou.error.genericCreateFailureMessage'),
            },
        },
        {
            onyxMethod: Onyx.METHOD.SET,
            key: ONYXKEYS.NVP_QUICK_ACTION_GLOBAL_CREATE,
            value: quickAction ?? null,
        },
    ];

    if (existingSplitChatReport) {
        failureData.push({
            onyxMethod: Onyx.METHOD.MERGE,
            key: `${ONYXKEYS.COLLECTION.REPORT_ACTIONS}${splitChatReport.reportID}`,
            value: {
                [splitIOUReportAction.reportActionID]: {
                    errors: getReceiptError(receipt, filename),
                },
            },
        });
    } else {
        failureData.push(
            {
                onyxMethod: Onyx.METHOD.MERGE,
                key: `${ONYXKEYS.COLLECTION.REPORT}${splitChatReport.reportID}`,
                value: {
                    errorFields: {
                        createChat: getMicroSecondOnyxErrorWithTranslationKey('report.genericCreateReportFailureMessage'),
                    },
                },
            },
            {
                onyxMethod: Onyx.METHOD.MERGE,
                key: `${ONYXKEYS.COLLECTION.REPORT_ACTIONS}${splitChatReport.reportID}`,
                value: {
                    [splitChatCreatedReportAction.reportActionID]: {
                        errors: getMicroSecondOnyxErrorWithTranslationKey('report.genericCreateReportFailureMessage'),
                    },
                    [splitIOUReportAction.reportActionID]: {
                        errors: getReceiptError(receipt, filename),
                    },
                },
            },
        );
    }

    const splits: Split[] = [{email: currentUserEmailForIOUSplit, accountID: currentUserAccountID}];

    participants.forEach((participant) => {
        // Disabling this line since participant.login can be an empty string
        // eslint-disable-next-line @typescript-eslint/prefer-nullish-coalescing
        const email = participant.isOwnPolicyExpenseChat ? '' : addSMSDomainIfPhoneNumber(participant.login || participant.text || '').toLowerCase();
        const accountID = participant.isOwnPolicyExpenseChat ? 0 : Number(participant.accountID);
        if (email === currentUserEmailForIOUSplit) {
            return;
        }

        // When splitting with a workspace chat, we only need to supply the policyID and the workspace reportID as it's needed so we can update the report preview
        if (participant.isOwnPolicyExpenseChat) {
            splits.push({
                policyID: participant.policyID,
                chatReportID: splitChatReport.reportID,
            });
            return;
        }

        const participantPersonalDetails = allPersonalDetails[participant?.accountID ?? -1];
        if (!participantPersonalDetails) {
            optimisticData.push({
                onyxMethod: Onyx.METHOD.MERGE,
                key: ONYXKEYS.PERSONAL_DETAILS_LIST,
                value: {
                    [accountID]: {
                        accountID,
                        // Disabling this line since participant.displayName can be an empty string
                        // eslint-disable-next-line @typescript-eslint/prefer-nullish-coalescing
                        displayName: formatPhoneNumber(participant.displayName || email),
                        // Disabling this line since participant.login can be an empty string
                        // eslint-disable-next-line @typescript-eslint/prefer-nullish-coalescing
                        login: participant.login || participant.text,
                        isOptimisticPersonalDetail: true,
                    },
                },
            });
            // BE will send different participants. We clear the optimistic ones to avoid duplicated entries
            redundantParticipants[accountID] = null;
        }

        splits.push({
            email,
            accountID,
        });
    });

    participants.forEach((participant) => {
        const isPolicyExpenseChat = isPolicyExpenseChatReportUtils(participant);
        if (!isPolicyExpenseChat) {
            return;
        }

        const optimisticPolicyRecentlyUsedCategories = buildOptimisticPolicyRecentlyUsedCategories(participant.policyID, category);
        const optimisticPolicyRecentlyUsedTags = buildOptimisticPolicyRecentlyUsedTags(participant.policyID, tag);
        const optimisticRecentlyUsedCurrencies = buildOptimisticRecentlyUsedCurrencies(currency);

        if (optimisticPolicyRecentlyUsedCategories.length > 0) {
            optimisticData.push({
                onyxMethod: Onyx.METHOD.SET,
                key: `${ONYXKEYS.COLLECTION.POLICY_RECENTLY_USED_CATEGORIES}${participant.policyID}`,
                value: optimisticPolicyRecentlyUsedCategories,
            });
        }

        if (optimisticRecentlyUsedCurrencies.length > 0) {
            optimisticData.push({
                onyxMethod: Onyx.METHOD.SET,
                key: ONYXKEYS.RECENTLY_USED_CURRENCIES,
                value: optimisticRecentlyUsedCurrencies,
            });
        }

        if (!isEmptyObject(optimisticPolicyRecentlyUsedTags)) {
            optimisticData.push({
                onyxMethod: Onyx.METHOD.MERGE,
                key: `${ONYXKEYS.COLLECTION.POLICY_RECENTLY_USED_TAGS}${participant.policyID}`,
                value: optimisticPolicyRecentlyUsedTags,
            });
        }
    });

    // Save the new splits array into the transaction's comment in case the user calls CompleteSplitBill while offline
    optimisticData.push({
        onyxMethod: Onyx.METHOD.MERGE,
        key: `${ONYXKEYS.COLLECTION.TRANSACTION}${splitTransaction.transactionID}`,
        value: {
            comment: {
                splits,
            },
        },
    });

    const parameters: StartSplitBillParams = {
        chatReportID: splitChatReport.reportID,
        reportActionID: splitIOUReportAction.reportActionID,
        transactionID: splitTransaction.transactionID,
        splits: JSON.stringify(splits),
        receipt,
        comment,
        category,
        tag,
        currency,
        isFromGroupDM: !existingSplitChatReport,
        billable,
        ...(existingSplitChatReport ? {} : {createdReportActionID: splitChatCreatedReportAction.reportActionID}),
        chatType: splitChatReport?.chatType,
        taxCode,
        taxAmount,
    };

    API.write(WRITE_COMMANDS.START_SPLIT_BILL, parameters, {optimisticData, successData, failureData});

    Navigation.dismissModalWithReport(splitChatReport);
    notifyNewAction(splitChatReport.reportID ?? '-1', currentUserAccountID);
}

/** Used for editing a split expense while it's still scanning or when SmartScan fails, it completes a split expense started by startSplitBill above.
 *
 * @param chatReportID - The group chat or workspace reportID
 * @param reportAction - The split action that lives in the chatReport above
 * @param updatedTransaction - The updated **draft** split transaction
 * @param sessionAccountID - accountID of the current user
 * @param sessionEmail - email of the current user
 */
function completeSplitBill(chatReportID: string, reportAction: OnyxTypes.ReportAction, updatedTransaction: OnyxEntry<OnyxTypes.Transaction>, sessionAccountID: number, sessionEmail: string) {
    const currentUserEmailForIOUSplit = addSMSDomainIfPhoneNumber(sessionEmail);
    const transactionID = updatedTransaction?.transactionID ?? '-1';
    const unmodifiedTransaction = allTransactions[`${ONYXKEYS.COLLECTION.TRANSACTION}${transactionID}`];

    // Save optimistic updated transaction and action
    const optimisticData: OnyxUpdate[] = [
        {
            onyxMethod: Onyx.METHOD.MERGE,
            key: `${ONYXKEYS.COLLECTION.TRANSACTION}${transactionID}`,
            value: {
                ...updatedTransaction,
                receipt: {
                    state: CONST.IOU.RECEIPT_STATE.OPEN,
                },
            },
        },
        {
            onyxMethod: Onyx.METHOD.MERGE,
            key: `${ONYXKEYS.COLLECTION.REPORT_ACTIONS}${chatReportID}`,
            value: {
                [reportAction.reportActionID]: {
                    lastModified: DateUtils.getDBTime(),
                    originalMessage: {
                        whisperedTo: [],
                    },
                },
            },
        },
    ];

    const successData: OnyxUpdate[] = [
        {
            onyxMethod: Onyx.METHOD.MERGE,
            key: `${ONYXKEYS.COLLECTION.TRANSACTION}${transactionID}`,
            value: {pendingAction: null},
        },
        {
            onyxMethod: Onyx.METHOD.MERGE,
            key: `${ONYXKEYS.COLLECTION.SPLIT_TRANSACTION_DRAFT}${transactionID}`,
            value: {pendingAction: null},
        },
    ];

    const failureData: OnyxUpdate[] = [
        {
            onyxMethod: Onyx.METHOD.MERGE,
            key: `${ONYXKEYS.COLLECTION.TRANSACTION}${transactionID}`,
            value: {
                ...unmodifiedTransaction,
                errors: getMicroSecondOnyxErrorWithTranslationKey('iou.error.genericCreateFailureMessage'),
            },
        },
        {
            onyxMethod: Onyx.METHOD.MERGE,
            key: `${ONYXKEYS.COLLECTION.REPORT_ACTIONS}${chatReportID}`,
            value: {
                [reportAction.reportActionID]: {
                    ...reportAction,
                    errors: getMicroSecondOnyxErrorWithTranslationKey('iou.error.genericCreateFailureMessage'),
                },
            },
        },
    ];

    const splitParticipants: Split[] = updatedTransaction?.comment?.splits ?? [];
    const amount = updatedTransaction?.modifiedAmount;
    const currency = updatedTransaction?.modifiedCurrency;

    // Exclude the current user when calculating the split amount, `calculateAmount` takes it into account
    const splitAmount = calculateIOUAmount(splitParticipants.length - 1, amount ?? 0, currency ?? '', false);
    const splitTaxAmount = calculateIOUAmount(splitParticipants.length - 1, updatedTransaction?.taxAmount ?? 0, currency ?? '', false);

    const splits: Split[] = [{email: currentUserEmailForIOUSplit}];
    splitParticipants.forEach((participant) => {
        // Skip creating the transaction for the current user
        if (participant.email === currentUserEmailForIOUSplit) {
            return;
        }
        const isPolicyExpenseChat = !!participant.policyID;

        if (!isPolicyExpenseChat) {
            // In case this is still the optimistic accountID saved in the splits array, return early as we cannot know
            // if there is an existing chat between the split creator and this participant
            // Instead, we will rely on Auth generating the report IDs and the user won't see any optimistic chats or reports created
            const participantPersonalDetails: OnyxTypes.PersonalDetails | null = allPersonalDetails[participant?.accountID ?? -1];
            if (!participantPersonalDetails || participantPersonalDetails.isOptimisticPersonalDetail) {
                splits.push({
                    email: participant.email,
                });
                return;
            }
        }

        let oneOnOneChatReport: OnyxEntry<OnyxTypes.Report>;
        let isNewOneOnOneChatReport = false;
        if (isPolicyExpenseChat) {
            // The workspace chat reportID is saved in the splits array when starting a split expense with a workspace
            oneOnOneChatReport = allReports?.[`${ONYXKEYS.COLLECTION.REPORT}${participant.chatReportID}`];
        } else {
            const existingChatReport = getChatByParticipants(participant.accountID ? [participant.accountID, sessionAccountID] : []);
            isNewOneOnOneChatReport = !existingChatReport;
            oneOnOneChatReport = existingChatReport ?? buildOptimisticChatReport(participant.accountID ? [participant.accountID, sessionAccountID] : []);
        }

        let oneOnOneIOUReport: OneOnOneIOUReport = oneOnOneChatReport?.iouReportID ? allReports?.[`${ONYXKEYS.COLLECTION.REPORT}${oneOnOneChatReport.iouReportID}`] : null;
        const shouldCreateNewOneOnOneIOUReport = shouldCreateNewMoneyRequestReportReportUtils(oneOnOneIOUReport, oneOnOneChatReport);

        if (!oneOnOneIOUReport || shouldCreateNewOneOnOneIOUReport) {
            oneOnOneIOUReport = isPolicyExpenseChat
                ? buildOptimisticExpenseReport(oneOnOneChatReport?.reportID ?? '-1', participant.policyID ?? '-1', sessionAccountID, splitAmount, currency ?? '')
                : buildOptimisticIOUReport(sessionAccountID, participant.accountID ?? -1, splitAmount, oneOnOneChatReport?.reportID ?? '-1', currency ?? '');
        } else if (isPolicyExpenseChat) {
            if (typeof oneOnOneIOUReport?.total === 'number') {
                // Because of the Expense reports are stored as negative values, we subtract the total from the amount
                oneOnOneIOUReport.total -= splitAmount;
            }
        } else {
            oneOnOneIOUReport = updateIOUOwnerAndTotal(oneOnOneIOUReport, sessionAccountID, splitAmount, currency ?? '');
        }

        const oneOnOneTransaction = buildOptimisticTransaction({
            originalTransactionID: transactionID,
            transactionParams: {
                amount: isPolicyExpenseChat ? -splitAmount : splitAmount,
                currency: currency ?? '',
                reportID: oneOnOneIOUReport?.reportID ?? '-1',
                comment: updatedTransaction?.comment?.comment,
                created: updatedTransaction?.modifiedCreated,
                merchant: updatedTransaction?.modifiedMerchant,
                receipt: {...updatedTransaction?.receipt, state: CONST.IOU.RECEIPT_STATE.OPEN},
                category: updatedTransaction?.category,
                tag: updatedTransaction?.tag,
                taxCode: updatedTransaction?.taxCode,
                taxAmount: isPolicyExpenseChat ? -splitTaxAmount : splitAmount,
                billable: updatedTransaction?.billable,
                source: CONST.IOU.TYPE.SPLIT,
                filename: updatedTransaction?.filename,
            },
        });

        const [oneOnOneCreatedActionForChat, oneOnOneCreatedActionForIOU, oneOnOneIOUAction, optimisticTransactionThread, optimisticCreatedActionForTransactionThread] =
            buildOptimisticMoneyRequestEntities(
                oneOnOneIOUReport,
                CONST.IOU.REPORT_ACTION_TYPE.CREATE,
                splitAmount,
                currency ?? '',
                updatedTransaction?.comment?.comment ?? '',
                currentUserEmailForIOUSplit,
                [participant],
                oneOnOneTransaction.transactionID,
                undefined,
            );

        let oneOnOneReportPreviewAction = getReportPreviewAction(oneOnOneChatReport?.reportID ?? '-1', oneOnOneIOUReport?.reportID ?? '-1');
        if (oneOnOneReportPreviewAction) {
            oneOnOneReportPreviewAction = updateReportPreview(oneOnOneIOUReport, oneOnOneReportPreviewAction);
        } else {
            oneOnOneReportPreviewAction = buildOptimisticReportPreview(oneOnOneChatReport, oneOnOneIOUReport, '', oneOnOneTransaction);
        }

        const [oneOnOneOptimisticData, oneOnOneSuccessData, oneOnOneFailureData] = buildOnyxDataForMoneyRequest({
            isNewChatReport: isNewOneOnOneChatReport,
            isOneOnOneSplit: true,
            shouldCreateNewMoneyRequestReport: shouldCreateNewOneOnOneIOUReport,
            optimisticParams: {
                chat: {
                    report: oneOnOneChatReport,
                    createdAction: oneOnOneCreatedActionForChat,
                    reportPreviewAction: oneOnOneReportPreviewAction,
                },
                iou: {
                    report: oneOnOneIOUReport,
                    createdAction: oneOnOneCreatedActionForIOU,
                    action: oneOnOneIOUAction,
                },
                transactionParams: {
                    transaction: oneOnOneTransaction,
                    transactionThreadReport: optimisticTransactionThread,
                    transactionThreadCreatedReportAction: optimisticCreatedActionForTransactionThread,
                },
                policyRecentlyUsed: {},
            },
        });

        splits.push({
            email: participant.email,
            accountID: participant.accountID,
            policyID: participant.policyID,
            iouReportID: oneOnOneIOUReport?.reportID,
            chatReportID: oneOnOneChatReport?.reportID,
            transactionID: oneOnOneTransaction.transactionID,
            reportActionID: oneOnOneIOUAction.reportActionID,
            createdChatReportActionID: oneOnOneCreatedActionForChat.reportActionID,
            createdIOUReportActionID: oneOnOneCreatedActionForIOU.reportActionID,
            reportPreviewReportActionID: oneOnOneReportPreviewAction.reportActionID,
            transactionThreadReportID: optimisticTransactionThread.reportID,
            createdReportActionIDForThread: optimisticCreatedActionForTransactionThread?.reportActionID,
        });

        optimisticData.push(...oneOnOneOptimisticData);
        successData.push(...oneOnOneSuccessData);
        failureData.push(...oneOnOneFailureData);
    });

    const {
        amount: transactionAmount,
        currency: transactionCurrency,
        created: transactionCreated,
        merchant: transactionMerchant,
        comment: transactionComment,
        category: transactionCategory,
        tag: transactionTag,
        taxCode: transactionTaxCode,
        taxAmount: transactionTaxAmount,
        billable: transactionBillable,
    } = getTransactionDetails(updatedTransaction) ?? {};

    const parameters: CompleteSplitBillParams = {
        transactionID,
        amount: transactionAmount,
        currency: transactionCurrency,
        created: transactionCreated,
        merchant: transactionMerchant,
        comment: transactionComment,
        category: transactionCategory,
        tag: transactionTag,
        splits: JSON.stringify(splits),
        taxCode: transactionTaxCode,
        taxAmount: transactionTaxAmount,
        billable: transactionBillable,
    };

    API.write(WRITE_COMMANDS.COMPLETE_SPLIT_BILL, parameters, {optimisticData, successData, failureData});
    InteractionManager.runAfterInteractions(() => removeDraftTransaction(CONST.IOU.OPTIMISTIC_TRANSACTION_ID));
    Navigation.dismissModal(isSearchTopmostCentralPane() ? undefined : chatReportID);
    notifyNewAction(chatReportID, sessionAccountID);
}

function setDraftSplitTransaction(transactionID: string, transactionChanges: TransactionChanges = {}, policy?: OnyxEntry<OnyxTypes.Policy>) {
    let draftSplitTransaction = allDraftSplitTransactions[`${ONYXKEYS.COLLECTION.SPLIT_TRANSACTION_DRAFT}${transactionID}`];

    if (!draftSplitTransaction) {
        draftSplitTransaction = allTransactions[`${ONYXKEYS.COLLECTION.TRANSACTION}${transactionID}`];
    }

    const updatedTransaction = draftSplitTransaction
        ? getUpdatedTransaction({
              transaction: draftSplitTransaction,
              transactionChanges,
              isFromExpenseReport: false,
              shouldUpdateReceiptState: false,
              policy,
          })
        : null;

    Onyx.merge(`${ONYXKEYS.COLLECTION.SPLIT_TRANSACTION_DRAFT}${transactionID}`, updatedTransaction);
}

/** Requests money based on a distance (e.g. mileage from a map) */
function createDistanceRequest(distanceRequestInformation: CreateDistanceRequestInformation) {
    const {
        report,
        participants,
        currentUserLogin = '',
        currentUserAccountID = -1,
        iouType = CONST.IOU.TYPE.SUBMIT,
        existingTransaction,
        transactionParams,
        policyParams = {},
    } = distanceRequestInformation;
    const {policy, policyCategories, policyTagList} = policyParams;
    const {amount, comment, currency, created, category, tag, taxAmount, taxCode, merchant, billable, validWaypoints, customUnitRateID = '', splitShares = {}} = transactionParams;

    // If the report is an iou or expense report, we should get the linked chat report to be passed to the getMoneyRequestInformation function
    const isMoneyRequestReport = isMoneyRequestReportReportUtils(report);
    const currentChatReport = isMoneyRequestReport ? getReportOrDraftReport(report?.chatReportID) : report;
    const moneyRequestReportID = isMoneyRequestReport ? report?.reportID : '';

    const optimisticReceipt: Receipt = {
        source: ReceiptGeneric as ReceiptSource,
        state: CONST.IOU.RECEIPT_STATE.OPEN,
    };

    let parameters: CreateDistanceRequestParams;
    let onyxData: OnyxData;
    const sanitizedWaypoints = sanitizeRecentWaypoints(validWaypoints);
    if (iouType === CONST.IOU.TYPE.SPLIT) {
        const {
            splitData,
            splits,
            onyxData: splitOnyxData,
        } = createSplitsAndOnyxData(
            participants,
            currentUserLogin ?? '',
            currentUserAccountID,
            amount,
            comment,
            currency,
            merchant,
            created,
            category ?? '',
            tag ?? '',
            splitShares,
            report?.reportID ?? '',
            billable,
            CONST.IOU.REQUEST_TYPE.DISTANCE,
            taxCode,
            taxAmount,
        );
        onyxData = splitOnyxData;

        // Splits don't use the IOU report param. The split transaction isn't linked to a report shown in the UI, it's linked to a special default reportID of -2.
        // Therefore, any params related to the IOU report are irrelevant and omitted below.
        parameters = {
            transactionID: splitData.transactionID,
            chatReportID: splitData.chatReportID,
            createdChatReportActionID: splitData.createdReportActionID ?? '',
            reportActionID: splitData.reportActionID,
            waypoints: JSON.stringify(sanitizedWaypoints),
            customUnitRateID,
            comment,
            created,
            category,
            tag,
            taxCode,
            taxAmount,
            billable,
            splits: JSON.stringify(splits),
            chatType: splitData.chatType,
        };
    } else {
        const participant = participants.at(0) ?? {};
        const {
            iouReport,
            chatReport,
            transaction,
            iouAction,
            createdChatReportActionID,
            createdIOUReportActionID,
            reportPreviewAction,
            transactionThreadReportID,
            createdReportActionIDForThread,
            payerEmail,
            onyxData: moneyRequestOnyxData,
        } = getMoneyRequestInformation({
            parentChatReport: currentChatReport,
            existingTransaction,
            moneyRequestReportID,
            participantParams: {
                participant,
                payeeAccountID: userAccountID,
                payeeEmail: currentUserEmail,
            },
            policyParams: {
                policy,
                policyCategories,
                policyTagList,
            },
            transactionParams: {
                amount,
                currency,
                comment,
                created,
                merchant,
                receipt: optimisticReceipt,
                category,
                tag,
                taxCode,
                taxAmount,
                billable,
            },
        });

        onyxData = moneyRequestOnyxData;

        parameters = {
            comment,
            iouReportID: iouReport.reportID,
            chatReportID: chatReport.reportID,
            transactionID: transaction.transactionID,
            reportActionID: iouAction.reportActionID,
            createdChatReportActionID,
            createdIOUReportActionID,
            reportPreviewReportActionID: reportPreviewAction.reportActionID,
            waypoints: JSON.stringify(sanitizedWaypoints),
            created,
            category,
            tag,
            taxCode,
            taxAmount,
            billable,
            transactionThreadReportID,
            createdReportActionIDForThread,
            payerEmail,
            customUnitRateID,
        };
    }

    const recentServerValidatedWaypoints = getRecentWaypoints().filter((item) => !item.pendingAction);
    onyxData?.failureData?.push({
        onyxMethod: Onyx.METHOD.SET,
        key: `${ONYXKEYS.NVP_RECENT_WAYPOINTS}`,
        value: recentServerValidatedWaypoints,
    });

    API.write(WRITE_COMMANDS.CREATE_DISTANCE_REQUEST, parameters, onyxData);
    InteractionManager.runAfterInteractions(() => removeDraftTransaction(CONST.IOU.OPTIMISTIC_TRANSACTION_ID));
    const activeReportID = isMoneyRequestReport ? report?.reportID ?? '-1' : parameters.chatReportID;
    Navigation.dismissModal(isSearchTopmostCentralPane() ? undefined : activeReportID);
    notifyNewAction(activeReportID, userAccountID);
}

type UpdateMoneyRequestAmountAndCurrencyParams = {
    transactionID: string;
    transactionThreadReportID: string;
    currency: string;
    amount: number;
    taxAmount: number;
    policy?: OnyxEntry<OnyxTypes.Policy>;
    policyTagList?: OnyxEntry<OnyxTypes.PolicyTagLists>;
    policyCategories?: OnyxEntry<OnyxTypes.PolicyCategories>;
    taxCode: string;
};

/** Updates the amount and currency fields of an expense */
function updateMoneyRequestAmountAndCurrency({
    transactionID,
    transactionThreadReportID,
    currency,
    amount,
    taxAmount,
    policy,
    policyTagList,
    policyCategories,
    taxCode,
}: UpdateMoneyRequestAmountAndCurrencyParams) {
    const transactionChanges = {
        amount,
        currency,
        taxCode,
        taxAmount,
    };
    const transactionThreadReport = allReports?.[`${ONYXKEYS.COLLECTION.REPORT}${transactionThreadReportID}`] ?? null;
    const parentReport = allReports?.[`${ONYXKEYS.COLLECTION.REPORT}${transactionThreadReport?.parentReportID}`] ?? null;
    let data: UpdateMoneyRequestData;
    if (isTrackExpenseReport(transactionThreadReport) && isSelfDM(parentReport)) {
        data = getUpdateTrackExpenseParams(transactionID, transactionThreadReportID, transactionChanges, policy);
    } else {
        data = getUpdateMoneyRequestParams(transactionID, transactionThreadReportID, transactionChanges, policy, policyTagList ?? null, policyCategories ?? null);
    }
    const {params, onyxData} = data;
    API.write(WRITE_COMMANDS.UPDATE_MONEY_REQUEST_AMOUNT_AND_CURRENCY, params, onyxData);
}

/**
 *
 * @param transactionID  - The transactionID of IOU
 * @param reportAction - The reportAction of the transaction in the IOU report
 * @return the url to navigate back once the money request is deleted
 */
function prepareToCleanUpMoneyRequest(transactionID: string, reportAction: OnyxTypes.ReportAction) {
    // STEP 1: Get all collections we're updating
    const iouReportID = isMoneyRequestAction(reportAction) ? getOriginalMessage(reportAction)?.IOUReportID : '-1';
    const iouReport = allReports?.[`${ONYXKEYS.COLLECTION.REPORT}${iouReportID}`] ?? null;
    const chatReport = allReports?.[`${ONYXKEYS.COLLECTION.REPORT}${iouReport?.chatReportID}`];
    // eslint-disable-next-line @typescript-eslint/no-non-null-assertion
    const reportPreviewAction = getReportPreviewAction(iouReport?.chatReportID ?? '-1', iouReport?.reportID ?? '-1')!;
    const transaction = allTransactions[`${ONYXKEYS.COLLECTION.TRANSACTION}${transactionID}`];
    const isTransactionOnHold = isOnHold(transaction);
    const transactionViolations = allTransactionViolations[`${ONYXKEYS.COLLECTION.TRANSACTION_VIOLATIONS}${transactionID}`];
    const transactionThreadID = reportAction.childReportID;
    let transactionThread = null;
    if (transactionThreadID) {
        transactionThread = allReports?.[`${ONYXKEYS.COLLECTION.REPORT}${transactionThreadID}`] ?? null;
    }

    // STEP 2: Decide if we need to:
    // 1. Delete the transactionThread - delete if there are no visible comments in the thread
    // 2. Update the moneyRequestPreview to show [Deleted expense] - update if the transactionThread exists AND it isn't being deleted
    const shouldDeleteTransactionThread = transactionThreadID ? (reportAction?.childVisibleActionCount ?? 0) === 0 : false;
    const shouldShowDeletedRequestMessage = !!transactionThreadID && !shouldDeleteTransactionThread;

    // STEP 3: Update the IOU reportAction and decide if the iouReport should be deleted. We delete the iouReport if there are no visible comments left in the report.
    const updatedReportAction = {
        [reportAction.reportActionID]: {
            pendingAction: shouldShowDeletedRequestMessage ? CONST.RED_BRICK_ROAD_PENDING_ACTION.UPDATE : CONST.RED_BRICK_ROAD_PENDING_ACTION.DELETE,
            previousMessage: reportAction.message,
            message: [
                {
                    type: 'COMMENT',
                    html: '',
                    text: '',
                    isEdited: true,
                    isDeletedParentAction: shouldShowDeletedRequestMessage,
                },
            ],
            originalMessage: {
                IOUTransactionID: null,
            },
            errors: null,
        },
    } as Record<string, NullishDeep<OnyxTypes.ReportAction>>;

    let canUserPerformWriteAction = true;
    if (chatReport) {
        canUserPerformWriteAction = !!canUserPerformWriteActionReportUtils(chatReport);
    }
    const lastVisibleAction = getLastVisibleAction(iouReport?.reportID ?? '-1', canUserPerformWriteAction, updatedReportAction);
    const iouReportLastMessageText = getLastVisibleMessage(iouReport?.reportID ?? '-1', canUserPerformWriteAction, updatedReportAction).lastMessageText;
    const shouldDeleteIOUReport = iouReportLastMessageText.length === 0 && !isDeletedParentAction(lastVisibleAction) && (!transactionThreadID || shouldDeleteTransactionThread);

    // STEP 4: Update the iouReport and reportPreview with new totals and messages if it wasn't deleted
    let updatedIOUReport: OnyxInputValue<OnyxTypes.Report>;
    const currency = getCurrency(transaction);
    const updatedReportPreviewAction: OnyxTypes.ReportAction<typeof CONST.REPORT.ACTIONS.TYPE.REPORT_PREVIEW> = {...reportPreviewAction};
    updatedReportPreviewAction.pendingAction = shouldDeleteIOUReport ? CONST.RED_BRICK_ROAD_PENDING_ACTION.DELETE : CONST.RED_BRICK_ROAD_PENDING_ACTION.UPDATE;
    if (iouReport && isExpenseReport(iouReport)) {
        updatedIOUReport = {...iouReport};

        if (typeof updatedIOUReport.total === 'number' && currency === iouReport?.currency) {
            // Because of the Expense reports are stored as negative values, we add the total from the amount
            const amountDiff = getAmount(transaction, true);
            updatedIOUReport.total += amountDiff;

            if (!transaction?.reimbursable && typeof updatedIOUReport.nonReimbursableTotal === 'number') {
                updatedIOUReport.nonReimbursableTotal += amountDiff;
            }

            if (!isTransactionOnHold) {
                if (typeof updatedIOUReport.unheldTotal === 'number') {
                    updatedIOUReport.unheldTotal += amountDiff;
                }

                if (!transaction?.reimbursable && typeof updatedIOUReport.unheldNonReimbursableTotal === 'number') {
                    updatedIOUReport.unheldNonReimbursableTotal += amountDiff;
                }
            }
        }
    } else {
        updatedIOUReport = updateIOUOwnerAndTotal(iouReport, reportAction.actorAccountID ?? -1, getAmount(transaction, false), currency, true, false, isTransactionOnHold);
    }

    if (updatedIOUReport) {
        updatedIOUReport.lastMessageText = iouReportLastMessageText;
        updatedIOUReport.lastVisibleActionCreated = lastVisibleAction?.created;
    }

    const hasNonReimbursableTransactions = hasNonReimbursableTransactionsReportUtils(iouReport?.reportID);
    const messageText = Localize.translateLocal(hasNonReimbursableTransactions ? 'iou.payerSpentAmount' : 'iou.payerOwesAmount', {
        payer: getPersonalDetailsForAccountID(updatedIOUReport?.managerID ?? -1).login ?? '',
        amount: convertToDisplayString(updatedIOUReport?.total, updatedIOUReport?.currency),
    });

    if (getReportActionMessage(updatedReportPreviewAction)) {
        if (Array.isArray(updatedReportPreviewAction?.message)) {
            const message = updatedReportPreviewAction.message.at(0);
            if (message) {
                message.text = messageText;
                message.deleted = shouldDeleteIOUReport ? DateUtils.getDBTime() : '';
            }
        } else if (!Array.isArray(updatedReportPreviewAction.message) && updatedReportPreviewAction.message) {
            updatedReportPreviewAction.message.text = messageText;
            updatedReportPreviewAction.message.deleted = shouldDeleteIOUReport ? DateUtils.getDBTime() : '';
        }
    }

    if (updatedReportPreviewAction && reportPreviewAction?.childMoneyRequestCount && reportPreviewAction?.childMoneyRequestCount > 0) {
        updatedReportPreviewAction.childMoneyRequestCount = reportPreviewAction.childMoneyRequestCount - 1;
    }

    return {
        shouldDeleteTransactionThread,
        shouldDeleteIOUReport,
        updatedReportAction,
        updatedIOUReport,
        updatedReportPreviewAction,
        transactionThreadID,
        transactionThread,
        chatReport,
        transaction,
        transactionViolations,
        reportPreviewAction,
        iouReport,
    };
}

/**
 * Calculate the URL to navigate to after a money request deletion
 * @param transactionID - The ID of the money request being deleted
 * @param reportAction - The report action associated with the money request
 * @param isSingleTransactionView - whether we are in the transaction thread report
 * @returns The URL to navigate to
 */
function getNavigationUrlOnMoneyRequestDelete(transactionID: string | undefined, reportAction: OnyxTypes.ReportAction, isSingleTransactionView = false): Route | undefined {
    if (!transactionID) {
        return undefined;
    }

    const {shouldDeleteTransactionThread, shouldDeleteIOUReport, iouReport} = prepareToCleanUpMoneyRequest(transactionID, reportAction);

    // Determine which report to navigate back to
    if (iouReport && isSingleTransactionView && shouldDeleteTransactionThread && !shouldDeleteIOUReport) {
        return ROUTES.REPORT_WITH_ID.getRoute(iouReport.reportID);
    }

    if (iouReport?.chatReportID && shouldDeleteIOUReport) {
        return ROUTES.REPORT_WITH_ID.getRoute(iouReport.chatReportID);
    }

    return undefined;
}

/**
 * Calculate the URL to navigate to after a track expense deletion
 * @param chatReportID - The ID of the chat report containing the track expense
 * @param transactionID - The ID of the track expense being deleted
 * @param reportAction - The report action associated with the track expense
 * @param isSingleTransactionView - Whether we're in single transaction view
 * @returns The URL to navigate to
 */
function getNavigationUrlAfterTrackExpenseDelete(
    chatReportID: string | undefined,
    transactionID: string | undefined,
    reportAction: OnyxTypes.ReportAction,
    isSingleTransactionView = false,
): Route | undefined {
    if (!chatReportID || !transactionID) {
        return undefined;
    }

    const chatReport = allReports?.[`${ONYXKEYS.COLLECTION.REPORT}${chatReportID}`] ?? null;

    // If not a self DM, handle it as a regular money request
    if (!isSelfDM(chatReport)) {
        return getNavigationUrlOnMoneyRequestDelete(transactionID, reportAction, isSingleTransactionView);
    }

    const transactionThreadID = reportAction.childReportID;
    const shouldDeleteTransactionThread = transactionThreadID ? (reportAction?.childVisibleActionCount ?? 0) === 0 : false;

    // Only navigate if in single transaction view and the thread will be deleted
    if (isSingleTransactionView && shouldDeleteTransactionThread && chatReport?.reportID) {
        // Pop the deleted report screen before navigating. This prevents navigating to the Concierge chat due to the missing report.
        return ROUTES.REPORT_WITH_ID.getRoute(chatReport.reportID);
    }

    return undefined;
}

/**
 *
 * @param transactionID  - The transactionID of IOU
 * @param reportAction - The reportAction of the transaction in the IOU report
 * @param isSingleTransactionView - whether we are in the transaction thread report
 * @return the url to navigate back once the money request is deleted
 */
function cleanUpMoneyRequest(transactionID: string, reportAction: OnyxTypes.ReportAction, isSingleTransactionView = false) {
    const {
        shouldDeleteTransactionThread,
        shouldDeleteIOUReport,
        updatedReportAction,
        updatedIOUReport,
        updatedReportPreviewAction,
        transactionThreadID,
        chatReport,
        iouReport,
        reportPreviewAction,
    } = prepareToCleanUpMoneyRequest(transactionID, reportAction);

    const urlToNavigateBack = getNavigationUrlOnMoneyRequestDelete(transactionID, reportAction, isSingleTransactionView);
    // build Onyx data

    // Onyx operations to delete the transaction, update the IOU report action and chat report action
    const reportActionsOnyxUpdates: OnyxUpdate[] = [];
    const onyxUpdates: OnyxUpdate[] = [
        {
            onyxMethod: Onyx.METHOD.SET,
            key: `${ONYXKEYS.COLLECTION.TRANSACTION}${transactionID}`,
            value: null,
        },
    ];
    reportActionsOnyxUpdates.push({
        onyxMethod: Onyx.METHOD.MERGE,
        key: `${ONYXKEYS.COLLECTION.REPORT_ACTIONS}${iouReport?.reportID}`,
        value: {
            [reportAction.reportActionID]: shouldDeleteIOUReport
                ? null
                : {
                      pendingAction: null,
                  },
        },
    });

    if (reportPreviewAction?.reportActionID) {
        reportActionsOnyxUpdates.push({
            onyxMethod: Onyx.METHOD.MERGE,
            key: `${ONYXKEYS.COLLECTION.REPORT_ACTIONS}${chatReport?.reportID}`,
            value: {
                [reportPreviewAction.reportActionID]: {
                    ...updatedReportPreviewAction,
                    pendingAction: null,
                    errors: null,
                },
            },
        });
    }

    // added the operation to delete associated transaction violations
    onyxUpdates.push({
        onyxMethod: Onyx.METHOD.SET,
        key: `${ONYXKEYS.COLLECTION.TRANSACTION_VIOLATIONS}${transactionID}`,
        value: null,
    });

    // added the operation to delete transaction thread
    if (shouldDeleteTransactionThread) {
        onyxUpdates.push(
            {
                onyxMethod: Onyx.METHOD.SET,
                key: `${ONYXKEYS.COLLECTION.REPORT}${transactionThreadID}`,
                value: null,
            },
            {
                onyxMethod: Onyx.METHOD.SET,
                key: `${ONYXKEYS.COLLECTION.REPORT_ACTIONS}${transactionThreadID}`,
                value: null,
            },
        );
    }

    // added operations to update IOU report and chat report
    reportActionsOnyxUpdates.push({
        onyxMethod: Onyx.METHOD.MERGE,
        key: `${ONYXKEYS.COLLECTION.REPORT_ACTIONS}${iouReport?.reportID}`,
        value: updatedReportAction,
    });
    onyxUpdates.push(
        {
            onyxMethod: Onyx.METHOD.MERGE,
            key: `${ONYXKEYS.COLLECTION.REPORT}${iouReport?.reportID}`,
            value: updatedIOUReport,
        },
        {
            onyxMethod: Onyx.METHOD.MERGE,
            key: `${ONYXKEYS.COLLECTION.REPORT}${chatReport?.reportID}`,
            value: getOutstandingChildRequest(updatedIOUReport),
        },
    );

    if (!shouldDeleteIOUReport && updatedReportPreviewAction.childMoneyRequestCount === 0) {
        onyxUpdates.push({
            onyxMethod: Onyx.METHOD.MERGE,
            key: `${ONYXKEYS.COLLECTION.REPORT}${chatReport?.reportID}`,
            value: {
                hasOutstandingChildRequest: false,
            },
        });
    }

    if (shouldDeleteIOUReport) {
        let canUserPerformWriteAction = true;
        if (chatReport) {
            canUserPerformWriteAction = !!canUserPerformWriteActionReportUtils(chatReport);
        }
        onyxUpdates.push(
            {
                onyxMethod: Onyx.METHOD.MERGE,
                key: `${ONYXKEYS.COLLECTION.REPORT}${chatReport?.reportID}`,
                value: {
                    hasOutstandingChildRequest: false,
                    iouReportID: null,
                    lastMessageText: getLastVisibleMessage(iouReport?.chatReportID ?? '-1', canUserPerformWriteAction, {
                        [reportPreviewAction?.reportActionID ?? '-1']: null,
                    })?.lastMessageText,
                    lastVisibleActionCreated: getLastVisibleAction(iouReport?.chatReportID ?? '-1', canUserPerformWriteAction, {
                        [reportPreviewAction?.reportActionID ?? '-1']: null,
                    })?.created,
                },
            },
            {
                onyxMethod: Onyx.METHOD.SET,
                key: `${ONYXKEYS.COLLECTION.REPORT}${iouReport?.reportID}`,
                value: null,
            },
        );
    }

    // First, update the reportActions to ensure related actions are not displayed.
    Onyx.update(reportActionsOnyxUpdates).then(() => {
        Navigation.goBack(urlToNavigateBack);
        InteractionManager.runAfterInteractions(() => {
            // After navigation, update the remaining data.
            Onyx.update(onyxUpdates);
        });
    });
}

/**
 *
 * @param transactionID  - The transactionID of IOU
 * @param reportAction - The reportAction of the transaction in the IOU report
 * @param isSingleTransactionView - whether we are in the transaction thread report
 * @return the url to navigate back once the money request is deleted
 */
function deleteMoneyRequest(transactionID: string | undefined, reportAction: OnyxTypes.ReportAction, isSingleTransactionView = false) {
    if (!transactionID) {
        return;
    }

    // STEP 1: Calculate and prepare the data
    const {
        shouldDeleteTransactionThread,
        shouldDeleteIOUReport,
        updatedReportAction,
        updatedIOUReport,
        updatedReportPreviewAction,
        transactionThreadID,
        transactionThread,
        chatReport,
        transaction,
        transactionViolations,
        iouReport,
        reportPreviewAction,
    } = prepareToCleanUpMoneyRequest(transactionID, reportAction);

    const urlToNavigateBack = getNavigationUrlOnMoneyRequestDelete(transactionID, reportAction, isSingleTransactionView);

    // STEP 2: Build Onyx data
    // The logic mostly resembles the cleanUpMoneyRequest function
    const optimisticData: OnyxUpdate[] = [
        {
            onyxMethod: Onyx.METHOD.SET,
            key: `${ONYXKEYS.COLLECTION.TRANSACTION}${transactionID}`,
            value: null,
        },
    ];

    optimisticData.push({
        onyxMethod: Onyx.METHOD.SET,
        key: `${ONYXKEYS.COLLECTION.TRANSACTION_VIOLATIONS}${transactionID}`,
        value: null,
    });

    if (shouldDeleteTransactionThread) {
        optimisticData.push(
            // Use merge instead of set to avoid deleting the report too quickly, which could cause a brief "not found" page to appear.
            // The remaining parts of the report object will be removed after the API call is successful.
            {
                onyxMethod: Onyx.METHOD.MERGE,
                key: `${ONYXKEYS.COLLECTION.REPORT}${transactionThreadID}`,
                value: {
                    reportID: null,
                    stateNum: CONST.REPORT.STATE_NUM.APPROVED,
                    statusNum: CONST.REPORT.STATUS_NUM.CLOSED,
                    participants: {
                        [userAccountID]: {
                            notificationPreference: CONST.REPORT.NOTIFICATION_PREFERENCE.HIDDEN,
                        },
                    },
                },
            },
            {
                onyxMethod: Onyx.METHOD.SET,
                key: `${ONYXKEYS.COLLECTION.REPORT_ACTIONS}${transactionThreadID}`,
                value: null,
            },
        );
    }

    optimisticData.push(
        {
            onyxMethod: Onyx.METHOD.MERGE,
            key: `${ONYXKEYS.COLLECTION.REPORT_ACTIONS}${iouReport?.reportID}`,
            value: updatedReportAction,
        },
        {
            onyxMethod: Onyx.METHOD.MERGE,
            key: `${ONYXKEYS.COLLECTION.REPORT}${iouReport?.reportID}`,
            value: updatedIOUReport,
        },
        {
            onyxMethod: Onyx.METHOD.MERGE,
            key: `${ONYXKEYS.COLLECTION.REPORT_ACTIONS}${chatReport?.reportID}`,
            value: {
                [reportPreviewAction?.reportActionID ?? '-1']: updatedReportPreviewAction,
            },
        },
        {
            onyxMethod: Onyx.METHOD.MERGE,
            key: `${ONYXKEYS.COLLECTION.REPORT}${chatReport?.reportID}`,
            value: getOutstandingChildRequest(updatedIOUReport),
        },
    );

    if (!shouldDeleteIOUReport && updatedReportPreviewAction?.childMoneyRequestCount === 0) {
        optimisticData.push({
            onyxMethod: Onyx.METHOD.MERGE,
            key: `${ONYXKEYS.COLLECTION.REPORT}${chatReport?.reportID}`,
            value: {
                hasOutstandingChildRequest: false,
            },
        });
    }

    if (shouldDeleteIOUReport) {
        let canUserPerformWriteAction = true;
        if (chatReport) {
            canUserPerformWriteAction = !!canUserPerformWriteActionReportUtils(chatReport);
        }
        optimisticData.push({
            onyxMethod: Onyx.METHOD.MERGE,
            key: `${ONYXKEYS.COLLECTION.REPORT}${chatReport?.reportID}`,
            value: {
                hasOutstandingChildRequest: false,
                iouReportID: null,
                lastMessageText: getLastVisibleMessage(iouReport?.chatReportID ?? '-1', canUserPerformWriteAction, {[reportPreviewAction?.reportActionID ?? '-1']: null})?.lastMessageText,
                lastVisibleActionCreated: getLastVisibleAction(iouReport?.chatReportID ?? '-1', canUserPerformWriteAction, {
                    [reportPreviewAction?.reportActionID ?? '-1']: null,
                })?.created,
            },
        });
        optimisticData.push({
            onyxMethod: Onyx.METHOD.MERGE,
            key: `${ONYXKEYS.COLLECTION.REPORT}${iouReport?.reportID}`,
            value: {
                pendingFields: {
                    preview: CONST.RED_BRICK_ROAD_PENDING_ACTION.DELETE,
                },
            },
        });
    }

    const successData: OnyxUpdate[] = [
        {
            onyxMethod: Onyx.METHOD.MERGE,
            key: `${ONYXKEYS.COLLECTION.REPORT_ACTIONS}${iouReport?.reportID}`,
            value: {
                [reportAction.reportActionID]: shouldDeleteIOUReport
                    ? null
                    : {
                          pendingAction: null,
                      },
            },
        },
        {
            onyxMethod: Onyx.METHOD.MERGE,
            key: `${ONYXKEYS.COLLECTION.REPORT_ACTIONS}${chatReport?.reportID}`,
            value: {
                [reportPreviewAction?.reportActionID ?? '-1']: {
                    pendingAction: null,
                    errors: null,
                },
            },
        },
    ];

    // Ensure that any remaining data is removed upon successful completion, even if the server sends a report removal response.
    // This is done to prevent the removal update from lingering in the applyHTTPSOnyxUpdates function.
    if (shouldDeleteTransactionThread && transactionThread) {
        successData.push({
            onyxMethod: Onyx.METHOD.MERGE,
            key: `${ONYXKEYS.COLLECTION.REPORT}${transactionThreadID}`,
            value: null,
        });
    }

    if (shouldDeleteIOUReport) {
        successData.push({
            onyxMethod: Onyx.METHOD.SET,
            key: `${ONYXKEYS.COLLECTION.REPORT}${iouReport?.reportID}`,
            value: null,
        });
    }

    const failureData: OnyxUpdate[] = [
        {
            onyxMethod: Onyx.METHOD.SET,
            key: `${ONYXKEYS.COLLECTION.TRANSACTION}${transactionID}`,
            value: transaction ?? null,
        },
    ];

    failureData.push({
        onyxMethod: Onyx.METHOD.SET,
        key: `${ONYXKEYS.COLLECTION.TRANSACTION_VIOLATIONS}${transactionID}`,
        value: transactionViolations ?? null,
    });

    if (shouldDeleteTransactionThread) {
        failureData.push({
            onyxMethod: Onyx.METHOD.SET,
            key: `${ONYXKEYS.COLLECTION.REPORT}${transactionThreadID}`,
            value: transactionThread,
        });
    }

    const errorKey = DateUtils.getMicroseconds();

    failureData.push(
        {
            onyxMethod: Onyx.METHOD.MERGE,
            key: `${ONYXKEYS.COLLECTION.REPORT_ACTIONS}${iouReport?.reportID}`,
            value: {
                [reportAction.reportActionID]: {
                    ...reportAction,
                    pendingAction: null,
                    errors: {
                        [errorKey]: Localize.translateLocal('iou.error.genericDeleteFailureMessage'),
                    },
                },
            },
        },
        shouldDeleteIOUReport
            ? {
                  onyxMethod: Onyx.METHOD.SET,
                  key: `${ONYXKEYS.COLLECTION.REPORT}${iouReport?.reportID}`,
                  value: iouReport,
              }
            : {
                  onyxMethod: Onyx.METHOD.MERGE,
                  key: `${ONYXKEYS.COLLECTION.REPORT}${iouReport?.reportID}`,
                  value: iouReport,
              },
        {
            onyxMethod: Onyx.METHOD.MERGE,
            key: `${ONYXKEYS.COLLECTION.REPORT_ACTIONS}${chatReport?.reportID}`,
            value: {
                [reportPreviewAction?.reportActionID ?? '-1']: {
                    ...reportPreviewAction,
                    pendingAction: null,
                    errors: {
                        [errorKey]: Localize.translateLocal('iou.error.genericDeleteFailureMessage'),
                    },
                },
            },
        },
    );

    if (chatReport && shouldDeleteIOUReport) {
        failureData.push({
            onyxMethod: Onyx.METHOD.MERGE,
            key: `${ONYXKEYS.COLLECTION.REPORT}${chatReport.reportID}`,
            value: chatReport,
        });
    }

    if (!shouldDeleteIOUReport && updatedReportPreviewAction?.childMoneyRequestCount === 0) {
        failureData.push({
            onyxMethod: Onyx.METHOD.MERGE,
            key: `${ONYXKEYS.COLLECTION.REPORT}${chatReport?.reportID}`,
            value: {
                hasOutstandingChildRequest: true,
            },
        });
    }

    const parameters: DeleteMoneyRequestParams = {
        transactionID,
        reportActionID: reportAction.reportActionID,
    };

    // STEP 3: Make the API request
    API.write(WRITE_COMMANDS.DELETE_MONEY_REQUEST, parameters, {optimisticData, successData, failureData});
    clearPdfByOnyxKey(transactionID);

    return urlToNavigateBack;
}

function deleteTrackExpense(chatReportID: string | undefined, transactionID: string | undefined, reportAction: OnyxTypes.ReportAction, isSingleTransactionView = false) {
    if (!chatReportID || !transactionID) {
        return;
    }

    const urlToNavigateBack = getNavigationUrlAfterTrackExpenseDelete(chatReportID, transactionID, reportAction, isSingleTransactionView);

    // STEP 1: Get all collections we're updating
    const chatReport = allReports?.[`${ONYXKEYS.COLLECTION.REPORT}${chatReportID}`] ?? null;
    if (!isSelfDM(chatReport)) {
        deleteMoneyRequest(transactionID, reportAction, isSingleTransactionView);
        return urlToNavigateBack;
    }

    const whisperAction = getTrackExpenseActionableWhisper(transactionID, chatReportID);
    const actionableWhisperReportActionID = whisperAction?.reportActionID;
    const {parameters, optimisticData, successData, failureData} = getDeleteTrackExpenseInformation(
        chatReportID,
        transactionID,
        reportAction,
        undefined,
        undefined,
        actionableWhisperReportActionID,
        CONST.REPORT.ACTIONABLE_TRACK_EXPENSE_WHISPER_RESOLUTION.NOTHING,
    );

    // STEP 6: Make the API request
    API.write(WRITE_COMMANDS.DELETE_MONEY_REQUEST, parameters, {optimisticData, successData, failureData});
    clearPdfByOnyxKey(transactionID);

    // STEP 7: Navigate the user depending on which page they are on and which resources were deleted
    return urlToNavigateBack;
}

/**
 * @param managerID - Account ID of the person sending the money
 * @param recipient - The user receiving the money
 */
function getSendMoneyParams(
    report: OnyxEntry<OnyxTypes.Report>,
    amount: number,
    currency: string,
    comment: string,
    paymentMethodType: PaymentMethodType,
    managerID: number,
    recipient: Participant,
): SendMoneyParamsData {
    const recipientEmail = addSMSDomainIfPhoneNumber(recipient.login ?? '');
    const recipientAccountID = Number(recipient.accountID);
    const newIOUReportDetails = JSON.stringify({
        amount,
        currency,
        requestorEmail: recipientEmail,
        requestorAccountID: recipientAccountID,
        comment,
        idempotencyKey: Str.guid(),
    });

    let chatReport = !isEmptyObject(report) && report?.reportID ? report : getChatByParticipants([recipientAccountID, managerID]);
    let isNewChat = false;
    if (!chatReport) {
        chatReport = buildOptimisticChatReport([recipientAccountID, managerID]);
        isNewChat = true;
    }
    const optimisticIOUReport = buildOptimisticIOUReport(recipientAccountID, managerID, amount, chatReport.reportID, currency, true);

    const optimisticTransaction = buildOptimisticTransaction({
        transactionParams: {
            amount,
            currency,
            reportID: optimisticIOUReport.reportID,
            comment,
        },
    });
    const optimisticTransactionData: OnyxUpdate = {
        onyxMethod: Onyx.METHOD.SET,
        key: `${ONYXKEYS.COLLECTION.TRANSACTION}${optimisticTransaction.transactionID}`,
        value: optimisticTransaction,
    };

    const [optimisticCreatedActionForChat, optimisticCreatedActionForIOUReport, optimisticIOUReportAction, optimisticTransactionThread, optimisticCreatedActionForTransactionThread] =
        buildOptimisticMoneyRequestEntities(
            optimisticIOUReport,
            CONST.IOU.REPORT_ACTION_TYPE.PAY,
            amount,
            currency,
            comment,
            recipientEmail,
            [recipient],
            optimisticTransaction.transactionID,
            paymentMethodType,
            false,
            true,
        );

    const reportPreviewAction = buildOptimisticReportPreview(chatReport, optimisticIOUReport);

    // Change the method to set for new reports because it doesn't exist yet, is faster,
    // and we need the data to be available when we navigate to the chat page
    const optimisticChatReportData: OnyxUpdate = isNewChat
        ? {
              onyxMethod: Onyx.METHOD.SET,
              key: `${ONYXKEYS.COLLECTION.REPORT}${chatReport.reportID}`,
              value: {
                  ...chatReport,
                  // Set and clear pending fields on the chat report
                  pendingFields: {createChat: CONST.RED_BRICK_ROAD_PENDING_ACTION.ADD},
                  lastReadTime: DateUtils.getDBTime(),
                  lastVisibleActionCreated: reportPreviewAction.created,
              },
          }
        : {
              onyxMethod: Onyx.METHOD.MERGE,
              key: `${ONYXKEYS.COLLECTION.REPORT}${chatReport.reportID}`,
              value: {
                  ...chatReport,
                  lastReadTime: DateUtils.getDBTime(),
                  lastVisibleActionCreated: reportPreviewAction.created,
              },
          };
    const optimisticQuickActionData: OnyxUpdate = {
        onyxMethod: Onyx.METHOD.SET,
        key: ONYXKEYS.NVP_QUICK_ACTION_GLOBAL_CREATE,
        value: {
            action: CONST.QUICK_ACTIONS.SEND_MONEY,
            chatReportID: chatReport.reportID,
            isFirstQuickAction: isEmptyObject(quickAction),
        },
    };
    const optimisticIOUReportData: OnyxUpdate = {
        onyxMethod: Onyx.METHOD.SET,
        key: `${ONYXKEYS.COLLECTION.REPORT}${optimisticIOUReport.reportID}`,
        value: {
            ...optimisticIOUReport,
            lastMessageText: getReportActionText(optimisticIOUReportAction),
            lastMessageHtml: getReportActionHtml(optimisticIOUReportAction),
        },
    };
    const optimisticTransactionThreadData: OnyxUpdate = {
        onyxMethod: Onyx.METHOD.SET,
        key: `${ONYXKEYS.COLLECTION.REPORT}${optimisticTransactionThread.reportID}`,
        value: optimisticTransactionThread,
    };
    const optimisticIOUReportActionsData: OnyxUpdate = {
        onyxMethod: Onyx.METHOD.MERGE,
        key: `${ONYXKEYS.COLLECTION.REPORT_ACTIONS}${optimisticIOUReport.reportID}`,
        value: {
            [optimisticCreatedActionForIOUReport.reportActionID]: optimisticCreatedActionForIOUReport,
            [optimisticIOUReportAction.reportActionID]: {
                ...(optimisticIOUReportAction as OnyxTypes.ReportAction),
                pendingAction: CONST.RED_BRICK_ROAD_PENDING_ACTION.ADD,
            },
        },
    };
    const optimisticChatReportActionsData: OnyxUpdate = {
        onyxMethod: Onyx.METHOD.MERGE,
        key: `${ONYXKEYS.COLLECTION.REPORT_ACTIONS}${chatReport.reportID}`,
        value: {
            [reportPreviewAction.reportActionID]: reportPreviewAction,
        },
    };
    const optimisticTransactionThreadReportActionsData: OnyxUpdate = {
        onyxMethod: Onyx.METHOD.MERGE,
        key: `${ONYXKEYS.COLLECTION.REPORT_ACTIONS}${optimisticTransactionThread.reportID}`,
        value: {
            [optimisticCreatedActionForTransactionThread?.reportActionID ?? '-1']: optimisticCreatedActionForTransactionThread,
        },
    };

    const successData: OnyxUpdate[] = [];

    // Add optimistic personal details for recipient
    let optimisticPersonalDetailListData: OnyxUpdate | null = null;
    const optimisticPersonalDetailListAction = isNewChat
        ? {
              [recipientAccountID]: {
                  accountID: recipientAccountID,
                  // Disabling this line since participant.displayName can be an empty string
                  // eslint-disable-next-line @typescript-eslint/prefer-nullish-coalescing
                  displayName: recipient.displayName || recipient.login,
                  login: recipient.login,
              },
          }
        : {};

    const redundantParticipants: Record<number, null> = {};
    if (!isEmptyObject(optimisticPersonalDetailListAction)) {
        const successPersonalDetailListAction: Record<number, null> = {};

        // BE will send different participants. We clear the optimistic ones to avoid duplicated entries
        Object.keys(optimisticPersonalDetailListAction).forEach((accountIDKey) => {
            const accountID = Number(accountIDKey);
            successPersonalDetailListAction[accountID] = null;
            redundantParticipants[accountID] = null;
        });

        optimisticPersonalDetailListData = {
            onyxMethod: Onyx.METHOD.MERGE,
            key: ONYXKEYS.PERSONAL_DETAILS_LIST,
            value: optimisticPersonalDetailListAction,
        };
        successData.push({
            onyxMethod: Onyx.METHOD.MERGE,
            key: ONYXKEYS.PERSONAL_DETAILS_LIST,
            value: successPersonalDetailListAction,
        });
    }

    successData.push(
        {
            onyxMethod: Onyx.METHOD.MERGE,
            key: `${ONYXKEYS.COLLECTION.REPORT}${optimisticIOUReport.reportID}`,
            value: {
                participants: redundantParticipants,
            },
        },
        {
            onyxMethod: Onyx.METHOD.MERGE,
            key: `${ONYXKEYS.COLLECTION.REPORT}${optimisticTransactionThread.reportID}`,
            value: {
                participants: redundantParticipants,
            },
        },
        {
            onyxMethod: Onyx.METHOD.MERGE,
            key: `${ONYXKEYS.COLLECTION.REPORT_METADATA}${optimisticTransactionThread.reportID}`,
            value: {
                isOptimisticReport: false,
            },
        },
        {
            onyxMethod: Onyx.METHOD.MERGE,
            key: `${ONYXKEYS.COLLECTION.REPORT_ACTIONS}${optimisticIOUReport.reportID}`,
            value: {
                [optimisticIOUReportAction.reportActionID]: {
                    pendingAction: null,
                },
            },
        },
        {
            onyxMethod: Onyx.METHOD.MERGE,
            key: `${ONYXKEYS.COLLECTION.TRANSACTION}${optimisticTransaction.transactionID}`,
            value: {pendingAction: null},
        },
        {
            onyxMethod: Onyx.METHOD.MERGE,
            key: `${ONYXKEYS.COLLECTION.REPORT_METADATA}${chatReport.reportID}`,
            value: {
                isOptimisticReport: false,
            },
        },
        {
            onyxMethod: Onyx.METHOD.MERGE,
            key: `${ONYXKEYS.COLLECTION.REPORT_ACTIONS}${chatReport.reportID}`,
            value: {
                [reportPreviewAction.reportActionID]: {
                    pendingAction: null,
                },
            },
        },
        {
            onyxMethod: Onyx.METHOD.MERGE,
            key: `${ONYXKEYS.COLLECTION.REPORT_ACTIONS}${optimisticTransactionThread.reportID}`,
            value: {
                [optimisticCreatedActionForTransactionThread?.reportActionID ?? '-1']: {
                    pendingAction: null,
                },
            },
        },
    );

    const failureData: OnyxUpdate[] = [
        {
            onyxMethod: Onyx.METHOD.MERGE,
            key: `${ONYXKEYS.COLLECTION.TRANSACTION}${optimisticTransaction.transactionID}`,
            value: {
                errors: getMicroSecondOnyxErrorWithTranslationKey('iou.error.other'),
            },
        },
        {
            onyxMethod: Onyx.METHOD.MERGE,
            key: `${ONYXKEYS.COLLECTION.REPORT}${optimisticTransactionThread.reportID}`,
            value: {
                errorFields: {
                    createChat: getMicroSecondOnyxErrorWithTranslationKey('report.genericCreateReportFailureMessage'),
                },
            },
        },
        {
            onyxMethod: Onyx.METHOD.MERGE,
            key: `${ONYXKEYS.COLLECTION.REPORT_ACTIONS}${optimisticTransactionThread.reportID}`,
            value: {
                [optimisticCreatedActionForTransactionThread?.reportActionID ?? '-1']: {
                    errors: getMicroSecondOnyxErrorWithTranslationKey('iou.error.genericCreateFailureMessage'),
                },
            },
        },
        {
            onyxMethod: Onyx.METHOD.SET,
            key: ONYXKEYS.NVP_QUICK_ACTION_GLOBAL_CREATE,
            value: quickAction ?? null,
        },
    ];

    // Now, let's add the data we need just when we are creating a new chat report
    if (isNewChat) {
        successData.push({
            onyxMethod: Onyx.METHOD.MERGE,
            key: `${ONYXKEYS.COLLECTION.REPORT}${chatReport.reportID}`,
            value: {pendingFields: null, participants: redundantParticipants},
        });
        failureData.push(
            {
                onyxMethod: Onyx.METHOD.MERGE,
                key: `${ONYXKEYS.COLLECTION.REPORT}${chatReport.reportID}`,
                value: {
                    errorFields: {
                        createChat: getMicroSecondOnyxErrorWithTranslationKey('report.genericCreateReportFailureMessage'),
                    },
                },
            },
            {
                onyxMethod: Onyx.METHOD.MERGE,
                key: `${ONYXKEYS.COLLECTION.REPORT_ACTIONS}${optimisticIOUReport.reportID}`,
                value: {
                    [optimisticIOUReportAction.reportActionID]: {
                        errors: getMicroSecondOnyxErrorWithTranslationKey('iou.error.genericCreateFailureMessage'),
                    },
                },
            },
        );

        const optimisticChatReportActionsValue = optimisticChatReportActionsData.value as Record<string, OnyxTypes.ReportAction>;

        if (optimisticChatReportActionsValue) {
            // Add an optimistic created action to the optimistic chat reportActions data
            optimisticChatReportActionsValue[optimisticCreatedActionForChat.reportActionID] = optimisticCreatedActionForChat;
        }
    } else {
        failureData.push({
            onyxMethod: Onyx.METHOD.MERGE,
            key: `${ONYXKEYS.COLLECTION.REPORT_ACTIONS}${optimisticIOUReport.reportID}`,
            value: {
                [optimisticIOUReportAction.reportActionID]: {
                    errors: getMicroSecondOnyxErrorWithTranslationKey('iou.error.other'),
                },
            },
        });
    }

    const optimisticData: OnyxUpdate[] = [
        optimisticChatReportData,
        optimisticQuickActionData,
        optimisticIOUReportData,
        optimisticChatReportActionsData,
        optimisticIOUReportActionsData,
        optimisticTransactionData,
        optimisticTransactionThreadData,
        optimisticTransactionThreadReportActionsData,
    ];

    if (!isEmptyObject(optimisticPersonalDetailListData)) {
        optimisticData.push(optimisticPersonalDetailListData);
    }

    return {
        params: {
            iouReportID: optimisticIOUReport.reportID,
            chatReportID: chatReport.reportID,
            reportActionID: optimisticIOUReportAction.reportActionID,
            paymentMethodType,
            transactionID: optimisticTransaction.transactionID,
            newIOUReportDetails,
            createdReportActionID: isNewChat ? optimisticCreatedActionForChat.reportActionID : '-1',
            reportPreviewReportActionID: reportPreviewAction.reportActionID,
            createdIOUReportActionID: optimisticCreatedActionForIOUReport.reportActionID,
            transactionThreadReportID: optimisticTransactionThread.reportID,
            createdReportActionIDForThread: optimisticCreatedActionForTransactionThread?.reportActionID ?? '-1',
        },
        optimisticData,
        successData,
        failureData,
    };
}

type OptimisticHoldReportExpenseActionID = {
    optimisticReportActionID: string;
    oldReportActionID: string;
};

function getHoldReportActionsAndTransactions(reportID: string) {
    const iouReportActions = getAllReportActions(reportID);
    const holdReportActions: Array<OnyxTypes.ReportAction<typeof CONST.REPORT.ACTIONS.TYPE.IOU>> = [];
    const holdTransactions: OnyxTypes.Transaction[] = [];

    Object.values(iouReportActions).forEach((action) => {
        const transactionID = isMoneyRequestAction(action) ? getOriginalMessage(action)?.IOUTransactionID ?? null : null;
        const transaction = getTransaction(transactionID ?? '-1');

        if (transaction?.comment?.hold) {
            holdReportActions.push(action as OnyxTypes.ReportAction<typeof CONST.REPORT.ACTIONS.TYPE.IOU>);
            holdTransactions.push(transaction);
        }
    });

    return {holdReportActions, holdTransactions};
}

function getReportFromHoldRequestsOnyxData(
    chatReport: OnyxTypes.Report,
    iouReport: OnyxEntry<OnyxTypes.Report>,
    recipient: Participant,
): {
    optimisticHoldReportID: string;
    optimisticHoldActionID: string;
    optimisticHoldReportExpenseActionIDs: OptimisticHoldReportExpenseActionID[];
    optimisticData: OnyxUpdate[];
    successData: OnyxUpdate[];
    failureData: OnyxUpdate[];
} {
    const {holdReportActions, holdTransactions} = getHoldReportActionsAndTransactions(iouReport?.reportID ?? '');
    const firstHoldTransaction = holdTransactions.at(0);
    const newParentReportActionID = rand64();

    const coefficient = isExpenseReport(iouReport) ? -1 : 1;
    const isPolicyExpenseChat = isPolicyExpenseChatReportUtils(chatReport);
    const holdAmount = ((iouReport?.total ?? 0) - (iouReport?.unheldTotal ?? 0)) * coefficient;
    const holdNonReimbursableAmount = ((iouReport?.nonReimbursableTotal ?? 0) - (iouReport?.unheldNonReimbursableTotal ?? 0)) * coefficient;
    const optimisticExpenseReport = isPolicyExpenseChat
        ? buildOptimisticExpenseReport(
              chatReport.reportID,
              chatReport.policyID ?? iouReport?.policyID ?? '',
              recipient.accountID ?? 1,
              holdAmount,
              iouReport?.currency ?? '',
              holdNonReimbursableAmount,
              newParentReportActionID,
          )
        : buildOptimisticIOUReport(iouReport?.ownerAccountID ?? -1, iouReport?.managerID ?? -1, holdAmount, chatReport.reportID, iouReport?.currency ?? '', false, newParentReportActionID);

    const optimisticExpenseReportPreview = buildOptimisticReportPreview(
        chatReport,
        optimisticExpenseReport,
        '',
        firstHoldTransaction,
        optimisticExpenseReport.reportID,
        newParentReportActionID,
    );

    const updateHeldReports: Record<string, Pick<OnyxTypes.Report, 'parentReportActionID' | 'parentReportID' | 'chatReportID'>> = {};
    const addHoldReportActions: OnyxTypes.ReportActions = {};
    const addHoldReportActionsSuccess: OnyxCollection<NullishDeep<ReportAction>> = {};
    const deleteHoldReportActions: Record<string, Pick<OnyxTypes.ReportAction, 'message'>> = {};
    const optimisticHoldReportExpenseActionIDs: OptimisticHoldReportExpenseActionID[] = [];

    holdReportActions.forEach((holdReportAction) => {
        const originalMessage = getOriginalMessage(holdReportAction);

        deleteHoldReportActions[holdReportAction.reportActionID] = {
            message: [
                {
                    deleted: DateUtils.getDBTime(),
                    type: CONST.REPORT.MESSAGE.TYPE.TEXT,
                    text: '',
                },
            ],
        };

        const reportActionID = rand64();
        addHoldReportActions[reportActionID] = {
            ...holdReportAction,
            reportActionID,
            originalMessage: {
                ...originalMessage,
                IOUReportID: optimisticExpenseReport.reportID,
            },
            pendingAction: CONST.RED_BRICK_ROAD_PENDING_ACTION.ADD,
        };
        addHoldReportActionsSuccess[reportActionID] = {
            pendingAction: null,
        };

        const heldReport = getReportOrDraftReport(holdReportAction.childReportID);
        if (heldReport) {
            optimisticHoldReportExpenseActionIDs.push({optimisticReportActionID: reportActionID, oldReportActionID: holdReportAction.reportActionID});

            updateHeldReports[`${ONYXKEYS.COLLECTION.REPORT}${heldReport.reportID}`] = {
                parentReportActionID: reportActionID,
                parentReportID: optimisticExpenseReport.reportID,
                chatReportID: optimisticExpenseReport.reportID,
            };
        }
    });

    const updateHeldTransactions: Record<string, Pick<OnyxTypes.Transaction, 'reportID'>> = {};
    holdTransactions.forEach((transaction) => {
        updateHeldTransactions[`${ONYXKEYS.COLLECTION.TRANSACTION}${transaction.transactionID}`] = {
            reportID: optimisticExpenseReport.reportID,
        };
    });

    const optimisticData: OnyxUpdate[] = [
        {
            onyxMethod: Onyx.METHOD.MERGE,
            key: `${ONYXKEYS.COLLECTION.REPORT}${chatReport.reportID}`,
            value: {
                iouReportID: optimisticExpenseReport.reportID,
            },
        },
        // add new optimistic expense report
        {
            onyxMethod: Onyx.METHOD.MERGE,
            key: `${ONYXKEYS.COLLECTION.REPORT}${optimisticExpenseReport.reportID}`,
            value: {
                ...optimisticExpenseReport,
                unheldTotal: 0,
                unheldNonReimbursableTotal: 0,
            },
        },
        // add preview report action to main chat
        {
            onyxMethod: Onyx.METHOD.MERGE,
            key: `${ONYXKEYS.COLLECTION.REPORT_ACTIONS}${chatReport.reportID}`,
            value: {
                [optimisticExpenseReportPreview.reportActionID]: optimisticExpenseReportPreview,
            },
        },
        // remove hold report actions from old iou report
        {
            onyxMethod: Onyx.METHOD.MERGE,
            key: `${ONYXKEYS.COLLECTION.REPORT_ACTIONS}${iouReport?.reportID ?? ''}`,
            value: deleteHoldReportActions,
        },
        // add hold report actions to new iou report
        {
            onyxMethod: Onyx.METHOD.MERGE,
            key: `${ONYXKEYS.COLLECTION.REPORT_ACTIONS}${optimisticExpenseReport.reportID}`,
            value: addHoldReportActions,
        },
        // update held reports with new parentReportActionID
        {
            onyxMethod: Onyx.METHOD.MERGE_COLLECTION,
            key: `${ONYXKEYS.COLLECTION.REPORT}`,
            value: updateHeldReports,
        },
        // update transactions with new iouReportID
        {
            onyxMethod: Onyx.METHOD.MERGE_COLLECTION,
            key: `${ONYXKEYS.COLLECTION.TRANSACTION}`,
            value: updateHeldTransactions,
        },
    ];

    const bringReportActionsBack: Record<string, OnyxTypes.ReportAction> = {};
    holdReportActions.forEach((reportAction) => {
        bringReportActionsBack[reportAction.reportActionID] = reportAction;
    });

    const bringHeldTransactionsBack: Record<string, OnyxTypes.Transaction> = {};
    holdTransactions.forEach((transaction) => {
        bringHeldTransactionsBack[`${ONYXKEYS.COLLECTION.TRANSACTION}${transaction.transactionID}`] = transaction;
    });

    const successData: OnyxUpdate[] = [
        {
            onyxMethod: Onyx.METHOD.MERGE,
            key: `${ONYXKEYS.COLLECTION.REPORT_ACTIONS}${chatReport.reportID}`,
            value: {
                [optimisticExpenseReportPreview.reportActionID]: {
                    pendingAction: null,
                },
            },
        },
        {
            onyxMethod: Onyx.METHOD.MERGE,
            key: `${ONYXKEYS.COLLECTION.REPORT_ACTIONS}${optimisticExpenseReport.reportID}`,
            value: addHoldReportActionsSuccess,
        },
    ];

    const failureData: OnyxUpdate[] = [
        // remove added optimistic expense report
        {
            onyxMethod: Onyx.METHOD.MERGE,
            key: `${ONYXKEYS.COLLECTION.REPORT}${optimisticExpenseReport.reportID}`,
            value: null,
        },
        // remove preview report action from the main chat
        {
            onyxMethod: Onyx.METHOD.MERGE,
            key: `${ONYXKEYS.COLLECTION.REPORT_ACTIONS}${chatReport.reportID}`,
            value: {
                [optimisticExpenseReportPreview.reportActionID]: null,
            },
        },
        // add hold report actions back to old iou report
        {
            onyxMethod: Onyx.METHOD.MERGE,
            key: `${ONYXKEYS.COLLECTION.REPORT_ACTIONS}${iouReport?.reportID ?? ''}`,
            value: bringReportActionsBack,
        },
        // remove hold report actions from the new iou report
        {
            onyxMethod: Onyx.METHOD.MERGE,
            key: `${ONYXKEYS.COLLECTION.REPORT_ACTIONS}${optimisticExpenseReport.reportID}`,
            value: null,
        },
        // add hold transactions back to old iou report
        {
            onyxMethod: Onyx.METHOD.MERGE_COLLECTION,
            key: `${ONYXKEYS.COLLECTION.TRANSACTION}`,
            value: bringHeldTransactionsBack,
        },
    ];

    return {
        optimisticData,
        optimisticHoldActionID: optimisticExpenseReportPreview.reportActionID,
        failureData,
        successData,
        optimisticHoldReportID: optimisticExpenseReport.reportID,
        optimisticHoldReportExpenseActionIDs,
    };
}

function getPayMoneyRequestParams(
    initialChatReport: OnyxTypes.Report,
    iouReport: OnyxEntry<OnyxTypes.Report>,
    recipient: Participant,
    paymentMethodType: PaymentMethodType,
    full: boolean,
    payAsBusiness?: boolean,
): PayMoneyRequestData {
    const isInvoiceReport = isInvoiceReportReportUtils(iouReport);
    const activePolicy = getPolicy(activePolicyID);
    let payerPolicyID = activePolicyID;
    let chatReport = initialChatReport;
    let policyParams = {};
    const optimisticData: OnyxUpdate[] = [];
    const successData: OnyxUpdate[] = [];
    const failureData: OnyxUpdate[] = [];
    const shouldCreatePolicy = !activePolicy || !isPolicyAdmin(activePolicy) || !isPaidGroupPolicy(activePolicy);

    if (isIndividualInvoiceRoom(chatReport) && payAsBusiness && shouldCreatePolicy) {
        payerPolicyID = generatePolicyID();
        const {
            optimisticData: policyOptimisticData,
            failureData: policyFailureData,
            successData: policySuccessData,
            params,
        } = buildPolicyData(currentUserEmail, true, undefined, payerPolicyID);
        const {adminsChatReportID, adminsCreatedReportActionID, expenseChatReportID, expenseCreatedReportActionID, customUnitRateID, customUnitID, ownerEmail, policyName} = params;

        policyParams = {
            policyID: payerPolicyID,
            adminsChatReportID,
            adminsCreatedReportActionID,
            expenseChatReportID,
            expenseCreatedReportActionID,
            customUnitRateID,
            customUnitID,
            ownerEmail,
            policyName,
        };

        optimisticData.push(...policyOptimisticData, {onyxMethod: Onyx.METHOD.MERGE, key: ONYXKEYS.NVP_ACTIVE_POLICY_ID, value: payerPolicyID});
        successData.push(...policySuccessData);
        failureData.push(...policyFailureData, {onyxMethod: Onyx.METHOD.MERGE, key: ONYXKEYS.NVP_ACTIVE_POLICY_ID, value: activePolicyID ?? null});
    }

    if (isIndividualInvoiceRoom(chatReport) && payAsBusiness && activePolicyID) {
        const existingB2BInvoiceRoom = getInvoiceChatByParticipants(activePolicyID, CONST.REPORT.INVOICE_RECEIVER_TYPE.BUSINESS, chatReport.policyID);
        if (existingB2BInvoiceRoom) {
            chatReport = existingB2BInvoiceRoom;
        }
    }

    let total = (iouReport?.total ?? 0) - (iouReport?.nonReimbursableTotal ?? 0);
    if (hasHeldExpensesReportUtils(iouReport?.reportID ?? '') && !full && !!iouReport?.unheldTotal) {
        total = iouReport.unheldTotal - (iouReport?.unheldNonReimbursableTotal ?? 0);
    }

    const optimisticIOUReportAction = buildOptimisticIOUReportAction(
        CONST.IOU.REPORT_ACTION_TYPE.PAY,
        isExpenseReport(iouReport) ? -total : total,
        iouReport?.currency ?? '',
        '',
        [recipient],
        '',
        paymentMethodType,
        iouReport?.reportID,
        true,
    );

    // In some instances, the report preview action might not be available to the payer (only whispered to the requestor)
    // hence we need to make the updates to the action safely.
    let optimisticReportPreviewAction = null;
    const reportPreviewAction = getReportPreviewAction(chatReport.reportID, iouReport?.reportID ?? '');
    if (reportPreviewAction) {
        optimisticReportPreviewAction = updateReportPreview(iouReport, reportPreviewAction, true);
    }
    let currentNextStep = null;
    let optimisticNextStep = null;
    if (!isInvoiceReport) {
        currentNextStep = allNextSteps[`${ONYXKEYS.COLLECTION.NEXT_STEP}${iouReport?.reportID ?? ''}`] ?? null;
        optimisticNextStep = buildNextStep(iouReport, CONST.REPORT.STATUS_NUM.REIMBURSED);
    }

    const optimisticChatReport = {
        ...chatReport,
        lastReadTime: DateUtils.getDBTime(),
        hasOutstandingChildRequest: false,
        iouReportID: null,
        lastMessageText: getReportActionText(optimisticIOUReportAction),
        lastMessageHtml: getReportActionHtml(optimisticIOUReportAction),
    };
    if (isIndividualInvoiceRoom(chatReport) && payAsBusiness && payerPolicyID) {
        optimisticChatReport.invoiceReceiver = {
            type: CONST.REPORT.INVOICE_RECEIVER_TYPE.BUSINESS,
            policyID: payerPolicyID,
        };
    }

    optimisticData.push(
        {
            onyxMethod: Onyx.METHOD.MERGE,
            key: `${ONYXKEYS.COLLECTION.REPORT}${chatReport.reportID}`,
            value: optimisticChatReport,
        },
        {
            onyxMethod: Onyx.METHOD.MERGE,
            key: `${ONYXKEYS.COLLECTION.REPORT_ACTIONS}${iouReport?.reportID ?? ''}`,
            value: {
                [optimisticIOUReportAction.reportActionID]: {
                    ...(optimisticIOUReportAction as OnyxTypes.ReportAction),
                    pendingAction: CONST.RED_BRICK_ROAD_PENDING_ACTION.ADD,
                },
            },
        },
        {
            onyxMethod: Onyx.METHOD.MERGE,
            key: `${ONYXKEYS.COLLECTION.REPORT}${iouReport?.reportID ?? ''}`,
            value: {
                ...iouReport,
                lastMessageText: getReportActionText(optimisticIOUReportAction),
                lastMessageHtml: getReportActionHtml(optimisticIOUReportAction),
                lastVisibleActionCreated: optimisticIOUReportAction.created,
                hasOutstandingChildRequest: false,
                statusNum: CONST.REPORT.STATUS_NUM.REIMBURSED,
                pendingFields: {
                    preview: CONST.RED_BRICK_ROAD_PENDING_ACTION.UPDATE,
                    reimbursed: CONST.RED_BRICK_ROAD_PENDING_ACTION.UPDATE,
                    partial: full ? null : CONST.RED_BRICK_ROAD_PENDING_ACTION.UPDATE,
                },
                errors: null,
            },
        },
        {
            onyxMethod: Onyx.METHOD.MERGE,
            key: ONYXKEYS.NVP_LAST_PAYMENT_METHOD,
            value: {[iouReport?.policyID ?? '-1']: paymentMethodType},
        },
        {
            onyxMethod: Onyx.METHOD.MERGE,
            key: `${ONYXKEYS.COLLECTION.NEXT_STEP}${iouReport?.reportID ?? ''}`,
            value: optimisticNextStep,
        },
    );

    successData.push({
        onyxMethod: Onyx.METHOD.MERGE,
        key: `${ONYXKEYS.COLLECTION.REPORT}${iouReport?.reportID ?? ''}`,
        value: {
            pendingFields: {
                preview: null,
                reimbursed: null,
                partial: null,
            },
            errors: null,
        },
    });

    failureData.push(
        {
            onyxMethod: Onyx.METHOD.MERGE,
            key: `${ONYXKEYS.COLLECTION.REPORT_ACTIONS}${iouReport?.reportID ?? ''}`,
            value: {
                [optimisticIOUReportAction.reportActionID]: {
                    errors: getMicroSecondOnyxErrorWithTranslationKey('iou.error.other'),
                },
            },
        },
        {
            onyxMethod: Onyx.METHOD.MERGE,
            key: `${ONYXKEYS.COLLECTION.REPORT}${iouReport?.reportID ?? ''}`,
            value: {
                ...iouReport,
            },
        },
        {
            onyxMethod: Onyx.METHOD.MERGE,
            key: `${ONYXKEYS.COLLECTION.REPORT}${chatReport.reportID}`,
            value: chatReport,
        },
        {
            onyxMethod: Onyx.METHOD.MERGE,
            key: `${ONYXKEYS.COLLECTION.NEXT_STEP}${iouReport?.reportID ?? ''}`,
            value: currentNextStep,
        },
    );

    // In case the report preview action is loaded locally, let's update it.
    if (optimisticReportPreviewAction) {
        optimisticData.push({
            onyxMethod: Onyx.METHOD.MERGE,
            key: `${ONYXKEYS.COLLECTION.REPORT_ACTIONS}${chatReport.reportID}`,
            value: {
                [optimisticReportPreviewAction.reportActionID]: optimisticReportPreviewAction,
            },
        });
        failureData.push({
            onyxMethod: Onyx.METHOD.MERGE,
            key: `${ONYXKEYS.COLLECTION.REPORT_ACTIONS}${chatReport.reportID}`,
            value: {
                [optimisticReportPreviewAction.reportActionID]: {
                    created: optimisticReportPreviewAction.created,
                },
            },
        });
    }

    // Optimistically unhold all transactions if we pay all requests
    if (full) {
        const reportTransactions = getAllReportTransactions(iouReport?.reportID);
        for (const transaction of reportTransactions) {
            optimisticData.push({
                onyxMethod: Onyx.METHOD.MERGE,
                key: `${ONYXKEYS.COLLECTION.TRANSACTION}${transaction.transactionID}`,
                value: {
                    comment: {
                        hold: null,
                    },
                },
            });
            failureData.push({
                onyxMethod: Onyx.METHOD.MERGE,
                key: `${ONYXKEYS.COLLECTION.TRANSACTION}${transaction.transactionID}`,
                value: {
                    comment: {
                        hold: transaction.comment?.hold,
                    },
                },
            });
        }

        const optimisticTransactionViolations: OnyxUpdate[] = reportTransactions.map(({transactionID}) => {
            return {
                onyxMethod: Onyx.METHOD.MERGE,
                key: `${ONYXKEYS.COLLECTION.TRANSACTION_VIOLATIONS}${transactionID}`,
                value: null,
            };
        });
        optimisticData.push(...optimisticTransactionViolations);

        const failureTransactionViolations: OnyxUpdate[] = reportTransactions.map(({transactionID}) => {
            const violations = allTransactionViolations[`${ONYXKEYS.COLLECTION.TRANSACTION_VIOLATIONS}${transactionID}`] ?? [];
            return {
                onyxMethod: Onyx.METHOD.MERGE,
                key: `${ONYXKEYS.COLLECTION.TRANSACTION_VIOLATIONS}${transactionID}`,
                value: violations,
            };
        });
        failureData.push(...failureTransactionViolations);
    }

    let optimisticHoldReportID;
    let optimisticHoldActionID;
    let optimisticHoldReportExpenseActionIDs;
    if (!full) {
        const holdReportOnyxData = getReportFromHoldRequestsOnyxData(chatReport, iouReport, recipient);

        optimisticData.push(...holdReportOnyxData.optimisticData);
        successData.push(...holdReportOnyxData.successData);
        failureData.push(...holdReportOnyxData.failureData);
        optimisticHoldReportID = holdReportOnyxData.optimisticHoldReportID;
        optimisticHoldActionID = holdReportOnyxData.optimisticHoldActionID;
        optimisticHoldReportExpenseActionIDs = JSON.stringify(holdReportOnyxData.optimisticHoldReportExpenseActionIDs);
    }

    return {
        params: {
            iouReportID: iouReport?.reportID ?? '',
            chatReportID: chatReport.reportID,
            reportActionID: optimisticIOUReportAction.reportActionID,
            paymentMethodType,
            full,
            amount: Math.abs(total),
            optimisticHoldReportID,
            optimisticHoldActionID,
            optimisticHoldReportExpenseActionIDs,
            ...policyParams,
        },
        optimisticData,
        successData,
        failureData,
    };
}

/**
 * @param managerID - Account ID of the person sending the money
 * @param recipient - The user receiving the money
 */
function sendMoneyElsewhere(report: OnyxEntry<OnyxTypes.Report>, amount: number, currency: string, comment: string, managerID: number, recipient: Participant) {
    const {params, optimisticData, successData, failureData} = getSendMoneyParams(report, amount, currency, comment, CONST.IOU.PAYMENT_TYPE.ELSEWHERE, managerID, recipient);

    API.write(WRITE_COMMANDS.SEND_MONEY_ELSEWHERE, params, {optimisticData, successData, failureData});

    Navigation.dismissModal(isSearchTopmostCentralPane() ? undefined : params.chatReportID);
    notifyNewAction(params.chatReportID, managerID);
}

/**
 * @param managerID - Account ID of the person sending the money
 * @param recipient - The user receiving the money
 */
function sendMoneyWithWallet(report: OnyxEntry<OnyxTypes.Report>, amount: number, currency: string, comment: string, managerID: number, recipient: Participant | OptionData) {
    const {params, optimisticData, successData, failureData} = getSendMoneyParams(report, amount, currency, comment, CONST.IOU.PAYMENT_TYPE.EXPENSIFY, managerID, recipient);

    API.write(WRITE_COMMANDS.SEND_MONEY_WITH_WALLET, params, {optimisticData, successData, failureData});

    Navigation.dismissModal(isSearchTopmostCentralPane() ? undefined : params.chatReportID);
    notifyNewAction(params.chatReportID, managerID);
}

function canApproveIOU(
    iouReport: OnyxTypes.OnyxInputOrEntry<OnyxTypes.Report> | SearchReport,
    policy: OnyxTypes.OnyxInputOrEntry<OnyxTypes.Policy> | SearchPolicy,
    chatReportRNVP?: OnyxTypes.ReportNameValuePairs,
) {
    // Only expense reports can be approved
    if (!isExpenseReport(iouReport) || !(policy && isPaidGroupPolicy(policy))) {
        return false;
    }

    const isOnSubmitAndClosePolicy = isSubmitAndClose(policy);
    if (isOnSubmitAndClosePolicy) {
        return false;
    }

    const managerID = iouReport?.managerID ?? -1;
    const isCurrentUserManager = managerID === userAccountID;
    const isOpenExpenseReport = isOpenExpenseReportReportUtils(iouReport);
    const isApproved = isReportApproved(iouReport);
    const iouSettled = isSettled(iouReport?.reportID);
    const reportNameValuePairs = chatReportRNVP ?? getReportNameValuePairs(iouReport?.reportID);
    const isArchivedExpenseReport = isArchivedReport(iouReport, reportNameValuePairs);
    let isTransactionBeingScanned = false;
    const reportTransactions = getAllReportTransactions(iouReport?.reportID);
    for (const transaction of reportTransactions) {
        const hasReceipt = hasReceiptTransactionUtils(transaction);
        const isReceiptBeingScanned = isReceiptBeingScannedTransactionUtils(transaction);

        // If transaction has receipt (scan) and its receipt is being scanned, we shouldn't be able to Approve
        if (hasReceipt && isReceiptBeingScanned) {
            isTransactionBeingScanned = true;
        }
    }
    const isPayAtEndExpenseReport = ReportUtils.isPayAtEndExpenseReport(iouReport?.reportID, reportTransactions);

<<<<<<< HEAD
    return isCurrentUserManager && !isOpenExpenseReport && !isApproved && !iouSettled && !isArchivedReport && !isTransactionBeingScanned && !isPayAtEndExpenseReport;
=======
    return isCurrentUserManager && !isOpenExpenseReport && !isApproved && !iouSettled && !isArchivedExpenseReport && !isTransactionBeingScanned;
>>>>>>> 43655584
}

function canIOUBePaid(
    iouReport: OnyxTypes.OnyxInputOrEntry<OnyxTypes.Report> | SearchReport,
    chatReport: OnyxTypes.OnyxInputOrEntry<OnyxTypes.Report> | SearchReport,
    policy: OnyxTypes.OnyxInputOrEntry<OnyxTypes.Policy> | SearchPolicy,
    transactions?: OnyxTypes.Transaction[] | SearchTransaction[],
    onlyShowPayElsewhere = false,
    chatReportRNVP?: OnyxTypes.ReportNameValuePairs,
    invoiceReceiverPolicy?: SearchPolicy,
    shouldCheckApprovedState = true,
) {
    const isPolicyExpenseChat = isPolicyExpenseChatReportUtils(chatReport);
    const reportNameValuePairs = chatReportRNVP ?? getReportNameValuePairs(chatReport?.reportID);
    const isChatReportArchived = isArchivedReport(chatReport, reportNameValuePairs);
    const iouSettled = isSettled(iouReport);

    if (isEmptyObject(iouReport)) {
        return false;
    }

    if (policy?.reimbursementChoice === CONST.POLICY.REIMBURSEMENT_CHOICES.REIMBURSEMENT_NO) {
        if (!onlyShowPayElsewhere) {
            return false;
        }
        if (iouReport?.statusNum !== CONST.REPORT.STATUS_NUM.SUBMITTED) {
            return false;
        }
    }

    if (isInvoiceReportReportUtils(iouReport)) {
        if (iouSettled) {
            return false;
        }
        if (chatReport?.invoiceReceiver?.type === CONST.REPORT.INVOICE_RECEIVER_TYPE.INDIVIDUAL) {
            return chatReport?.invoiceReceiver?.accountID === userAccountID;
        }
        return (invoiceReceiverPolicy ?? getPolicy(chatReport?.invoiceReceiver?.policyID))?.role === CONST.POLICY.ROLE.ADMIN;
    }

    const isPayer = isPayerReportUtils(
        {
            email: currentUserEmail,
            accountID: userAccountID,
        },
        iouReport,
        onlyShowPayElsewhere,
        policy,
    );

    const isOpenExpenseReport = isPolicyExpenseChat && isOpenExpenseReportReportUtils(iouReport);

    const {reimbursableSpend} = getMoneyRequestSpendBreakdown(iouReport);
    const isAutoReimbursable = policy?.reimbursementChoice === CONST.POLICY.REIMBURSEMENT_CHOICES.REIMBURSEMENT_YES ? false : canBeAutoReimbursed(iouReport, policy);
    const shouldBeApproved = canApproveIOU(iouReport, policy);

<<<<<<< HEAD
    const isPayAtEndExpenseReport = ReportUtils.isPayAtEndExpenseReport(iouReport?.reportID, transactions);

=======
    const isPayAtEndExpenseReport = isPayAtEndExpenseReportReportUtils(iouReport?.reportID, transactions);
>>>>>>> 43655584
    return (
        isPayer &&
        !isOpenExpenseReport &&
        !iouSettled &&
        !iouReport?.isWaitingOnBankAccount &&
        reimbursableSpend !== 0 &&
        !isChatReportArchived &&
        !isAutoReimbursable &&
        (!shouldBeApproved || !shouldCheckApprovedState) &&
        !isPayAtEndExpenseReport
    );
}

function canSubmitReport(report: OnyxEntry<OnyxTypes.Report> | SearchReport, policy: OnyxEntry<OnyxTypes.Policy> | SearchPolicy) {
    const currentUserAccountID = getCurrentUserAccountID();
    const isOpenExpenseReport = isOpenExpenseReportReportUtils(report);
    const {reimbursableSpend} = getMoneyRequestSpendBreakdown(report);
    const isAdmin = policy?.role === CONST.POLICY.ROLE.ADMIN;

    // This logic differs from the one in MoneyRequestHeader
    // We are intentionally doing this for now because Auth violations are not ready and thus not returned by Search results. Additionally, the risk of a customer having either RTER or Broken connection violation is really small in the current cohort.
    return isOpenExpenseReport && reimbursableSpend !== 0 && (report?.ownerAccountID === currentUserAccountID || isAdmin || report?.managerID === currentUserAccountID);
}

function getIOUReportActionToApproveOrPay(chatReport: OnyxEntry<OnyxTypes.Report>, excludedIOUReportID: string): OnyxEntry<ReportAction> {
    const chatReportActions = allReportActions?.[`${ONYXKEYS.COLLECTION.REPORT_ACTIONS}${chatReport?.reportID}`] ?? {};

    return Object.values(chatReportActions).find((action) => {
        const iouReport = getReportOrDraftReport(action.childReportID ?? '-1');
        const policy = getPolicy(iouReport?.policyID);
        const shouldShowSettlementButton = canIOUBePaid(iouReport, chatReport, policy) || canApproveIOU(iouReport, policy);
        return action.childReportID?.toString() !== excludedIOUReportID && action.actionName === CONST.REPORT.ACTIONS.TYPE.REPORT_PREVIEW && shouldShowSettlementButton;
    });
}

function hasIOUToApproveOrPay(chatReport: OnyxEntry<OnyxTypes.Report>, excludedIOUReportID: string): boolean {
    return !!getIOUReportActionToApproveOrPay(chatReport, excludedIOUReportID);
}

function isLastApprover(approvalChain: string[]): boolean {
    if (approvalChain.length === 0) {
        return true;
    }
    return approvalChain.at(-1) === currentUserEmail;
}

function getNextApproverAccountID(report: OnyxEntry<OnyxTypes.Report>) {
    const policy = getPolicy(report?.policyID);
    const approvalChain = getApprovalChain(policy, report);
    const submitToAccountID = getSubmitToAccountID(policy, report);

    if (approvalChain.length === 0) {
        return submitToAccountID;
    }

    const nextApproverEmail = approvalChain.length === 1 ? approvalChain.at(0) : approvalChain.at(approvalChain.indexOf(currentUserEmail) + 1);
    if (!nextApproverEmail) {
        return submitToAccountID;
    }

    return getAccountIDsByLogins([nextApproverEmail]).at(0);
}

function approveMoneyRequest(expenseReport: OnyxEntry<OnyxTypes.Report>, full?: boolean) {
    if (expenseReport?.policyID && shouldRestrictUserBillableActions(expenseReport.policyID)) {
        Navigation.navigate(ROUTES.RESTRICTED_ACTION.getRoute(expenseReport.policyID));
        return;
    }

    const currentNextStep = allNextSteps[`${ONYXKEYS.COLLECTION.NEXT_STEP}${expenseReport?.reportID}`] ?? null;
    let total = expenseReport?.total ?? 0;
    const hasHeldExpenses = hasHeldExpensesReportUtils(expenseReport?.reportID);
    if (hasHeldExpenses && !full && !!expenseReport?.unheldTotal) {
        total = expenseReport?.unheldTotal;
    }
    const optimisticApprovedReportAction = buildOptimisticApprovedReportAction(total, expenseReport?.currency ?? '', expenseReport?.reportID ?? '-1');

    const approvalChain = getApprovalChain(getPolicy(expenseReport?.policyID), expenseReport);

    const predictedNextStatus = isLastApprover(approvalChain) ? CONST.REPORT.STATUS_NUM.APPROVED : CONST.REPORT.STATUS_NUM.SUBMITTED;
    const predictedNextState = isLastApprover(approvalChain) ? CONST.REPORT.STATE_NUM.APPROVED : CONST.REPORT.STATE_NUM.SUBMITTED;
    const managerID = isLastApprover(approvalChain) ? expenseReport?.managerID : getNextApproverAccountID(expenseReport);

    const optimisticNextStep = buildNextStep(expenseReport, predictedNextStatus);
    const chatReport = getReportOrDraftReport(expenseReport?.chatReportID);

    const optimisticReportActionsData: OnyxUpdate = {
        onyxMethod: Onyx.METHOD.MERGE,
        key: `${ONYXKEYS.COLLECTION.REPORT_ACTIONS}${expenseReport?.reportID}`,
        value: {
            [optimisticApprovedReportAction.reportActionID]: {
                ...(optimisticApprovedReportAction as OnyxTypes.ReportAction),
                pendingAction: CONST.RED_BRICK_ROAD_PENDING_ACTION.ADD,
            },
        },
    };
    const optimisticIOUReportData: OnyxUpdate = {
        onyxMethod: Onyx.METHOD.MERGE,
        key: `${ONYXKEYS.COLLECTION.REPORT}${expenseReport?.reportID}`,
        value: {
            ...expenseReport,
            lastMessageText: getReportActionText(optimisticApprovedReportAction),
            lastMessageHtml: getReportActionHtml(optimisticApprovedReportAction),
            stateNum: predictedNextState,
            statusNum: predictedNextStatus,
            managerID,
            pendingFields: {
                partial: full ? null : CONST.RED_BRICK_ROAD_PENDING_ACTION.UPDATE,
            },
        },
    };

    const optimisticChatReportData: OnyxUpdate = {
        onyxMethod: Onyx.METHOD.MERGE,
        key: `${ONYXKEYS.COLLECTION.REPORT}${expenseReport?.chatReportID}`,
        value: {
            hasOutstandingChildRequest: hasIOUToApproveOrPay(chatReport, expenseReport?.reportID ?? '-1'),
        },
    };

    const optimisticNextStepData: OnyxUpdate = {
        onyxMethod: Onyx.METHOD.MERGE,
        key: `${ONYXKEYS.COLLECTION.NEXT_STEP}${expenseReport?.reportID}`,
        value: optimisticNextStep,
    };
    const optimisticData: OnyxUpdate[] = [optimisticIOUReportData, optimisticReportActionsData, optimisticNextStepData, optimisticChatReportData];

    const successData: OnyxUpdate[] = [
        {
            onyxMethod: Onyx.METHOD.MERGE,
            key: `${ONYXKEYS.COLLECTION.REPORT_ACTIONS}${expenseReport?.reportID}`,
            value: {
                [optimisticApprovedReportAction.reportActionID]: {
                    pendingAction: null,
                },
            },
        },
        {
            onyxMethod: Onyx.METHOD.MERGE,
            key: `${ONYXKEYS.COLLECTION.REPORT}${expenseReport?.reportID}`,
            value: {
                pendingFields: {
                    partial: null,
                },
            },
        },
    ];

    const failureData: OnyxUpdate[] = [
        {
            onyxMethod: Onyx.METHOD.MERGE,
            key: `${ONYXKEYS.COLLECTION.REPORT_ACTIONS}${expenseReport?.reportID}`,
            value: {
                [optimisticApprovedReportAction.reportActionID]: {
                    errors: getMicroSecondOnyxErrorWithTranslationKey('iou.error.other'),
                },
            },
        },
        {
            onyxMethod: Onyx.METHOD.MERGE,
            key: `${ONYXKEYS.COLLECTION.REPORT}${expenseReport?.chatReportID}`,
            value: {
                hasOutstandingChildRequest: chatReport?.hasOutstandingChildRequest,
                pendingFields: {
                    partial: null,
                },
            },
        },
        {
            onyxMethod: Onyx.METHOD.MERGE,
            key: `${ONYXKEYS.COLLECTION.NEXT_STEP}${expenseReport?.reportID}`,
            value: currentNextStep,
        },
    ];

    // Clear hold reason of all transactions if we approve all requests
    if (full && hasHeldExpenses) {
        const heldTransactions = getAllHeldTransactionsReportUtils(expenseReport?.reportID);
        heldTransactions.forEach((heldTransaction) => {
            optimisticData.push({
                onyxMethod: Onyx.METHOD.MERGE,
                key: `${ONYXKEYS.COLLECTION.TRANSACTION}${heldTransaction.transactionID}`,
                value: {
                    comment: {
                        hold: '',
                    },
                },
            });
            failureData.push({
                onyxMethod: Onyx.METHOD.MERGE,
                key: `${ONYXKEYS.COLLECTION.TRANSACTION}${heldTransaction.transactionID}`,
                value: {
                    comment: {
                        hold: heldTransaction.comment?.hold,
                    },
                },
            });
        });
    }

    let optimisticHoldReportID;
    let optimisticHoldActionID;
    let optimisticHoldReportExpenseActionIDs;
    if (!full && !!chatReport && !!expenseReport) {
        const holdReportOnyxData = getReportFromHoldRequestsOnyxData(chatReport, expenseReport, {accountID: expenseReport.ownerAccountID});

        optimisticData.push(...holdReportOnyxData.optimisticData);
        successData.push(...holdReportOnyxData.successData);
        failureData.push(...holdReportOnyxData.failureData);
        optimisticHoldReportID = holdReportOnyxData.optimisticHoldReportID;
        optimisticHoldActionID = holdReportOnyxData.optimisticHoldActionID;
        optimisticHoldReportExpenseActionIDs = JSON.stringify(holdReportOnyxData.optimisticHoldReportExpenseActionIDs);
    }

    const parameters: ApproveMoneyRequestParams = {
        reportID: expenseReport?.reportID ?? '-1',
        approvedReportActionID: optimisticApprovedReportAction.reportActionID,
        full,
        optimisticHoldReportID,
        optimisticHoldActionID,
        optimisticHoldReportExpenseActionIDs,
    };

    API.write(WRITE_COMMANDS.APPROVE_MONEY_REQUEST, parameters, {optimisticData, successData, failureData});
}

function unapproveExpenseReport(expenseReport: OnyxEntry<OnyxTypes.Report>) {
    if (isEmptyObject(expenseReport)) {
        return;
    }

    const currentNextStep = allNextSteps[`${ONYXKEYS.COLLECTION.NEXT_STEP}${expenseReport.reportID}`] ?? null;

    const optimisticUnapprovedReportAction = buildOptimisticUnapprovedReportAction(expenseReport.total ?? 0, expenseReport.currency ?? '', expenseReport.reportID);
    const optimisticNextStep = buildNextStep(expenseReport, CONST.REPORT.STATUS_NUM.SUBMITTED);

    const optimisticReportActionData: OnyxUpdate = {
        onyxMethod: Onyx.METHOD.MERGE,
        key: `${ONYXKEYS.COLLECTION.REPORT_ACTIONS}${expenseReport.reportID}`,
        value: {
            [optimisticUnapprovedReportAction.reportActionID]: {
                ...(optimisticUnapprovedReportAction as OnyxTypes.ReportAction),
                pendingAction: CONST.RED_BRICK_ROAD_PENDING_ACTION.ADD,
            },
        },
    };
    const optimisticIOUReportData: OnyxUpdate = {
        onyxMethod: Onyx.METHOD.MERGE,
        key: `${ONYXKEYS.COLLECTION.REPORT}${expenseReport.reportID}`,
        value: {
            ...expenseReport,
            lastMessageText: getReportActionText(optimisticUnapprovedReportAction),
            lastMessageHtml: getReportActionHtml(optimisticUnapprovedReportAction),
            stateNum: CONST.REPORT.STATE_NUM.SUBMITTED,
            statusNum: CONST.REPORT.STATUS_NUM.SUBMITTED,
            pendingFields: {
                partial: CONST.RED_BRICK_ROAD_PENDING_ACTION.UPDATE,
            },
        },
    };

    const optimisticNextStepData: OnyxUpdate = {
        onyxMethod: Onyx.METHOD.MERGE,
        key: `${ONYXKEYS.COLLECTION.NEXT_STEP}${expenseReport.reportID}`,
        value: optimisticNextStep,
    };

    const optimisticData: OnyxUpdate[] = [optimisticIOUReportData, optimisticReportActionData, optimisticNextStepData];

    const successData: OnyxUpdate[] = [
        {
            onyxMethod: Onyx.METHOD.MERGE,
            key: `${ONYXKEYS.COLLECTION.REPORT_ACTIONS}${expenseReport.reportID}`,
            value: {
                [optimisticUnapprovedReportAction.reportActionID]: {
                    pendingAction: null,
                },
            },
        },
        {
            onyxMethod: Onyx.METHOD.MERGE,
            key: `${ONYXKEYS.COLLECTION.REPORT}${expenseReport.reportID}`,
            value: {
                pendingFields: {
                    partial: null,
                },
            },
        },
    ];

    const failureData: OnyxUpdate[] = [
        {
            onyxMethod: Onyx.METHOD.MERGE,
            key: `${ONYXKEYS.COLLECTION.REPORT_ACTIONS}${expenseReport.reportID}`,
            value: {
                [optimisticUnapprovedReportAction.reportActionID]: {
                    errors: getMicroSecondOnyxErrorWithTranslationKey('iou.error.other'),
                },
            },
        },
        {
            onyxMethod: Onyx.METHOD.MERGE,
            key: `${ONYXKEYS.COLLECTION.NEXT_STEP}${expenseReport.reportID}`,
            value: currentNextStep,
        },
    ];

    if (expenseReport.parentReportID && expenseReport.parentReportActionID) {
        optimisticData.push({
            onyxMethod: Onyx.METHOD.MERGE,
            key: `${ONYXKEYS.COLLECTION.REPORT_ACTIONS}${expenseReport.parentReportID}`,
            value: {
                [expenseReport.parentReportActionID]: {
                    childStateNum: CONST.REPORT.STATE_NUM.SUBMITTED,
                    childStatusNum: CONST.REPORT.STATUS_NUM.SUBMITTED,
                },
            },
        });

        failureData.push({
            onyxMethod: Onyx.METHOD.MERGE,
            key: `${ONYXKEYS.COLLECTION.REPORT_ACTIONS}${expenseReport.parentReportID}`,
            value: {
                [expenseReport.parentReportActionID]: {
                    childStateNum: expenseReport.stateNum,
                    childStatusNum: expenseReport.statusNum,
                },
            },
        });
    }

    const parameters: UnapproveExpenseReportParams = {
        reportID: expenseReport.reportID,
        reportActionID: optimisticUnapprovedReportAction.reportActionID,
    };

    API.write(WRITE_COMMANDS.UNAPPROVE_EXPENSE_REPORT, parameters, {optimisticData, successData, failureData});
}

function submitReport(expenseReport: OnyxTypes.Report) {
    if (expenseReport.policyID && shouldRestrictUserBillableActions(expenseReport.policyID)) {
        Navigation.navigate(ROUTES.RESTRICTED_ACTION.getRoute(expenseReport.policyID));
        return;
    }

    const currentNextStep = allNextSteps[`${ONYXKEYS.COLLECTION.NEXT_STEP}${expenseReport.reportID}`] ?? null;
    const parentReport = getReportOrDraftReport(expenseReport.parentReportID);
    const policy = getPolicy(expenseReport.policyID);
    const isCurrentUserManager = currentUserPersonalDetails?.accountID === expenseReport.managerID;
    const isSubmitAndClosePolicy = isSubmitAndClose(policy);
    const adminAccountID = policy?.role === CONST.POLICY.ROLE.ADMIN ? currentUserPersonalDetails?.accountID : undefined;
    const optimisticSubmittedReportAction = buildOptimisticSubmittedReportAction(expenseReport?.total ?? 0, expenseReport.currency ?? '', expenseReport.reportID, adminAccountID);
    const optimisticNextStep = buildNextStep(expenseReport, isSubmitAndClosePolicy ? CONST.REPORT.STATUS_NUM.CLOSED : CONST.REPORT.STATUS_NUM.SUBMITTED);
    const approvalChain = getApprovalChain(policy, expenseReport);
    const managerID = getAccountIDsByLogins(approvalChain).at(0);

    const optimisticData: OnyxUpdate[] = !isSubmitAndClosePolicy
        ? [
              {
                  onyxMethod: Onyx.METHOD.MERGE,
                  key: `${ONYXKEYS.COLLECTION.REPORT_ACTIONS}${expenseReport.reportID}`,
                  value: {
                      [optimisticSubmittedReportAction.reportActionID]: {
                          ...(optimisticSubmittedReportAction as OnyxTypes.ReportAction),
                          pendingAction: CONST.RED_BRICK_ROAD_PENDING_ACTION.ADD,
                      },
                  },
              },
              {
                  onyxMethod: Onyx.METHOD.MERGE,
                  key: `${ONYXKEYS.COLLECTION.REPORT}${expenseReport.reportID}`,
                  value: {
                      ...expenseReport,
                      managerID,
                      lastMessageText: getReportActionText(optimisticSubmittedReportAction),
                      lastMessageHtml: getReportActionHtml(optimisticSubmittedReportAction),
                      stateNum: CONST.REPORT.STATE_NUM.SUBMITTED,
                      statusNum: CONST.REPORT.STATUS_NUM.SUBMITTED,
                  },
              },
          ]
        : [
              {
                  onyxMethod: Onyx.METHOD.MERGE,
                  key: `${ONYXKEYS.COLLECTION.REPORT}${expenseReport.reportID}`,
                  value: {
                      ...expenseReport,
                      stateNum: CONST.REPORT.STATE_NUM.APPROVED,
                      statusNum: CONST.REPORT.STATUS_NUM.CLOSED,
                  },
              },
          ];

    optimisticData.push({
        onyxMethod: Onyx.METHOD.MERGE,
        key: `${ONYXKEYS.COLLECTION.NEXT_STEP}${expenseReport.reportID}`,
        value: optimisticNextStep,
    });

    if (parentReport?.reportID) {
        optimisticData.push({
            onyxMethod: Onyx.METHOD.MERGE,
            key: `${ONYXKEYS.COLLECTION.REPORT}${parentReport.reportID}`,
            value: {
                ...parentReport,
                // In case its a manager who force submitted the report, they are the next user who needs to take an action
                hasOutstandingChildRequest: isCurrentUserManager,
                iouReportID: null,
            },
        });
    }

    const successData: OnyxUpdate[] = [];
    if (!isSubmitAndClosePolicy) {
        successData.push({
            onyxMethod: Onyx.METHOD.MERGE,
            key: `${ONYXKEYS.COLLECTION.REPORT_ACTIONS}${expenseReport.reportID}`,
            value: {
                [optimisticSubmittedReportAction.reportActionID]: {
                    pendingAction: null,
                },
            },
        });
    }

    const failureData: OnyxUpdate[] = [
        {
            onyxMethod: Onyx.METHOD.MERGE,
            key: `${ONYXKEYS.COLLECTION.REPORT}${expenseReport.reportID}`,
            value: {
                statusNum: CONST.REPORT.STATUS_NUM.OPEN,
                stateNum: CONST.REPORT.STATE_NUM.OPEN,
            },
        },
        {
            onyxMethod: Onyx.METHOD.MERGE,
            key: `${ONYXKEYS.COLLECTION.NEXT_STEP}${expenseReport.reportID}`,
            value: currentNextStep,
        },
    ];
    if (!isSubmitAndClosePolicy) {
        failureData.push({
            onyxMethod: Onyx.METHOD.MERGE,
            key: `${ONYXKEYS.COLLECTION.REPORT_ACTIONS}${expenseReport.reportID}`,
            value: {
                [optimisticSubmittedReportAction.reportActionID]: {
                    errors: getMicroSecondOnyxErrorWithTranslationKey('iou.error.other'),
                },
            },
        });
    }

    if (parentReport?.reportID) {
        failureData.push({
            onyxMethod: Onyx.METHOD.MERGE,
            key: `${ONYXKEYS.COLLECTION.REPORT}${parentReport.reportID}`,
            value: {
                hasOutstandingChildRequest: parentReport.hasOutstandingChildRequest,
                iouReportID: expenseReport.reportID,
            },
        });
    }

    const parameters: SubmitReportParams = {
        reportID: expenseReport.reportID,
        managerAccountID: getSubmitToAccountID(policy, expenseReport) ?? expenseReport.managerID,
        reportActionID: optimisticSubmittedReportAction.reportActionID,
    };

    API.write(WRITE_COMMANDS.SUBMIT_REPORT, parameters, {optimisticData, successData, failureData});
}

function cancelPayment(expenseReport: OnyxEntry<OnyxTypes.Report>, chatReport: OnyxTypes.Report) {
    if (isEmptyObject(expenseReport)) {
        return;
    }

    const optimisticReportAction = buildOptimisticCancelPaymentReportAction(expenseReport.reportID, -(expenseReport.total ?? 0), expenseReport.currency ?? '');
    const policy = getPolicy(chatReport.policyID);
    const approvalMode = policy?.approvalMode ?? CONST.POLICY.APPROVAL_MODE.BASIC;
    const stateNum: ValueOf<typeof CONST.REPORT.STATE_NUM> = approvalMode === CONST.POLICY.APPROVAL_MODE.OPTIONAL ? CONST.REPORT.STATE_NUM.SUBMITTED : CONST.REPORT.STATE_NUM.APPROVED;
    const statusNum: ValueOf<typeof CONST.REPORT.STATUS_NUM> = approvalMode === CONST.POLICY.APPROVAL_MODE.OPTIONAL ? CONST.REPORT.STATUS_NUM.CLOSED : CONST.REPORT.STATUS_NUM.APPROVED;
    const optimisticNextStep = buildNextStep(expenseReport, statusNum);
    const iouReportActions = getAllReportActions(chatReport.iouReportID ?? '-1');
    const expenseReportActions = getAllReportActions(expenseReport.reportID ?? '-1');
    const iouCreatedAction = Object.values(iouReportActions).find((action) => isCreatedAction(action));
    const expenseCreatedAction = Object.values(expenseReportActions).find((action) => isCreatedAction(action));
    const optimisticData: OnyxUpdate[] = [
        {
            onyxMethod: Onyx.METHOD.MERGE,
            key: `${ONYXKEYS.COLLECTION.REPORT_ACTIONS}${expenseReport.reportID}`,
            value: {
                [optimisticReportAction.reportActionID]: {
                    ...(optimisticReportAction as OnyxTypes.ReportAction),
                    pendingAction: CONST.RED_BRICK_ROAD_PENDING_ACTION.ADD,
                },
            },
        },
        {
            onyxMethod: Onyx.METHOD.MERGE,
            key: `${ONYXKEYS.COLLECTION.REPORT}${chatReport.reportID}`,
            value: {
                // The report created later will become the iouReportID of the chat report
                iouReportID: (iouCreatedAction?.created ?? '') > (expenseCreatedAction?.created ?? '') ? chatReport?.iouReportID : expenseReport.reportID,
            },
        },
        {
            onyxMethod: Onyx.METHOD.MERGE,
            key: `${ONYXKEYS.COLLECTION.REPORT}${expenseReport.reportID}`,
            value: {
                ...expenseReport,
                lastVisibleActionCreated: optimisticReportAction?.created,
                lastMessageText: getReportActionText(optimisticReportAction),
                lastMessageHtml: getReportActionHtml(optimisticReportAction),
                stateNum,
                statusNum,
            },
        },
    ];

    optimisticData.push({
        onyxMethod: Onyx.METHOD.MERGE,
        key: `${ONYXKEYS.COLLECTION.NEXT_STEP}${expenseReport.reportID}`,
        value: optimisticNextStep,
    });

    const successData: OnyxUpdate[] = [
        {
            onyxMethod: Onyx.METHOD.MERGE,
            key: `${ONYXKEYS.COLLECTION.REPORT_ACTIONS}${expenseReport.reportID}`,
            value: {
                [optimisticReportAction.reportActionID]: {
                    pendingAction: null,
                },
            },
        },
    ];

    const failureData: OnyxUpdate[] = [
        {
            onyxMethod: Onyx.METHOD.MERGE,
            key: `${ONYXKEYS.COLLECTION.REPORT_ACTIONS}${expenseReport.reportID}`,
            value: {
                [optimisticReportAction.reportActionID ?? '-1']: {
                    errors: getMicroSecondOnyxErrorWithTranslationKey('iou.error.other'),
                },
            },
        },
        {
            onyxMethod: Onyx.METHOD.MERGE,
            key: `${ONYXKEYS.COLLECTION.REPORT}${expenseReport.reportID}`,
            value: {
                statusNum: CONST.REPORT.STATUS_NUM.REIMBURSED,
            },
        },
    ];

    if (expenseReport.parentReportID && expenseReport.parentReportActionID) {
        optimisticData.push({
            onyxMethod: Onyx.METHOD.MERGE,
            key: `${ONYXKEYS.COLLECTION.REPORT_ACTIONS}${expenseReport.parentReportID}`,
            value: {
                [expenseReport.parentReportActionID]: {
                    childStateNum: stateNum,
                    childStatusNum: statusNum,
                },
            },
        });

        failureData.push({
            onyxMethod: Onyx.METHOD.MERGE,
            key: `${ONYXKEYS.COLLECTION.REPORT_ACTIONS}${expenseReport.parentReportID}`,
            value: {
                [expenseReport.parentReportActionID]: {
                    childStateNum: expenseReport.stateNum,
                    childStatusNum: expenseReport.statusNum,
                },
            },
        });
    }

    if (chatReport?.reportID) {
        optimisticData.push({
            onyxMethod: Onyx.METHOD.MERGE,
            key: `${ONYXKEYS.COLLECTION.REPORT}${chatReport.reportID}`,
            value: {
                hasOutstandingChildRequest: true,
                iouReportID: expenseReport.reportID,
            },
        });
        failureData.push({
            onyxMethod: Onyx.METHOD.MERGE,
            key: `${ONYXKEYS.COLLECTION.REPORT}${chatReport.reportID}`,
            value: {
                hasOutstandingChildRequest: chatReport.hasOutstandingChildRequest,
                iouReportID: chatReport.iouReportID,
            },
        });
    }
    failureData.push({
        onyxMethod: Onyx.METHOD.MERGE,
        key: `${ONYXKEYS.COLLECTION.NEXT_STEP}${expenseReport.reportID}`,
        value: buildNextStep(expenseReport, CONST.REPORT.STATUS_NUM.REIMBURSED),
    });

    API.write(
        WRITE_COMMANDS.CANCEL_PAYMENT,
        {
            iouReportID: expenseReport.reportID,
            chatReportID: chatReport.reportID,
            managerAccountID: expenseReport.managerID ?? -1,
            reportActionID: optimisticReportAction.reportActionID,
        },
        {optimisticData, successData, failureData},
    );
    Navigation.dismissModal();
    notifyNewAction(expenseReport.reportID, userAccountID);
}

/**
 * Completes onboarding for invite link flow based on the selected payment option
 *
 * @param paymentSelected based on which we choose the onboarding choice and concierge message
 */
function completePaymentOnboarding(paymentSelected: ValueOf<typeof CONST.PAYMENT_SELECTED>, adminsChatReportID?: string, onboardingPolicyID?: string) {
    const isInviteOnboardingComplete = introSelected?.isInviteOnboardingComplete ?? false;

    if (isInviteOnboardingComplete || !introSelected?.choice || !introSelected?.inviteType) {
        return;
    }

    const session = getSession();

    const personalDetailsListValues = Object.values(getPersonalDetailsForAccountIDs(session?.accountID ? [session.accountID] : [], personalDetailsList));
    const personalDetails = personalDetailsListValues.at(0);

    let onboardingPurpose = introSelected?.choice;
    if (introSelected?.inviteType === CONST.ONBOARDING_INVITE_TYPES.IOU && paymentSelected === CONST.IOU.PAYMENT_SELECTED.BBA) {
        onboardingPurpose = CONST.ONBOARDING_CHOICES.MANAGE_TEAM;
    }

    if (introSelected?.inviteType === CONST.ONBOARDING_INVITE_TYPES.INVOICE && paymentSelected !== CONST.IOU.PAYMENT_SELECTED.BBA) {
        onboardingPurpose = CONST.ONBOARDING_CHOICES.CHAT_SPLIT;
    }

    completeOnboarding(
        onboardingPurpose,
        CONST.ONBOARDING_MESSAGES[onboardingPurpose],
        personalDetails?.firstName ?? '',
        personalDetails?.lastName ?? '',
        adminsChatReportID,
        onboardingPolicyID,
        paymentSelected,
        undefined,
        undefined,
        true,
    );
}
function payMoneyRequest(paymentType: PaymentMethodType, chatReport: OnyxTypes.Report, iouReport: OnyxEntry<OnyxTypes.Report>, full = true) {
    if (chatReport.policyID && shouldRestrictUserBillableActions(chatReport.policyID)) {
        Navigation.navigate(ROUTES.RESTRICTED_ACTION.getRoute(chatReport.policyID));
        return;
    }

    const paymentSelected = paymentType === CONST.IOU.PAYMENT_TYPE.VBBA ? CONST.IOU.PAYMENT_SELECTED.BBA : CONST.IOU.PAYMENT_SELECTED.PBA;
    completePaymentOnboarding(paymentSelected);

    const recipient = {accountID: iouReport?.ownerAccountID ?? -1};
    const {params, optimisticData, successData, failureData} = getPayMoneyRequestParams(chatReport, iouReport, recipient, paymentType, full);

    // For now, we need to call the PayMoneyRequestWithWallet API since PayMoneyRequest was not updated to work with
    // Expensify Wallets.
    const apiCommand = paymentType === CONST.IOU.PAYMENT_TYPE.EXPENSIFY ? WRITE_COMMANDS.PAY_MONEY_REQUEST_WITH_WALLET : WRITE_COMMANDS.PAY_MONEY_REQUEST;

    playSound(SOUNDS.SUCCESS);
    API.write(apiCommand, params, {optimisticData, successData, failureData});
    notifyNewAction(iouReport?.reportID ?? '', userAccountID);
}

function payInvoice(paymentMethodType: PaymentMethodType, chatReport: OnyxTypes.Report, invoiceReport: OnyxEntry<OnyxTypes.Report>, payAsBusiness = false) {
    const recipient = {accountID: invoiceReport?.ownerAccountID ?? -1};
    const {
        optimisticData,
        successData,
        failureData,
        params: {
            reportActionID,
            policyID,
            adminsChatReportID,
            adminsCreatedReportActionID,
            expenseChatReportID,
            expenseCreatedReportActionID,
            customUnitRateID,
            customUnitID,
            ownerEmail,
            policyName,
        },
    } = getPayMoneyRequestParams(chatReport, invoiceReport, recipient, paymentMethodType, true, payAsBusiness);

    const paymentSelected = paymentMethodType === CONST.IOU.PAYMENT_TYPE.VBBA ? CONST.IOU.PAYMENT_SELECTED.BBA : CONST.IOU.PAYMENT_SELECTED.PBA;
    completePaymentOnboarding(paymentSelected);

    let params: PayInvoiceParams = {
        reportID: invoiceReport?.reportID ?? '',
        reportActionID,
        paymentMethodType,
        payAsBusiness,
    };

    if (policyID) {
        params = {
            ...params,
            policyID,
            adminsChatReportID,
            adminsCreatedReportActionID,
            expenseChatReportID,
            expenseCreatedReportActionID,
            customUnitRateID,
            customUnitID,
            ownerEmail,
            policyName,
        };
    }

    playSound(SOUNDS.SUCCESS);
    API.write(WRITE_COMMANDS.PAY_INVOICE, params, {optimisticData, successData, failureData});
}

function detachReceipt(transactionID: string) {
    const transaction = allTransactions[`${ONYXKEYS.COLLECTION.TRANSACTION}${transactionID}`];
    const newTransaction = transaction
        ? {
              ...transaction,
              filename: '',
              receipt: {
                  source: '',
              },
          }
        : null;

    const optimisticData: OnyxUpdate[] = [
        {
            onyxMethod: Onyx.METHOD.SET,
            key: `${ONYXKEYS.COLLECTION.TRANSACTION}${transactionID}`,
            value: {
                ...newTransaction,
                pendingFields: {
                    receipt: CONST.RED_BRICK_ROAD_PENDING_ACTION.UPDATE,
                },
            },
        },
    ];

    const successData: OnyxUpdate[] = [
        {
            onyxMethod: Onyx.METHOD.MERGE,
            key: `${ONYXKEYS.COLLECTION.TRANSACTION}${transactionID}`,
            value: {
                pendingFields: {
                    receipt: null,
                },
            },
        },
    ];
    const failureData: OnyxUpdate[] = [
        {
            onyxMethod: Onyx.METHOD.MERGE,
            key: `${ONYXKEYS.COLLECTION.TRANSACTION}${transactionID}`,
            value: {
                ...(transaction ?? null),
                errors: getMicroSecondOnyxErrorWithTranslationKey('iou.error.receiptDeleteFailureError'),
                pendingFields: {
                    receipt: null,
                },
            },
        },
    ];

    const parameters: DetachReceiptParams = {transactionID};

    API.write(WRITE_COMMANDS.DETACH_RECEIPT, parameters, {optimisticData, successData, failureData});
}

function replaceReceipt(transactionID: string, file: File, source: string) {
    const transaction = allTransactions[`${ONYXKEYS.COLLECTION.TRANSACTION}${transactionID}`];
    const oldReceipt = transaction?.receipt ?? {};
    const receiptOptimistic = {
        source,
        state: CONST.IOU.RECEIPT_STATE.OPEN,
    };

    const optimisticData: OnyxUpdate[] = [
        {
            onyxMethod: Onyx.METHOD.MERGE,
            key: `${ONYXKEYS.COLLECTION.TRANSACTION}${transactionID}`,
            value: {
                receipt: receiptOptimistic,
                filename: file.name,
                pendingFields: {
                    receipt: CONST.RED_BRICK_ROAD_PENDING_ACTION.UPDATE,
                },
            },
        },
    ];

    const successData: OnyxUpdate[] = [
        {
            onyxMethod: Onyx.METHOD.MERGE,
            key: `${ONYXKEYS.COLLECTION.TRANSACTION}${transactionID}`,
            value: {
                pendingFields: {
                    receipt: null,
                },
            },
        },
    ];

    const failureData: OnyxUpdate[] = [
        {
            onyxMethod: Onyx.METHOD.MERGE,
            key: `${ONYXKEYS.COLLECTION.TRANSACTION}${transactionID}`,
            value: {
                receipt: !isEmptyObject(oldReceipt) ? oldReceipt : null,
                filename: transaction?.filename,
                errors: getReceiptError(receiptOptimistic, file.name),
                pendingFields: {
                    receipt: null,
                },
            },
        },
    ];

    const parameters: ReplaceReceiptParams = {
        transactionID,
        receipt: file,
    };

    API.write(WRITE_COMMANDS.REPLACE_RECEIPT, parameters, {optimisticData, successData, failureData});
}

/**
 * Finds the participants for an IOU based on the attached report
 * @param transactionID of the transaction to set the participants of
 * @param report attached to the transaction
 */
function setMoneyRequestParticipantsFromReport(transactionID: string, report: OnyxEntry<OnyxTypes.Report>): Participant[] {
    // If the report is iou or expense report, we should get the chat report to set participant for request money
    const chatReport = isMoneyRequestReportReportUtils(report) ? getReportOrDraftReport(report?.chatReportID) : report;
    const currentUserAccountID = currentUserPersonalDetails?.accountID;
    const shouldAddAsReport = !isEmptyObject(chatReport) && isSelfDM(chatReport);
    let participants: Participant[] = [];

    if (isPolicyExpenseChatReportUtils(chatReport) || shouldAddAsReport) {
        participants = [{accountID: 0, reportID: chatReport?.reportID, isPolicyExpenseChat: isPolicyExpenseChatReportUtils(chatReport), selected: true}];
    } else if (isInvoiceRoom(chatReport)) {
        participants = [
            {reportID: chatReport?.reportID, selected: true},
            {
                policyID: chatReport?.policyID,
                isSender: true,
                selected: false,
            },
        ];
    } else {
        const chatReportOtherParticipants = Object.keys(chatReport?.participants ?? {})
            .map(Number)
            .filter((accountID) => accountID !== currentUserAccountID);
        participants = chatReportOtherParticipants.map((accountID) => ({accountID, selected: true}));
    }

    Onyx.merge(`${ONYXKEYS.COLLECTION.TRANSACTION_DRAFT}${transactionID}`, {participants, participantsAutoAssigned: true});

    return participants;
}

function setMoneyRequestTaxRate(transactionID: string, taxCode: string) {
    Onyx.merge(`${ONYXKEYS.COLLECTION.TRANSACTION_DRAFT}${transactionID}`, {taxCode});
}

function setMoneyRequestTaxAmount(transactionID: string, taxAmount: number | null) {
    Onyx.merge(`${ONYXKEYS.COLLECTION.TRANSACTION_DRAFT}${transactionID}`, {taxAmount});
}

function dismissHoldUseExplanation() {
    const parameters: SetNameValuePairParams = {
        name: ONYXKEYS.NVP_DISMISSED_HOLD_USE_EXPLANATION,
        value: true,
    };

    const optimisticData: OnyxUpdate[] = [
        {
            onyxMethod: Onyx.METHOD.MERGE,
            key: ONYXKEYS.NVP_DISMISSED_HOLD_USE_EXPLANATION,
            value: true,
        },
    ];

    API.write(WRITE_COMMANDS.SET_NAME_VALUE_PAIR, parameters, {
        optimisticData,
    });
}

/**
 * Sets the `splitShares` map that holds individual shares of a split bill
 */
function setSplitShares(transaction: OnyxEntry<OnyxTypes.Transaction>, amount: number, currency: string, newAccountIDs: number[]) {
    if (!transaction) {
        return;
    }
    const oldAccountIDs = Object.keys(transaction.splitShares ?? {}).map((key) => Number(key));

    // Create an array containing unique IDs of the current transaction participants and the new ones
    // The current userAccountID might not be included in newAccountIDs if this is called from the participants step using Global Create
    // If this is called from an existing group chat, it'll be included. So we manually add them to account for both cases.
    const accountIDs = [...new Set<number>([userAccountID, ...newAccountIDs, ...oldAccountIDs])];

    const splitShares: SplitShares = accountIDs.reduce((acc: SplitShares, accountID): SplitShares => {
        // We want to replace the contents of splitShares to contain only `newAccountIDs` entries
        // In the case of going back to the participants page and removing a participant
        // a simple merge will have the previous participant still present in the splitshares object
        // So we manually set their entry to null
        if (!newAccountIDs.includes(accountID) && accountID !== userAccountID) {
            acc[accountID] = null;
            return acc;
        }

        const isPayer = accountID === userAccountID;
        const participantsLength = newAccountIDs.includes(userAccountID) ? newAccountIDs.length - 1 : newAccountIDs.length;
        const splitAmount = calculateIOUAmount(participantsLength, amount, currency, isPayer);
        acc[accountID] = {
            amount: splitAmount,
            isModified: false,
        };
        return acc;
    }, {});

    Onyx.merge(`${ONYXKEYS.COLLECTION.TRANSACTION_DRAFT}${transaction.transactionID}`, {splitShares});
}

function resetSplitShares(transaction: OnyxEntry<OnyxTypes.Transaction>, newAmount?: number, currency?: string) {
    if (!transaction) {
        return;
    }
    const accountIDs = Object.keys(transaction.splitShares ?? {}).map((key) => Number(key));
    if (!accountIDs) {
        return;
    }
    setSplitShares(transaction, newAmount ?? transaction.amount, currency ?? transaction.currency, accountIDs);
}

/**
 * Sets an individual split share of the participant accountID supplied
 */
function setIndividualShare(transactionID: string, participantAccountID: number, participantShare: number) {
    Onyx.merge(`${ONYXKEYS.COLLECTION.TRANSACTION_DRAFT}${transactionID}`, {
        splitShares: {
            [participantAccountID]: {amount: participantShare, isModified: true},
        },
    });
}

/**
 * Adjusts remaining unmodified shares when another share is modified
 * E.g. if total bill is $100 and split between 3 participants, when the user changes the first share to $50, the remaining unmodified shares will become $25 each.
 */
function adjustRemainingSplitShares(transaction: NonNullable<OnyxTypes.Transaction>) {
    const modifiedShares = Object.keys(transaction.splitShares ?? {}).filter((key: string) => transaction?.splitShares?.[Number(key)]?.isModified);

    if (!modifiedShares.length) {
        return;
    }

    const sumOfManualShares = modifiedShares
        .map((key: string): number => transaction?.splitShares?.[Number(key)]?.amount ?? 0)
        .reduce((prev: number, current: number): number => prev + current, 0);

    const unmodifiedSharesAccountIDs = Object.keys(transaction.splitShares ?? {})
        .filter((key: string) => !transaction?.splitShares?.[Number(key)]?.isModified)
        .map((key: string) => Number(key));

    const remainingTotal = transaction.amount - sumOfManualShares;
    if (remainingTotal < 0) {
        return;
    }

    const splitShares: SplitShares = unmodifiedSharesAccountIDs.reduce((acc: SplitShares, accountID: number, index: number): SplitShares => {
        const splitAmount = calculateIOUAmount(unmodifiedSharesAccountIDs.length - 1, remainingTotal, transaction.currency, index === 0);
        acc[accountID] = {
            amount: splitAmount,
        };
        return acc;
    }, {});

    Onyx.merge(`${ONYXKEYS.COLLECTION.TRANSACTION_DRAFT}${transaction.transactionID}`, {splitShares});
}

/**
 * Put expense on HOLD
 */
function putOnHold(transactionID: string, comment: string, reportID: string, searchHash?: number) {
    const currentTime = DateUtils.getDBTime();
    const createdReportAction = buildOptimisticHoldReportAction(currentTime);
    const createdReportActionComment = buildOptimisticHoldReportActionComment(comment, DateUtils.addMillisecondsFromDateTime(currentTime, 1));
    const newViolation = {name: CONST.VIOLATIONS.HOLD, type: CONST.VIOLATION_TYPES.VIOLATION};
    const transactionViolations = allTransactionViolations[`${ONYXKEYS.COLLECTION.TRANSACTION_VIOLATIONS}${transactionID}`] ?? [];
    const updatedViolations = [...transactionViolations, newViolation];
    const parentReportActionOptimistic = getOptimisticDataForParentReportAction(reportID, createdReportActionComment.created, CONST.RED_BRICK_ROAD_PENDING_ACTION.ADD);
    const transaction = allTransactions[`${ONYXKEYS.COLLECTION.TRANSACTION}${transactionID}`];
    const iouReport = allReports?.[`${ONYXKEYS.COLLECTION.REPORT}${transaction?.reportID}`];
    const report = allReports?.[`${ONYXKEYS.COLLECTION.REPORT}${reportID}`];

    const optimisticData: OnyxUpdate[] = [
        {
            onyxMethod: Onyx.METHOD.MERGE,
            key: `${ONYXKEYS.COLLECTION.REPORT_ACTIONS}${reportID}`,
            value: {
                [createdReportAction.reportActionID]: createdReportAction as ReportAction,
                [createdReportActionComment.reportActionID]: createdReportActionComment as ReportAction,
            },
        },
        {
            onyxMethod: Onyx.METHOD.MERGE,
            key: `${ONYXKEYS.COLLECTION.TRANSACTION}${transactionID}`,
            value: {
                pendingAction: CONST.RED_BRICK_ROAD_PENDING_ACTION.UPDATE,
                comment: {
                    hold: createdReportAction.reportActionID,
                },
            },
        },
        {
            onyxMethod: Onyx.METHOD.MERGE,
            key: `${ONYXKEYS.COLLECTION.TRANSACTION_VIOLATIONS}${transactionID}`,
            value: updatedViolations,
        },
        {
            onyxMethod: Onyx.METHOD.MERGE,
            key: `${ONYXKEYS.COLLECTION.REPORT}${reportID}`,
            value: {
                lastVisibleActionCreated: createdReportActionComment.created,
            },
        },
    ];

    if (iouReport && iouReport.currency === transaction?.currency) {
        const isExpenseReportLocal = isExpenseReport(iouReport);
        const coefficient = isExpenseReportLocal ? -1 : 1;
        const transactionAmount = getAmount(transaction, isExpenseReportLocal) * coefficient;
        optimisticData.push({
            onyxMethod: Onyx.METHOD.MERGE,
            key: `${ONYXKEYS.COLLECTION.REPORT}${iouReport.reportID}`,
            value: {
                unheldTotal: (iouReport.unheldTotal ?? 0) - transactionAmount,
                unheldNonReimbursableTotal: !transaction?.reimbursable ? (iouReport.unheldNonReimbursableTotal ?? 0) - transactionAmount : iouReport.unheldNonReimbursableTotal,
            },
        });
    }

    parentReportActionOptimistic.forEach((parentActionData) => {
        if (!parentActionData) {
            return;
        }
        optimisticData.push(parentActionData);
    });

    const successData: OnyxUpdate[] = [
        {
            onyxMethod: Onyx.METHOD.MERGE,
            key: `${ONYXKEYS.COLLECTION.TRANSACTION}${transactionID}`,
            value: {
                pendingAction: null,
            },
        },
    ];

    const failureData: OnyxUpdate[] = [
        {
            onyxMethod: Onyx.METHOD.MERGE,
            key: `${ONYXKEYS.COLLECTION.TRANSACTION}${transactionID}`,
            value: {
                pendingAction: null,
                comment: {
                    hold: null,
                },
                errors: getMicroSecondOnyxErrorWithTranslationKey('iou.error.genericHoldExpenseFailureMessage'),
            },
        },
        {
            onyxMethod: Onyx.METHOD.MERGE,
            key: `${ONYXKEYS.COLLECTION.REPORT_ACTIONS}${reportID}`,
            value: {
                [createdReportAction.reportActionID]: null,
                [createdReportActionComment.reportActionID]: null,
            },
        },
        {
            onyxMethod: Onyx.METHOD.MERGE,
            key: `${ONYXKEYS.COLLECTION.REPORT}${reportID}`,
            value: {
                lastVisibleActionCreated: report?.lastVisibleActionCreated,
            },
        },
    ];

    // If we are holding from the search page, we optimistically update the snapshot data that search uses so that it is kept in sync
    if (searchHash) {
        optimisticData.push({
            onyxMethod: Onyx.METHOD.MERGE,
            key: `${ONYXKEYS.COLLECTION.SNAPSHOT}${searchHash}`,
            value: {
                data: {
                    [`${ONYXKEYS.COLLECTION.TRANSACTION}${transactionID}`]: {
                        canHold: false,
                        canUnhold: true,
                    },
                },
            } as Record<string, Record<string, Partial<SearchTransaction>>>,
        });
        failureData.push({
            onyxMethod: Onyx.METHOD.MERGE,
            key: `${ONYXKEYS.COLLECTION.SNAPSHOT}${searchHash}`,
            value: {
                data: {
                    [`${ONYXKEYS.COLLECTION.TRANSACTION}${transactionID}`]: {
                        canHold: true,
                        canUnhold: false,
                    },
                },
            } as Record<string, Record<string, Partial<SearchTransaction>>>,
        });
    }

    API.write(
        'HoldRequest',
        {
            transactionID,
            comment,
            reportActionID: createdReportAction.reportActionID,
            commentReportActionID: createdReportActionComment.reportActionID,
        },
        {optimisticData, successData, failureData},
    );

    const currentReportID = getDisplayedReportID(reportID);
    notifyNewAction(currentReportID, userAccountID);
}

/**
 * Remove expense from HOLD
 */
function unholdRequest(transactionID: string, reportID: string, searchHash?: number) {
    const createdReportAction = buildOptimisticUnHoldReportAction();
    const transactionViolations = allTransactionViolations[`${ONYXKEYS.COLLECTION.TRANSACTION_VIOLATIONS}${transactionID}`];
    const transaction = allTransactions[`${ONYXKEYS.COLLECTION.TRANSACTION}${transactionID}`];
    const iouReport = allReports?.[`${ONYXKEYS.COLLECTION.REPORT}${transaction?.reportID}`];
    const report = allReports?.[`${ONYXKEYS.COLLECTION.REPORT}${reportID}`];

    const optimisticData: OnyxUpdate[] = [
        {
            onyxMethod: Onyx.METHOD.MERGE,
            key: `${ONYXKEYS.COLLECTION.REPORT_ACTIONS}${reportID}`,
            value: {
                [createdReportAction.reportActionID]: createdReportAction as ReportAction,
            },
        },
        {
            onyxMethod: Onyx.METHOD.MERGE,
            key: `${ONYXKEYS.COLLECTION.TRANSACTION}${transactionID}`,
            value: {
                pendingAction: CONST.RED_BRICK_ROAD_PENDING_ACTION.UPDATE,
                comment: {
                    hold: null,
                },
            },
        },
        {
            onyxMethod: Onyx.METHOD.SET,
            key: `${ONYXKEYS.COLLECTION.TRANSACTION_VIOLATIONS}${transactionID}`,
            value: transactionViolations?.filter((violation) => violation.name !== CONST.VIOLATIONS.HOLD) ?? [],
        },
        {
            onyxMethod: Onyx.METHOD.MERGE,
            key: `${ONYXKEYS.COLLECTION.REPORT}${reportID}`,
            value: {
                lastVisibleActionCreated: createdReportAction.created,
            },
        },
    ];

    if (iouReport && iouReport.currency === transaction?.currency) {
        const isExpenseReportLocal = isExpenseReport(iouReport);
        const coefficient = isExpenseReportLocal ? -1 : 1;
        const transactionAmount = getAmount(transaction, isExpenseReportLocal) * coefficient;
        optimisticData.push({
            onyxMethod: Onyx.METHOD.MERGE,
            key: `${ONYXKEYS.COLLECTION.REPORT}${iouReport.reportID}`,
            value: {
                unheldTotal: (iouReport.unheldTotal ?? 0) + transactionAmount,
                unheldNonReimbursableTotal: !transaction?.reimbursable ? (iouReport.unheldNonReimbursableTotal ?? 0) + transactionAmount : iouReport.unheldNonReimbursableTotal,
            },
        });
    }

    const successData: OnyxUpdate[] = [
        {
            onyxMethod: Onyx.METHOD.MERGE,
            key: `${ONYXKEYS.COLLECTION.TRANSACTION}${transactionID}`,
            value: {
                pendingAction: null,
                comment: {
                    hold: null,
                },
            },
        },
    ];

    const failureData: OnyxUpdate[] = [
        {
            onyxMethod: Onyx.METHOD.MERGE,
            key: `${ONYXKEYS.COLLECTION.REPORT_ACTIONS}${reportID}`,
            value: {
                [createdReportAction.reportActionID]: null,
            },
        },
        {
            onyxMethod: Onyx.METHOD.MERGE,
            key: `${ONYXKEYS.COLLECTION.TRANSACTION}${transactionID}`,
            value: {
                pendingAction: null,
                errors: getMicroSecondOnyxErrorWithTranslationKey('iou.error.genericUnholdExpenseFailureMessage'),
            },
        },
        {
            onyxMethod: Onyx.METHOD.SET,
            key: `${ONYXKEYS.COLLECTION.TRANSACTION_VIOLATIONS}${transactionID}`,
            value: transactionViolations ?? null,
        },
        {
            onyxMethod: Onyx.METHOD.MERGE,
            key: `${ONYXKEYS.COLLECTION.REPORT}${reportID}`,
            value: {
                lastVisibleActionCreated: report?.lastVisibleActionCreated,
            },
        },
    ];

    // If we are unholding from the search page, we optimistically update the snapshot data that search uses so that it is kept in sync
    if (searchHash) {
        optimisticData.push({
            onyxMethod: Onyx.METHOD.MERGE,
            key: `${ONYXKEYS.COLLECTION.SNAPSHOT}${searchHash}`,
            value: {
                data: {
                    [`${ONYXKEYS.COLLECTION.TRANSACTION}${transactionID}`]: {
                        canHold: true,
                        canUnhold: false,
                    },
                },
            } as Record<string, Record<string, Partial<SearchTransaction>>>,
        });
        failureData.push({
            onyxMethod: Onyx.METHOD.MERGE,
            key: `${ONYXKEYS.COLLECTION.SNAPSHOT}${searchHash}`,
            value: {
                data: {
                    [`${ONYXKEYS.COLLECTION.TRANSACTION}${transactionID}`]: {
                        canHold: false,
                        canUnhold: true,
                    },
                },
            } as Record<string, Record<string, Partial<SearchTransaction>>>,
        });
    }

    API.write(
        'UnHoldRequest',
        {
            transactionID,
            reportActionID: createdReportAction.reportActionID,
        },
        {optimisticData, successData, failureData},
    );

    const currentReportID = getDisplayedReportID(reportID);
    notifyNewAction(currentReportID, userAccountID);
}
// eslint-disable-next-line rulesdir/no-negated-variables
function navigateToStartStepIfScanFileCannotBeRead(
    receiptFilename: string | undefined,
    receiptPath: ReceiptSource | undefined,
    onSuccess: (file: File) => void,
    requestType: IOURequestType,
    iouType: IOUType,
    transactionID: string,
    reportID: string,
    receiptType: string | undefined,
) {
    if (!receiptFilename || !receiptPath) {
        return;
    }

    const onFailure = () => {
        setMoneyRequestReceipt(transactionID, '', '', true);
        if (requestType === CONST.IOU.REQUEST_TYPE.MANUAL) {
            Navigation.navigate(ROUTES.MONEY_REQUEST_STEP_SCAN.getRoute(CONST.IOU.ACTION.CREATE, iouType, transactionID, reportID, Navigation.getActiveRouteWithoutParams()));
            return;
        }
        navigateToStartMoneyRequestStep(requestType, iouType, transactionID, reportID);
    };
    readFileAsync(receiptPath.toString(), receiptFilename, onSuccess, onFailure, receiptType);
}

/** Save the preferred payment method for a policy */
function savePreferredPaymentMethod(policyID: string, paymentMethod: PaymentMethodType) {
    Onyx.merge(`${ONYXKEYS.NVP_LAST_PAYMENT_METHOD}`, {[policyID]: paymentMethod});
}

/** Get report policy id of IOU request */
function getIOURequestPolicyID(transaction: OnyxEntry<OnyxTypes.Transaction>, report: OnyxEntry<OnyxTypes.Report>): string {
    // Workspace sender will exist for invoices
    const workspaceSender = transaction?.participants?.find((participant) => participant.isSender);
    return workspaceSender?.policyID ?? report?.policyID ?? '-1';
}

function getIOUActionForTransactions(transactionIDList: Array<string | undefined>, iouReportID: string | undefined): Array<ReportAction<typeof CONST.REPORT.ACTIONS.TYPE.IOU>> {
    return Object.values(allReportActions?.[`${ONYXKEYS.COLLECTION.REPORT_ACTIONS}${iouReportID}`] ?? {})?.filter(
        (reportAction): reportAction is ReportAction<typeof CONST.REPORT.ACTIONS.TYPE.IOU> => {
            if (!isMoneyRequestAction(reportAction)) {
                return false;
            }
            const message = getOriginalMessage(reportAction);
            if (!message?.IOUTransactionID) {
                return false;
            }
            return transactionIDList.includes(message.IOUTransactionID);
        },
    );
}

/** Merge several transactions into one by updating the fields of the one we want to keep and deleting the rest */
function mergeDuplicates(params: TransactionMergeParams) {
    const originalSelectedTransaction = allTransactions[`${ONYXKEYS.COLLECTION.TRANSACTION}${params.transactionID}`];

    const optimisticTransactionData: OnyxUpdate = {
        onyxMethod: Onyx.METHOD.MERGE,
        key: `${ONYXKEYS.COLLECTION.TRANSACTION}${params.transactionID}`,
        value: {
            ...originalSelectedTransaction,
            billable: params.billable,
            comment: {
                comment: params.comment,
            },
            category: params.category,
            created: params.created,
            currency: params.currency,
            modifiedMerchant: params.merchant,
            reimbursable: params.reimbursable,
            tag: params.tag,
        },
    };

    const failureTransactionData: OnyxUpdate = {
        onyxMethod: Onyx.METHOD.MERGE,
        key: `${ONYXKEYS.COLLECTION.TRANSACTION}${params.transactionID}`,
        // eslint-disable-next-line @typescript-eslint/non-nullable-type-assertion-style
        value: originalSelectedTransaction as OnyxTypes.Transaction,
    };

    const optimisticTransactionDuplicatesData: OnyxUpdate[] = params.transactionIDList.map((id) => ({
        onyxMethod: Onyx.METHOD.SET,
        key: `${ONYXKEYS.COLLECTION.TRANSACTION}${id}`,
        value: null,
    }));

    const failureTransactionDuplicatesData: OnyxUpdate[] = params.transactionIDList.map((id) => ({
        onyxMethod: Onyx.METHOD.MERGE,
        key: `${ONYXKEYS.COLLECTION.TRANSACTION}${id}`,
        // eslint-disable-next-line @typescript-eslint/non-nullable-type-assertion-style
        value: allTransactions[`${ONYXKEYS.COLLECTION.TRANSACTION}${id}`] as OnyxTypes.Transaction,
    }));

    const optimisticTransactionViolations: OnyxUpdate[] = [...params.transactionIDList, params.transactionID].map((id) => {
        const violations = allTransactionViolations[`${ONYXKEYS.COLLECTION.TRANSACTION_VIOLATIONS}${id}`] ?? [];
        return {
            onyxMethod: Onyx.METHOD.MERGE,
            key: `${ONYXKEYS.COLLECTION.TRANSACTION_VIOLATIONS}${id}`,
            value: violations.filter((violation) => violation.name !== CONST.VIOLATIONS.DUPLICATED_TRANSACTION),
        };
    });

    const failureTransactionViolations: OnyxUpdate[] = [...params.transactionIDList, params.transactionID].map((id) => {
        const violations = allTransactionViolations[`${ONYXKEYS.COLLECTION.TRANSACTION_VIOLATIONS}${id}`] ?? [];
        return {
            onyxMethod: Onyx.METHOD.MERGE,
            key: `${ONYXKEYS.COLLECTION.TRANSACTION_VIOLATIONS}${id}`,
            value: violations,
        };
    });

    const duplicateTransactionTotals = params.transactionIDList.reduce((total, id) => {
        const duplicateTransaction = allTransactions[`${ONYXKEYS.COLLECTION.TRANSACTION}${id}`];
        if (!duplicateTransaction) {
            return total;
        }
        return total + duplicateTransaction.amount;
    }, 0);

    const expenseReport = allReports?.[`${ONYXKEYS.COLLECTION.REPORT}${params.reportID}`];
    const expenseReportOptimisticData: OnyxUpdate = {
        onyxMethod: Onyx.METHOD.MERGE,
        key: `${ONYXKEYS.COLLECTION.REPORT}${params.reportID}`,
        value: {
            total: (expenseReport?.total ?? 0) - duplicateTransactionTotals,
        },
    };
    const expenseReportFailureData: OnyxUpdate = {
        onyxMethod: Onyx.METHOD.MERGE,
        key: `${ONYXKEYS.COLLECTION.REPORT}${params.reportID}`,
        value: {
            total: expenseReport?.total,
        },
    };

    const iouActionsToDelete = params.reportID ? getIOUActionForTransactions(params.transactionIDList, params.reportID) : [];

    const deletedTime = DateUtils.getDBTime();
    const expenseReportActionsOptimisticData: OnyxUpdate = {
        onyxMethod: Onyx.METHOD.MERGE,
        key: `${ONYXKEYS.COLLECTION.REPORT_ACTIONS}${params.reportID}`,
        value: iouActionsToDelete.reduce<Record<string, PartialDeep<ReportAction<typeof CONST.REPORT.ACTIONS.TYPE.IOU>>>>((val, reportAction) => {
            const firstMessage = Array.isArray(reportAction.message) ? reportAction.message.at(0) : null;
            // eslint-disable-next-line no-param-reassign
            val[reportAction.reportActionID] = {
                originalMessage: {
                    deleted: deletedTime,
                },
                ...(firstMessage && {
                    message: [
                        {
                            ...firstMessage,
                            deleted: deletedTime,
                        },
                        ...(Array.isArray(reportAction.message) ? reportAction.message.slice(1) : []),
                    ],
                }),
                ...(!Array.isArray(reportAction.message) && {
                    message: {
                        deleted: deletedTime,
                    },
                }),
            };
            return val;
        }, {}),
    };
    const expenseReportActionsFailureData: OnyxUpdate = {
        onyxMethod: Onyx.METHOD.MERGE,
        key: `${ONYXKEYS.COLLECTION.REPORT_ACTIONS}${params.reportID}`,
        value: iouActionsToDelete.reduce<Record<string, NullishDeep<PartialDeep<ReportAction<typeof CONST.REPORT.ACTIONS.TYPE.IOU>>>>>((val, reportAction) => {
            // eslint-disable-next-line no-param-reassign
            val[reportAction.reportActionID] = {
                originalMessage: {
                    deleted: null,
                },
                message: reportAction.message,
            };
            return val;
        }, {}),
    };

    const optimisticData: OnyxUpdate[] = [];
    const failureData: OnyxUpdate[] = [];

    optimisticData.push(
        optimisticTransactionData,
        ...optimisticTransactionDuplicatesData,
        ...optimisticTransactionViolations,
        expenseReportOptimisticData,
        expenseReportActionsOptimisticData,
    );
    failureData.push(failureTransactionData, ...failureTransactionDuplicatesData, ...failureTransactionViolations, expenseReportFailureData, expenseReportActionsFailureData);

    API.write(WRITE_COMMANDS.TRANSACTION_MERGE, params, {optimisticData, failureData});
}

function updateLastLocationPermissionPrompt() {
    Onyx.set(ONYXKEYS.NVP_LAST_LOCATION_PERMISSION_PROMPT, new Date().toISOString());
}

/** Instead of merging the duplicates, it updates the transaction we want to keep and puts the others on hold without deleting them */
function resolveDuplicates(params: TransactionMergeParams) {
    if (!params.transactionID) {
        return;
    }

    const originalSelectedTransaction = allTransactions[`${ONYXKEYS.COLLECTION.TRANSACTION}${params.transactionID}`];

    const optimisticTransactionData: OnyxUpdate = {
        onyxMethod: Onyx.METHOD.MERGE,
        key: `${ONYXKEYS.COLLECTION.TRANSACTION}${params.transactionID}`,
        value: {
            ...originalSelectedTransaction,
            billable: params.billable,
            comment: {
                comment: params.comment,
            },
            category: params.category,
            created: params.created,
            currency: params.currency,
            modifiedMerchant: params.merchant,
            reimbursable: params.reimbursable,
            tag: params.tag,
        },
    };

    const failureTransactionData: OnyxUpdate = {
        onyxMethod: Onyx.METHOD.MERGE,
        key: `${ONYXKEYS.COLLECTION.TRANSACTION}${params.transactionID}`,
        // eslint-disable-next-line @typescript-eslint/non-nullable-type-assertion-style
        value: originalSelectedTransaction as OnyxTypes.Transaction,
    };

    const optimisticTransactionViolations: OnyxUpdate[] = [...params.transactionIDList, params.transactionID].map((id) => {
        const violations = allTransactionViolations[`${ONYXKEYS.COLLECTION.TRANSACTION_VIOLATIONS}${id}`] ?? [];
        const newViolation = {name: CONST.VIOLATIONS.HOLD, type: CONST.VIOLATION_TYPES.VIOLATION};
        const updatedViolations = id === params.transactionID ? violations : [...violations, newViolation];
        return {
            onyxMethod: Onyx.METHOD.MERGE,
            key: `${ONYXKEYS.COLLECTION.TRANSACTION_VIOLATIONS}${id}`,
            value: updatedViolations.filter((violation) => violation.name !== CONST.VIOLATIONS.DUPLICATED_TRANSACTION),
        };
    });

    const failureTransactionViolations: OnyxUpdate[] = [...params.transactionIDList, params.transactionID].map((id) => {
        const violations = allTransactionViolations[`${ONYXKEYS.COLLECTION.TRANSACTION_VIOLATIONS}${id}`] ?? [];
        return {
            onyxMethod: Onyx.METHOD.MERGE,
            key: `${ONYXKEYS.COLLECTION.TRANSACTION_VIOLATIONS}${id}`,
            value: violations,
        };
    });

    const iouActionList = params.reportID ? getIOUActionForTransactions(params.transactionIDList, params.reportID) : [];
    const orderedTransactionIDList = iouActionList.map((action) => {
        const message = getOriginalMessage(action);
        return message?.IOUTransactionID ?? '';
    });

    const optimisticHoldActions: OnyxUpdate[] = [];
    const failureHoldActions: OnyxUpdate[] = [];
    const reportActionIDList: string[] = [];
    const optimisticHoldTransactionActions: OnyxUpdate[] = [];
    const failureHoldTransactionActions: OnyxUpdate[] = [];
    iouActionList.forEach((action) => {
        const transactionThreadReportID = action?.childReportID;
        const createdReportAction = buildOptimisticHoldReportAction();
        reportActionIDList.push(createdReportAction.reportActionID);
        const transactionID = isMoneyRequestAction(action) ? getOriginalMessage(action)?.IOUTransactionID ?? CONST.DEFAULT_NUMBER_ID : CONST.DEFAULT_NUMBER_ID;
        optimisticHoldTransactionActions.push({
            onyxMethod: Onyx.METHOD.MERGE,
            key: `${ONYXKEYS.COLLECTION.TRANSACTION}${transactionID}`,
            value: {
                comment: {
                    hold: createdReportAction.reportActionID,
                },
            },
        });
        failureHoldTransactionActions.push({
            onyxMethod: Onyx.METHOD.MERGE,
            key: `${ONYXKEYS.COLLECTION.TRANSACTION}${transactionID}`,
            value: {
                comment: {
                    hold: null,
                },
            },
        });
        optimisticHoldActions.push({
            onyxMethod: Onyx.METHOD.MERGE,
            key: `${ONYXKEYS.COLLECTION.REPORT_ACTIONS}${transactionThreadReportID}`,
            value: {
                [createdReportAction.reportActionID]: createdReportAction,
            },
        });
        failureHoldActions.push({
            onyxMethod: Onyx.METHOD.MERGE,
            key: `${ONYXKEYS.COLLECTION.REPORT_ACTIONS}${transactionThreadReportID}`,
            value: {
                [createdReportAction.reportActionID]: {
                    errors: getMicroSecondOnyxErrorWithTranslationKey('iou.error.genericHoldExpenseFailureMessage'),
                },
            },
        });
    });

    const transactionThreadReportID = params.reportID ? getIOUActionForTransactions([params.transactionID], params.reportID).at(0)?.childReportID : undefined;
    const optimisticReportAction = buildOptimisticDismissedViolationReportAction({
        reason: 'manual',
        violationName: CONST.VIOLATIONS.DUPLICATED_TRANSACTION,
    });

    const optimisticReportActionData: OnyxUpdate = {
        onyxMethod: Onyx.METHOD.MERGE,
        key: `${ONYXKEYS.COLLECTION.REPORT_ACTIONS}${transactionThreadReportID}`,
        value: {
            [optimisticReportAction.reportActionID]: optimisticReportAction,
        },
    };

    const failureReportActionData: OnyxUpdate = {
        onyxMethod: Onyx.METHOD.MERGE,
        key: `${ONYXKEYS.COLLECTION.REPORT_ACTIONS}${transactionThreadReportID}`,
        value: {
            [optimisticReportAction.reportActionID]: null,
        },
    };

    const optimisticData: OnyxUpdate[] = [];
    const failureData: OnyxUpdate[] = [];

    optimisticData.push(optimisticTransactionData, ...optimisticTransactionViolations, ...optimisticHoldActions, ...optimisticHoldTransactionActions, optimisticReportActionData);
    failureData.push(failureTransactionData, ...failureTransactionViolations, ...failureHoldActions, ...failureHoldTransactionActions, failureReportActionData);
    const {reportID, transactionIDList, receiptID, ...otherParams} = params;

    const parameters: ResolveDuplicatesParams = {
        ...otherParams,
        transactionID: params.transactionID,
        reportActionIDList,
        transactionIDList: orderedTransactionIDList,
        dismissedViolationReportActionID: optimisticReportAction.reportActionID,
    };

    API.write(WRITE_COMMANDS.RESOLVE_DUPLICATES, parameters, {optimisticData, failureData});
}

export {
    adjustRemainingSplitShares,
    getNextApproverAccountID,
    approveMoneyRequest,
    canApproveIOU,
    cancelPayment,
    canIOUBePaid,
    cleanUpMoneyRequest,
    clearMoneyRequest,
    completeSplitBill,
    createDistanceRequest,
    createDraftTransaction,
    deleteMoneyRequest,
    deleteTrackExpense,
    detachReceipt,
    dismissHoldUseExplanation,
    getIOURequestPolicyID,
    initMoneyRequest,
    navigateToStartStepIfScanFileCannotBeRead,
    completePaymentOnboarding,
    payInvoice,
    payMoneyRequest,
    putOnHold,
    replaceReceipt,
    requestMoney,
    resetSplitShares,
    savePreferredPaymentMethod,
    sendInvoice,
    sendMoneyElsewhere,
    sendMoneyWithWallet,
    setCustomUnitRateID,
    setCustomUnitID,
    removeSubrate,
    addSubrate,
    updateSubrate,
    clearSubrates,
    setDraftSplitTransaction,
    setIndividualShare,
    setMoneyRequestAmount,
    setMoneyRequestAttendees,
    setMoneyRequestBillable,
    setMoneyRequestCategory,
    setMoneyRequestCreated,
    setMoneyRequestDateAttribute,
    setMoneyRequestCurrency,
    setMoneyRequestDescription,
    setMoneyRequestDistanceRate,
    setMoneyRequestMerchant,
    setMoneyRequestParticipants,
    setMoneyRequestParticipantsFromReport,
    setMoneyRequestPendingFields,
    setMoneyRequestReceipt,
    setMoneyRequestTag,
    setMoneyRequestTaxAmount,
    setMoneyRequestTaxRate,
    setSplitPayer,
    setSplitShares,
    splitBill,
    splitBillAndOpenReport,
    startMoneyRequest,
    startSplitBill,
    submitReport,
    trackExpense,
    unapproveExpenseReport,
    unholdRequest,
    updateMoneyRequestAttendees,
    updateMoneyRequestAmountAndCurrency,
    updateMoneyRequestBillable,
    updateMoneyRequestCategory,
    updateMoneyRequestDate,
    updateMoneyRequestDescription,
    updateMoneyRequestDistance,
    updateMoneyRequestDistanceRate,
    updateMoneyRequestMerchant,
    updateMoneyRequestTag,
    updateMoneyRequestTaxAmount,
    updateMoneyRequestTaxRate,
    mergeDuplicates,
    updateLastLocationPermissionPrompt,
    resolveDuplicates,
    getIOUReportActionToApproveOrPay,
    getNavigationUrlOnMoneyRequestDelete,
    getNavigationUrlAfterTrackExpenseDelete,
    canSubmitReport,
};
export type {GPSPoint as GpsPoint, IOURequestType};<|MERGE_RESOLUTION|>--- conflicted
+++ resolved
@@ -7359,13 +7359,9 @@
             isTransactionBeingScanned = true;
         }
     }
-    const isPayAtEndExpenseReport = ReportUtils.isPayAtEndExpenseReport(iouReport?.reportID, reportTransactions);
-
-<<<<<<< HEAD
-    return isCurrentUserManager && !isOpenExpenseReport && !isApproved && !iouSettled && !isArchivedReport && !isTransactionBeingScanned && !isPayAtEndExpenseReport;
-=======
-    return isCurrentUserManager && !isOpenExpenseReport && !isApproved && !iouSettled && !isArchivedExpenseReport && !isTransactionBeingScanned;
->>>>>>> 43655584
+    const isPayAtEndExpenseReport = isPayAtEndExpenseReportReportUtils(iouReport?.reportID, reportTransactions);
+
+    return isCurrentUserManager && !isOpenExpenseReport && !isApproved && !iouSettled && !isArchivedExpenseReport && !isTransactionBeingScanned && !isPayAtEndExpenseReport;
 }
 
 function canIOUBePaid(
@@ -7422,12 +7418,7 @@
     const isAutoReimbursable = policy?.reimbursementChoice === CONST.POLICY.REIMBURSEMENT_CHOICES.REIMBURSEMENT_YES ? false : canBeAutoReimbursed(iouReport, policy);
     const shouldBeApproved = canApproveIOU(iouReport, policy);
 
-<<<<<<< HEAD
-    const isPayAtEndExpenseReport = ReportUtils.isPayAtEndExpenseReport(iouReport?.reportID, transactions);
-
-=======
     const isPayAtEndExpenseReport = isPayAtEndExpenseReportReportUtils(iouReport?.reportID, transactions);
->>>>>>> 43655584
     return (
         isPayer &&
         !isOpenExpenseReport &&

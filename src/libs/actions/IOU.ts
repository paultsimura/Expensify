--- conflicted
+++ resolved
@@ -4140,12 +4140,8 @@
             createdIOUReportActionID: oneOnOneCreatedActionForIOU.reportActionID,
             reportPreviewReportActionID: oneOnOneReportPreviewAction.reportActionID,
             transactionThreadReportID: optimisticTransactionThread.reportID,
-<<<<<<< HEAD
             createdReportActionIDForThread: optimisticCreatedActionForTransactionThread?.reportActionID,
-=======
-            createdReportActionIDForThread: optimisticCreatedActionForTransactionThread.reportActionID,
             taxAmount: splitTaxAmount,
->>>>>>> 90dee7ac
         };
 
         splits.push(individualSplit);
@@ -6117,12 +6113,7 @@
         if (chatReport?.invoiceReceiver?.type === CONST.REPORT.INVOICE_RECEIVER_TYPE.INDIVIDUAL) {
             return chatReport?.invoiceReceiver?.accountID === userAccountID;
         }
-<<<<<<< HEAD
-
         return PolicyUtils.getPolicy(chatReport?.invoiceReceiver?.policyID)?.role === CONST.POLICY.ROLE.ADMIN;
-=======
-        return PolicyUtils.getPolicy(chatReport?.invoiceReceiver?.policyID).role === CONST.POLICY.ROLE.ADMIN;
->>>>>>> 90dee7ac
     }
 
     const isPayer = ReportUtils.isPayer(

import {format} from 'date-fns';
import fastMerge from 'expensify-common/lib/fastMerge';
import Str from 'expensify-common/lib/str';
import type {OnyxCollection, OnyxEntry, OnyxUpdate} from 'react-native-onyx';
import Onyx from 'react-native-onyx';
import type {ValueOf} from 'type-fest';
import ReceiptGeneric from '@assets/images/receipt-generic.png';
import * as API from '@libs/API';
import type {
    ApproveMoneyRequestParams,
    CompleteSplitBillParams,
    CreateDistanceRequestParams,
    CreateWorkspaceParams,
    DeleteMoneyRequestParams,
    DetachReceiptParams,
    EditMoneyRequestParams,
    PayMoneyRequestParams,
    ReplaceReceiptParams,
    RequestMoneyParams,
    SendInvoiceParams,
    SendMoneyParams,
    SplitBillParams,
    StartSplitBillParams,
    SubmitReportParams,
    TrackExpenseParams,
    UpdateMoneyRequestParams,
} from '@libs/API/parameters';
import {WRITE_COMMANDS} from '@libs/API/types';
import * as CurrencyUtils from '@libs/CurrencyUtils';
import DateUtils from '@libs/DateUtils';
import DistanceRequestUtils from '@libs/DistanceRequestUtils';
import * as ErrorUtils from '@libs/ErrorUtils';
import * as FileUtils from '@libs/fileDownload/FileUtils';
import * as IOUUtils from '@libs/IOUUtils';
import * as LocalePhoneNumber from '@libs/LocalePhoneNumber';
import * as Localize from '@libs/Localize';
import Navigation from '@libs/Navigation/Navigation';
import * as NextStepUtils from '@libs/NextStepUtils';
import Permissions from '@libs/Permissions';
import * as PhoneNumber from '@libs/PhoneNumber';
import * as PolicyUtils from '@libs/PolicyUtils';
import * as ReportActionsUtils from '@libs/ReportActionsUtils';
import type {OptimisticChatReport, OptimisticCreatedReportAction, OptimisticIOUReportAction, TransactionDetails} from '@libs/ReportUtils';
import * as ReportUtils from '@libs/ReportUtils';
import * as TransactionUtils from '@libs/TransactionUtils';
import ViolationsUtils from '@libs/Violations/ViolationsUtils';
import type {IOUAction, IOUType} from '@src/CONST';
import CONST from '@src/CONST';
import ONYXKEYS from '@src/ONYXKEYS';
import ROUTES from '@src/ROUTES';
import type * as OnyxTypes from '@src/types/onyx';
import type {Participant, Split} from '@src/types/onyx/IOU';
import type {ErrorFields, Errors} from '@src/types/onyx/OnyxCommon';
import type {IOUMessage, PaymentMethodType} from '@src/types/onyx/OriginalMessage';
import type ReportAction from '@src/types/onyx/ReportAction';
import type {ReportPreviewAction} from '@src/types/onyx/ReportAction';
import type {OnyxData} from '@src/types/onyx/Request';
import type {Comment, Receipt, ReceiptSource, SplitShares, TransactionChanges, WaypointCollection} from '@src/types/onyx/Transaction';
import type {EmptyObject} from '@src/types/utils/EmptyObject';
import {isEmptyObject} from '@src/types/utils/EmptyObject';
import * as CachedPDFPaths from './CachedPDFPaths';
import * as Policy from './Policy';
import * as Report from './Report';

type IOURequestType = ValueOf<typeof CONST.IOU.REQUEST_TYPE>;

type OneOnOneIOUReport = OnyxTypes.Report | undefined | null;

type MoneyRequestInformation = {
    payerAccountID: number;
    payerEmail: string;
    iouReport: OnyxTypes.Report;
    chatReport: OnyxTypes.Report;
    transaction: OnyxTypes.Transaction;
    iouAction: OptimisticIOUReportAction;
    createdChatReportActionID: string;
    createdIOUReportActionID: string;
    reportPreviewAction: OnyxTypes.ReportAction;
    transactionThreadReportID: string;
    createdReportActionIDForThread: string;
    onyxData: OnyxData;
};

type TrackExpenseInformation = {
    createdWorkspaceParams?: CreateWorkspaceParams;
    iouReport?: OnyxTypes.Report;
    chatReport: OnyxTypes.Report;
    transaction: OnyxTypes.Transaction;
    iouAction: OptimisticIOUReportAction;
    createdChatReportActionID: string;
    createdIOUReportActionID?: string;
    reportPreviewAction?: OnyxTypes.ReportAction;
    transactionThreadReportID: string;
    createdReportActionIDForThread: string;
    onyxData: OnyxData;
};

type SendInvoiceInformation = {
    senderWorkspaceID: string;
    receiver: Partial<OnyxTypes.PersonalDetails>;
    invoiceRoomReportID: string;
    createdChatReportActionID: string;
    invoiceReportID: string;
    reportPreviewReportActionID: string;
    transactionID: string;
    transactionThreadReportID: string;
    onyxData: OnyxData;
};

type SplitData = {
    chatReportID: string;
    transactionID: string;
    reportActionID: string;
    policyID?: string;
    createdReportActionID?: string;
    chatType?: string;
};

type SplitsAndOnyxData = {
    splitData: SplitData;
    splits: Split[];
    onyxData: OnyxData;
};

type UpdateMoneyRequestData = {
    params: UpdateMoneyRequestParams;
    onyxData: OnyxData;
};

type PayMoneyRequestData = {
    params: PayMoneyRequestParams;
    optimisticData: OnyxUpdate[];
    successData: OnyxUpdate[];
    failureData: OnyxUpdate[];
};

type SendMoneyParamsData = {
    params: SendMoneyParams;
    optimisticData: OnyxUpdate[];
    successData: OnyxUpdate[];
    failureData: OnyxUpdate[];
};

type GPSPoint = {
    lat: number;
    long: number;
};

let betas: OnyxTypes.Beta[] = [];
Onyx.connect({
    key: ONYXKEYS.BETAS,
    callback: (value) => (betas = value ?? []),
});

let allPersonalDetails: OnyxTypes.PersonalDetailsList = {};
Onyx.connect({
    key: ONYXKEYS.PERSONAL_DETAILS_LIST,
    callback: (value) => {
        allPersonalDetails = value ?? {};
    },
});

let allReports: OnyxCollection<OnyxTypes.Report> = null;
Onyx.connect({
    key: ONYXKEYS.COLLECTION.REPORT,
    waitForCollectionCallback: true,
    callback: (value) => (allReports = value),
});

let allTransactions: NonNullable<OnyxCollection<OnyxTypes.Transaction>> = {};
Onyx.connect({
    key: ONYXKEYS.COLLECTION.TRANSACTION,
    waitForCollectionCallback: true,
    callback: (value) => {
        if (!value) {
            allTransactions = {};
            return;
        }

        allTransactions = value;
    },
});

let allTransactionDrafts: NonNullable<OnyxCollection<OnyxTypes.Transaction>> = {};
Onyx.connect({
    key: ONYXKEYS.COLLECTION.TRANSACTION_DRAFT,
    waitForCollectionCallback: true,
    callback: (value) => {
        allTransactionDrafts = value ?? {};
    },
});

let allTransactionViolations: NonNullable<OnyxCollection<OnyxTypes.TransactionViolations>> = {};
Onyx.connect({
    key: ONYXKEYS.COLLECTION.TRANSACTION_VIOLATIONS,
    waitForCollectionCallback: true,
    callback: (value) => {
        if (!value) {
            allTransactionViolations = {};
            return;
        }

        allTransactionViolations = value;
    },
});

let allDraftSplitTransactions: NonNullable<OnyxCollection<OnyxTypes.Transaction>> = {};
Onyx.connect({
    key: ONYXKEYS.COLLECTION.SPLIT_TRANSACTION_DRAFT,
    waitForCollectionCallback: true,
    callback: (value) => {
        allDraftSplitTransactions = value ?? {};
    },
});

let allNextSteps: NonNullable<OnyxCollection<OnyxTypes.ReportNextStep>> = {};
Onyx.connect({
    key: ONYXKEYS.COLLECTION.NEXT_STEP,
    waitForCollectionCallback: true,
    callback: (value) => {
        allNextSteps = value ?? {};
    },
});

let userAccountID = -1;
let currentUserEmail = '';
Onyx.connect({
    key: ONYXKEYS.SESSION,
    callback: (value) => {
        currentUserEmail = value?.email ?? '';
        userAccountID = value?.accountID ?? -1;
    },
});

let currentUserPersonalDetails: OnyxTypes.PersonalDetails | EmptyObject = {};
Onyx.connect({
    key: ONYXKEYS.PERSONAL_DETAILS_LIST,
    callback: (value) => {
        currentUserPersonalDetails = value?.[userAccountID] ?? {};
    },
});

let currentDate: OnyxEntry<string> = '';
Onyx.connect({
    key: ONYXKEYS.CURRENT_DATE,
    callback: (value) => {
        currentDate = value;
    },
});

let quickAction: OnyxEntry<OnyxTypes.QuickAction> = {};
Onyx.connect({
    key: ONYXKEYS.NVP_QUICK_ACTION_GLOBAL_CREATE,
    callback: (value) => {
        quickAction = value;
    },
});

let allReportActions: OnyxCollection<OnyxTypes.ReportActions>;
Onyx.connect({
    key: ONYXKEYS.COLLECTION.REPORT_ACTIONS,
    waitForCollectionCallback: true,
    callback: (actions) => {
        if (!actions) {
            return;
        }
        allReportActions = actions;
    },
});

/**
 * Find the report preview action from given chat report and iou report
 */
function getReportPreviewAction(chatReportID: string, iouReportID: string): OnyxEntry<ReportAction> {
    const reportActions = allReportActions?.[`${ONYXKEYS.COLLECTION.REPORT_ACTIONS}${chatReportID}`] ?? {};

    // Find the report preview action from the chat report
    return (
        Object.values(reportActions).find(
            (reportAction) => reportAction && reportAction.actionName === CONST.REPORT.ACTIONS.TYPE.REPORT_PREVIEW && reportAction.originalMessage.linkedReportID === iouReportID,
        ) ?? null
    );
}

/**
 * Initialize expense info
 * @param reportID to attach the transaction to
 * @param policy
 * @param isFromGlobalCreate
 * @param iouRequestType one of manual/scan/distance
 * @param skipConfirmation if true, skip confirmation step
 */
function initMoneyRequest(reportID: string, policy: OnyxEntry<OnyxTypes.Policy>, isFromGlobalCreate: boolean, iouRequestType: IOURequestType = CONST.IOU.REQUEST_TYPE.MANUAL) {
    // Generate a brand new transactionID
    const newTransactionID = CONST.IOU.OPTIMISTIC_TRANSACTION_ID;
    // Disabling this line since currentDate can be an empty string
    // eslint-disable-next-line @typescript-eslint/prefer-nullish-coalescing
    const created = currentDate || format(new Date(), 'yyyy-MM-dd');
    const comment: Comment = {};

    // Add initial empty waypoints when starting a distance expense
    if (iouRequestType === CONST.IOU.REQUEST_TYPE.DISTANCE) {
        comment.waypoints = {
            waypoint0: {},
            waypoint1: {},
        };
        if (!isFromGlobalCreate) {
            const customUnitRateID = DistanceRequestUtils.getCustomUnitRateID(reportID);
            comment.customUnit = {customUnitRateID};
        }
    }

    // Store the transaction in Onyx and mark it as not saved so it can be cleaned up later
    // Use set() here so that there is no way that data will be leaked between objects when it gets reset
    Onyx.set(`${ONYXKEYS.COLLECTION.TRANSACTION_DRAFT}${newTransactionID}`, {
        amount: 0,
        comment,
        created,
        currency: currentUserPersonalDetails.localCurrencyCode ?? CONST.CURRENCY.USD,
        iouRequestType,
        reportID,
        transactionID: newTransactionID,
        isFromGlobalCreate,
        merchant: CONST.TRANSACTION.PARTIAL_TRANSACTION_MERCHANT,
        splitPayerAccountIDs: [currentUserPersonalDetails.accountID],
    });
}

function createDraftTransaction(transaction: OnyxTypes.Transaction) {
    if (!transaction) {
        return;
    }

    const newTransaction = {
        ...transaction,
    };

    Onyx.set(`${ONYXKEYS.COLLECTION.TRANSACTION_DRAFT}${transaction.transactionID}`, newTransaction);
}

function clearMoneyRequest(transactionID: string, skipConfirmation = false) {
    Onyx.set(`${ONYXKEYS.COLLECTION.SKIP_CONFIRMATION}${transactionID}`, skipConfirmation);
    Onyx.set(`${ONYXKEYS.COLLECTION.TRANSACTION_DRAFT}${transactionID}`, null);
}

function startMoneyRequest(iouType: ValueOf<typeof CONST.IOU.TYPE>, reportID: string, requestType?: IOURequestType, skipConfirmation = false) {
    clearMoneyRequest(CONST.IOU.OPTIMISTIC_TRANSACTION_ID, skipConfirmation);
    switch (requestType) {
        case CONST.IOU.REQUEST_TYPE.MANUAL:
            Navigation.navigate(ROUTES.MONEY_REQUEST_CREATE_TAB_MANUAL.getRoute(CONST.IOU.ACTION.CREATE, iouType, CONST.IOU.OPTIMISTIC_TRANSACTION_ID, reportID));
            return;
        case CONST.IOU.REQUEST_TYPE.SCAN:
            Navigation.navigate(ROUTES.MONEY_REQUEST_CREATE_TAB_SCAN.getRoute(CONST.IOU.ACTION.CREATE, iouType, CONST.IOU.OPTIMISTIC_TRANSACTION_ID, reportID));
            return;
        case CONST.IOU.REQUEST_TYPE.DISTANCE:
            Navigation.navigate(ROUTES.MONEY_REQUEST_CREATE_TAB_DISTANCE.getRoute(CONST.IOU.ACTION.CREATE, iouType, CONST.IOU.OPTIMISTIC_TRANSACTION_ID, reportID));
            return;
        default:
            Navigation.navigate(ROUTES.MONEY_REQUEST_CREATE.getRoute(CONST.IOU.ACTION.CREATE, iouType, CONST.IOU.OPTIMISTIC_TRANSACTION_ID, reportID));
    }
}

function setMoneyRequestAmount(transactionID: string, amount: number, currency: string) {
    Onyx.merge(`${ONYXKEYS.COLLECTION.TRANSACTION_DRAFT}${transactionID}`, {amount, currency});
}

function setMoneyRequestCreated(transactionID: string, created: string, isDraft: boolean) {
    Onyx.merge(`${isDraft ? ONYXKEYS.COLLECTION.TRANSACTION_DRAFT : ONYXKEYS.COLLECTION.TRANSACTION}${transactionID}`, {created});
}

function setMoneyRequestCurrency(transactionID: string, currency: string, isEditing = false) {
    const fieldToUpdate = isEditing ? 'modifiedCurrency' : 'currency';
    Onyx.merge(`${ONYXKEYS.COLLECTION.TRANSACTION_DRAFT}${transactionID}`, {[fieldToUpdate]: currency});
}

function setMoneyRequestDescription(transactionID: string, comment: string, isDraft: boolean) {
    Onyx.merge(`${isDraft ? ONYXKEYS.COLLECTION.TRANSACTION_DRAFT : ONYXKEYS.COLLECTION.TRANSACTION}${transactionID}`, {comment: {comment: comment.trim()}});
}

function setMoneyRequestMerchant(transactionID: string, merchant: string, isDraft: boolean) {
    Onyx.merge(`${isDraft ? ONYXKEYS.COLLECTION.TRANSACTION_DRAFT : ONYXKEYS.COLLECTION.TRANSACTION}${transactionID}`, {merchant});
}

function setMoneyRequestPendingFields(transactionID: string, pendingFields: OnyxTypes.Transaction['pendingFields']) {
    Onyx.merge(`${ONYXKEYS.COLLECTION.TRANSACTION_DRAFT}${transactionID}`, {pendingFields});
}

function setMoneyRequestCategory(transactionID: string, category: string) {
    Onyx.merge(`${ONYXKEYS.COLLECTION.TRANSACTION_DRAFT}${transactionID}`, {category});
}

function setMoneyRequestTag(transactionID: string, tag: string) {
    Onyx.merge(`${ONYXKEYS.COLLECTION.TRANSACTION_DRAFT}${transactionID}`, {tag});
}

function setMoneyRequestBillable(transactionID: string, billable: boolean) {
    Onyx.merge(`${ONYXKEYS.COLLECTION.TRANSACTION_DRAFT}${transactionID}`, {billable});
}

function setMoneyRequestParticipants(transactionID: string, participants: Participant[] = []) {
    Onyx.merge(`${ONYXKEYS.COLLECTION.TRANSACTION_DRAFT}${transactionID}`, {participants});
}

function setSplitPayer(transactionID: string, payerAccountID: number) {
    Onyx.merge(`${ONYXKEYS.COLLECTION.TRANSACTION_DRAFT}${transactionID}`, {splitPayerAccountIDs: [payerAccountID]});
}

function setMoneyRequestReceipt(transactionID: string, source: string, filename: string, isDraft: boolean, type?: string) {
    Onyx.merge(`${isDraft ? ONYXKEYS.COLLECTION.TRANSACTION_DRAFT : ONYXKEYS.COLLECTION.TRANSACTION}${transactionID}`, {
        receipt: {source, type: type ?? ''},
        filename,
    });
}

/**
 * Set custom unit rateID for the transaction draft
 */
function setCustomUnitRateID(transactionID: string, customUnitRateID: string) {
    Onyx.merge(`${ONYXKEYS.COLLECTION.TRANSACTION_DRAFT}${transactionID}`, {comment: {customUnit: {customUnitRateID}}});
}

/** Update transaction distance rate */
function updateDistanceRequestRate(transactionID: string, rateID: string, policyID: string) {
    Onyx.merge(ONYXKEYS.NVP_LAST_SELECTED_DISTANCE_RATES, {[policyID]: rateID});
    Onyx.merge(`${ONYXKEYS.COLLECTION.TRANSACTION_DRAFT}${transactionID}`, {comment: {customUnit: {customUnitRateID: rateID}}});
}

/** Helper function to get the receipt error for expenses, or the generic error if there's no receipt */
function getReceiptError(receipt?: Receipt, filename?: string, isScanRequest = true, errorKey?: number): Errors | ErrorFields {
    return isEmptyObject(receipt) || !isScanRequest
        ? ErrorUtils.getMicroSecondOnyxError('iou.error.genericCreateFailureMessage', false, errorKey)
        : ErrorUtils.getMicroSecondOnyxErrorObject({error: CONST.IOU.RECEIPT_ERROR, source: receipt.source?.toString() ?? '', filename: filename ?? ''}, errorKey);
}

/** Builds the Onyx data for an expense */
function buildOnyxDataForMoneyRequest(
    chatReport: OnyxEntry<OnyxTypes.Report>,
    iouReport: OnyxTypes.Report,
    transaction: OnyxTypes.Transaction,
    chatCreatedAction: OptimisticCreatedReportAction,
    iouCreatedAction: OptimisticCreatedReportAction,
    iouAction: OptimisticIOUReportAction,
    optimisticPersonalDetailListAction: OnyxTypes.PersonalDetailsList,
    reportPreviewAction: ReportAction,
    optimisticPolicyRecentlyUsedCategories: string[],
    optimisticPolicyRecentlyUsedTags: OnyxTypes.RecentlyUsedTags,
    isNewChatReport: boolean,
    transactionThreadReport: OptimisticChatReport | EmptyObject,
    transactionThreadCreatedReportAction: OptimisticCreatedReportAction | EmptyObject,
    shouldCreateNewMoneyRequestReport: boolean,
    policy?: OnyxEntry<OnyxTypes.Policy>,
    policyTagList?: OnyxEntry<OnyxTypes.PolicyTagList>,
    policyCategories?: OnyxEntry<OnyxTypes.PolicyCategories>,
    optimisticNextStep?: OnyxTypes.ReportNextStep | null,
    isOneOnOneSplit = false,
    existingTransactionThreadReportID?: string,
): [OnyxUpdate[], OnyxUpdate[], OnyxUpdate[]] {
    const isScanRequest = TransactionUtils.isScanRequest(transaction);
    const outstandingChildRequest = ReportUtils.getOutstandingChildRequest(iouReport);
    const clearedPendingFields = Object.fromEntries(Object.keys(transaction.pendingFields ?? {}).map((key) => [key, null]));
    const optimisticData: OnyxUpdate[] = [];
    const successData: OnyxUpdate[] = [];
    let newQuickAction: ValueOf<typeof CONST.QUICK_ACTIONS> = isScanRequest ? CONST.QUICK_ACTIONS.REQUEST_SCAN : CONST.QUICK_ACTIONS.REQUEST_MANUAL;
    if (TransactionUtils.isDistanceRequest(transaction)) {
        newQuickAction = CONST.QUICK_ACTIONS.REQUEST_DISTANCE;
    }
    const existingTransactionThreadReport = allReports?.[`${ONYXKEYS.COLLECTION.REPORT}${existingTransactionThreadReportID}`] ?? null;

    if (chatReport) {
        optimisticData.push({
            // Use SET for new reports because it doesn't exist yet, is faster and we need the data to be available when we navigate to the chat page
            onyxMethod: isNewChatReport ? Onyx.METHOD.SET : Onyx.METHOD.MERGE,
            key: `${ONYXKEYS.COLLECTION.REPORT}${chatReport.reportID}`,
            value: {
                ...chatReport,
                lastReadTime: DateUtils.getDBTime(),
                lastMessageTranslationKey: '',
                iouReportID: iouReport.reportID,
                ...outstandingChildRequest,
                ...(isNewChatReport ? {pendingFields: {createChat: CONST.RED_BRICK_ROAD_PENDING_ACTION.ADD}} : {}),
            },
        });
    }

    optimisticData.push(
        {
            onyxMethod: shouldCreateNewMoneyRequestReport ? Onyx.METHOD.SET : Onyx.METHOD.MERGE,
            key: `${ONYXKEYS.COLLECTION.REPORT}${iouReport.reportID}`,
            value: {
                ...iouReport,
                lastMessageText: iouAction.message?.[0]?.text,
                lastMessageHtml: iouAction.message?.[0]?.html,
                pendingFields: {
                    ...(shouldCreateNewMoneyRequestReport ? {createChat: CONST.RED_BRICK_ROAD_PENDING_ACTION.ADD} : {preview: CONST.RED_BRICK_ROAD_PENDING_ACTION.UPDATE}),
                },
            },
        },
        {
            onyxMethod: Onyx.METHOD.SET,
            key: `${ONYXKEYS.COLLECTION.TRANSACTION}${transaction.transactionID}`,
            value: transaction,
        },
        isNewChatReport
            ? {
                  onyxMethod: Onyx.METHOD.SET,
                  key: `${ONYXKEYS.COLLECTION.REPORT_ACTIONS}${chatReport?.reportID}`,
                  value: {
                      [chatCreatedAction.reportActionID]: chatCreatedAction,
                      [reportPreviewAction.reportActionID]: reportPreviewAction,
                  },
              }
            : {
                  onyxMethod: Onyx.METHOD.MERGE,
                  key: `${ONYXKEYS.COLLECTION.REPORT_ACTIONS}${chatReport?.reportID}`,
                  value: {
                      [reportPreviewAction.reportActionID]: reportPreviewAction,
                  },
              },
        shouldCreateNewMoneyRequestReport
            ? {
                  onyxMethod: Onyx.METHOD.SET,
                  key: `${ONYXKEYS.COLLECTION.REPORT_ACTIONS}${iouReport.reportID}`,
                  value: {
                      [iouCreatedAction.reportActionID]: iouCreatedAction as OnyxTypes.ReportAction,
                      [iouAction.reportActionID]: iouAction as OnyxTypes.ReportAction,
                  },
              }
            : {
                  onyxMethod: Onyx.METHOD.MERGE,
                  key: `${ONYXKEYS.COLLECTION.REPORT_ACTIONS}${iouReport.reportID}`,
                  value: {
                      [iouAction.reportActionID]: iouAction as OnyxTypes.ReportAction,
                  },
              },
        {
            onyxMethod: Onyx.METHOD.MERGE,
            key: `${ONYXKEYS.COLLECTION.REPORT}${transactionThreadReport.reportID}`,
            value: {
                ...transactionThreadReport,
                pendingFields: {createChat: CONST.RED_BRICK_ROAD_PENDING_ACTION.ADD},
            },
        },
        // Remove the temporary transaction used during the creation flow
        {
            onyxMethod: Onyx.METHOD.SET,
            key: `${ONYXKEYS.COLLECTION.TRANSACTION_DRAFT}${CONST.IOU.OPTIMISTIC_TRANSACTION_ID}`,
            value: null,
        },
    );

    if (!isEmptyObject(transactionThreadCreatedReportAction)) {
        optimisticData.push({
            onyxMethod: Onyx.METHOD.MERGE,
            key: `${ONYXKEYS.COLLECTION.REPORT_ACTIONS}${transactionThreadReport.reportID}`,
            value: {
                [transactionThreadCreatedReportAction.reportActionID]: transactionThreadCreatedReportAction,
            },
        });
    }

    if (!isOneOnOneSplit) {
        optimisticData.push({
            onyxMethod: Onyx.METHOD.SET,
            key: ONYXKEYS.NVP_QUICK_ACTION_GLOBAL_CREATE,
            value: {
                action: newQuickAction,
                chatReportID: chatReport?.reportID,
                isFirstQuickAction: isEmptyObject(quickAction),
            },
        });
    }

    if (optimisticPolicyRecentlyUsedCategories.length) {
        optimisticData.push({
            onyxMethod: Onyx.METHOD.SET,
            key: `${ONYXKEYS.COLLECTION.POLICY_RECENTLY_USED_CATEGORIES}${iouReport.policyID}`,
            value: optimisticPolicyRecentlyUsedCategories,
        });
    }

    if (!isEmptyObject(optimisticPolicyRecentlyUsedTags)) {
        optimisticData.push({
            onyxMethod: Onyx.METHOD.MERGE,
            key: `${ONYXKEYS.COLLECTION.POLICY_RECENTLY_USED_TAGS}${iouReport.policyID}`,
            value: optimisticPolicyRecentlyUsedTags,
        });
    }

    const redundantParticipants: Record<number, null> = {};
    if (!isEmptyObject(optimisticPersonalDetailListAction)) {
        const successPersonalDetailListAction: Record<number, null> = {};

        // BE will send different participants. We clear the optimistic ones to avoid duplicated entries
        Object.keys(optimisticPersonalDetailListAction).forEach((accountIDKey) => {
            const accountID = Number(accountIDKey);
            successPersonalDetailListAction[accountID] = null;
            redundantParticipants[accountID] = null;
        });

        optimisticData.push({
            onyxMethod: Onyx.METHOD.MERGE,
            key: ONYXKEYS.PERSONAL_DETAILS_LIST,
            value: optimisticPersonalDetailListAction,
        });
        successData.push({
            onyxMethod: Onyx.METHOD.MERGE,
            key: ONYXKEYS.PERSONAL_DETAILS_LIST,
            value: successPersonalDetailListAction,
        });
    }

    if (!isEmptyObject(optimisticNextStep)) {
        optimisticData.push({
            onyxMethod: Onyx.METHOD.MERGE,
            key: `${ONYXKEYS.COLLECTION.NEXT_STEP}${iouReport.reportID}`,
            value: optimisticNextStep,
        });
    }

    if (isNewChatReport) {
        successData.push({
            onyxMethod: Onyx.METHOD.MERGE,
            key: `${ONYXKEYS.COLLECTION.REPORT}${chatReport?.reportID}`,
            value: {
                participants: redundantParticipants,
                pendingFields: null,
                errorFields: null,
                isOptimisticReport: false,
            },
        });
    }

    successData.push(
        {
            onyxMethod: Onyx.METHOD.MERGE,
            key: `${ONYXKEYS.COLLECTION.REPORT}${iouReport.reportID}`,
            value: {
                participants: redundantParticipants,
                pendingFields: null,
                errorFields: null,
                isOptimisticReport: false,
            },
        },
        {
            onyxMethod: Onyx.METHOD.MERGE,
            key: `${ONYXKEYS.COLLECTION.REPORT}${transactionThreadReport.reportID}`,
            value: {
                participants: redundantParticipants,
                pendingFields: null,
                errorFields: null,
                isOptimisticReport: false,
            },
        },
        {
            onyxMethod: Onyx.METHOD.MERGE,
            key: `${ONYXKEYS.COLLECTION.TRANSACTION}${transaction.transactionID}`,
            value: {
                pendingAction: null,
                pendingFields: clearedPendingFields,
            },
        },

        {
            onyxMethod: Onyx.METHOD.MERGE,
            key: `${ONYXKEYS.COLLECTION.REPORT_ACTIONS}${chatReport?.reportID}`,
            value: {
                ...(isNewChatReport
                    ? {
                          [chatCreatedAction.reportActionID]: {
                              pendingAction: null,
                              errors: null,
                          },
                      }
                    : {}),
                [reportPreviewAction.reportActionID]: {
                    pendingAction: null,
                },
            },
        },
        {
            onyxMethod: Onyx.METHOD.MERGE,
            key: `${ONYXKEYS.COLLECTION.REPORT_ACTIONS}${iouReport.reportID}`,
            value: {
                ...(shouldCreateNewMoneyRequestReport
                    ? {
                          [iouCreatedAction.reportActionID]: {
                              pendingAction: null,
                              errors: null,
                          },
                      }
                    : {}),
                [iouAction.reportActionID]: {
                    pendingAction: null,
                    errors: null,
                },
            },
        },
    );

    if (!isEmptyObject(transactionThreadCreatedReportAction)) {
        successData.push({
            onyxMethod: Onyx.METHOD.MERGE,
            key: `${ONYXKEYS.COLLECTION.REPORT_ACTIONS}${transactionThreadReport.reportID}`,
            value: {
                [transactionThreadCreatedReportAction.reportActionID]: {
                    pendingAction: null,
                    errors: null,
                },
            },
        });
    }

    const errorKey = DateUtils.getMicroseconds();

    const failureData: OnyxUpdate[] = [
        {
            onyxMethod: Onyx.METHOD.MERGE,
            key: `${ONYXKEYS.COLLECTION.REPORT}${chatReport?.reportID}`,
            value: {
                iouReportID: chatReport?.iouReportID,
                lastReadTime: chatReport?.lastReadTime,
                pendingFields: null,
                hasOutstandingChildRequest: chatReport?.hasOutstandingChildRequest,
                ...(isNewChatReport
                    ? {
                          errorFields: {
                              createChat: ErrorUtils.getMicroSecondOnyxError('report.genericCreateReportFailureMessage'),
                          },
                      }
                    : {}),
            },
        },
        {
            onyxMethod: Onyx.METHOD.MERGE,
            key: `${ONYXKEYS.COLLECTION.REPORT}${iouReport.reportID}`,
            value: {
                pendingFields: null,
                errorFields: {
                    ...(shouldCreateNewMoneyRequestReport ? {createChat: ErrorUtils.getMicroSecondOnyxError('report.genericCreateReportFailureMessage')} : {}),
                },
            },
        },
        {
            onyxMethod: Onyx.METHOD.MERGE,
            key: `${ONYXKEYS.COLLECTION.REPORT}${transactionThreadReport.reportID}`,
            value: {
                pendingFields: null,
                errorFields: existingTransactionThreadReport
                    ? null
                    : {
                          createChat: ErrorUtils.getMicroSecondOnyxError('report.genericCreateReportFailureMessage'),
                      },
            },
        },
        {
            onyxMethod: Onyx.METHOD.MERGE,
            key: `${ONYXKEYS.COLLECTION.TRANSACTION}${transaction.transactionID}`,
            value: {
                // Disabling this line since transaction.filename can be an empty string
                // eslint-disable-next-line @typescript-eslint/prefer-nullish-coalescing
                errors: getReceiptError(transaction.receipt, transaction.filename || transaction.receipt?.filename, isScanRequest, errorKey),
                pendingAction: null,
                pendingFields: clearedPendingFields,
            },
        },
        {
            onyxMethod: Onyx.METHOD.MERGE,
            key: `${ONYXKEYS.COLLECTION.REPORT_ACTIONS}${iouReport.reportID}`,
            value: {
                ...(shouldCreateNewMoneyRequestReport
                    ? {
                          [iouCreatedAction.reportActionID]: {
                              // Disabling this line since transaction.filename can be an empty string
                              // eslint-disable-next-line @typescript-eslint/prefer-nullish-coalescing
                              errors: getReceiptError(transaction.receipt, transaction.filename || transaction.receipt?.filename, isScanRequest, errorKey),
                          },
                          [iouAction.reportActionID]: {
                              errors: ErrorUtils.getMicroSecondOnyxError('iou.error.genericCreateFailureMessage'),
                          },
                      }
                    : {
                          [iouAction.reportActionID]: {
                              // Disabling this line since transaction.filename can be an empty string
                              // eslint-disable-next-line @typescript-eslint/prefer-nullish-coalescing
                              errors: getReceiptError(transaction.receipt, transaction.filename || transaction.receipt?.filename, isScanRequest, errorKey),
                          },
                      }),
            },
        },
    ];

    if (!isEmptyObject(transactionThreadCreatedReportAction)) {
        failureData.push({
            onyxMethod: Onyx.METHOD.MERGE,
            key: `${ONYXKEYS.COLLECTION.REPORT_ACTIONS}${transactionThreadReport.reportID}`,
            value: {
                [transactionThreadCreatedReportAction.reportActionID]: {
                    errors: ErrorUtils.getMicroSecondOnyxError('iou.error.genericCreateFailureMessage'),
                },
            },
        });
    }

    // We don't need to compute violations unless we're on a paid policy
    if (!policy || !PolicyUtils.isPaidGroupPolicy(policy)) {
        return [optimisticData, successData, failureData];
    }

    const violationsOnyxData = ViolationsUtils.getViolationsOnyxData(transaction, [], !!policy.requiresTag, policyTagList ?? {}, !!policy.requiresCategory, policyCategories ?? {});

    if (violationsOnyxData) {
        optimisticData.push(violationsOnyxData);
        failureData.push({
            onyxMethod: Onyx.METHOD.SET,
            key: `${ONYXKEYS.COLLECTION.TRANSACTION_VIOLATIONS}${transaction.transactionID}`,
            value: [],
        });
    }

    return [optimisticData, successData, failureData];
}

/** Builds the Onyx data for an invoice */
function buildOnyxDataForInvoice(
    chatReport: OnyxEntry<OnyxTypes.Report>,
    iouReport: OnyxTypes.Report,
    transaction: OnyxTypes.Transaction,
    chatCreatedAction: OptimisticCreatedReportAction,
    iouCreatedAction: OptimisticCreatedReportAction,
    iouAction: OptimisticIOUReportAction,
    optimisticPersonalDetailListAction: OnyxTypes.PersonalDetailsList,
    reportPreviewAction: ReportAction,
    optimisticPolicyRecentlyUsedCategories: string[],
    optimisticPolicyRecentlyUsedTags: OnyxTypes.RecentlyUsedTags,
    isNewChatReport: boolean,
    transactionThreadReport: OptimisticChatReport,
    transactionThreadCreatedReportAction: OptimisticCreatedReportAction | EmptyObject,
    policy?: OnyxEntry<OnyxTypes.Policy>,
    policyTagList?: OnyxEntry<OnyxTypes.PolicyTagList>,
    policyCategories?: OnyxEntry<OnyxTypes.PolicyCategories>,
): [OnyxUpdate[], OnyxUpdate[], OnyxUpdate[]] {
    const clearedPendingFields = Object.fromEntries(Object.keys(transaction.pendingFields ?? {}).map((key) => [key, null]));
    const optimisticData: OnyxUpdate[] = [
        {
            onyxMethod: Onyx.METHOD.SET,
            key: `${ONYXKEYS.COLLECTION.REPORT}${iouReport.reportID}`,
            value: {
                ...iouReport,
                lastMessageText: iouAction.message?.[0]?.text,
                lastMessageHtml: iouAction.message?.[0]?.html,
                pendingFields: {
                    createChat: CONST.RED_BRICK_ROAD_PENDING_ACTION.ADD,
                },
            },
        },
        {
            onyxMethod: Onyx.METHOD.SET,
            key: `${ONYXKEYS.COLLECTION.TRANSACTION}${transaction.transactionID}`,
            value: transaction,
        },
        isNewChatReport
            ? {
                  onyxMethod: Onyx.METHOD.SET,
                  key: `${ONYXKEYS.COLLECTION.REPORT_ACTIONS}${chatReport?.reportID}`,
                  value: {
                      [chatCreatedAction.reportActionID]: chatCreatedAction,
                      [reportPreviewAction.reportActionID]: reportPreviewAction,
                  },
              }
            : {
                  onyxMethod: Onyx.METHOD.MERGE,
                  key: `${ONYXKEYS.COLLECTION.REPORT_ACTIONS}${chatReport?.reportID}`,
                  value: {
                      [reportPreviewAction.reportActionID]: reportPreviewAction,
                  },
              },
        {
            onyxMethod: Onyx.METHOD.MERGE,
            key: `${ONYXKEYS.COLLECTION.REPORT_ACTIONS}${iouReport.reportID}`,
            value: {
                [iouCreatedAction.reportActionID]: iouCreatedAction as OnyxTypes.ReportAction,
                [iouAction.reportActionID]: iouAction as OnyxTypes.ReportAction,
            },
        },
        {
            onyxMethod: Onyx.METHOD.MERGE,
            key: `${ONYXKEYS.COLLECTION.REPORT}${transactionThreadReport.reportID}`,
            value: transactionThreadReport,
        },
        {
            onyxMethod: Onyx.METHOD.MERGE,
            key: `${ONYXKEYS.COLLECTION.REPORT_ACTIONS}${transactionThreadReport.reportID}`,
            value: {
                [transactionThreadCreatedReportAction.reportActionID]: transactionThreadCreatedReportAction,
            },
        },
        // Remove the temporary transaction used during the creation flow
        {
            onyxMethod: Onyx.METHOD.SET,
            key: `${ONYXKEYS.COLLECTION.TRANSACTION_DRAFT}${CONST.IOU.OPTIMISTIC_TRANSACTION_ID}`,
            value: null,
        },
    ];
    const successData: OnyxUpdate[] = [];

    if (chatReport) {
        optimisticData.push({
            // Use SET for new reports because it doesn't exist yet, is faster and we need the data to be available when we navigate to the chat page
            onyxMethod: isNewChatReport ? Onyx.METHOD.SET : Onyx.METHOD.MERGE,
            key: `${ONYXKEYS.COLLECTION.REPORT}${chatReport.reportID}`,
            value: {
                ...chatReport,
                lastReadTime: DateUtils.getDBTime(),
                lastMessageTranslationKey: '',
                iouReportID: iouReport.reportID,
                ...(isNewChatReport ? {pendingFields: {createChat: CONST.RED_BRICK_ROAD_PENDING_ACTION.ADD}} : {}),
            },
        });
    }

    if (optimisticPolicyRecentlyUsedCategories.length) {
        optimisticData.push({
            onyxMethod: Onyx.METHOD.SET,
            key: `${ONYXKEYS.COLLECTION.POLICY_RECENTLY_USED_CATEGORIES}${iouReport.policyID}`,
            value: optimisticPolicyRecentlyUsedCategories,
        });
    }

    if (!isEmptyObject(optimisticPolicyRecentlyUsedTags)) {
        optimisticData.push({
            onyxMethod: Onyx.METHOD.MERGE,
            key: `${ONYXKEYS.COLLECTION.POLICY_RECENTLY_USED_TAGS}${iouReport.policyID}`,
            value: optimisticPolicyRecentlyUsedTags,
        });
    }

    const redundantParticipants: Record<number, null> = {};
    if (!isEmptyObject(optimisticPersonalDetailListAction)) {
        const successPersonalDetailListAction: Record<number, null> = {};

        // BE will send different participants. We clear the optimistic ones to avoid duplicated entries
        Object.keys(optimisticPersonalDetailListAction).forEach((accountIDKey) => {
            const accountID = Number(accountIDKey);
            successPersonalDetailListAction[accountID] = null;
            redundantParticipants[accountID] = null;
        });

        optimisticData.push({
            onyxMethod: Onyx.METHOD.MERGE,
            key: ONYXKEYS.PERSONAL_DETAILS_LIST,
            value: optimisticPersonalDetailListAction,
        });
        successData.push({
            onyxMethod: Onyx.METHOD.MERGE,
            key: ONYXKEYS.PERSONAL_DETAILS_LIST,
            value: successPersonalDetailListAction,
        });
    }

    successData.push(
        {
            onyxMethod: Onyx.METHOD.MERGE,
            key: `${ONYXKEYS.COLLECTION.REPORT}${iouReport.reportID}`,
            value: {
                participants: redundantParticipants,
                pendingFields: null,
                errorFields: null,
                isOptimisticReport: false,
            },
        },
        {
            onyxMethod: Onyx.METHOD.MERGE,
            key: `${ONYXKEYS.COLLECTION.REPORT}${transactionThreadReport.reportID}`,
            value: {
                participants: redundantParticipants,
                pendingFields: null,
                errorFields: null,
                isOptimisticReport: false,
            },
        },
        {
            onyxMethod: Onyx.METHOD.MERGE,
            key: `${ONYXKEYS.COLLECTION.TRANSACTION}${transaction.transactionID}`,
            value: {
                pendingAction: null,
                pendingFields: clearedPendingFields,
            },
        },
        {
            onyxMethod: Onyx.METHOD.MERGE,
            key: `${ONYXKEYS.COLLECTION.REPORT_ACTIONS}${chatReport?.reportID}`,
            value: {
                ...(isNewChatReport
                    ? {
                          [chatCreatedAction.reportActionID]: {
                              pendingAction: null,
                              errors: null,
                          },
                      }
                    : {}),
                [reportPreviewAction.reportActionID]: {
                    pendingAction: null,
                },
            },
        },
        {
            onyxMethod: Onyx.METHOD.MERGE,
            key: `${ONYXKEYS.COLLECTION.REPORT_ACTIONS}${iouReport.reportID}`,
            value: {
                [iouCreatedAction.reportActionID]: {
                    pendingAction: null,
                    errors: null,
                },
                [iouAction.reportActionID]: {
                    pendingAction: null,
                    errors: null,
                },
            },
        },
        {
            onyxMethod: Onyx.METHOD.MERGE,
            key: `${ONYXKEYS.COLLECTION.REPORT_ACTIONS}${transactionThreadReport.reportID}`,
            value: {
                [transactionThreadCreatedReportAction.reportActionID]: {
                    pendingAction: null,
                    errors: null,
                },
            },
        },
    );

    if (isNewChatReport) {
        successData.push({
            onyxMethod: Onyx.METHOD.MERGE,
            key: `${ONYXKEYS.COLLECTION.REPORT}${chatReport?.reportID}`,
            value: {
                participants: redundantParticipants,
                pendingFields: null,
                errorFields: null,
                isOptimisticReport: false,
            },
        });
    }

    const errorKey = DateUtils.getMicroseconds();

    const failureData: OnyxUpdate[] = [
        {
            onyxMethod: Onyx.METHOD.MERGE,
            key: `${ONYXKEYS.COLLECTION.REPORT}${chatReport?.reportID}`,
            value: {
                iouReportID: chatReport?.iouReportID,
                lastReadTime: chatReport?.lastReadTime,
                pendingFields: null,
                hasOutstandingChildRequest: chatReport?.hasOutstandingChildRequest,
                ...(isNewChatReport
                    ? {
                          errorFields: {
                              createChat: ErrorUtils.getMicroSecondOnyxError('report.genericCreateReportFailureMessage'),
                          },
                      }
                    : {}),
            },
        },
        {
            onyxMethod: Onyx.METHOD.MERGE,
            key: `${ONYXKEYS.COLLECTION.REPORT}${iouReport.reportID}`,
            value: {
                pendingFields: null,
                errorFields: {
                    createChat: ErrorUtils.getMicroSecondOnyxError('report.genericCreateReportFailureMessage'),
                },
            },
        },
        {
            onyxMethod: Onyx.METHOD.MERGE,
            key: `${ONYXKEYS.COLLECTION.REPORT}${transactionThreadReport.reportID}`,
            value: {
                errorFields: {
                    createChat: ErrorUtils.getMicroSecondOnyxError('report.genericCreateReportFailureMessage'),
                },
            },
        },
        {
            onyxMethod: Onyx.METHOD.MERGE,
            key: `${ONYXKEYS.COLLECTION.TRANSACTION}${transaction.transactionID}`,
            value: {
                errors: ErrorUtils.getMicroSecondOnyxError('iou.error.genericCreateInvoiceFailureMessage'),
                pendingAction: null,
                pendingFields: clearedPendingFields,
            },
        },
        {
            onyxMethod: Onyx.METHOD.MERGE,
            key: `${ONYXKEYS.COLLECTION.REPORT_ACTIONS}${iouReport.reportID}`,
            value: {
                [iouCreatedAction.reportActionID]: {
                    // Disabling this line since transaction.filename can be an empty string
                    // eslint-disable-next-line @typescript-eslint/prefer-nullish-coalescing
                    errors: getReceiptError(transaction.receipt, transaction.filename || transaction.receipt?.filename, false, errorKey),
                },
                [iouAction.reportActionID]: {
                    errors: ErrorUtils.getMicroSecondOnyxError('iou.error.genericCreateInvoiceFailureMessage'),
                },
            },
        },
        {
            onyxMethod: Onyx.METHOD.MERGE,
            key: `${ONYXKEYS.COLLECTION.REPORT_ACTIONS}${transactionThreadReport.reportID}`,
            value: {
                [transactionThreadCreatedReportAction.reportActionID]: {
                    errors: ErrorUtils.getMicroSecondOnyxError('iou.error.genericCreateInvoiceFailureMessage', false, errorKey),
                },
            },
        },
    ];

    // We don't need to compute violations unless we're on a paid policy
    if (!policy || !PolicyUtils.isPaidGroupPolicy(policy)) {
        return [optimisticData, successData, failureData];
    }

    const violationsOnyxData = ViolationsUtils.getViolationsOnyxData(transaction, [], !!policy.requiresTag, policyTagList ?? {}, !!policy.requiresCategory, policyCategories ?? {});

    if (violationsOnyxData) {
        optimisticData.push(violationsOnyxData);
        failureData.push({
            onyxMethod: Onyx.METHOD.SET,
            key: `${ONYXKEYS.COLLECTION.TRANSACTION_VIOLATIONS}${transaction.transactionID}`,
            value: [],
        });
    }

    return [optimisticData, successData, failureData];
}

/** Builds the Onyx data for track expense */
function buildOnyxDataForTrackExpense(
    chatReport: OnyxEntry<OnyxTypes.Report>,
    iouReport: OnyxEntry<OnyxTypes.Report>,
    transaction: OnyxTypes.Transaction,
    iouCreatedAction: OptimisticCreatedReportAction,
    iouAction: OptimisticIOUReportAction,
    reportPreviewAction: OnyxEntry<ReportAction>,
    transactionThreadReport: OptimisticChatReport | EmptyObject,
    transactionThreadCreatedReportAction: OptimisticCreatedReportAction | EmptyObject,
    shouldCreateNewMoneyRequestReport: boolean,
    policy?: OnyxEntry<OnyxTypes.Policy>,
    policyTagList?: OnyxEntry<OnyxTypes.PolicyTagList>,
    policyCategories?: OnyxEntry<OnyxTypes.PolicyCategories>,
    existingTransactionThreadReportID?: string,
): [OnyxUpdate[], OnyxUpdate[], OnyxUpdate[]] {
    const isScanRequest = TransactionUtils.isScanRequest(transaction);
    const isDistanceRequest = TransactionUtils.isDistanceRequest(transaction);
    const clearedPendingFields = Object.fromEntries(Object.keys(transaction.pendingFields ?? {}).map((key) => [key, null]));
    const optimisticData: OnyxUpdate[] = [];
    const successData: OnyxUpdate[] = [];
    const failureData: OnyxUpdate[] = [];

    let newQuickAction: ValueOf<typeof CONST.QUICK_ACTIONS> = CONST.QUICK_ACTIONS.TRACK_MANUAL;
    if (isScanRequest) {
        newQuickAction = CONST.QUICK_ACTIONS.TRACK_SCAN;
    } else if (isDistanceRequest) {
        newQuickAction = CONST.QUICK_ACTIONS.TRACK_DISTANCE;
    }
    const existingTransactionThreadReport = allReports?.[`${ONYXKEYS.COLLECTION.REPORT}${existingTransactionThreadReportID}`] ?? null;

    if (chatReport) {
        optimisticData.push(
            {
                onyxMethod: Onyx.METHOD.MERGE,
                key: `${ONYXKEYS.COLLECTION.REPORT}${chatReport.reportID}`,
                value: {
                    ...chatReport,
                    lastMessageText: iouAction.message?.[0]?.text,
                    lastMessageHtml: iouAction.message?.[0]?.html,
                    lastReadTime: DateUtils.getDBTime(),
                    iouReportID: iouReport?.reportID,
                },
            },
            {
                onyxMethod: Onyx.METHOD.SET,
                key: ONYXKEYS.NVP_QUICK_ACTION_GLOBAL_CREATE,
                value: {
                    action: newQuickAction,
                    chatReportID: chatReport.reportID,
                    isFirstQuickAction: isEmptyObject(quickAction),
                },
            },
        );
    }

    if (iouReport) {
        optimisticData.push(
            {
                onyxMethod: shouldCreateNewMoneyRequestReport ? Onyx.METHOD.SET : Onyx.METHOD.MERGE,
                key: `${ONYXKEYS.COLLECTION.REPORT}${iouReport.reportID}`,
                value: {
                    ...iouReport,
                    lastMessageText: iouAction.message?.[0]?.text,
                    lastMessageHtml: iouAction.message?.[0]?.html,
                    pendingFields: {
                        ...(shouldCreateNewMoneyRequestReport ? {createChat: CONST.RED_BRICK_ROAD_PENDING_ACTION.ADD} : {preview: CONST.RED_BRICK_ROAD_PENDING_ACTION.UPDATE}),
                    },
                },
            },
            shouldCreateNewMoneyRequestReport
                ? {
                      onyxMethod: Onyx.METHOD.SET,
                      key: `${ONYXKEYS.COLLECTION.REPORT_ACTIONS}${iouReport.reportID}`,
                      value: {
                          [iouCreatedAction.reportActionID]: iouCreatedAction as OnyxTypes.ReportAction,
                          [iouAction.reportActionID]: iouAction as OnyxTypes.ReportAction,
                      },
                  }
                : {
                      onyxMethod: Onyx.METHOD.MERGE,
                      key: `${ONYXKEYS.COLLECTION.REPORT_ACTIONS}${iouReport.reportID}`,
                      value: {
                          [iouAction.reportActionID]: iouAction as OnyxTypes.ReportAction,
                      },
                  },
            {
                onyxMethod: Onyx.METHOD.MERGE,
                key: `${ONYXKEYS.COLLECTION.REPORT_ACTIONS}${chatReport?.reportID}`,
                value: {
                    ...(reportPreviewAction && {[reportPreviewAction.reportActionID]: reportPreviewAction}),
                },
            },
        );
    } else {
        optimisticData.push({
            onyxMethod: Onyx.METHOD.MERGE,
            key: `${ONYXKEYS.COLLECTION.REPORT_ACTIONS}${chatReport?.reportID}`,
            value: {
                [iouAction.reportActionID]: iouAction as OnyxTypes.ReportAction,
            },
        });
    }

    optimisticData.push(
        {
            onyxMethod: Onyx.METHOD.SET,
            key: `${ONYXKEYS.COLLECTION.TRANSACTION}${transaction.transactionID}`,
            value: transaction,
        },
        {
            onyxMethod: Onyx.METHOD.MERGE,
            key: `${ONYXKEYS.COLLECTION.REPORT}${transactionThreadReport.reportID}`,
            value: {
                ...transactionThreadReport,
                pendingFields: {createChat: CONST.RED_BRICK_ROAD_PENDING_ACTION.ADD},
            },
        },
        // Remove the temporary transaction used during the creation flow
        {
            onyxMethod: Onyx.METHOD.SET,
            key: `${ONYXKEYS.COLLECTION.TRANSACTION_DRAFT}${CONST.IOU.OPTIMISTIC_TRANSACTION_ID}`,
            value: null,
        },
    );

    if (!isEmptyObject(transactionThreadCreatedReportAction)) {
        optimisticData.push({
            onyxMethod: Onyx.METHOD.MERGE,
            key: `${ONYXKEYS.COLLECTION.REPORT_ACTIONS}${transactionThreadReport.reportID}`,
            value: {
                [transactionThreadCreatedReportAction.reportActionID]: transactionThreadCreatedReportAction,
            },
        });
    }

    if (iouReport) {
        successData.push(
            {
                onyxMethod: Onyx.METHOD.MERGE,
                key: `${ONYXKEYS.COLLECTION.REPORT}${iouReport?.reportID}`,
                value: {
                    pendingFields: null,
                    errorFields: null,
                },
            },
            {
                onyxMethod: Onyx.METHOD.MERGE,
                key: `${ONYXKEYS.COLLECTION.REPORT_ACTIONS}${iouReport?.reportID}`,
                value: {
                    ...(shouldCreateNewMoneyRequestReport
                        ? {
                              [iouCreatedAction.reportActionID]: {
                                  pendingAction: null,
                                  errors: null,
                              },
                          }
                        : {}),
                    [iouAction.reportActionID]: {
                        pendingAction: null,
                        errors: null,
                    },
                },
            },
            {
                onyxMethod: Onyx.METHOD.MERGE,
                key: `${ONYXKEYS.COLLECTION.REPORT_ACTIONS}${chatReport?.reportID}`,
                value: {
                    ...(reportPreviewAction && {[reportPreviewAction.reportActionID]: {pendingAction: null}}),
                },
            },
        );
    } else {
        successData.push({
            onyxMethod: Onyx.METHOD.MERGE,
            key: `${ONYXKEYS.COLLECTION.REPORT_ACTIONS}${chatReport?.reportID}`,
            value: {
                [iouAction.reportActionID]: {
                    pendingAction: null,
                    errors: null,
                },
                ...(reportPreviewAction && {[reportPreviewAction.reportActionID]: {pendingAction: null}}),
            },
        });
    }

    successData.push(
        {
            onyxMethod: Onyx.METHOD.MERGE,
            key: `${ONYXKEYS.COLLECTION.REPORT}${transactionThreadReport.reportID}`,
            value: {
                pendingFields: null,
                errorFields: null,
            },
        },
        {
            onyxMethod: Onyx.METHOD.MERGE,
            key: `${ONYXKEYS.COLLECTION.TRANSACTION}${transaction.transactionID}`,
            value: {
                pendingAction: null,
                pendingFields: clearedPendingFields,
            },
        },
    );

    if (!isEmptyObject(transactionThreadCreatedReportAction)) {
        successData.push({
            onyxMethod: Onyx.METHOD.MERGE,
            key: `${ONYXKEYS.COLLECTION.REPORT_ACTIONS}${transactionThreadReport.reportID}`,
            value: {
                [transactionThreadCreatedReportAction.reportActionID]: {
                    pendingAction: null,
                    errors: null,
                },
            },
        });
    }

    failureData.push({
        onyxMethod: Onyx.METHOD.SET,
        key: ONYXKEYS.NVP_QUICK_ACTION_GLOBAL_CREATE,
        value: quickAction,
    });

    if (iouReport) {
        failureData.push(
            {
                onyxMethod: Onyx.METHOD.MERGE,
                key: `${ONYXKEYS.COLLECTION.REPORT}${iouReport.reportID}`,
                value: {
                    pendingFields: null,
                    errorFields: {
                        ...(shouldCreateNewMoneyRequestReport ? {createChat: ErrorUtils.getMicroSecondOnyxError('report.genericCreateReportFailureMessage')} : {}),
                    },
                },
            },
            {
                onyxMethod: Onyx.METHOD.MERGE,
                key: `${ONYXKEYS.COLLECTION.REPORT_ACTIONS}${iouReport.reportID}`,
                value: {
                    ...(shouldCreateNewMoneyRequestReport
                        ? {
                              [iouCreatedAction.reportActionID]: {
                                  // Disabling this line since transaction.filename can be an empty string
                                  // eslint-disable-next-line @typescript-eslint/prefer-nullish-coalescing
                                  errors: getReceiptError(transaction.receipt, transaction.filename || transaction.receipt?.filename, isScanRequest),
                              },
                              [iouAction.reportActionID]: {
                                  errors: ErrorUtils.getMicroSecondOnyxError('iou.error.genericCreateFailureMessage'),
                              },
                          }
                        : {
                              [iouAction.reportActionID]: {
                                  // Disabling this line since transaction.filename can be an empty string
                                  // eslint-disable-next-line @typescript-eslint/prefer-nullish-coalescing
                                  errors: getReceiptError(transaction.receipt, transaction.filename || transaction.receipt?.filename, isScanRequest),
                              },
                          }),
                },
            },
        );
    } else {
        failureData.push({
            onyxMethod: Onyx.METHOD.MERGE,
            key: `${ONYXKEYS.COLLECTION.REPORT_ACTIONS}${chatReport?.reportID}`,
            value: {
                [iouAction.reportActionID]: {
                    // Disabling this line since transaction.filename can be an empty string
                    // eslint-disable-next-line @typescript-eslint/prefer-nullish-coalescing
                    errors: getReceiptError(transaction.receipt, transaction.filename || transaction.receipt?.filename, isScanRequest),
                },
            },
        });
    }

    failureData.push(
        {
            onyxMethod: Onyx.METHOD.MERGE,
            key: `${ONYXKEYS.COLLECTION.REPORT}${chatReport?.reportID}`,
            value: {
                lastReadTime: chatReport?.lastReadTime,
                lastMessageText: chatReport?.lastMessageText,
                lastMessageHtml: chatReport?.lastMessageHtml,
            },
        },
        {
            onyxMethod: Onyx.METHOD.MERGE,
            key: `${ONYXKEYS.COLLECTION.REPORT}${transactionThreadReport.reportID}`,
            value: {
                pendingFields: null,
                errorFields: existingTransactionThreadReport
                    ? null
                    : {
                          createChat: ErrorUtils.getMicroSecondOnyxError('report.genericCreateReportFailureMessage'),
                      },
            },
        },
        {
            onyxMethod: Onyx.METHOD.MERGE,
            key: `${ONYXKEYS.COLLECTION.TRANSACTION}${transaction.transactionID}`,
            value: {
                // Disabling this line since transaction.filename can be an empty string
                // eslint-disable-next-line @typescript-eslint/prefer-nullish-coalescing
                errors: getReceiptError(transaction.receipt, transaction.filename || transaction.receipt?.filename, isScanRequest),
                pendingAction: null,
                pendingFields: clearedPendingFields,
            },
        },
        {
            onyxMethod: Onyx.METHOD.MERGE,
            key: `${ONYXKEYS.COLLECTION.REPORT_ACTIONS}${transactionThreadReport.reportID}`,
            value: {
                [transactionThreadCreatedReportAction.reportActionID]: {
                    errors: ErrorUtils.getMicroSecondOnyxError('iou.error.genericCreateFailureMessage'),
                },
            },
        },
    );

    // We don't need to compute violations unless we're on a paid policy
    if (!policy || !PolicyUtils.isPaidGroupPolicy(policy)) {
        return [optimisticData, successData, failureData];
    }

    const violationsOnyxData = ViolationsUtils.getViolationsOnyxData(transaction, [], !!policy.requiresTag, policyTagList ?? {}, !!policy.requiresCategory, policyCategories ?? {});

    if (violationsOnyxData) {
        optimisticData.push(violationsOnyxData);
        failureData.push({
            onyxMethod: Onyx.METHOD.SET,
            key: `${ONYXKEYS.COLLECTION.TRANSACTION_VIOLATIONS}${transaction.transactionID}`,
            value: [],
        });
    }

    return [optimisticData, successData, failureData];
}

function getDeleteTrackExpenseInformation(
    chatReportID: string,
    transactionID: string,
    reportAction: OnyxTypes.ReportAction,
    shouldDeleteTransactionFromOnyx = true,
    isMovingTransactionFromTrackExpense = false,
) {
    // STEP 1: Get all collections we're updating
    const chatReport = allReports?.[`${ONYXKEYS.COLLECTION.REPORT}${chatReportID}`] ?? null;
    const transaction = allTransactions[`${ONYXKEYS.COLLECTION.TRANSACTION}${transactionID}`];
    const transactionViolations = allTransactionViolations[`${ONYXKEYS.COLLECTION.TRANSACTION_VIOLATIONS}${transactionID}`];
    const transactionThreadID = reportAction.childReportID;
    let transactionThread = null;
    if (transactionThreadID) {
        transactionThread = allReports?.[`${ONYXKEYS.COLLECTION.REPORT}${transactionThreadID}`] ?? null;
    }

    // STEP 2: Decide if we need to:
    // 1. Delete the transactionThread - delete if there are no visible comments in the thread and we're not moving the transaction
    // 2. Update the moneyRequestPreview to show [Deleted expense] - update if the transactionThread exists AND it isn't being deleted and we're not moving the transaction
    const shouldDeleteTransactionThread = !isMovingTransactionFromTrackExpense && (transactionThreadID ? (reportAction?.childVisibleActionCount ?? 0) === 0 : false);

    const shouldShowDeletedRequestMessage = !isMovingTransactionFromTrackExpense && !!transactionThreadID && !shouldDeleteTransactionThread;

    // STEP 3: Update the IOU reportAction.
    const updatedReportAction = {
        [reportAction.reportActionID]: {
            pendingAction: shouldShowDeletedRequestMessage ? CONST.RED_BRICK_ROAD_PENDING_ACTION.UPDATE : CONST.RED_BRICK_ROAD_PENDING_ACTION.DELETE,
            previousMessage: reportAction.message,
            message: [
                {
                    type: 'COMMENT',
                    html: '',
                    text: '',
                    isEdited: true,
                    isDeletedParentAction: shouldShowDeletedRequestMessage,
                },
            ],
            originalMessage: {
                IOUTransactionID: null,
            },
            errors: undefined,
        },
    } as OnyxTypes.ReportActions;

    const lastVisibleAction = ReportActionsUtils.getLastVisibleAction(chatReport?.reportID ?? '', updatedReportAction);
    const reportLastMessageText = ReportActionsUtils.getLastVisibleMessage(chatReport?.reportID ?? '', updatedReportAction).lastMessageText;

    // STEP 4: Build Onyx data
    const optimisticData: OnyxUpdate[] = [];

    if (shouldDeleteTransactionFromOnyx) {
        optimisticData.push({
            onyxMethod: Onyx.METHOD.SET,
            key: `${ONYXKEYS.COLLECTION.TRANSACTION}${transactionID}`,
            value: null,
        });
    }

    if (Permissions.canUseViolations(betas)) {
        optimisticData.push({
            onyxMethod: Onyx.METHOD.SET,
            key: `${ONYXKEYS.COLLECTION.TRANSACTION_VIOLATIONS}${transactionID}`,
            value: null,
        });
    }

    if (shouldDeleteTransactionThread) {
        optimisticData.push(
            {
                onyxMethod: Onyx.METHOD.SET,
                key: `${ONYXKEYS.COLLECTION.REPORT}${transactionThreadID}`,
                value: null,
            },
            {
                onyxMethod: Onyx.METHOD.SET,
                key: `${ONYXKEYS.COLLECTION.REPORT_ACTIONS}${transactionThreadID}`,
                value: null,
            },
        );
    }

    optimisticData.push(
        {
            onyxMethod: Onyx.METHOD.MERGE,
            key: `${ONYXKEYS.COLLECTION.REPORT_ACTIONS}${chatReport?.reportID}`,
            value: updatedReportAction,
        },
        {
            onyxMethod: Onyx.METHOD.MERGE,
            key: `${ONYXKEYS.COLLECTION.REPORT}${chatReport?.reportID}`,
            value: {
                lastMessageText: reportLastMessageText,
                lastVisibleActionCreated: lastVisibleAction?.created,
            },
        },
    );

    const successData: OnyxUpdate[] = [
        {
            onyxMethod: Onyx.METHOD.MERGE,
            key: `${ONYXKEYS.COLLECTION.REPORT_ACTIONS}${chatReport?.reportID}`,
            value: {
                [reportAction.reportActionID]: {
                    pendingAction: null,
                    errors: null,
                },
            },
        },
    ];

    const failureData: OnyxUpdate[] = [];

    if (shouldDeleteTransactionFromOnyx) {
        failureData.push({
            onyxMethod: Onyx.METHOD.SET,
            key: `${ONYXKEYS.COLLECTION.TRANSACTION}${transactionID}`,
            value: transaction,
        });
    }

    if (Permissions.canUseViolations(betas)) {
        failureData.push({
            onyxMethod: Onyx.METHOD.SET,
            key: `${ONYXKEYS.COLLECTION.TRANSACTION_VIOLATIONS}${transactionID}`,
            value: transactionViolations,
        });
    }

    if (shouldDeleteTransactionThread) {
        failureData.push({
            onyxMethod: Onyx.METHOD.SET,
            key: `${ONYXKEYS.COLLECTION.REPORT}${transactionThreadID}`,
            value: transactionThread,
        });
    }

    failureData.push(
        {
            onyxMethod: Onyx.METHOD.MERGE,
            key: `${ONYXKEYS.COLLECTION.REPORT_ACTIONS}${chatReport?.reportID}`,
            value: {
                [reportAction.reportActionID]: {
                    ...reportAction,
                    pendingAction: null,
                    errors: ErrorUtils.getMicroSecondOnyxError('iou.error.genericDeleteFailureMessage'),
                },
            },
        },
        {
            onyxMethod: Onyx.METHOD.MERGE,
            key: `${ONYXKEYS.COLLECTION.REPORT}${chatReport?.reportID}`,
            value: chatReport,
        },
    );

    const parameters: DeleteMoneyRequestParams = {
        transactionID,
        reportActionID: reportAction.reportActionID,
    };

    return {parameters, optimisticData, successData, failureData, shouldDeleteTransactionThread, chatReport};
}

/** Gathers all the data needed to create an invoice. */
function getSendInvoiceInformation(
    transaction: OnyxEntry<OnyxTypes.Transaction>,
    currentUserAccountID: number,
    invoiceChatReport?: OnyxEntry<OnyxTypes.Report>,
    receipt?: Receipt,
    policy?: OnyxEntry<OnyxTypes.Policy>,
    policyTagList?: OnyxEntry<OnyxTypes.PolicyTagList>,
    policyCategories?: OnyxEntry<OnyxTypes.PolicyCategories>,
): SendInvoiceInformation {
    const {amount = 0, currency = '', created = '', merchant = '', category = '', tag = '', taxCode = '', taxAmount = 0, billable, comment, participants} = transaction ?? {};
    const trimmedComment = (comment?.comment ?? '').trim();
    const senderWorkspaceID = participants?.find((participant) => participant?.isSender)?.policyID ?? '';
    const receiverParticipant = participants?.find((participant) => participant?.accountID) ?? invoiceChatReport?.invoiceReceiver;
    const receiverAccountID = receiverParticipant && 'accountID' in receiverParticipant && receiverParticipant.accountID ? receiverParticipant.accountID : -1;
    let receiver = ReportUtils.getPersonalDetailsForAccountID(receiverAccountID);
    let optimisticPersonalDetailListAction = {};

    // STEP 1: Get existing chat report OR build a new optimistic one
    let isNewChatReport = false;
    let chatReport = !isEmptyObject(invoiceChatReport) && invoiceChatReport?.reportID ? invoiceChatReport : null;

    if (!chatReport) {
        chatReport = ReportUtils.getInvoiceChatByParticipants(senderWorkspaceID, receiverAccountID);
    }

    if (!chatReport) {
        isNewChatReport = true;
        chatReport = ReportUtils.buildOptimisticChatReport([receiverAccountID, currentUserAccountID], CONST.REPORT.DEFAULT_REPORT_NAME, CONST.REPORT.CHAT_TYPE.INVOICE, senderWorkspaceID);
    }

    // STEP 2: Create a new optimistic invoice report.
    const optimisticInvoiceReport = ReportUtils.buildOptimisticInvoiceReport(chatReport.reportID, senderWorkspaceID, receiverAccountID, receiver.displayName ?? '', amount, currency);

    // STEP 3: Build optimistic receipt and transaction
    const receiptObject: Receipt = {};
    let filename;
    if (receipt?.source) {
        receiptObject.source = receipt.source;
        receiptObject.state = receipt.state ?? CONST.IOU.RECEIPT_STATE.SCANREADY;
        filename = receipt.name;
    }
    const optimisticTransaction = TransactionUtils.buildOptimisticTransaction(
        amount,
        currency,
        optimisticInvoiceReport.reportID,
        trimmedComment,
        created,
        '',
        '',
        merchant,
        receiptObject,
        filename,
        undefined,
        category,
        tag,
        taxCode,
        taxAmount,
        billable,
    );

    const optimisticPolicyRecentlyUsedCategories = Policy.buildOptimisticPolicyRecentlyUsedCategories(optimisticInvoiceReport.policyID, category);
    const optimisticPolicyRecentlyUsedTags = Policy.buildOptimisticPolicyRecentlyUsedTags(optimisticInvoiceReport.policyID, tag);

    // STEP 4: Add optimistic personal details for participant
    const shouldCreateOptimisticPersonalDetails = isNewChatReport && !allPersonalDetails[receiverAccountID];
    if (shouldCreateOptimisticPersonalDetails) {
        const receiverLogin = receiverParticipant && 'login' in receiverParticipant && receiverParticipant.login ? receiverParticipant.login : '';
        receiver = {
            accountID: receiverAccountID,
<<<<<<< HEAD
            displayName: LocalePhoneNumber.formatPhoneNumber(receiverParticipant?.login ?? ''),
            login: receiverParticipant?.login,
=======
            avatar: UserUtils.getDefaultAvatarURL(receiverAccountID),
            displayName: LocalePhoneNumber.formatPhoneNumber(receiverLogin),
            login: receiverLogin,
>>>>>>> ac09bc56
            isOptimisticPersonalDetail: true,
        };

        optimisticPersonalDetailListAction = {[receiverAccountID]: receiver};
    }

    // STEP 5: Build optimistic reportActions.
    const [optimisticCreatedActionForChat, optimisticCreatedActionForIOUReport, iouAction, optimisticTransactionThread, optimisticCreatedActionForTransactionThread] =
        ReportUtils.buildOptimisticMoneyRequestEntities(
            optimisticInvoiceReport,
            CONST.IOU.REPORT_ACTION_TYPE.CREATE,
            amount,
            currency,
            trimmedComment,
            receiver.login ?? '',
            [receiver],
            optimisticTransaction.transactionID,
            undefined,
            false,
            false,
            receiptObject,
            false,
        );
    const reportPreviewAction = ReportUtils.buildOptimisticReportPreview(chatReport, optimisticInvoiceReport, trimmedComment, optimisticTransaction);

    // STEP 6: Build Onyx Data
    const [optimisticData, successData, failureData] = buildOnyxDataForInvoice(
        chatReport,
        optimisticInvoiceReport,
        optimisticTransaction,
        optimisticCreatedActionForChat,
        optimisticCreatedActionForIOUReport,
        iouAction,
        optimisticPersonalDetailListAction,
        reportPreviewAction,
        optimisticPolicyRecentlyUsedCategories,
        optimisticPolicyRecentlyUsedTags,
        isNewChatReport,
        optimisticTransactionThread,
        optimisticCreatedActionForTransactionThread,
        policy,
        policyTagList,
        policyCategories,
    );

    return {
        senderWorkspaceID,
        receiver,
        invoiceRoomReportID: chatReport.reportID,
        createdChatReportActionID: optimisticCreatedActionForChat.reportActionID,
        invoiceReportID: optimisticInvoiceReport.reportID,
        reportPreviewReportActionID: reportPreviewAction.reportActionID,
        transactionID: optimisticTransaction.transactionID,
        transactionThreadReportID: optimisticTransactionThread.reportID,
        onyxData: {
            optimisticData,
            successData,
            failureData,
        },
    };
}

/**
 * Gathers all the data needed to submit an expense. It attempts to find existing reports, iouReports, and receipts. If it doesn't find them, then
 * it creates optimistic versions of them and uses those instead
 */
function getMoneyRequestInformation(
    parentChatReport: OnyxEntry<OnyxTypes.Report> | EmptyObject,
    participant: Participant,
    comment: string,
    amount: number,
    currency: string,
    created: string,
    merchant: string,
    receipt: Receipt | undefined,
    existingTransactionID: string | undefined,
    category: string | undefined,
    tag: string | undefined,
    taxCode: string | undefined,
    taxAmount: number | undefined,
    billable: boolean | undefined,
    policy: OnyxEntry<OnyxTypes.Policy> | undefined,
    policyTagList: OnyxEntry<OnyxTypes.PolicyTagList> | undefined,
    policyCategories: OnyxEntry<OnyxTypes.PolicyCategories> | undefined,
    payeeAccountID = userAccountID,
    payeeEmail = currentUserEmail,
    moneyRequestReportID = '',
    linkedTrackedExpenseReportAction?: OnyxTypes.ReportAction,
): MoneyRequestInformation {
    const payerEmail = PhoneNumber.addSMSDomainIfPhoneNumber(participant.login ?? '');
    const payerAccountID = Number(participant.accountID);
    const isPolicyExpenseChat = participant.isPolicyExpenseChat;

    // STEP 1: Get existing chat report OR build a new optimistic one
    let isNewChatReport = false;
    let chatReport = !isEmptyObject(parentChatReport) && parentChatReport?.reportID ? parentChatReport : null;

    // If this is a policyExpenseChat, the chatReport must exist and we can get it from Onyx.
    // report is null if the flow is initiated from the global create menu. However, participant always stores the reportID if it exists, which is the case for policyExpenseChats
    if (!chatReport && isPolicyExpenseChat) {
        chatReport = allReports?.[`${ONYXKEYS.COLLECTION.REPORT}${participant.reportID}`] ?? null;
    }

    if (!chatReport) {
        chatReport = ReportUtils.getChatByParticipants([payerAccountID, payeeAccountID]);
    }

    // If we still don't have a report, it likely doens't exist and we need to build an optimistic one
    if (!chatReport) {
        isNewChatReport = true;
        chatReport = ReportUtils.buildOptimisticChatReport([payerAccountID, payeeAccountID]);
    }

    // STEP 2: Get the Expense/IOU report. If the moneyRequestReportID has been provided, we want to add the transaction to this specific report.
    // If no such reportID has been provided, let's use the chatReport.iouReportID property. In case that is not present, build a new optimistic Expense/IOU report.
    let iouReport: OnyxEntry<OnyxTypes.Report> = null;
    if (moneyRequestReportID) {
        iouReport = allReports?.[`${ONYXKEYS.COLLECTION.REPORT}${moneyRequestReportID}`] ?? null;
    } else {
        iouReport = allReports?.[`${ONYXKEYS.COLLECTION.REPORT}${chatReport.iouReportID}`] ?? null;
    }

    const shouldCreateNewMoneyRequestReport = ReportUtils.shouldCreateNewMoneyRequestReport(iouReport, chatReport);

    if (!iouReport || shouldCreateNewMoneyRequestReport) {
        iouReport = isPolicyExpenseChat
            ? ReportUtils.buildOptimisticExpenseReport(chatReport.reportID, chatReport.policyID ?? '', payeeAccountID, amount, currency)
            : ReportUtils.buildOptimisticIOUReport(payeeAccountID, payerAccountID, amount, chatReport.reportID, currency);
    } else if (isPolicyExpenseChat) {
        iouReport = {...iouReport};
        if (iouReport?.currency === currency && typeof iouReport.total === 'number') {
            // Because of the Expense reports are stored as negative values, we subtract the total from the amount
            iouReport.total -= amount;
        }
    } else {
        iouReport = IOUUtils.updateIOUOwnerAndTotal(iouReport, payeeAccountID, amount, currency);
    }
    // STEP 3: Build optimistic receipt and transaction
    const receiptObject: Receipt = {};
    let filename;
    if (receipt?.source) {
        receiptObject.source = receipt.source;
        receiptObject.state = receipt.state ?? CONST.IOU.RECEIPT_STATE.SCANREADY;
        filename = receipt.name;
    }
    const existingTransaction = allTransactionDrafts[`${ONYXKEYS.COLLECTION.TRANSACTION_DRAFT}${existingTransactionID ?? CONST.IOU.OPTIMISTIC_TRANSACTION_ID}`];
    const isDistanceRequest = existingTransaction && existingTransaction.iouRequestType === CONST.IOU.REQUEST_TYPE.DISTANCE;
    let optimisticTransaction = TransactionUtils.buildOptimisticTransaction(
        ReportUtils.isExpenseReport(iouReport) ? -amount : amount,
        currency,
        iouReport.reportID,
        comment,
        created,
        '',
        '',
        merchant,
        receiptObject,
        filename,
        existingTransactionID,
        category,
        tag,
        taxCode,
        ReportUtils.isExpenseReport(iouReport) ? -(taxAmount ?? 0) : taxAmount,
        billable,
        isDistanceRequest ? {waypoints: CONST.RED_BRICK_ROAD_PENDING_ACTION.ADD} : undefined,
    );

    const optimisticPolicyRecentlyUsedCategories = Policy.buildOptimisticPolicyRecentlyUsedCategories(iouReport.policyID, category);
    const optimisticPolicyRecentlyUsedTags = Policy.buildOptimisticPolicyRecentlyUsedTags(iouReport.policyID, tag);

    // If there is an existing transaction (which is the case for distance requests), then the data from the existing transaction
    // needs to be manually merged into the optimistic transaction. This is because buildOnyxDataForMoneyRequest() uses `Onyx.set()` for the transaction
    // data. This is a big can of worms to change it to `Onyx.merge()` as explored in https://expensify.slack.com/archives/C05DWUDHVK7/p1692139468252109.
    // I want to clean this up at some point, but it's possible this will live in the code for a while so I've created https://github.com/Expensify/App/issues/25417
    // to remind me to do this.
    if (isDistanceRequest) {
        optimisticTransaction = fastMerge(existingTransaction, optimisticTransaction, false);
    }

    // STEP 4: Build optimistic reportActions. We need:
    // 1. CREATED action for the chatReport
    // 2. CREATED action for the iouReport
    // 3. IOU action for the iouReport
    // 4. The transaction thread, which requires the iouAction, and CREATED action for the transaction thread
    // 5. REPORT_PREVIEW action for the chatReport
    // Note: The CREATED action for the IOU report must be optimistically generated before the IOU action so there's no chance that it appears after the IOU action in the chat
    const [optimisticCreatedActionForChat, optimisticCreatedActionForIOUReport, iouAction, optimisticTransactionThread, optimisticCreatedActionForTransactionThread] =
        ReportUtils.buildOptimisticMoneyRequestEntities(
            iouReport,
            CONST.IOU.REPORT_ACTION_TYPE.CREATE,
            amount,
            currency,
            comment,
            payeeEmail,
            [participant],
            optimisticTransaction.transactionID,
            undefined,
            false,
            false,
            receiptObject,
            false,
            undefined,
            linkedTrackedExpenseReportAction?.childReportID,
            linkedTrackedExpenseReportAction,
        );

    let reportPreviewAction = shouldCreateNewMoneyRequestReport ? null : getReportPreviewAction(chatReport.reportID, iouReport.reportID);

    if (reportPreviewAction) {
        reportPreviewAction = ReportUtils.updateReportPreview(iouReport, reportPreviewAction as ReportPreviewAction, false, comment, optimisticTransaction);
    } else {
        reportPreviewAction = ReportUtils.buildOptimisticReportPreview(chatReport, iouReport, comment, optimisticTransaction);

        // Generated ReportPreview action is a parent report action of the iou report.
        // We are setting the iou report's parentReportActionID to display subtitle correctly in IOU page when offline.
        iouReport.parentReportActionID = reportPreviewAction.reportActionID;
    }

    const shouldCreateOptimisticPersonalDetails = isNewChatReport && !allPersonalDetails[payerAccountID];
    // Add optimistic personal details for participant
    const optimisticPersonalDetailListAction = shouldCreateOptimisticPersonalDetails
        ? {
              [payerAccountID]: {
                  accountID: payerAccountID,
                  // Disabling this line since participant.displayName can be an empty string
                  // eslint-disable-next-line @typescript-eslint/prefer-nullish-coalescing
                  displayName: LocalePhoneNumber.formatPhoneNumber(participant.displayName || payerEmail),
                  login: participant.login,
                  isOptimisticPersonalDetail: true,
              },
          }
        : {};

    const optimisticNextStep = NextStepUtils.buildNextStep(iouReport, CONST.REPORT.STATUS_NUM.OPEN);

    // STEP 5: Build Onyx Data
    const [optimisticData, successData, failureData] = buildOnyxDataForMoneyRequest(
        chatReport,
        iouReport,
        optimisticTransaction,
        optimisticCreatedActionForChat,
        optimisticCreatedActionForIOUReport,
        iouAction,
        optimisticPersonalDetailListAction,
        reportPreviewAction,
        optimisticPolicyRecentlyUsedCategories,
        optimisticPolicyRecentlyUsedTags,
        isNewChatReport,
        optimisticTransactionThread ?? {},
        optimisticCreatedActionForTransactionThread ?? {},
        shouldCreateNewMoneyRequestReport,
        policy,
        policyTagList,
        policyCategories,
        optimisticNextStep,
    );

    return {
        payerAccountID,
        payerEmail,
        iouReport,
        chatReport,
        transaction: optimisticTransaction,
        iouAction,
        createdChatReportActionID: isNewChatReport ? optimisticCreatedActionForChat.reportActionID : '0',
        createdIOUReportActionID: shouldCreateNewMoneyRequestReport ? optimisticCreatedActionForIOUReport.reportActionID : '0',
        reportPreviewAction,
        transactionThreadReportID: optimisticTransactionThread?.reportID ?? '0',
        createdReportActionIDForThread: optimisticCreatedActionForTransactionThread?.reportActionID ?? '0',
        onyxData: {
            optimisticData,
            successData,
            failureData,
        },
    };
}

/**
 * Gathers all the data needed to make an expense. It attempts to find existing reports, iouReports, and receipts. If it doesn't find them, then
 * it creates optimistic versions of them and uses those instead
 */
function getTrackExpenseInformation(
    parentChatReport: OnyxEntry<OnyxTypes.Report> | EmptyObject,
    participant: Participant,
    comment: string,
    amount: number,
    currency: string,
    created: string,
    merchant: string,
    receipt: Receipt | undefined,
    category: string | undefined,
    tag: string | undefined,
    taxCode: string | undefined,
    taxAmount: number | undefined,
    billable: boolean | undefined,
    policy: OnyxEntry<OnyxTypes.Policy> | undefined,
    policyTagList: OnyxEntry<OnyxTypes.PolicyTagList> | undefined,
    policyCategories: OnyxEntry<OnyxTypes.PolicyCategories> | undefined,
    payeeEmail = currentUserEmail,
    payeeAccountID = userAccountID,
    moneyRequestReportID = '',
    linkedTrackedExpenseReportAction?: OnyxTypes.ReportAction,
    existingTransactionID?: string,
): TrackExpenseInformation | EmptyObject {
    const optimisticData: OnyxUpdate[] = [];
    const successData: OnyxUpdate[] = [];
    const failureData: OnyxUpdate[] = [];

    const isPolicyExpenseChat = participant.isPolicyExpenseChat;

    // STEP 1: Get existing chat report
    let chatReport = !isEmptyObject(parentChatReport) && parentChatReport?.reportID ? parentChatReport : null;

    // The chatReport always exists, and we can get it from Onyx if chatReport is null.
    if (!chatReport) {
        chatReport = allReports?.[`${ONYXKEYS.COLLECTION.REPORT}${participant.reportID}`] ?? null;
    }

    // If we still don't have a report, it likely doesn't exist, and we will early return here as it should not happen
    // Maybe later, we can build an optimistic selfDM chat.
    if (!chatReport) {
        return {};
    }

    // Check if the report is a draft
    const isDraftReport = ReportUtils.isDraftReport(chatReport?.reportID);

    let createdWorkspaceParams: CreateWorkspaceParams | undefined;

    if (isDraftReport) {
        const workspaceData = Policy.buildPolicyData(undefined, policy?.makeMeAdmin, policy?.name, policy?.id, chatReport?.reportID);
        createdWorkspaceParams = workspaceData.params;
        optimisticData.push(...workspaceData.optimisticData);
        successData.push(...workspaceData.successData);
        failureData.push(...workspaceData.failureData);
    }

    // STEP 2: If not in the self-DM flow, we need to use the expense report.
    // For this, first use the chatReport.iouReportID property. Build a new optimistic expense report if needed.
    const shouldUseMoneyReport = !!isPolicyExpenseChat;

    let iouReport: OnyxEntry<OnyxTypes.Report> = null;
    let shouldCreateNewMoneyRequestReport = false;

    if (shouldUseMoneyReport) {
        if (moneyRequestReportID) {
            iouReport = allReports?.[`${ONYXKEYS.COLLECTION.REPORT}${moneyRequestReportID}`] ?? null;
        } else {
            iouReport = allReports?.[`${ONYXKEYS.COLLECTION.REPORT}${chatReport.iouReportID}`] ?? null;
        }

        shouldCreateNewMoneyRequestReport = ReportUtils.shouldCreateNewMoneyRequestReport(iouReport, chatReport);
        if (!iouReport || shouldCreateNewMoneyRequestReport) {
            iouReport = ReportUtils.buildOptimisticExpenseReport(chatReport.reportID, chatReport.policyID ?? '', payeeAccountID, amount, currency, false);
        } else {
            iouReport = {...iouReport};
            if (iouReport?.currency === currency && typeof iouReport.total === 'number' && typeof iouReport.nonReimbursableTotal === 'number') {
                // Because of the Expense reports are stored as negative values, we subtract the total from the amount
                iouReport.total -= amount;
                iouReport.nonReimbursableTotal -= amount;
            }
        }
    }

    // If shouldUseMoneyReport is true, the iouReport was defined.
    // But we'll use the `shouldUseMoneyReport && iouReport` check further instead of `shouldUseMoneyReport` to avoid TS errors.

    // STEP 3: Build optimistic receipt and transaction
    const receiptObject: Receipt = {};
    let filename;
    if (receipt?.source) {
        receiptObject.source = receipt.source;
        receiptObject.state = receipt.state ?? CONST.IOU.RECEIPT_STATE.SCANREADY;
        filename = receipt.name;
    }
    const existingTransaction = allTransactionDrafts[`${ONYXKEYS.COLLECTION.TRANSACTION_DRAFT}${existingTransactionID ?? CONST.IOU.OPTIMISTIC_TRANSACTION_ID}`];
    const isDistanceRequest = existingTransaction && existingTransaction.iouRequestType === CONST.IOU.REQUEST_TYPE.DISTANCE;
    let optimisticTransaction = TransactionUtils.buildOptimisticTransaction(
        ReportUtils.isExpenseReport(iouReport) ? -amount : amount,
        currency,
        shouldUseMoneyReport && iouReport ? iouReport.reportID : '0',
        comment,
        created,
        '',
        '',
        merchant,
        receiptObject,
        filename,
        existingTransactionID ?? null,
        category,
        tag,
        taxCode,
        taxAmount,
        billable,
        isDistanceRequest ? {waypoints: CONST.RED_BRICK_ROAD_PENDING_ACTION.ADD} : undefined,
        false,
    );

    // If there is an existing transaction (which is the case for distance requests), then the data from the existing transaction
    // needs to be manually merged into the optimistic transaction. This is because buildOnyxDataForMoneyRequest() uses `Onyx.set()` for the transaction
    // data. This is a big can of worms to change it to `Onyx.merge()` as explored in https://expensify.slack.com/archives/C05DWUDHVK7/p1692139468252109.
    // I want to clean this up at some point, but it's possible this will live in the code for a while so I've created https://github.com/Expensify/App/issues/25417
    // to remind me to do this.
    if (isDistanceRequest) {
        optimisticTransaction = fastMerge(existingTransaction, optimisticTransaction, false);
    }

    // STEP 4: Build optimistic reportActions. We need:
    // 1. CREATED action for the iouReport (if tracking in the Expense chat)
    // 2. IOU action for the iouReport (if tracking in the Expense chat), otherwise – for chatReport
    // 3. The transaction thread, which requires the iouAction, and CREATED action for the transaction thread
    // 4. REPORT_PREVIEW action for the chatReport (if tracking in the Expense chat)
    const [, optimisticCreatedActionForIOUReport, iouAction, optimisticTransactionThread, optimisticCreatedActionForTransactionThread] = ReportUtils.buildOptimisticMoneyRequestEntities(
        shouldUseMoneyReport && iouReport ? iouReport : chatReport,
        CONST.IOU.REPORT_ACTION_TYPE.TRACK,
        amount,
        currency,
        comment,
        payeeEmail,
        [participant],
        optimisticTransaction.transactionID,
        undefined,
        false,
        false,
        receiptObject,
        false,
        !shouldUseMoneyReport,
        linkedTrackedExpenseReportAction?.childReportID,
        linkedTrackedExpenseReportAction,
    );

    let reportPreviewAction: OnyxEntry<OnyxTypes.ReportAction> = null;
    if (shouldUseMoneyReport && iouReport) {
        reportPreviewAction = shouldCreateNewMoneyRequestReport ? null : getReportPreviewAction(chatReport.reportID, iouReport.reportID);

        if (reportPreviewAction) {
            reportPreviewAction = ReportUtils.updateReportPreview(iouReport, reportPreviewAction as ReportPreviewAction, false, comment, optimisticTransaction);
        } else {
            reportPreviewAction = ReportUtils.buildOptimisticReportPreview(chatReport, iouReport, comment, optimisticTransaction);
            // Generated ReportPreview action is a parent report action of the iou report.
            // We are setting the iou report's parentReportActionID to display subtitle correctly in IOU page when offline.
            iouReport.parentReportActionID = reportPreviewAction.reportActionID;
        }
    }

    // STEP 5: Build Onyx Data
    const trackExpenseOnyxData = buildOnyxDataForTrackExpense(
        chatReport,
        iouReport,
        optimisticTransaction,
        optimisticCreatedActionForIOUReport,
        iouAction,
        reportPreviewAction,
        optimisticTransactionThread ?? {},
        (optimisticCreatedActionForTransactionThread as OptimisticCreatedReportAction) ?? {}, // Add type assertion here
        shouldCreateNewMoneyRequestReport,
        policy,
        policyTagList,
        policyCategories,
    );

    return {
        createdWorkspaceParams,
        chatReport,
        iouReport: iouReport ?? undefined,
        transaction: optimisticTransaction,
        iouAction,
        createdChatReportActionID: '0',
        createdIOUReportActionID: shouldCreateNewMoneyRequestReport ? optimisticCreatedActionForIOUReport.reportActionID : '0',
        reportPreviewAction: reportPreviewAction ?? undefined,
        transactionThreadReportID: optimisticTransactionThread.reportID,
        createdReportActionIDForThread: optimisticCreatedActionForTransactionThread.reportActionID,
        onyxData: {
            optimisticData: [...optimisticData, ...trackExpenseOnyxData[0]],
            successData: [...successData, ...trackExpenseOnyxData[1]],
            failureData: [...failureData, ...trackExpenseOnyxData[2]],
        },
    };
}

/** Requests money based on a distance (e.g. mileage from a map) */
function createDistanceRequest(
    report: OnyxEntry<OnyxTypes.Report>,
    participant: Participant,
    comment: string,
    created: string,
    category: string | undefined,
    tag: string | undefined,
    taxCode: string | undefined,
    taxAmount: number | undefined,
    amount: number,
    currency: string,
    merchant: string,
    billable: boolean | undefined,
    validWaypoints: WaypointCollection,
    policy?: OnyxEntry<OnyxTypes.Policy>,
    policyTagList?: OnyxEntry<OnyxTypes.PolicyTagList>,
    policyCategories?: OnyxEntry<OnyxTypes.PolicyCategories>,
    customUnitRateID?: string,
) {
    // If the report is an iou or expense report, we should get the linked chat report to be passed to the getMoneyRequestInformation function
    const isMoneyRequestReport = ReportUtils.isMoneyRequestReport(report);
    const currentChatReport = isMoneyRequestReport ? ReportUtils.getReport(report?.chatReportID) : report;
    const moneyRequestReportID = isMoneyRequestReport ? report?.reportID : '';
    const currentCreated = DateUtils.enrichMoneyRequestTimestamp(created);

    const optimisticReceipt: Receipt = {
        source: ReceiptGeneric as ReceiptSource,
        state: CONST.IOU.RECEIPT_STATE.OPEN,
    };
    const {
        iouReport,
        chatReport,
        transaction,
        iouAction,
        createdChatReportActionID,
        createdIOUReportActionID,
        reportPreviewAction,
        transactionThreadReportID,
        createdReportActionIDForThread,
        payerEmail,
        onyxData,
    } = getMoneyRequestInformation(
        currentChatReport,
        participant,
        comment,
        amount,
        currency,
        currentCreated,
        merchant,
        optimisticReceipt,
        undefined,
        category,
        tag,
        taxCode,
        taxAmount,
        billable,
        policy,
        policyTagList,
        policyCategories,
        userAccountID,
        currentUserEmail,
        moneyRequestReportID,
    );

    const activeReportID = isMoneyRequestReport ? report?.reportID ?? '' : chatReport.reportID;
    const parameters: CreateDistanceRequestParams = {
        comment,
        iouReportID: iouReport.reportID,
        chatReportID: chatReport.reportID,
        transactionID: transaction.transactionID,
        reportActionID: iouAction.reportActionID,
        createdChatReportActionID,
        createdIOUReportActionID,
        reportPreviewReportActionID: reportPreviewAction.reportActionID,
        waypoints: JSON.stringify(validWaypoints),
        created: currentCreated,
        category,
        tag,
        taxCode,
        taxAmount,
        billable,
        transactionThreadReportID,
        createdReportActionIDForThread,
        payerEmail,
        customUnitRateID,
    };

    API.write(WRITE_COMMANDS.CREATE_DISTANCE_REQUEST, parameters, onyxData);
    Navigation.dismissModal(activeReportID);
    Report.notifyNewAction(activeReportID, userAccountID);
}

/**
 * Compute the diff amount when we update the transaction
 */
function calculateDiffAmount(iouReport: OnyxEntry<OnyxTypes.Report>, updatedTransaction: OnyxEntry<OnyxTypes.Transaction>, transaction: OnyxEntry<OnyxTypes.Transaction>): number {
    if (!iouReport) {
        return 0;
    }
    const isExpenseReport = ReportUtils.isExpenseReport(iouReport);
    const updatedCurrency = TransactionUtils.getCurrency(updatedTransaction);
    const currentCurrency = TransactionUtils.getCurrency(transaction);

    const currentAmount = TransactionUtils.getAmount(transaction, isExpenseReport);
    const updatedAmount = TransactionUtils.getAmount(updatedTransaction, isExpenseReport);

    if (updatedCurrency === iouReport?.currency && currentCurrency !== iouReport?.currency) {
        // Add the diff to the total if we change the currency from a different currency to the currency of the IOU report
        return updatedAmount;
    }
    if (updatedCurrency !== iouReport?.currency && currentCurrency === iouReport?.currency) {
        // Subtract the diff from the total if we change the currency from the currency of IOU report to a different currency
        return -updatedAmount;
    }
    if (updatedCurrency === iouReport?.currency && updatedAmount !== currentAmount) {
        // Calculate the diff between the updated amount and the current amount if we change the amount and the currency of the transaction is the currency of the report
        return updatedAmount - currentAmount;
    }

    return 0;
}

/**
 * @param transactionID
 * @param transactionThreadReportID
 * @param transactionChanges
 * @param [transactionChanges.created] Present when updated the date field
 * @param policy  May be undefined, an empty object, or an object matching the Policy type (src/types/onyx/Policy.ts)
 * @param policyTagList
 * @param policyCategories
 * @param onlyIncludeChangedFields
 *               When 'true', then the returned params will only include the transaction details for the fields that were changed.
 *               When `false`, then the returned params will include all the transaction details, regardless of which fields were changed.
 *               This setting is necessary while the UpdateDistanceRequest API is refactored to be fully 1:1:1 in https://github.com/Expensify/App/issues/28358
 */
function getUpdateMoneyRequestParams(
    transactionID: string,
    transactionThreadReportID: string,
    transactionChanges: TransactionChanges,
    policy: OnyxEntry<OnyxTypes.Policy>,
    policyTagList: OnyxEntry<OnyxTypes.PolicyTagList>,
    policyCategories: OnyxEntry<OnyxTypes.PolicyCategories>,
    onlyIncludeChangedFields: boolean,
): UpdateMoneyRequestData {
    const optimisticData: OnyxUpdate[] = [];
    const successData: OnyxUpdate[] = [];
    const failureData: OnyxUpdate[] = [];

    // Step 1: Set any "pending fields" (ones updated while the user was offline) to have error messages in the failureData
    const pendingFields = Object.fromEntries(Object.keys(transactionChanges).map((key) => [key, CONST.RED_BRICK_ROAD_PENDING_ACTION.UPDATE]));
    const clearedPendingFields = Object.fromEntries(Object.keys(transactionChanges).map((key) => [key, null]));
    const errorFields = Object.fromEntries(Object.keys(pendingFields).map((key) => [key, {[DateUtils.getMicroseconds()]: Localize.translateLocal('iou.error.genericEditFailureMessage')}]));

    // Step 2: Get all the collections being updated
    const transactionThread = allReports?.[`${ONYXKEYS.COLLECTION.REPORT}${transactionThreadReportID}`] ?? null;
    const transaction = allTransactions?.[`${ONYXKEYS.COLLECTION.TRANSACTION}${transactionID}`];
    const iouReport = allReports?.[`${ONYXKEYS.COLLECTION.REPORT}${transactionThread?.parentReportID}`] ?? null;
    const isFromExpenseReport = ReportUtils.isExpenseReport(iouReport);
    const isScanning = TransactionUtils.hasReceipt(transaction) && TransactionUtils.isReceiptBeingScanned(transaction);
    let updatedTransaction = transaction ? TransactionUtils.getUpdatedTransaction(transaction, transactionChanges, isFromExpenseReport) : null;
    const transactionDetails = ReportUtils.getTransactionDetails(updatedTransaction);

    if (transactionDetails?.waypoints) {
        // This needs to be a JSON string since we're sending this to the MapBox API
        transactionDetails.waypoints = JSON.stringify(transactionDetails.waypoints);
    }

    const dataToIncludeInParams: Partial<TransactionDetails> | undefined = onlyIncludeChangedFields
        ? Object.fromEntries(Object.entries(transactionDetails ?? {}).filter(([key]) => Object.keys(transactionChanges).includes(key)))
        : transactionDetails;

    const params: UpdateMoneyRequestParams = {
        ...dataToIncludeInParams,
        reportID: iouReport?.reportID,
        transactionID,
    };

    const hasPendingWaypoints = 'waypoints' in transactionChanges;
    if (transaction && updatedTransaction && hasPendingWaypoints) {
        updatedTransaction = {
            ...updatedTransaction,
            amount: CONST.IOU.DEFAULT_AMOUNT,
            modifiedAmount: CONST.IOU.DEFAULT_AMOUNT,
            modifiedMerchant: Localize.translateLocal('iou.fieldPending'),
        };

        // Delete the draft transaction when editing waypoints when the server responds successfully and there are no errors
        successData.push({
            onyxMethod: Onyx.METHOD.SET,
            key: `${ONYXKEYS.COLLECTION.TRANSACTION_DRAFT}${transactionID}`,
            value: null,
        });

        // Revert the transaction's amount to the original value on failure.
        // The IOU Report will be fully reverted in the failureData further below.
        failureData.push({
            onyxMethod: Onyx.METHOD.MERGE,
            key: `${ONYXKEYS.COLLECTION.TRANSACTION}${transactionID}`,
            value: {
                amount: transaction.amount,
                modifiedAmount: transaction.modifiedAmount,
                modifiedMerchant: transaction.modifiedMerchant,
            },
        });
    }

    // Step 3: Build the modified expense report actions
    // We don't create a modified report action if we're updating the waypoints,
    // since there isn't actually any optimistic data we can create for them and the report action is created on the server
    // with the response from the MapBox API
    const updatedReportAction = ReportUtils.buildOptimisticModifiedExpenseReportAction(transactionThread, transaction, transactionChanges, isFromExpenseReport, policy);
    if (!hasPendingWaypoints) {
        params.reportActionID = updatedReportAction.reportActionID;

        optimisticData.push({
            onyxMethod: Onyx.METHOD.MERGE,
            key: `${ONYXKEYS.COLLECTION.REPORT_ACTIONS}${transactionThread?.reportID}`,
            value: {
                [updatedReportAction.reportActionID]: updatedReportAction as OnyxTypes.ReportAction,
            },
        });
        successData.push({
            onyxMethod: Onyx.METHOD.MERGE,
            key: `${ONYXKEYS.COLLECTION.REPORT_ACTIONS}${transactionThread?.reportID}`,
            value: {
                [updatedReportAction.reportActionID]: {pendingAction: null},
            },
        });
        failureData.push({
            onyxMethod: Onyx.METHOD.MERGE,
            key: `${ONYXKEYS.COLLECTION.REPORT_ACTIONS}${transactionThread?.reportID}`,
            value: {
                [updatedReportAction.reportActionID]: {
                    ...(updatedReportAction as OnyxTypes.ReportAction),
                    errors: ErrorUtils.getMicroSecondOnyxError('iou.error.genericEditFailureMessage'),
                },
            },
        });
    }

    // Step 4: Compute the IOU total and update the report preview message (and report header) so LHN amount owed is correct.
    const diff = calculateDiffAmount(iouReport, updatedTransaction, transaction);

    let updatedMoneyRequestReport: OnyxTypes.Report | EmptyObject;
    if (!iouReport) {
        updatedMoneyRequestReport = {};
    } else if ((ReportUtils.isExpenseReport(iouReport) || ReportUtils.isInvoiceReport(iouReport)) && typeof iouReport.total === 'number') {
        // For expense report, the amount is negative, so we should subtract total from diff
        updatedMoneyRequestReport = {
            ...iouReport,
            total: iouReport.total - diff,
        };
        if (!transaction?.reimbursable && typeof updatedMoneyRequestReport.nonReimbursableTotal === 'number') {
            updatedMoneyRequestReport.nonReimbursableTotal -= diff;
        }
    } else {
        updatedMoneyRequestReport = IOUUtils.updateIOUOwnerAndTotal(iouReport, updatedReportAction.actorAccountID ?? -1, diff, TransactionUtils.getCurrency(transaction), false, true);
    }

    updatedMoneyRequestReport.cachedTotal = CurrencyUtils.convertToDisplayString(updatedMoneyRequestReport.total, transactionDetails?.currency);

    optimisticData.push(
        {
            onyxMethod: Onyx.METHOD.MERGE,
            key: `${ONYXKEYS.COLLECTION.REPORT}${iouReport?.reportID}`,
            value: updatedMoneyRequestReport,
        },
        {
            onyxMethod: Onyx.METHOD.MERGE,
            key: `${ONYXKEYS.COLLECTION.REPORT}${iouReport?.parentReportID}`,
            value: ReportUtils.getOutstandingChildRequest(updatedMoneyRequestReport),
        },
    );
    successData.push({
        onyxMethod: Onyx.METHOD.MERGE,
        key: `${ONYXKEYS.COLLECTION.REPORT}${iouReport?.reportID}`,
        value: {pendingAction: null},
    });

    // Optimistically modify the transaction and the transaction thread
    optimisticData.push({
        onyxMethod: Onyx.METHOD.MERGE,
        key: `${ONYXKEYS.COLLECTION.TRANSACTION}${transactionID}`,
        value: {
            ...updatedTransaction,
            pendingFields,
            isLoading: hasPendingWaypoints,
            errorFields: null,
        },
    });

    optimisticData.push({
        onyxMethod: Onyx.METHOD.MERGE,
        key: `${ONYXKEYS.COLLECTION.REPORT}${transactionThreadReportID}`,
        value: {
            lastActorAccountID: updatedReportAction.actorAccountID,
        },
    });

    if (isScanning && ('amount' in transactionChanges || 'currency' in transactionChanges)) {
        optimisticData.push(
            {
                onyxMethod: Onyx.METHOD.MERGE,
                key: `${ONYXKEYS.COLLECTION.REPORT_ACTIONS}${iouReport?.reportID}`,
                value: {
                    [transactionThread?.parentReportActionID ?? '']: {
                        originalMessage: {
                            whisperedTo: [],
                        },
                    },
                },
            },
            {
                onyxMethod: Onyx.METHOD.MERGE,
                key: `${ONYXKEYS.COLLECTION.REPORT_ACTIONS}${iouReport?.parentReportID}`,
                value: {
                    [iouReport?.parentReportActionID ?? '']: {
                        originalMessage: {
                            whisperedTo: [],
                        },
                    },
                },
            },
        );
    }

    // Update recently used categories if the category is changed
    if ('category' in transactionChanges) {
        const optimisticPolicyRecentlyUsedCategories = Policy.buildOptimisticPolicyRecentlyUsedCategories(iouReport?.policyID, transactionChanges.category);
        if (optimisticPolicyRecentlyUsedCategories.length) {
            optimisticData.push({
                onyxMethod: Onyx.METHOD.SET,
                key: `${ONYXKEYS.COLLECTION.POLICY_RECENTLY_USED_CATEGORIES}${iouReport?.policyID}`,
                value: optimisticPolicyRecentlyUsedCategories,
            });
        }
    }

    // Update recently used categories if the tag is changed
    if ('tag' in transactionChanges) {
        const optimisticPolicyRecentlyUsedTags = Policy.buildOptimisticPolicyRecentlyUsedTags(iouReport?.policyID, transactionChanges.tag);
        if (!isEmptyObject(optimisticPolicyRecentlyUsedTags)) {
            optimisticData.push({
                onyxMethod: Onyx.METHOD.MERGE,
                key: `${ONYXKEYS.COLLECTION.POLICY_RECENTLY_USED_TAGS}${iouReport?.policyID}`,
                value: optimisticPolicyRecentlyUsedTags,
            });
        }
    }

    // Clear out the error fields and loading states on success
    successData.push({
        onyxMethod: Onyx.METHOD.MERGE,
        key: `${ONYXKEYS.COLLECTION.TRANSACTION}${transactionID}`,
        value: {
            pendingFields: clearedPendingFields,
            isLoading: false,
            errorFields: null,
        },
    });

    // Clear out loading states, pending fields, and add the error fields
    failureData.push({
        onyxMethod: Onyx.METHOD.MERGE,
        key: `${ONYXKEYS.COLLECTION.TRANSACTION}${transactionID}`,
        value: {
            pendingFields: clearedPendingFields,
            isLoading: false,
            errorFields,
        },
    });

    if (iouReport) {
        // Reset the iouReport to its original state
        failureData.push({
            onyxMethod: Onyx.METHOD.MERGE,
            key: `${ONYXKEYS.COLLECTION.REPORT}${iouReport.reportID}`,
            value: iouReport,
        });
    }

    if (policy && PolicyUtils.isPaidGroupPolicy(policy) && updatedTransaction) {
        const currentTransactionViolations = allTransactionViolations[`${ONYXKEYS.COLLECTION.TRANSACTION_VIOLATIONS}${transactionID}`] ?? [];
        optimisticData.push(
            ViolationsUtils.getViolationsOnyxData(
                updatedTransaction,
                currentTransactionViolations,
                !!policy.requiresTag,
                policyTagList ?? {},
                !!policy.requiresCategory,
                policyCategories ?? {},
            ),
        );
        failureData.push({
            onyxMethod: Onyx.METHOD.MERGE,
            key: `${ONYXKEYS.COLLECTION.TRANSACTION_VIOLATIONS}${transactionID}`,
            value: currentTransactionViolations,
        });
    }

    // Reset the transaction thread to its original state
    failureData.push({
        onyxMethod: Onyx.METHOD.MERGE,
        key: `${ONYXKEYS.COLLECTION.REPORT}${transactionThreadReportID}`,
        value: transactionThread,
    });

    return {
        params,
        onyxData: {optimisticData, successData, failureData},
    };
}

/**
 * @param transactionID
 * @param transactionThreadReportID
 * @param transactionChanges
 * @param [transactionChanges.created] Present when updated the date field
 * @param onlyIncludeChangedFields
 *               When 'true', then the returned params will only include the transaction details for the fields that were changed.
 *               When `false`, then the returned params will include all the transaction details, regardless of which fields were changed.
 *               This setting is necessary while the UpdateDistanceRequest API is refactored to be fully 1:1:1 in https://github.com/Expensify/App/issues/28358
 * @param policy  May be undefined, an empty object, or an object matching the Policy type (src/types/onyx/Policy.ts)
 */
function getUpdateTrackExpenseParams(
    transactionID: string,
    transactionThreadReportID: string,
    transactionChanges: TransactionChanges,
    onlyIncludeChangedFields: boolean,
    policy: OnyxEntry<OnyxTypes.Policy>,
): UpdateMoneyRequestData {
    const optimisticData: OnyxUpdate[] = [];
    const successData: OnyxUpdate[] = [];
    const failureData: OnyxUpdate[] = [];

    // Step 1: Set any "pending fields" (ones updated while the user was offline) to have error messages in the failureData
    const pendingFields = Object.fromEntries(Object.keys(transactionChanges).map((key) => [key, CONST.RED_BRICK_ROAD_PENDING_ACTION.UPDATE]));
    const clearedPendingFields = Object.fromEntries(Object.keys(transactionChanges).map((key) => [key, null]));
    const errorFields = Object.fromEntries(Object.keys(pendingFields).map((key) => [key, {[DateUtils.getMicroseconds()]: Localize.translateLocal('iou.error.genericEditFailureMessage')}]));

    // Step 2: Get all the collections being updated
    const transactionThread = allReports?.[`${ONYXKEYS.COLLECTION.REPORT}${transactionThreadReportID}`] ?? null;
    const transaction = allTransactions?.[`${ONYXKEYS.COLLECTION.TRANSACTION}${transactionID}`];
    const chatReport = allReports?.[`${ONYXKEYS.COLLECTION.REPORT}${transactionThread?.parentReportID}`] ?? null;
    const isScanning = TransactionUtils.hasReceipt(transaction) && TransactionUtils.isReceiptBeingScanned(transaction);
    let updatedTransaction = transaction ? TransactionUtils.getUpdatedTransaction(transaction, transactionChanges, false) : null;
    const transactionDetails = ReportUtils.getTransactionDetails(updatedTransaction);

    if (transactionDetails?.waypoints) {
        // This needs to be a JSON string since we're sending this to the MapBox API
        transactionDetails.waypoints = JSON.stringify(transactionDetails.waypoints);
    }

    const dataToIncludeInParams: Partial<TransactionDetails> | undefined = onlyIncludeChangedFields
        ? Object.fromEntries(Object.entries(transactionDetails ?? {}).filter(([key]) => Object.keys(transactionChanges).includes(key)))
        : transactionDetails;

    const params: UpdateMoneyRequestParams = {
        ...dataToIncludeInParams,
        reportID: chatReport?.reportID,
        transactionID,
    };

    const hasPendingWaypoints = 'waypoints' in transactionChanges;
    if (transaction && updatedTransaction && hasPendingWaypoints) {
        updatedTransaction = {
            ...updatedTransaction,
            amount: CONST.IOU.DEFAULT_AMOUNT,
            modifiedAmount: CONST.IOU.DEFAULT_AMOUNT,
            modifiedMerchant: Localize.translateLocal('iou.fieldPending'),
        };

        // Delete the draft transaction when editing waypoints when the server responds successfully and there are no errors
        successData.push({
            onyxMethod: Onyx.METHOD.SET,
            key: `${ONYXKEYS.COLLECTION.TRANSACTION_DRAFT}${transactionID}`,
            value: null,
        });

        // Revert the transaction's amount to the original value on failure.
        // The IOU Report will be fully reverted in the failureData further below.
        failureData.push({
            onyxMethod: Onyx.METHOD.MERGE,
            key: `${ONYXKEYS.COLLECTION.TRANSACTION}${transactionID}`,
            value: {
                amount: transaction.amount,
                modifiedAmount: transaction.modifiedAmount,
                modifiedMerchant: transaction.modifiedMerchant,
            },
        });
    }

    // Step 3: Build the modified expense report actions
    // We don't create a modified report action if we're updating the waypoints,
    // since there isn't actually any optimistic data we can create for them and the report action is created on the server
    // with the response from the MapBox API
    const updatedReportAction = ReportUtils.buildOptimisticModifiedExpenseReportAction(transactionThread, transaction, transactionChanges, false, policy);
    if (!hasPendingWaypoints) {
        params.reportActionID = updatedReportAction.reportActionID;

        optimisticData.push({
            onyxMethod: Onyx.METHOD.MERGE,
            key: `${ONYXKEYS.COLLECTION.REPORT_ACTIONS}${transactionThread?.reportID}`,
            value: {
                [updatedReportAction.reportActionID]: updatedReportAction as OnyxTypes.ReportAction,
            },
        });
        successData.push({
            onyxMethod: Onyx.METHOD.MERGE,
            key: `${ONYXKEYS.COLLECTION.REPORT_ACTIONS}${transactionThread?.reportID}`,
            value: {
                [updatedReportAction.reportActionID]: {pendingAction: null},
            },
        });
        failureData.push({
            onyxMethod: Onyx.METHOD.MERGE,
            key: `${ONYXKEYS.COLLECTION.REPORT_ACTIONS}${transactionThread?.reportID}`,
            value: {
                [updatedReportAction.reportActionID]: {
                    ...(updatedReportAction as OnyxTypes.ReportAction),
                    errors: ErrorUtils.getMicroSecondOnyxError('iou.error.genericEditFailureMessage'),
                },
            },
        });
    }

    // Step 4: Update the report preview message (and report header) so LHN amount tracked is correct.
    // Optimistically modify the transaction and the transaction thread
    optimisticData.push({
        onyxMethod: Onyx.METHOD.MERGE,
        key: `${ONYXKEYS.COLLECTION.TRANSACTION}${transactionID}`,
        value: {
            ...updatedTransaction,
            pendingFields,
            isLoading: hasPendingWaypoints,
            errorFields: null,
        },
    });

    optimisticData.push({
        onyxMethod: Onyx.METHOD.MERGE,
        key: `${ONYXKEYS.COLLECTION.REPORT}${transactionThreadReportID}`,
        value: {
            lastActorAccountID: updatedReportAction.actorAccountID,
        },
    });

    if (isScanning && ('amount' in transactionChanges || 'currency' in transactionChanges)) {
        optimisticData.push({
            onyxMethod: Onyx.METHOD.MERGE,
            key: `${ONYXKEYS.COLLECTION.REPORT_ACTIONS}${chatReport?.reportID}`,
            value: {
                [transactionThread?.parentReportActionID ?? '']: {
                    originalMessage: {
                        whisperedTo: [],
                    },
                },
            },
        });
    }

    // Clear out the error fields and loading states on success
    successData.push({
        onyxMethod: Onyx.METHOD.MERGE,
        key: `${ONYXKEYS.COLLECTION.TRANSACTION}${transactionID}`,
        value: {
            pendingFields: clearedPendingFields,
            isLoading: false,
            errorFields: null,
        },
    });

    // Clear out loading states, pending fields, and add the error fields
    failureData.push({
        onyxMethod: Onyx.METHOD.MERGE,
        key: `${ONYXKEYS.COLLECTION.TRANSACTION}${transactionID}`,
        value: {
            pendingFields: clearedPendingFields,
            isLoading: false,
            errorFields,
        },
    });

    // Reset the transaction thread to its original state
    failureData.push({
        onyxMethod: Onyx.METHOD.MERGE,
        key: `${ONYXKEYS.COLLECTION.REPORT}${transactionThreadReportID}`,
        value: transactionThread,
    });

    return {
        params,
        onyxData: {optimisticData, successData, failureData},
    };
}

/** Updates the created date of an expense */
function updateMoneyRequestDate(
    transactionID: string,
    transactionThreadReportID: string,
    value: string,
    policy: OnyxEntry<OnyxTypes.Policy>,
    policyTags: OnyxEntry<OnyxTypes.PolicyTagList>,
    policyCategories: OnyxEntry<OnyxTypes.PolicyCategories>,
) {
    const transactionChanges: TransactionChanges = {
        created: value,
    };
    const transactionThreadReport = allReports?.[`${ONYXKEYS.COLLECTION.REPORT}${transactionThreadReportID}`] ?? null;
    const parentReport = allReports?.[`${ONYXKEYS.COLLECTION.REPORT}${transactionThreadReport?.parentReportID}`] ?? null;
    let data: UpdateMoneyRequestData;
    if (ReportUtils.isTrackExpenseReport(transactionThreadReport) && ReportUtils.isSelfDM(parentReport)) {
        data = getUpdateTrackExpenseParams(transactionID, transactionThreadReportID, transactionChanges, true, policy);
    } else {
        data = getUpdateMoneyRequestParams(transactionID, transactionThreadReportID, transactionChanges, policy, policyTags, policyCategories, true);
    }
    const {params, onyxData} = data;
    API.write(WRITE_COMMANDS.UPDATE_MONEY_REQUEST_DATE, params, onyxData);
}

/** Updates the billable field of an expense */
function updateMoneyRequestBillable(
    transactionID: string,
    transactionThreadReportID: string,
    value: boolean,
    policy: OnyxEntry<OnyxTypes.Policy>,
    policyTagList: OnyxEntry<OnyxTypes.PolicyTagList>,
    policyCategories: OnyxEntry<OnyxTypes.PolicyCategories>,
) {
    const transactionChanges: TransactionChanges = {
        billable: value,
    };
    const {params, onyxData} = getUpdateMoneyRequestParams(transactionID, transactionThreadReportID, transactionChanges, policy, policyTagList, policyCategories, true);
    API.write(WRITE_COMMANDS.UPDATE_MONEY_REQUEST_BILLABLE, params, onyxData);
}

/** Updates the merchant field of an expense */
function updateMoneyRequestMerchant(
    transactionID: string,
    transactionThreadReportID: string,
    value: string,
    policy: OnyxEntry<OnyxTypes.Policy>,
    policyTagList: OnyxEntry<OnyxTypes.PolicyTagList>,
    policyCategories: OnyxEntry<OnyxTypes.PolicyCategories>,
) {
    const transactionChanges: TransactionChanges = {
        merchant: value,
    };
    const transactionThreadReport = allReports?.[`${ONYXKEYS.COLLECTION.REPORT}${transactionThreadReportID}`] ?? null;
    const parentReport = allReports?.[`${ONYXKEYS.COLLECTION.REPORT}${transactionThreadReport?.parentReportID}`] ?? null;
    let data: UpdateMoneyRequestData;
    if (ReportUtils.isTrackExpenseReport(transactionThreadReport) && ReportUtils.isSelfDM(parentReport)) {
        data = getUpdateTrackExpenseParams(transactionID, transactionThreadReportID, transactionChanges, true, policy);
    } else {
        data = getUpdateMoneyRequestParams(transactionID, transactionThreadReportID, transactionChanges, policy, policyTagList, policyCategories, true);
    }
    const {params, onyxData} = data;
    API.write(WRITE_COMMANDS.UPDATE_MONEY_REQUEST_MERCHANT, params, onyxData);
}

/** Updates the tag of an expense */
function updateMoneyRequestTag(
    transactionID: string,
    transactionThreadReportID: string,
    tag: string,
    policy: OnyxEntry<OnyxTypes.Policy>,
    policyTagList: OnyxEntry<OnyxTypes.PolicyTagList>,
    policyCategories: OnyxEntry<OnyxTypes.PolicyCategories>,
) {
    const transactionChanges: TransactionChanges = {
        tag,
    };
    const {params, onyxData} = getUpdateMoneyRequestParams(transactionID, transactionThreadReportID, transactionChanges, policy, policyTagList, policyCategories, true);
    API.write(WRITE_COMMANDS.UPDATE_MONEY_REQUEST_TAG, params, onyxData);
}

/** Updates the created tax amount of an expense */
function updateMoneyRequestTaxAmount(
    transactionID: string,
    optimisticReportActionID: string,
    taxAmount: number,
    policy: OnyxEntry<OnyxTypes.Policy>,
    policyTagList: OnyxEntry<OnyxTypes.PolicyTagList>,
    policyCategories: OnyxEntry<OnyxTypes.PolicyCategories>,
) {
    const transactionChanges = {
        taxAmount,
    };
    const {params, onyxData} = getUpdateMoneyRequestParams(transactionID, optimisticReportActionID, transactionChanges, policy, policyTagList, policyCategories, true);
    API.write('UpdateMoneyRequestTaxAmount', params, onyxData);
}

type UpdateMoneyRequestTaxRateParams = {
    transactionID: string;
    optimisticReportActionID: string;
    taxCode: string;
    taxAmount: number;
    policy: OnyxEntry<OnyxTypes.Policy>;
    policyTagList: OnyxEntry<OnyxTypes.PolicyTagList>;
    policyCategories: OnyxEntry<OnyxTypes.PolicyCategories>;
};

/** Updates the created tax rate of an expense */
function updateMoneyRequestTaxRate({transactionID, optimisticReportActionID, taxCode, taxAmount, policy, policyTagList, policyCategories}: UpdateMoneyRequestTaxRateParams) {
    const transactionChanges = {
        taxCode,
        taxAmount,
    };
    const {params, onyxData} = getUpdateMoneyRequestParams(transactionID, optimisticReportActionID, transactionChanges, policy, policyTagList, policyCategories, true);
    API.write('UpdateMoneyRequestTaxRate', params, onyxData);
}

type UpdateMoneyRequestDistanceParams = {
    transactionID: string;
    transactionThreadReportID: string;
    waypoints: WaypointCollection;
    policy?: OnyxEntry<OnyxTypes.Policy>;
    policyTagList?: OnyxEntry<OnyxTypes.PolicyTagList>;
    policyCategories?: OnyxEntry<OnyxTypes.PolicyCategories>;
};

/** Updates the waypoints of a distance expense */
function updateMoneyRequestDistance({
    transactionID,
    transactionThreadReportID,
    waypoints,
    policy = {} as OnyxTypes.Policy,
    policyTagList = {},
    policyCategories = {},
}: UpdateMoneyRequestDistanceParams) {
    const transactionChanges: TransactionChanges = {
        waypoints,
    };
    const transactionThreadReport = allReports?.[`${ONYXKEYS.COLLECTION.REPORT}${transactionThreadReportID}`] ?? null;
    const parentReport = allReports?.[`${ONYXKEYS.COLLECTION.REPORT}${transactionThreadReport?.parentReportID}`] ?? null;
    let data: UpdateMoneyRequestData;
    if (ReportUtils.isTrackExpenseReport(transactionThreadReport) && ReportUtils.isSelfDM(parentReport)) {
        data = getUpdateTrackExpenseParams(transactionID, transactionThreadReportID, transactionChanges, true, policy);
    } else {
        data = getUpdateMoneyRequestParams(transactionID, transactionThreadReportID, transactionChanges, policy, policyTagList, policyCategories, true);
    }
    const {params, onyxData} = data;
    API.write(WRITE_COMMANDS.UPDATE_MONEY_REQUEST_DISTANCE, params, onyxData);
}

/** Updates the category of an expense */
function updateMoneyRequestCategory(
    transactionID: string,
    transactionThreadReportID: string,
    category: string,
    policy: OnyxEntry<OnyxTypes.Policy>,
    policyTagList: OnyxEntry<OnyxTypes.PolicyTagList>,
    policyCategories: OnyxEntry<OnyxTypes.PolicyCategories>,
) {
    const transactionChanges: TransactionChanges = {
        category,
    };
    const {params, onyxData} = getUpdateMoneyRequestParams(transactionID, transactionThreadReportID, transactionChanges, policy, policyTagList, policyCategories, true);
    API.write(WRITE_COMMANDS.UPDATE_MONEY_REQUEST_CATEGORY, params, onyxData);
}

/** Updates the description of an expense */
function updateMoneyRequestDescription(
    transactionID: string,
    transactionThreadReportID: string,
    comment: string,
    policy: OnyxEntry<OnyxTypes.Policy>,
    policyTagList: OnyxEntry<OnyxTypes.PolicyTagList>,
    policyCategories: OnyxEntry<OnyxTypes.PolicyCategories>,
) {
    const transactionChanges: TransactionChanges = {
        comment,
    };
    const transactionThreadReport = allReports?.[`${ONYXKEYS.COLLECTION.REPORT}${transactionThreadReportID}`] ?? null;
    const parentReport = allReports?.[`${ONYXKEYS.COLLECTION.REPORT}${transactionThreadReport?.parentReportID}`] ?? null;
    let data: UpdateMoneyRequestData;
    if (ReportUtils.isTrackExpenseReport(transactionThreadReport) && ReportUtils.isSelfDM(parentReport)) {
        data = getUpdateTrackExpenseParams(transactionID, transactionThreadReportID, transactionChanges, true, policy);
    } else {
        data = getUpdateMoneyRequestParams(transactionID, transactionThreadReportID, transactionChanges, policy, policyTagList, policyCategories, true);
    }
    const {params, onyxData} = data;
    API.write(WRITE_COMMANDS.UPDATE_MONEY_REQUEST_DESCRIPTION, params, onyxData);
}

/** Edits an existing distance expense */
function updateDistanceRequest(
    transactionID: string,
    transactionThreadReportID: string,
    transactionChanges: TransactionChanges,
    policy: OnyxTypes.Policy,
    policyTagList: OnyxTypes.PolicyTagList,
    policyCategories: OnyxTypes.PolicyCategories,
) {
    const {params, onyxData} = getUpdateMoneyRequestParams(transactionID, transactionThreadReportID, transactionChanges, policy, policyTagList, policyCategories, false);
    API.write(WRITE_COMMANDS.UPDATE_DISTANCE_REQUEST, params, onyxData);
}

const getConvertTrackedExpenseInformation = (
    transactionID: string,
    actionableWhisperReportActionID: string,
    moneyRequestReportID: string,
    linkedTrackedExpenseReportAction: OnyxTypes.ReportAction,
    linkedTrackedExpenseReportID: string,
    transactionThreadReportID: string,
    resolution: IOUAction,
) => {
    const optimisticData: OnyxUpdate[] = [];
    const successData: OnyxUpdate[] = [];
    const failureData: OnyxUpdate[] = [];

    // Delete the transaction from the track expense report
    const {
        optimisticData: deleteOptimisticData,
        successData: deleteSuccessData,
        failureData: deleteFailureData,
    } = getDeleteTrackExpenseInformation(linkedTrackedExpenseReportID, transactionID, linkedTrackedExpenseReportAction, false, true);

    optimisticData?.push(...deleteOptimisticData);
    successData?.push(...deleteSuccessData);
    failureData?.push(...deleteFailureData);

    // Build modified expense report action with the transaction changes
    const modifiedExpenseReportAction = ReportUtils.buildOptimisticMovedTrackedExpenseModifiedReportAction(transactionThreadReportID, moneyRequestReportID);

    optimisticData?.push({
        onyxMethod: Onyx.METHOD.MERGE,
        key: `${ONYXKEYS.COLLECTION.REPORT_ACTIONS}${transactionThreadReportID}`,
        value: {
            [modifiedExpenseReportAction.reportActionID]: modifiedExpenseReportAction as OnyxTypes.ReportAction,
        },
    });
    successData?.push({
        onyxMethod: Onyx.METHOD.MERGE,
        key: `${ONYXKEYS.COLLECTION.REPORT_ACTIONS}${transactionThreadReportID}`,
        value: {
            [modifiedExpenseReportAction.reportActionID]: {pendingAction: null},
        },
    });
    failureData?.push({
        onyxMethod: Onyx.METHOD.MERGE,
        key: `${ONYXKEYS.COLLECTION.REPORT_ACTIONS}${transactionThreadReportID}`,
        value: {
            [modifiedExpenseReportAction.reportActionID]: {
                ...(modifiedExpenseReportAction as OnyxTypes.ReportAction),
                errors: ErrorUtils.getMicroSecondOnyxError('iou.error.genericEditFailureMessage'),
            },
        },
    });

    // Resolve actionable whisper message
    optimisticData?.push({
        onyxMethod: Onyx.METHOD.MERGE,
        key: `${ONYXKEYS.COLLECTION.REPORT_ACTIONS}${linkedTrackedExpenseReportID}`,
        value: {
            [actionableWhisperReportActionID]: {
                originalMessage: {
                    resolution,
                },
            },
        },
    });

    failureData?.push({
        onyxMethod: Onyx.METHOD.MERGE,
        key: `${ONYXKEYS.COLLECTION.REPORT_ACTIONS}${linkedTrackedExpenseReportID}`,
        value: {
            [actionableWhisperReportActionID]: {
                originalMessage: {
                    resolution: null,
                },
            },
        },
    });

    return {optimisticData, successData, failureData, modifiedExpenseReportActionID: modifiedExpenseReportAction.reportActionID};
};

function convertTrackedExpenseToRequest(
    payerAccountID: number,
    payerEmail: string,
    chatReportID: string,
    transactionID: string,
    actionableWhisperReportActionID: string,
    createdChatReportActionID: string,
    moneyRequestReportID: string,
    moneyRequestCreatedReportActionID: string,
    moneyRequestPreviewReportActionID: string,
    linkedTrackedExpenseReportAction: OnyxTypes.ReportAction,
    linkedTrackedExpenseReportID: string,
    transactionThreadReportID: string,
    reportPreviewReportActionID: string,
    onyxData: OnyxData,
    amount: number,
    currency: string,
    comment: string,
    merchant: string,
    created: string,
    receipt?: Receipt,
) {
    const {optimisticData, successData, failureData} = onyxData;

    const {
        optimisticData: moveTransactionOptimisticData,
        successData: moveTransactionSuccessData,
        failureData: moveTransactionFailureData,
        modifiedExpenseReportActionID,
    } = getConvertTrackedExpenseInformation(
        transactionID,
        actionableWhisperReportActionID,
        moneyRequestReportID,
        linkedTrackedExpenseReportAction,
        linkedTrackedExpenseReportID,
        transactionThreadReportID,
        CONST.IOU.ACTION.SUBMIT,
    );

    optimisticData?.push(...moveTransactionOptimisticData);
    successData?.push(...moveTransactionSuccessData);
    failureData?.push(...moveTransactionFailureData);

    const parameters = {
        amount,
        currency,
        comment,
        created,
        merchant,
        receipt,
        payerAccountID,
        payerEmail,
        chatReportID,
        transactionID,
        actionableWhisperReportActionID,
        createdChatReportActionID,
        moneyRequestReportID,
        moneyRequestCreatedReportActionID,
        moneyRequestPreviewReportActionID,
        transactionThreadReportID,
        modifiedExpenseReportActionID,
        reportPreviewReportActionID,
    };
    API.write(WRITE_COMMANDS.CONVERT_TRACKED_EXPENSE_TO_REQUEST, parameters, {optimisticData, successData, failureData});
}

function categorizeTrackedExpense(
    policyID: string,
    transactionID: string,
    moneyRequestPreviewReportActionID: string,
    moneyRequestReportID: string,
    moneyRequestCreatedReportActionID: string,
    actionableWhisperReportActionID: string,
    linkedTrackedExpenseReportAction: OnyxTypes.ReportAction,
    linkedTrackedExpenseReportID: string,
    transactionThreadReportID: string,
    reportPreviewReportActionID: string,
    onyxData: OnyxData,
    amount: number,
    currency: string,
    comment: string,
    merchant: string,
    created: string,
    category?: string,
    tag?: string,
    taxCode = '',
    taxAmount = 0,
    billable?: boolean,
    receipt?: Receipt,
    createdWorkspaceParams?: CreateWorkspaceParams,
) {
    const {optimisticData, successData, failureData} = onyxData;

    const {
        optimisticData: moveTransactionOptimisticData,
        successData: moveTransactionSuccessData,
        failureData: moveTransactionFailureData,
        modifiedExpenseReportActionID,
    } = getConvertTrackedExpenseInformation(
        transactionID,
        actionableWhisperReportActionID,
        moneyRequestReportID,
        linkedTrackedExpenseReportAction,
        linkedTrackedExpenseReportID,
        transactionThreadReportID,
        CONST.IOU.ACTION.CATEGORIZE,
    );

    optimisticData?.push(...moveTransactionOptimisticData);
    successData?.push(...moveTransactionSuccessData);
    failureData?.push(...moveTransactionFailureData);

    const parameters = {
        policyID,
        transactionID,
        moneyRequestPreviewReportActionID,
        moneyRequestReportID,
        moneyRequestCreatedReportActionID,
        actionableWhisperReportActionID,
        modifiedExpenseReportActionID,
        reportPreviewReportActionID,
        amount,
        currency,
        comment,
        merchant,
        category,
        tag,
        taxCode,
        taxAmount,
        billable,
        created,
        receipt,
        policyExpenseChatReportID: createdWorkspaceParams?.expenseChatReportID,
        policyExpenseCreatedReportActionID: createdWorkspaceParams?.expenseCreatedReportActionID,
        announceChatReportID: createdWorkspaceParams?.announceChatReportID,
        announceCreatedReportActionID: createdWorkspaceParams?.announceCreatedReportActionID,
        adminsChatReportID: createdWorkspaceParams?.adminsChatReportID,
        adminsCreatedReportActionID: createdWorkspaceParams?.adminsCreatedReportActionID,
    };

    API.write(WRITE_COMMANDS.CATEGORIZE_TRACKED_EXPENSE, parameters, {optimisticData, successData, failureData});
}

function shareTrackedExpense(
    policyID: string,
    transactionID: string,
    moneyRequestPreviewReportActionID: string,
    moneyRequestReportID: string,
    moneyRequestCreatedReportActionID: string,
    actionableWhisperReportActionID: string,
    linkedTrackedExpenseReportAction: OnyxTypes.ReportAction,
    linkedTrackedExpenseReportID: string,
    transactionThreadReportID: string,
    reportPreviewReportActionID: string,
    onyxData: OnyxData,
    amount: number,
    currency: string,
    comment: string,
    merchant: string,
    created: string,
    category?: string,
    tag?: string,
    taxCode = '',
    taxAmount = 0,
    billable?: boolean,
    receipt?: Receipt,
    createdWorkspaceParams?: CreateWorkspaceParams,
) {
    const {optimisticData, successData, failureData} = onyxData;

    const {
        optimisticData: moveTransactionOptimisticData,
        successData: moveTransactionSuccessData,
        failureData: moveTransactionFailureData,
        modifiedExpenseReportActionID,
    } = getConvertTrackedExpenseInformation(
        transactionID,
        actionableWhisperReportActionID,
        moneyRequestReportID,
        linkedTrackedExpenseReportAction,
        linkedTrackedExpenseReportID,
        transactionThreadReportID,
        CONST.IOU.ACTION.SHARE,
    );

    optimisticData?.push(...moveTransactionOptimisticData);
    successData?.push(...moveTransactionSuccessData);
    failureData?.push(...moveTransactionFailureData);

    const parameters = {
        policyID,
        transactionID,
        moneyRequestPreviewReportActionID,
        moneyRequestReportID,
        moneyRequestCreatedReportActionID,
        actionableWhisperReportActionID,
        modifiedExpenseReportActionID,
        reportPreviewReportActionID,
        amount,
        currency,
        comment,
        merchant,
        created,
        category,
        tag,
        taxCode,
        taxAmount,
        billable,
        receipt,
        policyExpenseChatReportID: createdWorkspaceParams?.expenseChatReportID,
        policyExpenseCreatedReportActionID: createdWorkspaceParams?.expenseCreatedReportActionID,
        announceChatReportID: createdWorkspaceParams?.announceChatReportID,
        announceCreatedReportActionID: createdWorkspaceParams?.announceCreatedReportActionID,
        adminsChatReportID: createdWorkspaceParams?.adminsChatReportID,
        adminsCreatedReportActionID: createdWorkspaceParams?.adminsCreatedReportActionID,
    };

    API.write(WRITE_COMMANDS.SHARE_TRACKED_EXPENSE, parameters, {optimisticData, successData, failureData});
}

/**
 * Submit expense to another user
 */
function requestMoney(
    report: OnyxEntry<OnyxTypes.Report>,
    amount: number,
    currency: string,
    created: string,
    merchant: string,
    payeeEmail: string | undefined,
    payeeAccountID: number,
    participant: Participant,
    comment: string,
    receipt: Receipt | undefined,
    category?: string,
    tag?: string,
    taxCode = '',
    taxAmount = 0,
    billable?: boolean,
    policy?: OnyxEntry<OnyxTypes.Policy>,
    policyTagList?: OnyxEntry<OnyxTypes.PolicyTagList>,
    policyCategories?: OnyxEntry<OnyxTypes.PolicyCategories>,
    gpsPoints?: GPSPoint,
    action?: IOUAction,
    actionableWhisperReportActionID?: string,
    linkedTrackedExpenseReportAction?: OnyxTypes.ReportAction,
    linkedTrackedExpenseReportID?: string,
) {
    // If the report is iou or expense report, we should get the linked chat report to be passed to the getMoneyRequestInformation function
    const isMoneyRequestReport = ReportUtils.isMoneyRequestReport(report);
    const currentChatReport = isMoneyRequestReport ? ReportUtils.getReport(report?.chatReportID) : report;
    const moneyRequestReportID = isMoneyRequestReport ? report?.reportID : '';
    const currentCreated = DateUtils.enrichMoneyRequestTimestamp(created);
    const isMovingTransactionFromTrackExpense = IOUUtils.isMovingTransactionFromTrackExpense(action);

    const {
        payerAccountID,
        payerEmail,
        iouReport,
        chatReport,
        transaction,
        iouAction,
        createdChatReportActionID,
        createdIOUReportActionID,
        reportPreviewAction,
        transactionThreadReportID,
        createdReportActionIDForThread,
        onyxData,
    } = getMoneyRequestInformation(
        isMovingTransactionFromTrackExpense ? {} : currentChatReport,
        participant,
        comment,
        amount,
        currency,
        currentCreated,
        merchant,
        receipt,
        isMovingTransactionFromTrackExpense ? (linkedTrackedExpenseReportAction?.originalMessage as IOUMessage)?.IOUTransactionID : undefined,
        category,
        tag,
        taxCode,
        taxAmount,
        billable,
        policy,
        policyTagList,
        policyCategories,
        payeeAccountID,
        payeeEmail,
        moneyRequestReportID,
        linkedTrackedExpenseReportAction,
    );
    const activeReportID = isMoneyRequestReport ? report?.reportID : chatReport.reportID;

    switch (action) {
        case CONST.IOU.ACTION.SUBMIT: {
            if (!linkedTrackedExpenseReportAction || !actionableWhisperReportActionID || !linkedTrackedExpenseReportID) {
                return;
            }

            convertTrackedExpenseToRequest(
                payerAccountID,
                payerEmail,
                chatReport.reportID,
                transaction.transactionID,
                actionableWhisperReportActionID,
                createdChatReportActionID,
                iouReport.reportID,
                createdIOUReportActionID,
                iouAction.reportActionID,
                linkedTrackedExpenseReportAction,
                linkedTrackedExpenseReportID,
                transactionThreadReportID,
                reportPreviewAction.reportActionID,
                onyxData,
                amount,
                currency,
                comment,
                merchant,
                currentCreated,
                receipt,
            );
            break;
        }
        default: {
            const parameters: RequestMoneyParams = {
                debtorEmail: payerEmail,
                debtorAccountID: payerAccountID,
                amount,
                currency,
                comment,
                created: currentCreated,
                merchant,
                iouReportID: iouReport.reportID,
                chatReportID: chatReport.reportID,
                transactionID: transaction.transactionID,
                reportActionID: iouAction.reportActionID,
                createdChatReportActionID,
                createdIOUReportActionID,
                reportPreviewReportActionID: reportPreviewAction.reportActionID,
                receipt,
                receiptState: receipt?.state,
                category,
                tag,
                taxCode,
                taxAmount,
                billable,
                // This needs to be a string of JSON because of limitations with the fetch() API and nested objects
                receiptGpsPoints: gpsPoints ? JSON.stringify(gpsPoints) : undefined,
                transactionThreadReportID,
                createdReportActionIDForThread,
            };

            // eslint-disable-next-line rulesdir/no-multiple-api-calls
            API.write(WRITE_COMMANDS.REQUEST_MONEY, parameters, onyxData);
        }
    }

    Navigation.dismissModal(activeReportID);
    if (activeReportID) {
        Report.notifyNewAction(activeReportID, payeeAccountID);
    }
}

function sendInvoice(
    currentUserAccountID: number,
    transaction: OnyxEntry<OnyxTypes.Transaction>,
    invoiceChatReport?: OnyxEntry<OnyxTypes.Report>,
    receiptFile?: Receipt,
    policy?: OnyxEntry<OnyxTypes.Policy>,
    policyTagList?: OnyxEntry<OnyxTypes.PolicyTagList>,
    policyCategories?: OnyxEntry<OnyxTypes.PolicyCategories>,
) {
    const {senderWorkspaceID, receiver, invoiceRoomReportID, createdChatReportActionID, invoiceReportID, reportPreviewReportActionID, transactionID, transactionThreadReportID, onyxData} =
        getSendInvoiceInformation(transaction, currentUserAccountID, invoiceChatReport, receiptFile, policy, policyTagList, policyCategories);

    let parameters: SendInvoiceParams = {
        senderWorkspaceID,
        accountID: currentUserAccountID,
        amount: transaction?.amount ?? 0,
        currency: transaction?.currency ?? '',
        comment: transaction?.comment?.comment ? transaction.comment.comment.trim() : '',
        merchant: transaction?.merchant ?? '',
        category: transaction?.category,
        date: transaction?.created ?? '',
        invoiceRoomReportID,
        createdChatReportActionID,
        invoiceReportID,
        reportPreviewReportActionID,
        transactionID,
        transactionThreadReportID,
    };

    if (invoiceChatReport) {
        parameters = {
            ...parameters,
            receiverInvoiceRoomID: invoiceChatReport.reportID,
        };
    } else {
        parameters = {
            ...parameters,
            receiverEmail: receiver.login,
        };
    }

    API.write(WRITE_COMMANDS.SEND_INVOICE, parameters, onyxData);

    Navigation.dismissModal(invoiceRoomReportID);
    Report.notifyNewAction(invoiceRoomReportID, receiver.accountID);
}

/**
 * Track an expense
 */
function trackExpense(
    report: OnyxTypes.Report,
    amount: number,
    currency: string,
    created: string,
    merchant: string,
    payeeEmail: string | undefined,
    payeeAccountID: number,
    participant: Participant,
    comment: string,
    receipt?: Receipt,
    category?: string,
    tag?: string,
    taxCode = '',
    taxAmount = 0,
    billable?: boolean,
    policy?: OnyxEntry<OnyxTypes.Policy>,
    policyTagList?: OnyxEntry<OnyxTypes.PolicyTagList>,
    policyCategories?: OnyxEntry<OnyxTypes.PolicyCategories>,
    gpsPoints?: GPSPoint,
    validWaypoints?: WaypointCollection,
    action?: IOUAction,
    actionableWhisperReportActionID?: string,
    linkedTrackedExpenseReportAction?: OnyxTypes.ReportAction,
    linkedTrackedExpenseReportID?: string,
) {
    const isMoneyRequestReport = ReportUtils.isMoneyRequestReport(report);
    const currentChatReport = isMoneyRequestReport ? ReportUtils.getReport(report.chatReportID) : report;
    const moneyRequestReportID = isMoneyRequestReport ? report.reportID : '';
    const isMovingTransactionFromTrackExpense = IOUUtils.isMovingTransactionFromTrackExpense(action);

    const currentCreated = DateUtils.enrichMoneyRequestTimestamp(created);
    const {
        createdWorkspaceParams,
        iouReport,
        chatReport,
        transaction,
        iouAction,
        createdChatReportActionID,
        createdIOUReportActionID,
        reportPreviewAction,
        transactionThreadReportID,
        createdReportActionIDForThread,
        onyxData,
    } = getTrackExpenseInformation(
        currentChatReport,
        participant,
        comment,
        amount,
        currency,
        currentCreated,
        merchant,
        receipt,
        category,
        tag,
        taxCode,
        taxAmount,
        billable,
        policy,
        policyTagList,
        policyCategories,
        payeeEmail,
        payeeAccountID,
        moneyRequestReportID,
        linkedTrackedExpenseReportAction,
        isMovingTransactionFromTrackExpense ? (linkedTrackedExpenseReportAction?.originalMessage as IOUMessage)?.IOUTransactionID : undefined,
    );
    const activeReportID = isMoneyRequestReport ? report.reportID : chatReport.reportID;

    switch (action) {
        case CONST.IOU.ACTION.CATEGORIZE: {
            if (!linkedTrackedExpenseReportAction || !actionableWhisperReportActionID || !linkedTrackedExpenseReportID) {
                return;
            }
            categorizeTrackedExpense(
                chatReport.policyID ?? '',
                transaction.transactionID,
                iouAction.reportActionID,
                iouReport?.reportID ?? '',
                createdIOUReportActionID ?? '',
                actionableWhisperReportActionID,
                linkedTrackedExpenseReportAction,
                linkedTrackedExpenseReportID,
                transactionThreadReportID,
                reportPreviewAction?.reportActionID ?? '',
                onyxData,
                amount,
                currency,
                comment,
                merchant,
                currentCreated,
                category,
                tag,
                taxCode,
                taxAmount,
                billable,
                receipt,
                createdWorkspaceParams,
            );
            break;
        }
        case CONST.IOU.ACTION.SHARE: {
            if (!linkedTrackedExpenseReportAction || !actionableWhisperReportActionID || !linkedTrackedExpenseReportID) {
                return;
            }
            shareTrackedExpense(
                chatReport.policyID ?? '',
                transaction.transactionID,
                iouAction.reportActionID,
                iouReport?.reportID ?? '',
                createdIOUReportActionID ?? '',
                actionableWhisperReportActionID,
                linkedTrackedExpenseReportAction,
                linkedTrackedExpenseReportID,
                transactionThreadReportID,
                reportPreviewAction?.reportActionID ?? '',
                onyxData,
                amount,
                currency,
                comment,
                merchant,
                currentCreated,
                category,
                tag,
                taxCode,
                taxAmount,
                billable,
                receipt,
                createdWorkspaceParams,
            );
            break;
        }
        default: {
            const parameters: TrackExpenseParams = {
                amount,
                currency,
                comment,
                created: currentCreated,
                merchant,
                iouReportID: iouReport?.reportID,
                chatReportID: chatReport.reportID,
                transactionID: transaction.transactionID,
                reportActionID: iouAction.reportActionID,
                createdChatReportActionID,
                createdIOUReportActionID,
                reportPreviewReportActionID: reportPreviewAction?.reportActionID,
                receipt,
                receiptState: receipt?.state,
                category,
                tag,
                taxCode,
                taxAmount,
                billable,
                // This needs to be a string of JSON because of limitations with the fetch() API and nested objects
                receiptGpsPoints: gpsPoints ? JSON.stringify(gpsPoints) : undefined,
                transactionThreadReportID,
                createdReportActionIDForThread,
                waypoints: validWaypoints ? JSON.stringify(validWaypoints) : undefined,
            };

            API.write(WRITE_COMMANDS.TRACK_EXPENSE, parameters, onyxData);
        }
    }
    Navigation.dismissModal(activeReportID);

    if (action === CONST.IOU.ACTION.SHARE) {
        Navigation.navigate(ROUTES.ROOM_INVITE.getRoute(activeReportID ?? '', CONST.IOU.SHARE.ROLE.ACCOUNTANT));
    }

    Report.notifyNewAction(activeReportID, payeeAccountID);
}

function getOrCreateOptimisticSplitChatReport(existingSplitChatReportID: string, participants: Participant[], participantAccountIDs: number[], currentUserAccountID: number) {
    // The existing chat report could be passed as reportID or exist on the sole "participant" (in this case a report option)
    const existingChatReportID = existingSplitChatReportID || participants[0].reportID;

    // Check if the report is available locally if we do have one
    let existingSplitChatReport = allReports?.[`${ONYXKEYS.COLLECTION.REPORT}${existingChatReportID}`];

    // If we do not have one locally then we will search for a chat with the same participants (only for 1:1 chats).
    const shouldGetOrCreateOneOneDM = participants.length < 2;
    const allParticipantsAccountIDs = [...participantAccountIDs, currentUserAccountID];
    if (!existingSplitChatReport && shouldGetOrCreateOneOneDM) {
        existingSplitChatReport = ReportUtils.getChatByParticipants(allParticipantsAccountIDs);
    }

    // We found an existing chat report we are done...
    if (existingSplitChatReport) {
        // Yes, these are the same, but give the caller a way to identify if we created a new report or not
        return {existingSplitChatReport, splitChatReport: existingSplitChatReport};
    }

    // Create a Group Chat if we have multiple participants
    if (participants.length > 1) {
        const splitChatReport = ReportUtils.buildOptimisticChatReport(
            allParticipantsAccountIDs,
            '',
            CONST.REPORT.CHAT_TYPE.GROUP,
            undefined,
            undefined,
            undefined,
            undefined,
            undefined,
            undefined,
            CONST.REPORT.NOTIFICATION_PREFERENCE.HIDDEN,
        );
        return {existingSplitChatReport: null, splitChatReport};
    }

    // Otherwise, create a new 1:1 chat report
    const splitChatReport = ReportUtils.buildOptimisticChatReport(participantAccountIDs);
    return {existingSplitChatReport: null, splitChatReport};
}

/**
 * Build the Onyx data and IOU split necessary for splitting a bill with 3+ users.
 * 1. Build the optimistic Onyx data for the group chat, i.e. chatReport and iouReportAction creating the former if it doesn't yet exist.
 * 2. Loop over the group chat participant list, building optimistic or updating existing chatReports, iouReports and iouReportActions between the user and each participant.
 * We build both Onyx data and the IOU split that is sent as a request param and is used by Auth to create the chatReports, iouReports and iouReportActions in the database.
 * The IOU split has the following shape:
 *  [
 *      {email: 'currentUser', amount: 100},
 *      {email: 'user2', amount: 100, iouReportID: '100', chatReportID: '110', transactionID: '120', reportActionID: '130'},
 *      {email: 'user3', amount: 100, iouReportID: '200', chatReportID: '210', transactionID: '220', reportActionID: '230'}
 *  ]
 * @param amount - always in the smallest unit of the currency
 * @param existingSplitChatReportID - the report ID where the split expense happens, could be a group chat or a workspace chat
 */
function createSplitsAndOnyxData(
    participants: Participant[],
    currentUserLogin: string,
    currentUserAccountID: number,
    amount: number,
    comment: string,
    currency: string,
    merchant: string,
    created: string,
    category: string,
    tag: string,
    splitShares: SplitShares = {},
    existingSplitChatReportID = '',
    billable = false,
    iouRequestType: IOURequestType = CONST.IOU.REQUEST_TYPE.MANUAL,
): SplitsAndOnyxData {
    const currentUserEmailForIOUSplit = PhoneNumber.addSMSDomainIfPhoneNumber(currentUserLogin);
    const participantAccountIDs = participants.map((participant) => Number(participant.accountID));

    const {splitChatReport, existingSplitChatReport} = getOrCreateOptimisticSplitChatReport(existingSplitChatReportID, participants, participantAccountIDs, currentUserAccountID);
    const isOwnPolicyExpenseChat = !!splitChatReport.isOwnPolicyExpenseChat;

    const splitTransaction = TransactionUtils.buildOptimisticTransaction(
        amount,
        currency,
        CONST.REPORT.SPLIT_REPORTID,
        comment,
        created,
        '',
        '',
        merchant || Localize.translateLocal('iou.expense'),
        undefined,
        undefined,
        undefined,
        category,
        tag,
        undefined,
        undefined,
        billable,
    );

    // Note: The created action must be optimistically generated before the IOU action so there's no chance that the created action appears after the IOU action in the chat
    const splitCreatedReportAction = ReportUtils.buildOptimisticCreatedReportAction(currentUserEmailForIOUSplit);
    const splitIOUReportAction = ReportUtils.buildOptimisticIOUReportAction(
        CONST.IOU.REPORT_ACTION_TYPE.SPLIT,
        amount,
        currency,
        comment,
        participants,
        splitTransaction.transactionID,
        undefined,
        '',
        false,
        false,
        {},
        isOwnPolicyExpenseChat,
    );

    splitChatReport.lastReadTime = DateUtils.getDBTime();
    splitChatReport.lastMessageText = splitIOUReportAction.message?.[0]?.text;
    splitChatReport.lastMessageHtml = splitIOUReportAction.message?.[0]?.html;
    splitChatReport.lastActorAccountID = currentUserAccountID;

    let splitChatReportNotificationPreference = splitChatReport.notificationPreference;
    if (splitChatReportNotificationPreference === CONST.REPORT.NOTIFICATION_PREFERENCE.HIDDEN) {
        splitChatReportNotificationPreference = CONST.REPORT.NOTIFICATION_PREFERENCE.ALWAYS;
    }

    // If we have an existing splitChatReport (group chat or workspace) use it's pending fields, otherwise indicate that we are adding a chat
    if (!existingSplitChatReport) {
        splitChatReport.pendingFields = {
            createChat: CONST.RED_BRICK_ROAD_PENDING_ACTION.ADD,
        };
    }

    const optimisticData: OnyxUpdate[] = [
        {
            // Use set for new reports because it doesn't exist yet, is faster,
            // and we need the data to be available when we navigate to the chat page
            onyxMethod: existingSplitChatReport ? Onyx.METHOD.MERGE : Onyx.METHOD.SET,
            key: `${ONYXKEYS.COLLECTION.REPORT}${splitChatReport.reportID}`,
            value: {
                ...splitChatReport,
                notificationPreference: splitChatReportNotificationPreference,
            },
        },
        {
            onyxMethod: Onyx.METHOD.SET,
            key: ONYXKEYS.NVP_QUICK_ACTION_GLOBAL_CREATE,
            value: {
                action: iouRequestType === CONST.IOU.REQUEST_TYPE.DISTANCE ? CONST.QUICK_ACTIONS.SPLIT_DISTANCE : CONST.QUICK_ACTIONS.SPLIT_MANUAL,
                chatReportID: splitChatReport.reportID,
                isFirstQuickAction: isEmptyObject(quickAction),
            },
        },
        existingSplitChatReport
            ? {
                  onyxMethod: Onyx.METHOD.MERGE,
                  key: `${ONYXKEYS.COLLECTION.REPORT_ACTIONS}${splitChatReport.reportID}`,
                  value: {
                      [splitIOUReportAction.reportActionID]: splitIOUReportAction as OnyxTypes.ReportAction,
                  },
              }
            : {
                  onyxMethod: Onyx.METHOD.SET,
                  key: `${ONYXKEYS.COLLECTION.REPORT_ACTIONS}${splitChatReport.reportID}`,
                  value: {
                      [splitCreatedReportAction.reportActionID]: splitCreatedReportAction as OnyxTypes.ReportAction,
                      [splitIOUReportAction.reportActionID]: splitIOUReportAction as OnyxTypes.ReportAction,
                  },
              },
        {
            onyxMethod: Onyx.METHOD.SET,
            key: `${ONYXKEYS.COLLECTION.TRANSACTION}${splitTransaction.transactionID}`,
            value: splitTransaction,
        },
        {
            onyxMethod: Onyx.METHOD.MERGE,
            key: `${ONYXKEYS.COLLECTION.TRANSACTION_DRAFT}${CONST.IOU.OPTIMISTIC_TRANSACTION_ID}`,
            value: null,
        },
    ];
    const successData: OnyxUpdate[] = [
        {
            onyxMethod: Onyx.METHOD.MERGE,
            key: `${ONYXKEYS.COLLECTION.REPORT_ACTIONS}${splitChatReport.reportID}`,
            value: {
                ...(existingSplitChatReport ? {} : {[splitCreatedReportAction.reportActionID]: {pendingAction: null}}),
                [splitIOUReportAction.reportActionID]: {pendingAction: null},
            },
        },
        {
            onyxMethod: Onyx.METHOD.MERGE,
            key: `${ONYXKEYS.COLLECTION.TRANSACTION}${splitTransaction.transactionID}`,
            value: {pendingAction: null},
        },
    ];

    const redundantParticipants: Record<number, null> = {};
    if (!existingSplitChatReport) {
        successData.push({
            onyxMethod: Onyx.METHOD.MERGE,
            key: `${ONYXKEYS.COLLECTION.REPORT}${splitChatReport.reportID}`,
            value: {pendingFields: {createChat: null}, participants: redundantParticipants},
        });
    }

    const failureData: OnyxUpdate[] = [
        {
            onyxMethod: Onyx.METHOD.MERGE,
            key: `${ONYXKEYS.COLLECTION.TRANSACTION}${splitTransaction.transactionID}`,
            value: {
                errors: ErrorUtils.getMicroSecondOnyxError('iou.error.genericCreateFailureMessage'),
            },
        },
    ];

    if (existingSplitChatReport) {
        failureData.push({
            onyxMethod: Onyx.METHOD.MERGE,
            key: `${ONYXKEYS.COLLECTION.REPORT_ACTIONS}${splitChatReport.reportID}`,
            value: {
                [splitIOUReportAction.reportActionID]: {
                    errors: ErrorUtils.getMicroSecondOnyxError('iou.error.genericCreateFailureMessage'),
                },
            },
        });
    } else {
        failureData.push(
            {
                onyxMethod: Onyx.METHOD.MERGE,
                key: `${ONYXKEYS.COLLECTION.REPORT}${splitChatReport.reportID}`,
                value: {
                    errorFields: {
                        createChat: ErrorUtils.getMicroSecondOnyxError('report.genericCreateReportFailureMessage'),
                    },
                },
            },
            {
                onyxMethod: Onyx.METHOD.MERGE,
                key: `${ONYXKEYS.COLLECTION.REPORT_ACTIONS}${splitChatReport.reportID}`,
                value: {
                    [splitIOUReportAction.reportActionID]: {
                        errors: ErrorUtils.getMicroSecondOnyxError('iou.error.genericCreateFailureMessage'),
                    },
                },
            },
        );
    }

    // Loop through participants creating individual chats, iouReports and reportActionIDs as needed
    const currentUserAmount = splitShares?.[currentUserAccountID]?.amount ?? IOUUtils.calculateAmount(participants.length, amount, currency, true);

    const splits: Split[] = [{email: currentUserEmailForIOUSplit, accountID: currentUserAccountID, amount: currentUserAmount}];

    const hasMultipleParticipants = participants.length > 1;
    participants.forEach((participant) => {
        // In a case when a participant is a workspace, even when a current user is not an owner of the workspace
        const isPolicyExpenseChat = ReportUtils.isPolicyExpenseChat(participant);
        const splitAmount = splitShares?.[participant.accountID ?? -1]?.amount ?? IOUUtils.calculateAmount(participants.length, amount, currency, false);

        // To exclude someone from a split, the amount can be 0. The scenario for this is when creating a split from a group chat, we have remove the option to deselect users to exclude them.
        // We can input '0' next to someone we want to exclude.
        if (splitAmount === 0) {
            return;
        }

        // In case the participant is a workspace, email & accountID should remain undefined and won't be used in the rest of this code
        // participant.login is undefined when the request is initiated from a group DM with an unknown user, so we need to add a default
        const email = isOwnPolicyExpenseChat || isPolicyExpenseChat ? '' : PhoneNumber.addSMSDomainIfPhoneNumber(participant.login ?? '').toLowerCase();
        const accountID = isOwnPolicyExpenseChat || isPolicyExpenseChat ? 0 : Number(participant.accountID);
        if (email === currentUserEmailForIOUSplit) {
            return;
        }

        // STEP 1: Get existing chat report OR build a new optimistic one
        // If we only have one participant and the request was initiated from the global create menu, i.e. !existingGroupChatReportID, the oneOnOneChatReport is the groupChatReport
        let oneOnOneChatReport: OnyxTypes.Report | OptimisticChatReport;
        let isNewOneOnOneChatReport = false;
        let shouldCreateOptimisticPersonalDetails = false;
        const personalDetailExists = accountID in allPersonalDetails;

        // If this is a split between two people only and the function
        // wasn't provided with an existing group chat report id
        // or, if the split is being made from the workspace chat, then the oneOnOneChatReport is the same as the splitChatReport
        // in this case existingSplitChatReport will belong to the policy expense chat and we won't be
        // entering code that creates optimistic personal details
        if ((!hasMultipleParticipants && !existingSplitChatReportID) || isOwnPolicyExpenseChat) {
            oneOnOneChatReport = splitChatReport;
            shouldCreateOptimisticPersonalDetails = !existingSplitChatReport && !personalDetailExists;
        } else {
            const existingChatReport = ReportUtils.getChatByParticipants([accountID, currentUserAccountID]);
            isNewOneOnOneChatReport = !existingChatReport;
            shouldCreateOptimisticPersonalDetails = isNewOneOnOneChatReport && !personalDetailExists;
            oneOnOneChatReport = existingChatReport ?? ReportUtils.buildOptimisticChatReport([accountID, currentUserAccountID]);
        }

        // STEP 2: Get existing IOU/Expense report and update its total OR build a new optimistic one
        let oneOnOneIOUReport: OneOnOneIOUReport = oneOnOneChatReport.iouReportID ? allReports?.[`${ONYXKEYS.COLLECTION.REPORT}${oneOnOneChatReport.iouReportID}`] : null;
        const shouldCreateNewOneOnOneIOUReport = ReportUtils.shouldCreateNewMoneyRequestReport(oneOnOneIOUReport, oneOnOneChatReport);

        if (!oneOnOneIOUReport || shouldCreateNewOneOnOneIOUReport) {
            oneOnOneIOUReport = isOwnPolicyExpenseChat
                ? ReportUtils.buildOptimisticExpenseReport(oneOnOneChatReport.reportID, oneOnOneChatReport.policyID ?? '', currentUserAccountID, splitAmount, currency)
                : ReportUtils.buildOptimisticIOUReport(currentUserAccountID, accountID, splitAmount, oneOnOneChatReport.reportID, currency);
        } else if (isOwnPolicyExpenseChat) {
            if (typeof oneOnOneIOUReport?.total === 'number') {
                // Because of the Expense reports are stored as negative values, we subtract the total from the amount
                oneOnOneIOUReport.total -= splitAmount;
            }
        } else {
            oneOnOneIOUReport = IOUUtils.updateIOUOwnerAndTotal(oneOnOneIOUReport, currentUserAccountID, splitAmount, currency);
        }

        // STEP 3: Build optimistic transaction
        const oneOnOneTransaction = TransactionUtils.buildOptimisticTransaction(
            ReportUtils.isExpenseReport(oneOnOneIOUReport) ? -splitAmount : splitAmount,
            currency,
            oneOnOneIOUReport.reportID,
            comment,
            created,
            CONST.IOU.TYPE.SPLIT,
            splitTransaction.transactionID,
            merchant || Localize.translateLocal('iou.expense'),
            undefined,
            undefined,
            undefined,
            category,
            tag,
            undefined,
            undefined,
            billable,
        );

        // STEP 4: Build optimistic reportActions. We need:
        // 1. CREATED action for the chatReport
        // 2. CREATED action for the iouReport
        // 3. IOU action for the iouReport
        // 4. Transaction Thread and the CREATED action for it
        // 5. REPORT_PREVIEW action for the chatReport
        const [oneOnOneCreatedActionForChat, oneOnOneCreatedActionForIOU, oneOnOneIOUAction, optimisticTransactionThread, optimisticCreatedActionForTransactionThread] =
            ReportUtils.buildOptimisticMoneyRequestEntities(
                oneOnOneIOUReport,
                CONST.IOU.REPORT_ACTION_TYPE.CREATE,
                splitAmount,
                currency,
                comment,
                currentUserEmailForIOUSplit,
                [participant],
                oneOnOneTransaction.transactionID,
            );

        // Add optimistic personal details for new participants
        const oneOnOnePersonalDetailListAction: OnyxTypes.PersonalDetailsList = shouldCreateOptimisticPersonalDetails
            ? {
                  [accountID]: {
                      accountID,
                      // Disabling this line since participant.displayName can be an empty string
                      // eslint-disable-next-line @typescript-eslint/prefer-nullish-coalescing
                      displayName: LocalePhoneNumber.formatPhoneNumber(participant.displayName || email),
                      login: participant.login,
                      isOptimisticPersonalDetail: true,
                  },
              }
            : {};

        if (shouldCreateOptimisticPersonalDetails) {
            // BE will send different participants. We clear the optimistic ones to avoid duplicated entries
            redundantParticipants[accountID] = null;
        }

        let oneOnOneReportPreviewAction = getReportPreviewAction(oneOnOneChatReport.reportID, oneOnOneIOUReport.reportID);
        if (oneOnOneReportPreviewAction) {
            oneOnOneReportPreviewAction = ReportUtils.updateReportPreview(oneOnOneIOUReport, oneOnOneReportPreviewAction as ReportPreviewAction);
        } else {
            oneOnOneReportPreviewAction = ReportUtils.buildOptimisticReportPreview(oneOnOneChatReport, oneOnOneIOUReport);
        }

        // Add category to optimistic policy recently used categories when a participant is a workspace
        const optimisticPolicyRecentlyUsedCategories = isPolicyExpenseChat ? Policy.buildOptimisticPolicyRecentlyUsedCategories(participant.policyID, category) : [];

        // Add tag to optimistic policy recently used tags when a participant is a workspace
        const optimisticPolicyRecentlyUsedTags = isPolicyExpenseChat ? Policy.buildOptimisticPolicyRecentlyUsedTags(participant.policyID, tag) : {};

        // STEP 5: Build Onyx Data
        const [oneOnOneOptimisticData, oneOnOneSuccessData, oneOnOneFailureData] = buildOnyxDataForMoneyRequest(
            oneOnOneChatReport,
            oneOnOneIOUReport,
            oneOnOneTransaction,
            oneOnOneCreatedActionForChat,
            oneOnOneCreatedActionForIOU,
            oneOnOneIOUAction,
            oneOnOnePersonalDetailListAction,
            oneOnOneReportPreviewAction,
            optimisticPolicyRecentlyUsedCategories,
            optimisticPolicyRecentlyUsedTags,
            isNewOneOnOneChatReport,
            optimisticTransactionThread,
            optimisticCreatedActionForTransactionThread,
            shouldCreateNewOneOnOneIOUReport,
            null,
            null,
            null,
            null,
            true,
        );

        const individualSplit = {
            email,
            accountID,
            isOptimisticAccount: ReportUtils.isOptimisticPersonalDetail(accountID),
            amount: splitAmount,
            iouReportID: oneOnOneIOUReport.reportID,
            chatReportID: oneOnOneChatReport.reportID,
            transactionID: oneOnOneTransaction.transactionID,
            reportActionID: oneOnOneIOUAction.reportActionID,
            createdChatReportActionID: oneOnOneCreatedActionForChat.reportActionID,
            createdIOUReportActionID: oneOnOneCreatedActionForIOU.reportActionID,
            reportPreviewReportActionID: oneOnOneReportPreviewAction.reportActionID,
            transactionThreadReportID: optimisticTransactionThread.reportID,
            createdReportActionIDForThread: optimisticCreatedActionForTransactionThread.reportActionID,
        };

        splits.push(individualSplit);
        optimisticData.push(...oneOnOneOptimisticData);
        successData.push(...oneOnOneSuccessData);
        failureData.push(...oneOnOneFailureData);
    });

    optimisticData.push({
        onyxMethod: Onyx.METHOD.MERGE,
        key: `${ONYXKEYS.COLLECTION.TRANSACTION}${splitTransaction.transactionID}`,
        value: {
            comment: {
                splits: splits.map((split) => ({accountID: split.accountID, amount: split.amount})),
            },
        },
    });

    const splitData: SplitData = {
        chatReportID: splitChatReport.reportID,
        transactionID: splitTransaction.transactionID,
        reportActionID: splitIOUReportAction.reportActionID,
        policyID: splitChatReport.policyID,
        chatType: splitChatReport.chatType,
    };

    if (!existingSplitChatReport) {
        splitData.createdReportActionID = splitCreatedReportAction.reportActionID;
    }

    return {
        splitData,
        splits,
        onyxData: {optimisticData, successData, failureData},
    };
}

type SplitBillActionsParams = {
    participants: Participant[];
    currentUserLogin: string;
    currentUserAccountID: number;
    amount: number;
    comment: string;
    currency: string;
    merchant: string;
    created: string;
    category?: string;
    tag?: string;
    billable?: boolean;
    iouRequestType?: IOURequestType;
    existingSplitChatReportID?: string;
    splitShares?: SplitShares;
    splitPayerAccountIDs?: number[];
};

/**
 * @param amount - always in smallest currency unit
 * @param existingSplitChatReportID - Either a group DM or a workspace chat
 */
function splitBill({
    participants,
    currentUserLogin,
    currentUserAccountID,
    amount,
    comment,
    currency,
    merchant,
    created,
    category = '',
    tag = '',
    billable = false,
    iouRequestType = CONST.IOU.REQUEST_TYPE.MANUAL,
    existingSplitChatReportID = '',
    splitShares = {},
    splitPayerAccountIDs = [],
}: SplitBillActionsParams) {
    const currentCreated = DateUtils.enrichMoneyRequestTimestamp(created);
    const {splitData, splits, onyxData} = createSplitsAndOnyxData(
        participants,
        currentUserLogin,
        currentUserAccountID,
        amount,
        comment,
        currency,
        merchant,
        currentCreated,
        category,
        tag,
        splitShares,
        existingSplitChatReportID,
        billable,
        iouRequestType,
    );

    const parameters: SplitBillParams = {
        reportID: splitData.chatReportID,
        amount,
        splits: JSON.stringify(splits),
        currency,
        comment,
        category,
        merchant,
        created: currentCreated,
        tag,
        billable,
        transactionID: splitData.transactionID,
        reportActionID: splitData.reportActionID,
        createdReportActionID: splitData.createdReportActionID,
        policyID: splitData.policyID,
        chatType: splitData.chatType,
        splitPayerAccountIDs,
    };

    API.write(WRITE_COMMANDS.SPLIT_BILL, parameters, onyxData);

    Navigation.dismissModal(existingSplitChatReportID);
    Report.notifyNewAction(splitData.chatReportID, currentUserAccountID);
}

/**
 * @param amount - always in the smallest currency unit
 */
function splitBillAndOpenReport({
    participants,
    currentUserLogin,
    currentUserAccountID,
    amount,
    comment,
    currency,
    merchant,
    created,
    category = '',
    tag = '',
    billable = false,
    iouRequestType = CONST.IOU.REQUEST_TYPE.MANUAL,
    splitShares = {},
    splitPayerAccountIDs = [],
}: SplitBillActionsParams) {
    const currentCreated = DateUtils.enrichMoneyRequestTimestamp(created);
    const {splitData, splits, onyxData} = createSplitsAndOnyxData(
        participants,
        currentUserLogin,
        currentUserAccountID,
        amount,
        comment,
        currency,
        merchant,
        currentCreated,
        category,
        tag,
        splitShares,
        '',
        billable,
        iouRequestType,
    );

    const parameters: SplitBillParams = {
        reportID: splitData.chatReportID,
        amount,
        splits: JSON.stringify(splits),
        currency,
        merchant,
        created: currentCreated,
        comment,
        category,
        tag,
        billable,
        transactionID: splitData.transactionID,
        reportActionID: splitData.reportActionID,
        createdReportActionID: splitData.createdReportActionID,
        policyID: splitData.policyID,
        chatType: splitData.chatType,
        splitPayerAccountIDs,
    };

    API.write(WRITE_COMMANDS.SPLIT_BILL_AND_OPEN_REPORT, parameters, onyxData);

    Navigation.dismissModal(splitData.chatReportID);
    Report.notifyNewAction(splitData.chatReportID, currentUserAccountID);
}

type StartSplitBilActionParams = {
    participants: Participant[];
    currentUserLogin: string;
    currentUserAccountID: number;
    comment: string;
    receipt: Receipt;
    existingSplitChatReportID?: string;
    billable?: boolean;
    category: string | undefined;
    tag: string | undefined;
    currency: string;
};

/** Used exclusively for starting a split expense request that contains a receipt, the split request will be completed once the receipt is scanned
 *  or user enters details manually.
 *
 * @param existingSplitChatReportID - Either a group DM or a workspace chat
 */
function startSplitBill({
    participants,
    currentUserLogin,
    currentUserAccountID,
    comment,
    receipt,
    existingSplitChatReportID = '',
    billable = false,
    category = '',
    tag = '',
    currency,
}: StartSplitBilActionParams) {
    const currentUserEmailForIOUSplit = PhoneNumber.addSMSDomainIfPhoneNumber(currentUserLogin);
    const participantAccountIDs = participants.map((participant) => Number(participant.accountID));
    const {splitChatReport, existingSplitChatReport} = getOrCreateOptimisticSplitChatReport(existingSplitChatReportID, participants, participantAccountIDs, currentUserAccountID);
    const isOwnPolicyExpenseChat = !!splitChatReport.isOwnPolicyExpenseChat;

    const {name: filename, source, state = CONST.IOU.RECEIPT_STATE.SCANREADY} = receipt;
    const receiptObject: Receipt = {state, source};

    // ReportID is -2 (aka "deleted") on the group transaction
    const splitTransaction = TransactionUtils.buildOptimisticTransaction(
        0,
        currency,
        CONST.REPORT.SPLIT_REPORTID,
        comment,
        '',
        '',
        '',
        CONST.TRANSACTION.PARTIAL_TRANSACTION_MERCHANT,
        receiptObject,
        filename,
        undefined,
        category,
        tag,
        undefined,
        undefined,
        billable,
    );

    // Note: The created action must be optimistically generated before the IOU action so there's no chance that the created action appears after the IOU action in the chat
    const splitChatCreatedReportAction = ReportUtils.buildOptimisticCreatedReportAction(currentUserEmailForIOUSplit);
    const splitIOUReportAction = ReportUtils.buildOptimisticIOUReportAction(
        CONST.IOU.REPORT_ACTION_TYPE.SPLIT,
        0,
        CONST.CURRENCY.USD,
        comment,
        participants,
        splitTransaction.transactionID,
        undefined,
        '',
        false,
        false,
        receiptObject,
        isOwnPolicyExpenseChat,
    );

    splitChatReport.lastReadTime = DateUtils.getDBTime();
    splitChatReport.lastMessageText = splitIOUReportAction.message?.[0]?.text;
    splitChatReport.lastMessageHtml = splitIOUReportAction.message?.[0]?.html;

    // If we have an existing splitChatReport (group chat or workspace) use it's pending fields, otherwise indicate that we are adding a chat
    if (!existingSplitChatReport) {
        splitChatReport.pendingFields = {
            createChat: CONST.RED_BRICK_ROAD_PENDING_ACTION.ADD,
        };
    }

    const optimisticData: OnyxUpdate[] = [
        {
            // Use set for new reports because it doesn't exist yet, is faster,
            // and we need the data to be available when we navigate to the chat page
            onyxMethod: existingSplitChatReport ? Onyx.METHOD.MERGE : Onyx.METHOD.SET,
            key: `${ONYXKEYS.COLLECTION.REPORT}${splitChatReport.reportID}`,
            value: splitChatReport,
        },
        {
            onyxMethod: Onyx.METHOD.SET,
            key: ONYXKEYS.NVP_QUICK_ACTION_GLOBAL_CREATE,
            value: {
                action: CONST.QUICK_ACTIONS.SPLIT_SCAN,
                chatReportID: splitChatReport.reportID,
                isFirstQuickAction: isEmptyObject(quickAction),
            },
        },
        existingSplitChatReport
            ? {
                  onyxMethod: Onyx.METHOD.MERGE,
                  key: `${ONYXKEYS.COLLECTION.REPORT_ACTIONS}${splitChatReport.reportID}`,
                  value: {
                      [splitIOUReportAction.reportActionID]: splitIOUReportAction as OnyxTypes.ReportAction,
                  },
              }
            : {
                  onyxMethod: Onyx.METHOD.SET,
                  key: `${ONYXKEYS.COLLECTION.REPORT_ACTIONS}${splitChatReport.reportID}`,
                  value: {
                      [splitChatCreatedReportAction.reportActionID]: splitChatCreatedReportAction,
                      [splitIOUReportAction.reportActionID]: splitIOUReportAction as OnyxTypes.ReportAction,
                  },
              },
        {
            onyxMethod: Onyx.METHOD.SET,
            key: `${ONYXKEYS.COLLECTION.TRANSACTION}${splitTransaction.transactionID}`,
            value: splitTransaction,
        },
    ];

    const successData: OnyxUpdate[] = [
        {
            onyxMethod: Onyx.METHOD.MERGE,
            key: `${ONYXKEYS.COLLECTION.REPORT_ACTIONS}${splitChatReport.reportID}`,
            value: {
                ...(existingSplitChatReport ? {} : {[splitChatCreatedReportAction.reportActionID]: {pendingAction: null}}),
                [splitIOUReportAction.reportActionID]: {pendingAction: null},
            },
        },
        {
            onyxMethod: Onyx.METHOD.MERGE,
            key: `${ONYXKEYS.COLLECTION.TRANSACTION}${splitTransaction.transactionID}`,
            value: {pendingAction: null},
        },
    ];

    const redundantParticipants: Record<number, null> = {};
    if (!existingSplitChatReport) {
        successData.push({
            onyxMethod: Onyx.METHOD.MERGE,
            key: `${ONYXKEYS.COLLECTION.REPORT}${splitChatReport.reportID}`,
            value: {pendingFields: {createChat: null}, participants: redundantParticipants},
        });
    }

    const failureData: OnyxUpdate[] = [
        {
            onyxMethod: Onyx.METHOD.MERGE,
            key: `${ONYXKEYS.COLLECTION.TRANSACTION}${splitTransaction.transactionID}`,
            value: {
                errors: ErrorUtils.getMicroSecondOnyxError('iou.error.genericCreateFailureMessage'),
            },
        },
    ];

    if (existingSplitChatReport) {
        failureData.push({
            onyxMethod: Onyx.METHOD.MERGE,
            key: `${ONYXKEYS.COLLECTION.REPORT_ACTIONS}${splitChatReport.reportID}`,
            value: {
                [splitIOUReportAction.reportActionID]: {
                    errors: getReceiptError(receipt, filename),
                },
            },
        });
    } else {
        failureData.push(
            {
                onyxMethod: Onyx.METHOD.MERGE,
                key: `${ONYXKEYS.COLLECTION.REPORT}${splitChatReport.reportID}`,
                value: {
                    errorFields: {
                        createChat: ErrorUtils.getMicroSecondOnyxError('report.genericCreateReportFailureMessage'),
                    },
                },
            },
            {
                onyxMethod: Onyx.METHOD.MERGE,
                key: `${ONYXKEYS.COLLECTION.REPORT_ACTIONS}${splitChatReport.reportID}`,
                value: {
                    [splitChatCreatedReportAction.reportActionID]: {
                        errors: ErrorUtils.getMicroSecondOnyxError('report.genericCreateReportFailureMessage'),
                    },
                    [splitIOUReportAction.reportActionID]: {
                        errors: getReceiptError(receipt, filename),
                    },
                },
            },
        );
    }

    const splits: Split[] = [{email: currentUserEmailForIOUSplit, accountID: currentUserAccountID}];

    participants.forEach((participant) => {
        // Disabling this line since participant.login can be an empty string
        // eslint-disable-next-line @typescript-eslint/prefer-nullish-coalescing
        const email = participant.isOwnPolicyExpenseChat ? '' : PhoneNumber.addSMSDomainIfPhoneNumber(participant.login || participant.text || '').toLowerCase();
        const accountID = participant.isOwnPolicyExpenseChat ? 0 : Number(participant.accountID);
        if (email === currentUserEmailForIOUSplit) {
            return;
        }

        // When splitting with a workspace chat, we only need to supply the policyID and the workspace reportID as it's needed so we can update the report preview
        if (participant.isOwnPolicyExpenseChat) {
            splits.push({
                policyID: participant.policyID,
                chatReportID: splitChatReport.reportID,
            });
            return;
        }

        const participantPersonalDetails = allPersonalDetails[participant?.accountID ?? -1];
        if (!participantPersonalDetails) {
            optimisticData.push({
                onyxMethod: Onyx.METHOD.MERGE,
                key: ONYXKEYS.PERSONAL_DETAILS_LIST,
                value: {
                    [accountID]: {
                        accountID,
                        // Disabling this line since participant.displayName can be an empty string
                        // eslint-disable-next-line @typescript-eslint/prefer-nullish-coalescing
                        displayName: LocalePhoneNumber.formatPhoneNumber(participant.displayName || email),
                        // Disabling this line since participant.login can be an empty string
                        // eslint-disable-next-line @typescript-eslint/prefer-nullish-coalescing
                        login: participant.login || participant.text,
                        isOptimisticPersonalDetail: true,
                    },
                },
            });
            // BE will send different participants. We clear the optimistic ones to avoid duplicated entries
            redundantParticipants[accountID] = null;
        }

        splits.push({
            email,
            accountID,
        });
    });

    participants.forEach((participant) => {
        const isPolicyExpenseChat = ReportUtils.isPolicyExpenseChat(participant);
        if (!isPolicyExpenseChat) {
            return;
        }

        const optimisticPolicyRecentlyUsedCategories = Policy.buildOptimisticPolicyRecentlyUsedCategories(participant.policyID, category);
        const optimisticPolicyRecentlyUsedTags = Policy.buildOptimisticPolicyRecentlyUsedTags(participant.policyID, tag);

        if (optimisticPolicyRecentlyUsedCategories.length > 0) {
            optimisticData.push({
                onyxMethod: Onyx.METHOD.SET,
                key: `${ONYXKEYS.COLLECTION.POLICY_RECENTLY_USED_CATEGORIES}${participant.policyID}`,
                value: optimisticPolicyRecentlyUsedCategories,
            });
        }

        if (!isEmptyObject(optimisticPolicyRecentlyUsedTags)) {
            optimisticData.push({
                onyxMethod: Onyx.METHOD.MERGE,
                key: `${ONYXKEYS.COLLECTION.POLICY_RECENTLY_USED_TAGS}${participant.policyID}`,
                value: optimisticPolicyRecentlyUsedTags,
            });
        }
    });

    // Save the new splits array into the transaction's comment in case the user calls CompleteSplitBill while offline
    optimisticData.push({
        onyxMethod: Onyx.METHOD.MERGE,
        key: `${ONYXKEYS.COLLECTION.TRANSACTION}${splitTransaction.transactionID}`,
        value: {
            comment: {
                splits,
            },
        },
    });

    const parameters: StartSplitBillParams = {
        chatReportID: splitChatReport.reportID,
        reportActionID: splitIOUReportAction.reportActionID,
        transactionID: splitTransaction.transactionID,
        splits: JSON.stringify(splits),
        receipt,
        comment,
        category,
        tag,
        currency,
        isFromGroupDM: !existingSplitChatReport,
        billable,
        ...(existingSplitChatReport ? {} : {createdReportActionID: splitChatCreatedReportAction.reportActionID}),
        chatType: splitChatReport?.chatType,
    };

    API.write(WRITE_COMMANDS.START_SPLIT_BILL, parameters, {optimisticData, successData, failureData});

    Navigation.dismissModalWithReport(splitChatReport);
    Report.notifyNewAction(splitChatReport.chatReportID ?? '', currentUserAccountID);
}

/** Used for editing a split expense while it's still scanning or when SmartScan fails, it completes a split expense started by startSplitBill above.
 *
 * @param chatReportID - The group chat or workspace reportID
 * @param reportAction - The split action that lives in the chatReport above
 * @param updatedTransaction - The updated **draft** split transaction
 * @param sessionAccountID - accountID of the current user
 * @param sessionEmail - email of the current user
 */
function completeSplitBill(chatReportID: string, reportAction: OnyxTypes.ReportAction, updatedTransaction: OnyxEntry<OnyxTypes.Transaction>, sessionAccountID: number, sessionEmail: string) {
    const currentUserEmailForIOUSplit = PhoneNumber.addSMSDomainIfPhoneNumber(sessionEmail);
    const transactionID = updatedTransaction?.transactionID ?? '';
    const unmodifiedTransaction = allTransactions[`${ONYXKEYS.COLLECTION.TRANSACTION}${transactionID}`];

    // Save optimistic updated transaction and action
    const optimisticData: OnyxUpdate[] = [
        {
            onyxMethod: Onyx.METHOD.MERGE,
            key: `${ONYXKEYS.COLLECTION.TRANSACTION}${transactionID}`,
            value: {
                ...updatedTransaction,
                receipt: {
                    state: CONST.IOU.RECEIPT_STATE.OPEN,
                },
            },
        },
        {
            onyxMethod: Onyx.METHOD.MERGE,
            key: `${ONYXKEYS.COLLECTION.REPORT_ACTIONS}${chatReportID}`,
            value: {
                [reportAction.reportActionID]: {
                    lastModified: DateUtils.getDBTime(),
                    originalMessage: {
                        whisperedTo: [],
                    },
                },
            },
        },
    ];

    const successData: OnyxUpdate[] = [
        {
            onyxMethod: Onyx.METHOD.MERGE,
            key: `${ONYXKEYS.COLLECTION.TRANSACTION}${transactionID}`,
            value: {pendingAction: null},
        },
        {
            onyxMethod: Onyx.METHOD.MERGE,
            key: `${ONYXKEYS.COLLECTION.SPLIT_TRANSACTION_DRAFT}${transactionID}`,
            value: {pendingAction: null},
        },
    ];

    const failureData: OnyxUpdate[] = [
        {
            onyxMethod: Onyx.METHOD.MERGE,
            key: `${ONYXKEYS.COLLECTION.TRANSACTION}${transactionID}`,
            value: {
                ...unmodifiedTransaction,
                errors: ErrorUtils.getMicroSecondOnyxError('iou.error.genericCreateFailureMessage'),
            },
        },
        {
            onyxMethod: Onyx.METHOD.MERGE,
            key: `${ONYXKEYS.COLLECTION.REPORT_ACTIONS}${chatReportID}`,
            value: {
                [reportAction.reportActionID]: {
                    ...reportAction,
                    errors: ErrorUtils.getMicroSecondOnyxError('iou.error.genericCreateFailureMessage'),
                },
            },
        },
    ];

    const splitParticipants: Split[] = updatedTransaction?.comment.splits ?? [];
    const amount = updatedTransaction?.modifiedAmount;
    const currency = updatedTransaction?.modifiedCurrency;

    // Exclude the current user when calculating the split amount, `calculateAmount` takes it into account
    const splitAmount = IOUUtils.calculateAmount(splitParticipants.length - 1, amount ?? 0, currency ?? '', false);

    const splits: Split[] = [{email: currentUserEmailForIOUSplit}];
    splitParticipants.forEach((participant) => {
        // Skip creating the transaction for the current user
        if (participant.email === currentUserEmailForIOUSplit) {
            return;
        }
        const isPolicyExpenseChat = !!participant.policyID;

        if (!isPolicyExpenseChat) {
            // In case this is still the optimistic accountID saved in the splits array, return early as we cannot know
            // if there is an existing chat between the split creator and this participant
            // Instead, we will rely on Auth generating the report IDs and the user won't see any optimistic chats or reports created
            const participantPersonalDetails: OnyxTypes.PersonalDetails | EmptyObject = allPersonalDetails[participant?.accountID ?? -1] ?? {};
            if (!participantPersonalDetails || participantPersonalDetails.isOptimisticPersonalDetail) {
                splits.push({
                    email: participant.email,
                });
                return;
            }
        }

        let oneOnOneChatReport: OnyxTypes.Report | null;
        let isNewOneOnOneChatReport = false;
        if (isPolicyExpenseChat) {
            // The workspace chat reportID is saved in the splits array when starting a split expense with a workspace
            oneOnOneChatReport = allReports?.[`${ONYXKEYS.COLLECTION.REPORT}${participant.chatReportID}`] ?? null;
        } else {
            const existingChatReport = ReportUtils.getChatByParticipants(participant.accountID ? [participant.accountID, sessionAccountID] : []);
            isNewOneOnOneChatReport = !existingChatReport;
            oneOnOneChatReport = existingChatReport ?? ReportUtils.buildOptimisticChatReport(participant.accountID ? [participant.accountID, sessionAccountID] : []);
        }

        let oneOnOneIOUReport: OneOnOneIOUReport = oneOnOneChatReport?.iouReportID ? allReports?.[`${ONYXKEYS.COLLECTION.REPORT}${oneOnOneChatReport.iouReportID}`] : null;
        const shouldCreateNewOneOnOneIOUReport = ReportUtils.shouldCreateNewMoneyRequestReport(oneOnOneIOUReport, oneOnOneChatReport);

        if (!oneOnOneIOUReport || shouldCreateNewOneOnOneIOUReport) {
            oneOnOneIOUReport = isPolicyExpenseChat
                ? ReportUtils.buildOptimisticExpenseReport(oneOnOneChatReport?.reportID ?? '', participant.policyID ?? '', sessionAccountID, splitAmount, currency ?? '')
                : ReportUtils.buildOptimisticIOUReport(sessionAccountID, participant.accountID ?? -1, splitAmount, oneOnOneChatReport?.reportID ?? '', currency ?? '');
        } else if (isPolicyExpenseChat) {
            if (typeof oneOnOneIOUReport?.total === 'number') {
                // Because of the Expense reports are stored as negative values, we subtract the total from the amount
                oneOnOneIOUReport.total -= splitAmount;
            }
        } else {
            oneOnOneIOUReport = IOUUtils.updateIOUOwnerAndTotal(oneOnOneIOUReport, sessionAccountID, splitAmount, currency ?? '');
        }

        const oneOnOneTransaction = TransactionUtils.buildOptimisticTransaction(
            isPolicyExpenseChat ? -splitAmount : splitAmount,
            currency ?? '',
            oneOnOneIOUReport?.reportID ?? '',
            updatedTransaction?.comment.comment,
            updatedTransaction?.modifiedCreated,
            CONST.IOU.TYPE.SPLIT,
            transactionID,
            updatedTransaction?.modifiedMerchant,
            {...updatedTransaction?.receipt, state: CONST.IOU.RECEIPT_STATE.OPEN},
            updatedTransaction?.filename,
            undefined,
            updatedTransaction?.category,
            updatedTransaction?.tag,
            undefined,
            undefined,
            updatedTransaction?.billable,
        );

        const [oneOnOneCreatedActionForChat, oneOnOneCreatedActionForIOU, oneOnOneIOUAction, optimisticTransactionThread, optimisticCreatedActionForTransactionThread] =
            ReportUtils.buildOptimisticMoneyRequestEntities(
                oneOnOneIOUReport,
                CONST.IOU.REPORT_ACTION_TYPE.CREATE,
                splitAmount,
                currency ?? '',
                updatedTransaction?.comment.comment ?? '',
                currentUserEmailForIOUSplit,
                [participant],
                oneOnOneTransaction.transactionID,
                undefined,
            );

        let oneOnOneReportPreviewAction = getReportPreviewAction(oneOnOneChatReport?.reportID ?? '', oneOnOneIOUReport?.reportID ?? '');
        if (oneOnOneReportPreviewAction) {
            oneOnOneReportPreviewAction = ReportUtils.updateReportPreview(oneOnOneIOUReport, oneOnOneReportPreviewAction as ReportPreviewAction);
        } else {
            oneOnOneReportPreviewAction = ReportUtils.buildOptimisticReportPreview(oneOnOneChatReport, oneOnOneIOUReport, '', oneOnOneTransaction);
        }

        const [oneOnOneOptimisticData, oneOnOneSuccessData, oneOnOneFailureData] = buildOnyxDataForMoneyRequest(
            oneOnOneChatReport,
            oneOnOneIOUReport,
            oneOnOneTransaction,
            oneOnOneCreatedActionForChat,
            oneOnOneCreatedActionForIOU,
            oneOnOneIOUAction,
            {},
            oneOnOneReportPreviewAction,
            [],
            {},
            isNewOneOnOneChatReport,
            optimisticTransactionThread,
            optimisticCreatedActionForTransactionThread,
            shouldCreateNewOneOnOneIOUReport,
            null,
            null,
            null,
            null,
            true,
        );

        splits.push({
            email: participant.email,
            accountID: participant.accountID,
            policyID: participant.policyID,
            iouReportID: oneOnOneIOUReport?.reportID,
            chatReportID: oneOnOneChatReport?.reportID,
            transactionID: oneOnOneTransaction.transactionID,
            reportActionID: oneOnOneIOUAction.reportActionID,
            createdChatReportActionID: oneOnOneCreatedActionForChat.reportActionID,
            createdIOUReportActionID: oneOnOneCreatedActionForIOU.reportActionID,
            reportPreviewReportActionID: oneOnOneReportPreviewAction.reportActionID,
            transactionThreadReportID: optimisticTransactionThread.reportID,
            createdReportActionIDForThread: optimisticCreatedActionForTransactionThread.reportActionID,
        });

        optimisticData.push(...oneOnOneOptimisticData);
        successData.push(...oneOnOneSuccessData);
        failureData.push(...oneOnOneFailureData);
    });

    const {
        amount: transactionAmount,
        currency: transactionCurrency,
        created: transactionCreated,
        merchant: transactionMerchant,
        comment: transactionComment,
        category: transactionCategory,
        tag: transactionTag,
    } = ReportUtils.getTransactionDetails(updatedTransaction) ?? {};

    const parameters: CompleteSplitBillParams = {
        transactionID,
        amount: transactionAmount,
        currency: transactionCurrency,
        created: transactionCreated,
        merchant: transactionMerchant,
        comment: transactionComment,
        category: transactionCategory,
        tag: transactionTag,
        splits: JSON.stringify(splits),
    };

    API.write(WRITE_COMMANDS.COMPLETE_SPLIT_BILL, parameters, {optimisticData, successData, failureData});
    Navigation.dismissModal(chatReportID);
    Report.notifyNewAction(chatReportID, sessionAccountID);
}

function setDraftSplitTransaction(transactionID: string, transactionChanges: TransactionChanges = {}) {
    let draftSplitTransaction = allDraftSplitTransactions[`${ONYXKEYS.COLLECTION.SPLIT_TRANSACTION_DRAFT}${transactionID}`];

    if (!draftSplitTransaction) {
        draftSplitTransaction = allTransactions[`${ONYXKEYS.COLLECTION.TRANSACTION}${transactionID}`];
    }

    const updatedTransaction = draftSplitTransaction ? TransactionUtils.getUpdatedTransaction(draftSplitTransaction, transactionChanges, false, false) : null;

    Onyx.merge(`${ONYXKEYS.COLLECTION.SPLIT_TRANSACTION_DRAFT}${transactionID}`, updatedTransaction);
}

function editRegularMoneyRequest(
    transactionID: string,
    transactionThreadReportID: string,
    transactionChanges: TransactionChanges,
    policy: OnyxTypes.Policy,
    policyTags: OnyxTypes.PolicyTagList,
    policyCategories: OnyxTypes.PolicyCategories,
) {
    // STEP 1: Get all collections we're updating
    const transactionThread = allReports?.[`${ONYXKEYS.COLLECTION.REPORT}${transactionThreadReportID}`] ?? null;
    const transaction = allTransactions[`${ONYXKEYS.COLLECTION.TRANSACTION}${transactionID}`];
    const iouReport = allReports?.[`${ONYXKEYS.COLLECTION.REPORT}${transactionThread?.parentReportID}`] ?? null;
    const chatReport = allReports?.[`${ONYXKEYS.COLLECTION.REPORT}${iouReport?.chatReportID}`] ?? null;
    const isFromExpenseReport = ReportUtils.isExpenseReport(iouReport);

    // STEP 2: Build new modified expense report action.
    const updatedReportAction = ReportUtils.buildOptimisticModifiedExpenseReportAction(transactionThread, transaction, transactionChanges, isFromExpenseReport, policy);
    const updatedTransaction = transaction ? TransactionUtils.getUpdatedTransaction(transaction, transactionChanges, isFromExpenseReport) : null;

    // STEP 3: Compute the IOU total and update the report preview message so LHN amount owed is correct
    // Should only update if the transaction matches the currency of the report, else we wait for the update
    // from the server with the currency conversion
    let updatedMoneyRequestReport = {...iouReport};
    const updatedChatReport = {...chatReport};
    const diff = TransactionUtils.getAmount(transaction, true) - TransactionUtils.getAmount(updatedTransaction, true);
    if (updatedTransaction?.currency === iouReport?.currency && updatedTransaction?.modifiedAmount && diff !== 0) {
        if (ReportUtils.isExpenseReport(iouReport) && typeof updatedMoneyRequestReport.total === 'number') {
            updatedMoneyRequestReport.total += diff;
        } else {
            updatedMoneyRequestReport = iouReport
                ? IOUUtils.updateIOUOwnerAndTotal(iouReport, updatedReportAction.actorAccountID ?? -1, diff, TransactionUtils.getCurrency(transaction), false)
                : {};
        }

        updatedMoneyRequestReport.cachedTotal = CurrencyUtils.convertToDisplayString(updatedMoneyRequestReport.total, updatedTransaction.currency);

        // Update the last message of the IOU report
        const lastMessage = ReportUtils.getIOUReportActionMessage(
            iouReport?.reportID ?? '',
            CONST.IOU.REPORT_ACTION_TYPE.CREATE,
            updatedMoneyRequestReport.total ?? 0,
            '',
            updatedTransaction.currency,
            '',
            false,
        );
        updatedMoneyRequestReport.lastMessageText = lastMessage[0].text;
        updatedMoneyRequestReport.lastMessageHtml = lastMessage[0].html;

        // Update the last message of the chat report
        const hasNonReimbursableTransactions = ReportUtils.hasNonReimbursableTransactions(iouReport?.reportID);
        const messageText = Localize.translateLocal(hasNonReimbursableTransactions ? 'iou.payerSpentAmount' : 'iou.payerOwesAmount', {
            payer: ReportUtils.getPersonalDetailsForAccountID(updatedMoneyRequestReport.managerID ?? -1).login ?? '',
            amount: CurrencyUtils.convertToDisplayString(updatedMoneyRequestReport.total, updatedMoneyRequestReport.currency),
        });
        updatedChatReport.lastMessageText = messageText;
        updatedChatReport.lastMessageHtml = messageText;
    }

    const isScanning = TransactionUtils.hasReceipt(updatedTransaction) && TransactionUtils.isReceiptBeingScanned(updatedTransaction);

    // STEP 4: Compose the optimistic data
    const currentTime = DateUtils.getDBTime();
    const optimisticData: OnyxUpdate[] = [
        {
            onyxMethod: Onyx.METHOD.MERGE,
            key: `${ONYXKEYS.COLLECTION.REPORT_ACTIONS}${transactionThread?.reportID}`,
            value: {
                [updatedReportAction.reportActionID]: updatedReportAction as OnyxTypes.ReportAction,
            },
        },
        {
            onyxMethod: Onyx.METHOD.MERGE,
            key: `${ONYXKEYS.COLLECTION.TRANSACTION}${transactionID}`,
            value: updatedTransaction,
        },
        {
            onyxMethod: Onyx.METHOD.MERGE,
            key: `${ONYXKEYS.COLLECTION.REPORT}${iouReport?.reportID}`,
            value: updatedMoneyRequestReport,
        },
        {
            onyxMethod: Onyx.METHOD.MERGE,
            key: `${ONYXKEYS.COLLECTION.REPORT}${iouReport?.chatReportID}`,
            value: updatedChatReport,
        },
        {
            onyxMethod: Onyx.METHOD.MERGE,
            key: `${ONYXKEYS.COLLECTION.REPORT}${transactionThreadReportID}`,
            value: {
                lastReadTime: currentTime,
                lastVisibleActionCreated: currentTime,
            },
        },
    ];

    if (!isScanning) {
        optimisticData.push(
            {
                onyxMethod: Onyx.METHOD.MERGE,
                key: `${ONYXKEYS.COLLECTION.REPORT_ACTIONS}${iouReport?.reportID}`,
                value: {
                    [transactionThread?.parentReportActionID ?? '']: {
                        originalMessage: {
                            whisperedTo: [],
                        },
                    },
                },
            },
            {
                onyxMethod: Onyx.METHOD.MERGE,
                key: `${ONYXKEYS.COLLECTION.REPORT_ACTIONS}${iouReport?.parentReportID}`,
                value: {
                    [iouReport?.parentReportActionID ?? '']: {
                        originalMessage: {
                            whisperedTo: [],
                        },
                    },
                },
            },
        );
    }

    // Update recently used categories if the category is changed
    if ('category' in transactionChanges) {
        const optimisticPolicyRecentlyUsedCategories = Policy.buildOptimisticPolicyRecentlyUsedCategories(iouReport?.policyID, transactionChanges.category);
        if (optimisticPolicyRecentlyUsedCategories.length) {
            optimisticData.push({
                onyxMethod: Onyx.METHOD.SET,
                key: `${ONYXKEYS.COLLECTION.POLICY_RECENTLY_USED_CATEGORIES}${iouReport?.policyID}`,
                value: optimisticPolicyRecentlyUsedCategories,
            });
        }
    }

    // Update recently used categories if the tag is changed
    if ('tag' in transactionChanges) {
        const optimisticPolicyRecentlyUsedTags = Policy.buildOptimisticPolicyRecentlyUsedTags(iouReport?.policyID, transactionChanges.tag);
        if (!isEmptyObject(optimisticPolicyRecentlyUsedTags)) {
            optimisticData.push({
                onyxMethod: Onyx.METHOD.MERGE,
                key: `${ONYXKEYS.COLLECTION.POLICY_RECENTLY_USED_TAGS}${iouReport?.policyID}`,
                value: optimisticPolicyRecentlyUsedTags,
            });
        }
    }

    const successData: OnyxUpdate[] = [
        {
            onyxMethod: Onyx.METHOD.MERGE,
            key: `${ONYXKEYS.COLLECTION.REPORT_ACTIONS}${transactionThread?.reportID}`,
            value: {
                [updatedReportAction.reportActionID]: {pendingAction: null},
            },
        },
        {
            onyxMethod: Onyx.METHOD.MERGE,
            key: `${ONYXKEYS.COLLECTION.TRANSACTION}${transactionID}`,
            value: {
                pendingFields: {
                    comment: null,
                    amount: null,
                    created: null,
                    currency: null,
                    merchant: null,
                    billable: null,
                    category: null,
                    tag: null,
                },
            },
        },
        {
            onyxMethod: Onyx.METHOD.MERGE,
            key: `${ONYXKEYS.COLLECTION.REPORT}${iouReport?.reportID}`,
            value: {pendingAction: null},
        },
    ];

    const failureData: OnyxUpdate[] = [
        {
            onyxMethod: Onyx.METHOD.MERGE,
            key: `${ONYXKEYS.COLLECTION.REPORT_ACTIONS}${transactionThread?.reportID}`,
            value: {
                [updatedReportAction.reportActionID]: {
                    errors: ErrorUtils.getMicroSecondOnyxError('iou.error.genericEditFailureMessage'),
                },
            },
        },
        {
            onyxMethod: Onyx.METHOD.MERGE,
            key: `${ONYXKEYS.COLLECTION.TRANSACTION}${transactionID}`,
            value: {
                ...transaction,
                modifiedCreated: transaction?.modifiedCreated ? transaction.modifiedCreated : null,
                modifiedAmount: transaction?.modifiedAmount ? transaction.modifiedAmount : null,
                modifiedCurrency: transaction?.modifiedCurrency ? transaction.modifiedCurrency : null,
                modifiedMerchant: transaction?.modifiedMerchant ? transaction.modifiedMerchant : null,
                modifiedWaypoints: transaction?.modifiedWaypoints ? transaction.modifiedWaypoints : null,
                pendingFields: null,
            },
        },
        {
            onyxMethod: Onyx.METHOD.MERGE,
            key: `${ONYXKEYS.COLLECTION.REPORT}${iouReport?.reportID}`,
            value: {
                ...iouReport,
                cachedTotal: iouReport?.cachedTotal ? iouReport?.cachedTotal : null,
            },
        },
        {
            onyxMethod: Onyx.METHOD.MERGE,
            key: `${ONYXKEYS.COLLECTION.REPORT}${iouReport?.chatReportID}`,
            value: chatReport,
        },
        {
            onyxMethod: Onyx.METHOD.MERGE,
            key: `${ONYXKEYS.COLLECTION.REPORT}${transactionThreadReportID}`,
            value: {
                lastReadTime: transactionThread?.lastReadTime,
                lastVisibleActionCreated: transactionThread?.lastVisibleActionCreated,
            },
        },
    ];

    // Add transaction violations if we have a paid policy and an updated transaction
    if (policy && PolicyUtils.isPaidGroupPolicy(policy) && updatedTransaction) {
        const currentTransactionViolations = allTransactionViolations[`${ONYXKEYS.COLLECTION.TRANSACTION_VIOLATIONS}${transactionID}`] ?? [];
        const updatedViolationsOnyxData = ViolationsUtils.getViolationsOnyxData(
            updatedTransaction,
            currentTransactionViolations,
            !!policy.requiresTag,
            policyTags,
            !!policy.requiresCategory,
            policyCategories,
        );
        optimisticData.push(updatedViolationsOnyxData);
        failureData.push({
            onyxMethod: Onyx.METHOD.MERGE,
            key: `${ONYXKEYS.COLLECTION.TRANSACTION_VIOLATIONS}${transactionID}`,
            value: currentTransactionViolations,
        });
    }

    // STEP 6: Call the API endpoint
    const {created, amount, currency, comment, merchant, category, billable, tag} = ReportUtils.getTransactionDetails(updatedTransaction) ?? {};

    const parameters: EditMoneyRequestParams = {
        transactionID,
        reportActionID: updatedReportAction.reportActionID,
        created,
        amount,
        currency,
        comment,
        merchant,
        category,
        billable,
        tag,
    };

    API.write(WRITE_COMMANDS.EDIT_MONEY_REQUEST, parameters, {optimisticData, successData, failureData});
}

function editMoneyRequest(
    transaction: OnyxTypes.Transaction,
    transactionThreadReportID: string,
    transactionChanges: TransactionChanges,
    policy: OnyxTypes.Policy,
    policyTags: OnyxTypes.PolicyTagList,
    policyCategories: OnyxTypes.PolicyCategories,
) {
    if (TransactionUtils.isDistanceRequest(transaction)) {
        updateDistanceRequest(transaction.transactionID, transactionThreadReportID, transactionChanges, policy, policyTags, policyCategories);
    } else {
        editRegularMoneyRequest(transaction.transactionID, transactionThreadReportID, transactionChanges, policy, policyTags, policyCategories);
    }
}

type UpdateMoneyRequestAmountAndCurrencyParams = {
    transactionID: string;
    transactionThreadReportID: string;
    currency: string;
    amount: number;
    taxAmount: number;
    policy?: OnyxEntry<OnyxTypes.Policy>;
    policyTagList?: OnyxEntry<OnyxTypes.PolicyTagList>;
    policyCategories?: OnyxEntry<OnyxTypes.PolicyCategories>;
    taxCode: string;
};

/** Updates the amount and currency fields of an expense */
function updateMoneyRequestAmountAndCurrency({
    transactionID,
    transactionThreadReportID,
    currency,
    amount,
    taxAmount,
    policy,
    policyTagList,
    policyCategories,
    taxCode,
}: UpdateMoneyRequestAmountAndCurrencyParams) {
    const transactionChanges = {
        amount,
        currency,
        taxCode,
        taxAmount,
    };
    const transactionThreadReport = allReports?.[`${ONYXKEYS.COLLECTION.REPORT}${transactionThreadReportID}`] ?? null;
    const parentReport = allReports?.[`${ONYXKEYS.COLLECTION.REPORT}${transactionThreadReport?.parentReportID}`] ?? null;
    let data: UpdateMoneyRequestData;
    if (ReportUtils.isTrackExpenseReport(transactionThreadReport) && ReportUtils.isSelfDM(parentReport)) {
        data = getUpdateTrackExpenseParams(transactionID, transactionThreadReportID, transactionChanges, true, policy ?? null);
    } else {
        data = getUpdateMoneyRequestParams(transactionID, transactionThreadReportID, transactionChanges, policy ?? null, policyTagList ?? null, policyCategories ?? null, true);
    }
    const {params, onyxData} = data;
    API.write(WRITE_COMMANDS.UPDATE_MONEY_REQUEST_AMOUNT_AND_CURRENCY, params, onyxData);
}

function deleteMoneyRequest(transactionID: string, reportAction: OnyxTypes.ReportAction, isSingleTransactionView = false) {
    // STEP 1: Get all collections we're updating
    const iouReportID = reportAction?.actionName === CONST.REPORT.ACTIONS.TYPE.IOU ? reportAction.originalMessage.IOUReportID : '';
    const iouReport = allReports?.[`${ONYXKEYS.COLLECTION.REPORT}${iouReportID}`] ?? null;
    const chatReport = allReports?.[`${ONYXKEYS.COLLECTION.REPORT}${iouReport?.chatReportID}`];
    const reportPreviewAction = getReportPreviewAction(iouReport?.chatReportID ?? '', iouReport?.reportID ?? '');
    const transaction = allTransactions[`${ONYXKEYS.COLLECTION.TRANSACTION}${transactionID}`];
    const transactionViolations = allTransactionViolations[`${ONYXKEYS.COLLECTION.TRANSACTION_VIOLATIONS}${transactionID}`];
    const transactionThreadID = reportAction.childReportID;
    let transactionThread = null;
    if (transactionThreadID) {
        transactionThread = allReports?.[`${ONYXKEYS.COLLECTION.REPORT}${transactionThreadID}`] ?? null;
    }

    // STEP 2: Decide if we need to:
    // 1. Delete the transactionThread - delete if there are no visible comments in the thread
    // 2. Update the moneyRequestPreview to show [Deleted expense] - update if the transactionThread exists AND it isn't being deleted
    const shouldDeleteTransactionThread = transactionThreadID ? (reportAction?.childVisibleActionCount ?? 0) === 0 : false;
    const shouldShowDeletedRequestMessage = !!transactionThreadID && !shouldDeleteTransactionThread;

    // STEP 3: Update the IOU reportAction and decide if the iouReport should be deleted. We delete the iouReport if there are no visible comments left in the report.
    const updatedReportAction = {
        [reportAction.reportActionID]: {
            pendingAction: shouldShowDeletedRequestMessage ? CONST.RED_BRICK_ROAD_PENDING_ACTION.UPDATE : CONST.RED_BRICK_ROAD_PENDING_ACTION.DELETE,
            previousMessage: reportAction.message,
            message: [
                {
                    type: 'COMMENT',
                    html: '',
                    text: '',
                    isEdited: true,
                    isDeletedParentAction: shouldShowDeletedRequestMessage,
                },
            ],
            originalMessage: {
                IOUTransactionID: null,
            },
            errors: undefined,
        },
    } as OnyxTypes.ReportActions;

    const lastVisibleAction = ReportActionsUtils.getLastVisibleAction(iouReport?.reportID ?? '', updatedReportAction);
    const iouReportLastMessageText = ReportActionsUtils.getLastVisibleMessage(iouReport?.reportID ?? '', updatedReportAction).lastMessageText;
    const shouldDeleteIOUReport =
        iouReportLastMessageText.length === 0 && !ReportActionsUtils.isDeletedParentAction(lastVisibleAction) && (!transactionThreadID || shouldDeleteTransactionThread);

    // STEP 4: Update the iouReport and reportPreview with new totals and messages if it wasn't deleted
    let updatedIOUReport: OnyxTypes.Report | null;
    const currency = TransactionUtils.getCurrency(transaction);
    const updatedReportPreviewAction: OnyxTypes.ReportAction | EmptyObject = {...reportPreviewAction};
    updatedReportPreviewAction.pendingAction = shouldDeleteIOUReport ? CONST.RED_BRICK_ROAD_PENDING_ACTION.DELETE : CONST.RED_BRICK_ROAD_PENDING_ACTION.UPDATE;
    if (iouReport && ReportUtils.isExpenseReport(iouReport)) {
        updatedIOUReport = {...iouReport};

        if (typeof updatedIOUReport.total === 'number' && currency === iouReport?.currency) {
            // Because of the Expense reports are stored as negative values, we add the total from the amount
            const amountDiff = TransactionUtils.getAmount(transaction, true);
            updatedIOUReport.total += amountDiff;

            if (!transaction?.reimbursable && typeof updatedIOUReport.nonReimbursableTotal === 'number') {
                updatedIOUReport.nonReimbursableTotal += amountDiff;
            }
        }
    } else {
        updatedIOUReport = IOUUtils.updateIOUOwnerAndTotal(iouReport, reportAction.actorAccountID ?? -1, TransactionUtils.getAmount(transaction, false), currency, true);
    }

    if (updatedIOUReport) {
        updatedIOUReport.lastMessageText = iouReportLastMessageText;
        updatedIOUReport.lastVisibleActionCreated = lastVisibleAction?.created;
    }

    const hasNonReimbursableTransactions = ReportUtils.hasNonReimbursableTransactions(iouReport?.reportID);
    const messageText = Localize.translateLocal(hasNonReimbursableTransactions ? 'iou.payerSpentAmount' : 'iou.payerOwesAmount', {
        payer: ReportUtils.getPersonalDetailsForAccountID(updatedIOUReport?.managerID ?? -1).login ?? '',
        amount: CurrencyUtils.convertToDisplayString(updatedIOUReport?.total, updatedIOUReport?.currency),
    });

    if (updatedReportPreviewAction?.message?.[0]) {
        updatedReportPreviewAction.message[0].text = messageText;
        updatedReportPreviewAction.message[0].deleted = shouldDeleteIOUReport ? DateUtils.getDBTime() : '';
    }

    if (updatedReportPreviewAction && reportPreviewAction?.childMoneyRequestCount && reportPreviewAction?.childMoneyRequestCount > 0) {
        updatedReportPreviewAction.childMoneyRequestCount = reportPreviewAction.childMoneyRequestCount - 1;
    }

    // STEP 5: Build Onyx data
    const optimisticData: OnyxUpdate[] = [
        {
            onyxMethod: Onyx.METHOD.SET,
            key: `${ONYXKEYS.COLLECTION.TRANSACTION}${transactionID}`,
            value: null,
        },
    ];

    if (Permissions.canUseViolations(betas)) {
        optimisticData.push({
            onyxMethod: Onyx.METHOD.SET,
            key: `${ONYXKEYS.COLLECTION.TRANSACTION_VIOLATIONS}${transactionID}`,
            value: null,
        });
    }

    if (shouldDeleteTransactionThread) {
        optimisticData.push(
            {
                onyxMethod: Onyx.METHOD.SET,
                key: `${ONYXKEYS.COLLECTION.REPORT}${transactionThreadID}`,
                value: null,
            },
            {
                onyxMethod: Onyx.METHOD.SET,
                key: `${ONYXKEYS.COLLECTION.REPORT_ACTIONS}${transactionThreadID}`,
                value: null,
            },
        );
    }

    optimisticData.push(
        {
            onyxMethod: Onyx.METHOD.MERGE,
            key: `${ONYXKEYS.COLLECTION.REPORT_ACTIONS}${iouReport?.reportID}`,
            value: updatedReportAction,
        },
        {
            onyxMethod: Onyx.METHOD.MERGE,
            key: `${ONYXKEYS.COLLECTION.REPORT}${iouReport?.reportID}`,
            value: updatedIOUReport,
        },
        {
            onyxMethod: Onyx.METHOD.MERGE,
            key: `${ONYXKEYS.COLLECTION.REPORT_ACTIONS}${chatReport?.reportID}`,
            value: {
                [reportPreviewAction?.reportActionID ?? '']: updatedReportPreviewAction,
            },
        },
        {
            onyxMethod: Onyx.METHOD.MERGE,
            key: `${ONYXKEYS.COLLECTION.REPORT}${chatReport?.reportID}`,
            value: ReportUtils.getOutstandingChildRequest(updatedIOUReport),
        },
    );

    if (!shouldDeleteIOUReport && updatedReportPreviewAction.childMoneyRequestCount === 0) {
        optimisticData.push({
            onyxMethod: Onyx.METHOD.MERGE,
            key: `${ONYXKEYS.COLLECTION.REPORT}${chatReport?.reportID}`,
            value: {
                hasOutstandingChildRequest: false,
            },
        });
    }

    if (shouldDeleteIOUReport) {
        optimisticData.push({
            onyxMethod: Onyx.METHOD.MERGE,
            key: `${ONYXKEYS.COLLECTION.REPORT}${chatReport?.reportID}`,
            value: {
                hasOutstandingChildRequest: false,
                iouReportID: null,
                lastMessageText: ReportActionsUtils.getLastVisibleMessage(iouReport?.chatReportID ?? '', {[reportPreviewAction?.reportActionID ?? '']: null})?.lastMessageText,
                lastVisibleActionCreated: ReportActionsUtils.getLastVisibleAction(iouReport?.chatReportID ?? '', {[reportPreviewAction?.reportActionID ?? '']: null})?.created,
            },
        });
    }

    const successData: OnyxUpdate[] = [
        {
            onyxMethod: Onyx.METHOD.MERGE,
            key: `${ONYXKEYS.COLLECTION.REPORT_ACTIONS}${iouReport?.reportID}`,
            value: {
                [reportAction.reportActionID]: shouldDeleteIOUReport
                    ? null
                    : {
                          pendingAction: null,
                      },
            },
        },
        {
            onyxMethod: Onyx.METHOD.MERGE,
            key: `${ONYXKEYS.COLLECTION.REPORT_ACTIONS}${chatReport?.reportID}`,
            value: {
                [reportPreviewAction?.reportActionID ?? '']: {
                    pendingAction: null,
                    errors: null,
                },
            },
        },
    ];

    if (shouldDeleteIOUReport) {
        successData.push({
            onyxMethod: Onyx.METHOD.SET,
            key: `${ONYXKEYS.COLLECTION.REPORT}${iouReport?.reportID}`,
            value: null,
        });
    }

    const failureData: OnyxUpdate[] = [
        {
            onyxMethod: Onyx.METHOD.SET,
            key: `${ONYXKEYS.COLLECTION.TRANSACTION}${transactionID}`,
            value: transaction,
        },
    ];

    if (Permissions.canUseViolations(betas)) {
        failureData.push({
            onyxMethod: Onyx.METHOD.SET,
            key: `${ONYXKEYS.COLLECTION.TRANSACTION_VIOLATIONS}${transactionID}`,
            value: transactionViolations,
        });
    }

    if (shouldDeleteTransactionThread) {
        failureData.push({
            onyxMethod: Onyx.METHOD.SET,
            key: `${ONYXKEYS.COLLECTION.REPORT}${transactionThreadID}`,
            value: transactionThread,
        });
    }

    const errorKey = DateUtils.getMicroseconds();

    failureData.push(
        {
            onyxMethod: Onyx.METHOD.MERGE,
            key: `${ONYXKEYS.COLLECTION.REPORT_ACTIONS}${iouReport?.reportID}`,
            value: {
                [reportAction.reportActionID]: {
                    ...reportAction,
                    pendingAction: null,
                    errors: {
                        [errorKey]: ['iou.error.genericDeleteFailureMessage', {isTranslated: false}],
                    },
                },
            },
        },
        shouldDeleteIOUReport
            ? {
                  onyxMethod: Onyx.METHOD.SET,
                  key: `${ONYXKEYS.COLLECTION.REPORT}${iouReport?.reportID}`,
                  value: iouReport,
              }
            : {
                  onyxMethod: Onyx.METHOD.MERGE,
                  key: `${ONYXKEYS.COLLECTION.REPORT}${iouReport?.reportID}`,
                  value: iouReport,
              },
        {
            onyxMethod: Onyx.METHOD.MERGE,
            key: `${ONYXKEYS.COLLECTION.REPORT_ACTIONS}${chatReport?.reportID}`,
            value: {
                [reportPreviewAction?.reportActionID ?? '']: {
                    ...reportPreviewAction,
                    pendingAction: null,
                    errors: {
                        [errorKey]: ['iou.error.genericDeleteFailureMessage', {isTranslated: false}],
                    },
                },
            },
        },
    );

    if (chatReport && shouldDeleteIOUReport) {
        failureData.push({
            onyxMethod: Onyx.METHOD.MERGE,
            key: `${ONYXKEYS.COLLECTION.REPORT}${chatReport.reportID}`,
            value: chatReport,
        });
    }

    if (!shouldDeleteIOUReport && updatedReportPreviewAction.childMoneyRequestCount === 0) {
        failureData.push({
            onyxMethod: Onyx.METHOD.MERGE,
            key: `${ONYXKEYS.COLLECTION.REPORT}${chatReport?.reportID}`,
            value: {
                hasOutstandingChildRequest: true,
            },
        });
    }

    const parameters: DeleteMoneyRequestParams = {
        transactionID,
        reportActionID: reportAction.reportActionID,
    };

    // STEP 6: Make the API request
    API.write(WRITE_COMMANDS.DELETE_MONEY_REQUEST, parameters, {optimisticData, successData, failureData});
    CachedPDFPaths.clearByKey(transactionID);

    // STEP 7: Navigate the user depending on which page they are on and which resources were deleted
    if (iouReport && isSingleTransactionView && shouldDeleteTransactionThread && !shouldDeleteIOUReport) {
        // Pop the deleted report screen before navigating. This prevents navigating to the Concierge chat due to the missing report.
        Navigation.goBack(ROUTES.REPORT_WITH_ID.getRoute(iouReport.reportID));
        return;
    }

    if (iouReport?.chatReportID && shouldDeleteIOUReport) {
        // Pop the deleted report screen before navigating. This prevents navigating to the Concierge chat due to the missing report.
        Navigation.goBack(ROUTES.REPORT_WITH_ID.getRoute(iouReport.chatReportID));
    }
}

function deleteTrackExpense(chatReportID: string, transactionID: string, reportAction: OnyxTypes.ReportAction, isSingleTransactionView = false) {
    // STEP 1: Get all collections we're updating
    const chatReport = allReports?.[`${ONYXKEYS.COLLECTION.REPORT}${chatReportID}`] ?? null;
    if (!ReportUtils.isSelfDM(chatReport)) {
        return deleteMoneyRequest(transactionID, reportAction, isSingleTransactionView);
    }

    const {parameters, optimisticData, successData, failureData, shouldDeleteTransactionThread} = getDeleteTrackExpenseInformation(chatReportID, transactionID, reportAction);

    // STEP 6: Make the API request
    API.write(WRITE_COMMANDS.DELETE_MONEY_REQUEST, parameters, {optimisticData, successData, failureData});
    CachedPDFPaths.clearByKey(transactionID);

    // STEP 7: Navigate the user depending on which page they are on and which resources were deleted
    if (isSingleTransactionView && shouldDeleteTransactionThread) {
        // Pop the deleted report screen before navigating. This prevents navigating to the Concierge chat due to the missing report.
        Navigation.goBack(ROUTES.REPORT_WITH_ID.getRoute(chatReport?.reportID ?? ''));
    }
}

/**
 * @param managerID - Account ID of the person sending the money
 * @param recipient - The user receiving the money
 */
function getSendMoneyParams(
    report: OnyxEntry<OnyxTypes.Report> | EmptyObject,
    amount: number,
    currency: string,
    comment: string,
    paymentMethodType: PaymentMethodType,
    managerID: number,
    recipient: Participant,
): SendMoneyParamsData {
    const recipientEmail = PhoneNumber.addSMSDomainIfPhoneNumber(recipient.login ?? '');
    const recipientAccountID = Number(recipient.accountID);
    const newIOUReportDetails = JSON.stringify({
        amount,
        currency,
        requestorEmail: recipientEmail,
        requestorAccountID: recipientAccountID,
        comment,
        idempotencyKey: Str.guid(),
    });

    let chatReport = !isEmptyObject(report) && report?.reportID ? report : ReportUtils.getChatByParticipants([recipientAccountID, managerID]);
    let isNewChat = false;
    if (!chatReport) {
        chatReport = ReportUtils.buildOptimisticChatReport([recipientAccountID, managerID]);
        isNewChat = true;
    }
    const optimisticIOUReport = ReportUtils.buildOptimisticIOUReport(recipientAccountID, managerID, amount, chatReport.reportID, currency, true);

    const optimisticTransaction = TransactionUtils.buildOptimisticTransaction(amount, currency, optimisticIOUReport.reportID, comment);
    const optimisticTransactionData: OnyxUpdate = {
        onyxMethod: Onyx.METHOD.SET,
        key: `${ONYXKEYS.COLLECTION.TRANSACTION}${optimisticTransaction.transactionID}`,
        value: optimisticTransaction,
    };

    const [optimisticCreatedActionForChat, optimisticCreatedActionForIOUReport, optimisticIOUReportAction, optimisticTransactionThread, optimisticCreatedActionForTransactionThread] =
        ReportUtils.buildOptimisticMoneyRequestEntities(
            optimisticIOUReport,
            CONST.IOU.REPORT_ACTION_TYPE.PAY,
            amount,
            currency,
            comment,
            recipientEmail,
            [recipient],
            optimisticTransaction.transactionID,
            paymentMethodType,
            false,
            true,
        );

    const reportPreviewAction = ReportUtils.buildOptimisticReportPreview(chatReport, optimisticIOUReport);

    // Change the method to set for new reports because it doesn't exist yet, is faster,
    // and we need the data to be available when we navigate to the chat page
    const optimisticChatReportData: OnyxUpdate = isNewChat
        ? {
              onyxMethod: Onyx.METHOD.SET,
              key: `${ONYXKEYS.COLLECTION.REPORT}${chatReport.reportID}`,
              value: {
                  ...chatReport,
                  // Set and clear pending fields on the chat report
                  pendingFields: {createChat: CONST.RED_BRICK_ROAD_PENDING_ACTION.ADD},
                  lastReadTime: DateUtils.getDBTime(),
                  lastVisibleActionCreated: reportPreviewAction.created,
              },
          }
        : {
              onyxMethod: Onyx.METHOD.MERGE,
              key: `${ONYXKEYS.COLLECTION.REPORT}${chatReport.reportID}`,
              value: {
                  ...chatReport,
                  lastReadTime: DateUtils.getDBTime(),
                  lastVisibleActionCreated: reportPreviewAction.created,
              },
          };
    const optimisticQuickActionData: OnyxUpdate = {
        onyxMethod: Onyx.METHOD.SET,
        key: ONYXKEYS.NVP_QUICK_ACTION_GLOBAL_CREATE,
        value: {
            action: CONST.QUICK_ACTIONS.SEND_MONEY,
            chatReportID: chatReport.reportID,
            isFirstQuickAction: isEmptyObject(quickAction),
        },
    };
    const optimisticIOUReportData: OnyxUpdate = {
        onyxMethod: Onyx.METHOD.SET,
        key: `${ONYXKEYS.COLLECTION.REPORT}${optimisticIOUReport.reportID}`,
        value: {
            ...optimisticIOUReport,
            lastMessageText: optimisticIOUReportAction.message?.[0]?.text,
            lastMessageHtml: optimisticIOUReportAction.message?.[0]?.html,
        },
    };
    const optimisticTransactionThreadData: OnyxUpdate = {
        onyxMethod: Onyx.METHOD.SET,
        key: `${ONYXKEYS.COLLECTION.REPORT}${optimisticTransactionThread.reportID}`,
        value: optimisticTransactionThread,
    };
    const optimisticIOUReportActionsData: OnyxUpdate = {
        onyxMethod: Onyx.METHOD.MERGE,
        key: `${ONYXKEYS.COLLECTION.REPORT_ACTIONS}${optimisticIOUReport.reportID}`,
        value: {
            [optimisticCreatedActionForIOUReport.reportActionID]: optimisticCreatedActionForIOUReport,
            [optimisticIOUReportAction.reportActionID]: {
                ...(optimisticIOUReportAction as OnyxTypes.ReportAction),
                pendingAction: CONST.RED_BRICK_ROAD_PENDING_ACTION.ADD,
            },
        },
    };
    const optimisticChatReportActionsData: OnyxUpdate = {
        onyxMethod: Onyx.METHOD.MERGE,
        key: `${ONYXKEYS.COLLECTION.REPORT_ACTIONS}${chatReport.reportID}`,
        value: {
            [reportPreviewAction.reportActionID]: reportPreviewAction,
        },
    };
    const optimisticTransactionThreadReportActionsData: OnyxUpdate = {
        onyxMethod: Onyx.METHOD.MERGE,
        key: `${ONYXKEYS.COLLECTION.REPORT_ACTIONS}${optimisticTransactionThread.reportID}`,
        value: {
            [optimisticCreatedActionForTransactionThread.reportActionID]: optimisticCreatedActionForTransactionThread,
        },
    };

    const successData: OnyxUpdate[] = [];

    // Add optimistic personal details for recipient
    let optimisticPersonalDetailListData: OnyxUpdate | EmptyObject = {};
    const optimisticPersonalDetailListAction = isNewChat
        ? {
              [recipientAccountID]: {
                  accountID: recipientAccountID,
                  // Disabling this line since participant.displayName can be an empty string
                  // eslint-disable-next-line @typescript-eslint/prefer-nullish-coalescing
                  displayName: recipient.displayName || recipient.login,
                  login: recipient.login,
              },
          }
        : {};

    const redundantParticipants: Record<number, null> = {};
    if (!isEmptyObject(optimisticPersonalDetailListAction)) {
        const successPersonalDetailListAction: Record<number, null> = {};

        // BE will send different participants. We clear the optimistic ones to avoid duplicated entries
        Object.keys(optimisticPersonalDetailListAction).forEach((accountIDKey) => {
            const accountID = Number(accountIDKey);
            successPersonalDetailListAction[accountID] = null;
            redundantParticipants[accountID] = null;
        });

        optimisticPersonalDetailListData = {
            onyxMethod: Onyx.METHOD.MERGE,
            key: ONYXKEYS.PERSONAL_DETAILS_LIST,
            value: optimisticPersonalDetailListAction,
        };
        successData.push({
            onyxMethod: Onyx.METHOD.MERGE,
            key: ONYXKEYS.PERSONAL_DETAILS_LIST,
            value: successPersonalDetailListAction,
        });
    }

    successData.push(
        {
            onyxMethod: Onyx.METHOD.MERGE,
            key: `${ONYXKEYS.COLLECTION.REPORT}${optimisticIOUReport.reportID}`,
            value: {
                participants: redundantParticipants,
            },
        },
        {
            onyxMethod: Onyx.METHOD.MERGE,
            key: `${ONYXKEYS.COLLECTION.REPORT}${optimisticTransactionThread.reportID}`,
            value: {
                participants: redundantParticipants,
            },
        },
        {
            onyxMethod: Onyx.METHOD.MERGE,
            key: `${ONYXKEYS.COLLECTION.REPORT_ACTIONS}${optimisticIOUReport.reportID}`,
            value: {
                [optimisticIOUReportAction.reportActionID]: {
                    pendingAction: null,
                },
            },
        },
        {
            onyxMethod: Onyx.METHOD.MERGE,
            key: `${ONYXKEYS.COLLECTION.TRANSACTION}${optimisticTransaction.transactionID}`,
            value: {pendingAction: null},
        },
        {
            onyxMethod: Onyx.METHOD.MERGE,
            key: `${ONYXKEYS.COLLECTION.REPORT_ACTIONS}${chatReport.reportID}`,
            value: {
                [reportPreviewAction.reportActionID]: {
                    pendingAction: null,
                },
            },
        },
        {
            onyxMethod: Onyx.METHOD.MERGE,
            key: `${ONYXKEYS.COLLECTION.REPORT_ACTIONS}${optimisticTransactionThread.reportID}`,
            value: {
                [optimisticCreatedActionForTransactionThread.reportActionID]: {
                    pendingAction: null,
                },
            },
        },
    );

    const failureData: OnyxUpdate[] = [
        {
            onyxMethod: Onyx.METHOD.MERGE,
            key: `${ONYXKEYS.COLLECTION.TRANSACTION}${optimisticTransaction.transactionID}`,
            value: {
                errors: ErrorUtils.getMicroSecondOnyxError('iou.error.other'),
            },
        },
        {
            onyxMethod: Onyx.METHOD.MERGE,
            key: `${ONYXKEYS.COLLECTION.REPORT}${optimisticTransactionThread.reportID}`,
            value: {
                errorFields: {
                    createChat: ErrorUtils.getMicroSecondOnyxError('report.genericCreateReportFailureMessage'),
                },
            },
        },
        {
            onyxMethod: Onyx.METHOD.MERGE,
            key: `${ONYXKEYS.COLLECTION.REPORT_ACTIONS}${optimisticTransactionThread.reportID}`,
            value: {
                [optimisticCreatedActionForTransactionThread.reportActionID]: {
                    errors: ErrorUtils.getMicroSecondOnyxError('iou.error.genericCreateFailureMessage'),
                },
            },
        },
    ];

    // Now, let's add the data we need just when we are creating a new chat report
    if (isNewChat) {
        successData.push({
            onyxMethod: Onyx.METHOD.MERGE,
            key: `${ONYXKEYS.COLLECTION.REPORT}${chatReport.reportID}`,
            value: {pendingFields: null, participants: redundantParticipants},
        });
        failureData.push(
            {
                onyxMethod: Onyx.METHOD.MERGE,
                key: `${ONYXKEYS.COLLECTION.REPORT}${chatReport.reportID}`,
                value: {
                    errorFields: {
                        createChat: ErrorUtils.getMicroSecondOnyxError('report.genericCreateReportFailureMessage'),
                    },
                },
            },
            {
                onyxMethod: Onyx.METHOD.MERGE,
                key: `${ONYXKEYS.COLLECTION.REPORT_ACTIONS}${optimisticIOUReport.reportID}`,
                value: {
                    [optimisticIOUReportAction.reportActionID]: {
                        errors: ErrorUtils.getMicroSecondOnyxError('iou.error.genericCreateFailureMessage'),
                    },
                },
            },
        );

        if (optimisticChatReportActionsData.value) {
            // Add an optimistic created action to the optimistic chat reportActions data
            optimisticChatReportActionsData.value[optimisticCreatedActionForChat.reportActionID] = optimisticCreatedActionForChat;
        }
    } else {
        failureData.push({
            onyxMethod: Onyx.METHOD.MERGE,
            key: `${ONYXKEYS.COLLECTION.REPORT_ACTIONS}${optimisticIOUReport.reportID}`,
            value: {
                [optimisticIOUReportAction.reportActionID]: {
                    errors: ErrorUtils.getMicroSecondOnyxError('iou.error.other'),
                },
            },
        });
    }

    const optimisticData: OnyxUpdate[] = [
        optimisticChatReportData,
        optimisticQuickActionData,
        optimisticIOUReportData,
        optimisticChatReportActionsData,
        optimisticIOUReportActionsData,
        optimisticTransactionData,
        optimisticTransactionThreadData,
        optimisticTransactionThreadReportActionsData,
    ];

    if (!isEmptyObject(optimisticPersonalDetailListData)) {
        optimisticData.push(optimisticPersonalDetailListData);
    }

    return {
        params: {
            iouReportID: optimisticIOUReport.reportID,
            chatReportID: chatReport.reportID,
            reportActionID: optimisticIOUReportAction.reportActionID,
            paymentMethodType,
            transactionID: optimisticTransaction.transactionID,
            newIOUReportDetails,
            createdReportActionID: isNewChat ? optimisticCreatedActionForChat.reportActionID : '0',
            reportPreviewReportActionID: reportPreviewAction.reportActionID,
            createdIOUReportActionID: optimisticCreatedActionForIOUReport.reportActionID,
            transactionThreadReportID: optimisticTransactionThread.reportID,
            createdReportActionIDForThread: optimisticCreatedActionForTransactionThread.reportActionID,
        },
        optimisticData,
        successData,
        failureData,
    };
}

function getPayMoneyRequestParams(
    chatReport: OnyxTypes.Report,
    iouReport: OnyxTypes.Report,
    recipient: Participant,
    paymentMethodType: PaymentMethodType,
    full: boolean,
): PayMoneyRequestData {
    let total = (iouReport.total ?? 0) - (iouReport.nonReimbursableTotal ?? 0);
    if (ReportUtils.hasHeldExpenses(iouReport.reportID) && !full && !!iouReport.unheldTotal) {
        total = iouReport.unheldTotal;
    }

    const optimisticIOUReportAction = ReportUtils.buildOptimisticIOUReportAction(
        CONST.IOU.REPORT_ACTION_TYPE.PAY,
        ReportUtils.isExpenseReport(iouReport) ? -total : total,
        iouReport.currency ?? '',
        '',
        [recipient],
        '',
        paymentMethodType,
        iouReport.reportID,
        true,
    );

    // In some instances, the report preview action might not be available to the payer (only whispered to the requestor)
    // hence we need to make the updates to the action safely.
    let optimisticReportPreviewAction = null;
    const reportPreviewAction = getReportPreviewAction(chatReport.reportID, iouReport.reportID);
    if (reportPreviewAction) {
        optimisticReportPreviewAction = ReportUtils.updateReportPreview(iouReport, reportPreviewAction as ReportPreviewAction, true);
    }

    const currentNextStep = allNextSteps[`${ONYXKEYS.COLLECTION.NEXT_STEP}${iouReport.reportID}`] ?? null;
    const optimisticNextStep = NextStepUtils.buildNextStep(iouReport, CONST.REPORT.STATUS_NUM.REIMBURSED, {isPaidWithExpensify: paymentMethodType === CONST.IOU.PAYMENT_TYPE.VBBA});

    const optimisticData: OnyxUpdate[] = [
        {
            onyxMethod: Onyx.METHOD.MERGE,
            key: `${ONYXKEYS.COLLECTION.REPORT}${chatReport.reportID}`,
            value: {
                ...chatReport,
                lastReadTime: DateUtils.getDBTime(),
                lastVisibleActionCreated: optimisticIOUReportAction.created,
                hasOutstandingChildRequest: false,
                iouReportID: null,
                lastMessageText: optimisticIOUReportAction.message?.[0]?.text,
                lastMessageHtml: optimisticIOUReportAction.message?.[0]?.html,
            },
        },
        {
            onyxMethod: Onyx.METHOD.MERGE,
            key: `${ONYXKEYS.COLLECTION.REPORT_ACTIONS}${iouReport.reportID}`,
            value: {
                [optimisticIOUReportAction.reportActionID]: {
                    ...(optimisticIOUReportAction as OnyxTypes.ReportAction),
                    pendingAction: CONST.RED_BRICK_ROAD_PENDING_ACTION.ADD,
                },
            },
        },
        {
            onyxMethod: Onyx.METHOD.MERGE,
            key: `${ONYXKEYS.COLLECTION.REPORT}${iouReport.reportID}`,
            value: {
                ...iouReport,
                lastMessageText: optimisticIOUReportAction.message?.[0]?.text,
                lastMessageHtml: optimisticIOUReportAction.message?.[0]?.html,
                hasOutstandingChildRequest: false,
                statusNum: CONST.REPORT.STATUS_NUM.REIMBURSED,
                pendingFields: {
                    preview: CONST.RED_BRICK_ROAD_PENDING_ACTION.UPDATE,
                    reimbursed: CONST.RED_BRICK_ROAD_PENDING_ACTION.UPDATE,
                    partial: full ? null : CONST.RED_BRICK_ROAD_PENDING_ACTION.UPDATE,
                },
            },
        },
        {
            onyxMethod: Onyx.METHOD.MERGE,
            key: ONYXKEYS.NVP_LAST_PAYMENT_METHOD,
            value: {[iouReport.policyID ?? '']: paymentMethodType},
        },
        {
            onyxMethod: Onyx.METHOD.MERGE,
            key: `${ONYXKEYS.COLLECTION.NEXT_STEP}${iouReport.reportID}`,
            value: optimisticNextStep,
        },
    ];

    const successData: OnyxUpdate[] = [
        {
            onyxMethod: Onyx.METHOD.MERGE,
            key: `${ONYXKEYS.COLLECTION.REPORT}${iouReport.reportID}`,
            value: {
                pendingFields: {
                    preview: null,
                    reimbursed: null,
                    partial: null,
                },
            },
        },
    ];

    const failureData: OnyxUpdate[] = [
        {
            onyxMethod: Onyx.METHOD.MERGE,
            key: `${ONYXKEYS.COLLECTION.REPORT_ACTIONS}${iouReport.reportID}`,
            value: {
                [optimisticIOUReportAction.reportActionID]: {
                    errors: ErrorUtils.getMicroSecondOnyxError('iou.error.other'),
                },
            },
        },
        {
            onyxMethod: Onyx.METHOD.MERGE,
            key: `${ONYXKEYS.COLLECTION.REPORT}${iouReport.reportID}`,
            value: {
                ...iouReport,
            },
        },
        {
            onyxMethod: Onyx.METHOD.MERGE,
            key: `${ONYXKEYS.COLLECTION.REPORT}${chatReport.reportID}`,
            value: chatReport,
        },
        {
            onyxMethod: Onyx.METHOD.MERGE,
            key: `${ONYXKEYS.COLLECTION.NEXT_STEP}${iouReport.reportID}`,
            value: currentNextStep,
        },
    ];

    // In case the report preview action is loaded locally, let's update it.
    if (optimisticReportPreviewAction) {
        optimisticData.push({
            onyxMethod: Onyx.METHOD.MERGE,
            key: `${ONYXKEYS.COLLECTION.REPORT_ACTIONS}${chatReport.reportID}`,
            value: {
                [optimisticReportPreviewAction.reportActionID]: optimisticReportPreviewAction,
            },
        });
        failureData.push({
            onyxMethod: Onyx.METHOD.MERGE,
            key: `${ONYXKEYS.COLLECTION.REPORT_ACTIONS}${chatReport.reportID}`,
            value: {
                [optimisticReportPreviewAction.reportActionID]: {
                    created: optimisticReportPreviewAction.created,
                },
            },
        });
    }

    return {
        params: {
            iouReportID: iouReport.reportID,
            chatReportID: chatReport.reportID,
            reportActionID: optimisticIOUReportAction.reportActionID,
            paymentMethodType,
            full,
            amount: Math.abs(total),
        },
        optimisticData,
        successData,
        failureData,
    };
}

/**
 * @param managerID - Account ID of the person sending the money
 * @param recipient - The user receiving the money
 */
function sendMoneyElsewhere(report: OnyxEntry<OnyxTypes.Report>, amount: number, currency: string, comment: string, managerID: number, recipient: Participant) {
    const {params, optimisticData, successData, failureData} = getSendMoneyParams(report, amount, currency, comment, CONST.IOU.PAYMENT_TYPE.ELSEWHERE, managerID, recipient);

    API.write(WRITE_COMMANDS.SEND_MONEY_ELSEWHERE, params, {optimisticData, successData, failureData});

    Navigation.dismissModal(params.chatReportID);
    Report.notifyNewAction(params.chatReportID, managerID);
}

/**
 * @param managerID - Account ID of the person sending the money
 * @param recipient - The user receiving the money
 */
function sendMoneyWithWallet(report: OnyxEntry<OnyxTypes.Report>, amount: number, currency: string, comment: string, managerID: number, recipient: Participant | ReportUtils.OptionData) {
    const {params, optimisticData, successData, failureData} = getSendMoneyParams(report, amount, currency, comment, CONST.IOU.PAYMENT_TYPE.EXPENSIFY, managerID, recipient);

    API.write(WRITE_COMMANDS.SEND_MONEY_WITH_WALLET, params, {optimisticData, successData, failureData});

    Navigation.dismissModal(params.chatReportID);
    Report.notifyNewAction(params.chatReportID, managerID);
}

function canApproveIOU(iouReport: OnyxEntry<OnyxTypes.Report> | EmptyObject, chatReport: OnyxEntry<OnyxTypes.Report> | EmptyObject, policy: OnyxEntry<OnyxTypes.Policy> | EmptyObject) {
    if (isEmptyObject(chatReport)) {
        return false;
    }
    const isPaidGroupPolicy = ReportUtils.isPaidGroupPolicyExpenseChat(chatReport);
    if (!isPaidGroupPolicy) {
        return false;
    }

    const isOnInstantSubmitPolicy = PolicyUtils.isInstantSubmitEnabled(policy);
    const isOnSubmitAndClosePolicy = PolicyUtils.isSubmitAndClose(policy);
    if (isOnInstantSubmitPolicy && isOnSubmitAndClosePolicy) {
        return false;
    }

    const managerID = iouReport?.managerID ?? 0;
    const isCurrentUserManager = managerID === userAccountID;
    const isPolicyExpenseChat = ReportUtils.isPolicyExpenseChat(chatReport);

    const isOpenExpenseReport = isPolicyExpenseChat && ReportUtils.isOpenExpenseReport(iouReport);
    const isApproved = ReportUtils.isReportApproved(iouReport);
    const iouSettled = ReportUtils.isSettled(iouReport?.reportID);
    const isArchivedReport = ReportUtils.isArchivedRoom(iouReport);

    return isCurrentUserManager && !isOpenExpenseReport && !isApproved && !iouSettled && !isArchivedReport;
}

function canIOUBePaid(iouReport: OnyxEntry<OnyxTypes.Report> | EmptyObject, chatReport: OnyxEntry<OnyxTypes.Report> | EmptyObject, policy: OnyxEntry<OnyxTypes.Policy> | EmptyObject) {
    const isPolicyExpenseChat = ReportUtils.isPolicyExpenseChat(chatReport);
    const iouCanceled = ReportUtils.isArchivedRoom(chatReport);

    if (isEmptyObject(iouReport)) {
        return false;
    }

    if (policy?.reimbursementChoice === CONST.POLICY.REIMBURSEMENT_CHOICES.REIMBURSEMENT_NO) {
        return false;
    }

    if (ReportUtils.isInvoiceReport(iouReport)) {
        if (chatReport?.invoiceReceiver?.type === CONST.REPORT.INVOICE_RECEIVER_TYPE.INDIVIDUAL) {
            return chatReport?.invoiceReceiver?.accountID === userAccountID;
        }

        return PolicyUtils.getPolicy(chatReport?.invoiceReceiver?.policyID).role === CONST.POLICY.ROLE.ADMIN;
    }

    const isPayer = ReportUtils.isPayer(
        {
            email: currentUserEmail,
            accountID: userAccountID,
        },
        iouReport,
    );

    const isOpenExpenseReport = isPolicyExpenseChat && ReportUtils.isOpenExpenseReport(iouReport);
    const iouSettled = ReportUtils.isSettled(iouReport?.reportID);

    const {reimbursableSpend} = ReportUtils.getMoneyRequestSpendBreakdown(iouReport);
    const isAutoReimbursable = policy?.reimbursementChoice === CONST.POLICY.REIMBURSEMENT_CHOICES.REIMBURSEMENT_YES ? false : ReportUtils.canBeAutoReimbursed(iouReport, policy);
    const shouldBeApproved = canApproveIOU(iouReport, chatReport, policy);

    return isPayer && !isOpenExpenseReport && !iouSettled && !iouReport?.isWaitingOnBankAccount && reimbursableSpend !== 0 && !iouCanceled && !isAutoReimbursable && !shouldBeApproved;
}

function hasIOUToApproveOrPay(chatReport: OnyxEntry<OnyxTypes.Report> | EmptyObject, excludedIOUReportID: string): boolean {
    const chatReportActions = allReportActions?.[`${ONYXKEYS.COLLECTION.REPORT_ACTIONS}${chatReport?.reportID}`] ?? {};

    return Object.values(chatReportActions).some((action) => {
        const iouReport = ReportUtils.getReport(action.childReportID ?? '');
        const policy = PolicyUtils.getPolicy(iouReport?.policyID);
        const shouldShowSettlementButton = canIOUBePaid(iouReport, chatReport, policy) || canApproveIOU(iouReport, chatReport, policy);
        return action.childReportID?.toString() !== excludedIOUReportID && action.actionName === CONST.REPORT.ACTIONS.TYPE.REPORT_PREVIEW && shouldShowSettlementButton;
    });
}

function approveMoneyRequest(expenseReport: OnyxTypes.Report | EmptyObject, full?: boolean) {
    const currentNextStep = allNextSteps[`${ONYXKEYS.COLLECTION.NEXT_STEP}${expenseReport.reportID}`] ?? null;
    let total = expenseReport.total ?? 0;
    const hasHeldExpenses = ReportUtils.hasHeldExpenses(expenseReport.reportID);
    if (hasHeldExpenses && !full && !!expenseReport.unheldTotal) {
        total = expenseReport.unheldTotal;
    }
    const optimisticApprovedReportAction = ReportUtils.buildOptimisticApprovedReportAction(total, expenseReport.currency ?? '', expenseReport.reportID);
    const optimisticNextStep = NextStepUtils.buildNextStep(expenseReport, CONST.REPORT.STATUS_NUM.APPROVED);
    const chatReport = ReportUtils.getReport(expenseReport.chatReportID);

    const optimisticReportActionsData: OnyxUpdate = {
        onyxMethod: Onyx.METHOD.MERGE,
        key: `${ONYXKEYS.COLLECTION.REPORT_ACTIONS}${expenseReport.reportID}`,
        value: {
            [optimisticApprovedReportAction.reportActionID]: {
                ...(optimisticApprovedReportAction as OnyxTypes.ReportAction),
                pendingAction: CONST.RED_BRICK_ROAD_PENDING_ACTION.ADD,
            },
        },
    };
    const optimisticIOUReportData: OnyxUpdate = {
        onyxMethod: Onyx.METHOD.MERGE,
        key: `${ONYXKEYS.COLLECTION.REPORT}${expenseReport.reportID}`,
        value: {
            ...expenseReport,
            lastMessageText: optimisticApprovedReportAction.message?.[0]?.text,
            lastMessageHtml: optimisticApprovedReportAction.message?.[0]?.html,
            stateNum: CONST.REPORT.STATE_NUM.APPROVED,
            statusNum: CONST.REPORT.STATUS_NUM.APPROVED,
            pendingFields: {
                partial: full ? null : CONST.RED_BRICK_ROAD_PENDING_ACTION.UPDATE,
            },
        },
    };

    const optimisticChatReportData: OnyxUpdate = {
        onyxMethod: Onyx.METHOD.MERGE,
        key: `${ONYXKEYS.COLLECTION.REPORT}${expenseReport?.chatReportID}`,
        value: {
            hasOutstandingChildRequest: hasIOUToApproveOrPay(chatReport, expenseReport?.reportID ?? ''),
        },
    };

    const optimisticNextStepData: OnyxUpdate = {
        onyxMethod: Onyx.METHOD.MERGE,
        key: `${ONYXKEYS.COLLECTION.NEXT_STEP}${expenseReport.reportID}`,
        value: optimisticNextStep,
    };
    const optimisticData: OnyxUpdate[] = [optimisticIOUReportData, optimisticReportActionsData, optimisticNextStepData, optimisticChatReportData];

    const successData: OnyxUpdate[] = [
        {
            onyxMethod: Onyx.METHOD.MERGE,
            key: `${ONYXKEYS.COLLECTION.REPORT_ACTIONS}${expenseReport.reportID}`,
            value: {
                [optimisticApprovedReportAction.reportActionID]: {
                    pendingAction: null,
                },
            },
        },
        {
            onyxMethod: Onyx.METHOD.MERGE,
            key: `${ONYXKEYS.COLLECTION.REPORT}${expenseReport.reportID}`,
            value: {
                pendingFields: {
                    partial: null,
                },
            },
        },
    ];

    const failureData: OnyxUpdate[] = [
        {
            onyxMethod: Onyx.METHOD.MERGE,
            key: `${ONYXKEYS.COLLECTION.REPORT_ACTIONS}${expenseReport.reportID}`,
            value: {
                [optimisticApprovedReportAction.reportActionID]: {
                    errors: ErrorUtils.getMicroSecondOnyxError('iou.error.other'),
                },
            },
        },
        {
            onyxMethod: Onyx.METHOD.MERGE,
            key: `${ONYXKEYS.COLLECTION.REPORT}${expenseReport.chatReportID}`,
            value: {
                hasOutstandingChildRequest: chatReport?.hasOutstandingChildRequest,
                pendingFields: {
                    partial: null,
                },
            },
        },
        {
            onyxMethod: Onyx.METHOD.MERGE,
            key: `${ONYXKEYS.COLLECTION.NEXT_STEP}${expenseReport.reportID}`,
            value: currentNextStep,
        },
    ];

    // Clear hold reason of all transactions if we approve all requests
    if (full && hasHeldExpenses) {
        const heldTransactions = ReportUtils.getAllHeldTransactions(expenseReport.reportID);
        heldTransactions.forEach((heldTransaction) => {
            optimisticData.push({
                onyxMethod: Onyx.METHOD.MERGE,
                key: `${ONYXKEYS.COLLECTION.TRANSACTION}${heldTransaction.transactionID}`,
                value: {
                    comment: {
                        hold: '',
                    },
                },
            });
            failureData.push({
                onyxMethod: Onyx.METHOD.MERGE,
                key: `${ONYXKEYS.COLLECTION.TRANSACTION}${heldTransaction.transactionID}`,
                value: {
                    comment: {
                        hold: heldTransaction.comment.hold,
                    },
                },
            });
        });
    }

    const parameters: ApproveMoneyRequestParams = {
        reportID: expenseReport.reportID,
        approvedReportActionID: optimisticApprovedReportAction.reportActionID,
        full,
    };

    API.write(WRITE_COMMANDS.APPROVE_MONEY_REQUEST, parameters, {optimisticData, successData, failureData});
}

function submitReport(expenseReport: OnyxTypes.Report) {
    const currentNextStep = allNextSteps[`${ONYXKEYS.COLLECTION.NEXT_STEP}${expenseReport.reportID}`] ?? null;
    const parentReport = ReportUtils.getReport(expenseReport.parentReportID);
    const policy = PolicyUtils.getPolicy(expenseReport.policyID);
    const isCurrentUserManager = currentUserPersonalDetails.accountID === expenseReport.managerID;
    const isSubmitAndClosePolicy = PolicyUtils.isSubmitAndClose(policy);
    const adminAccountID = policy.role === CONST.POLICY.ROLE.ADMIN ? currentUserPersonalDetails.accountID : undefined;
    const optimisticSubmittedReportAction = ReportUtils.buildOptimisticSubmittedReportAction(expenseReport?.total ?? 0, expenseReport.currency ?? '', expenseReport.reportID, adminAccountID);
    const optimisticNextStep = NextStepUtils.buildNextStep(expenseReport, isSubmitAndClosePolicy ? CONST.REPORT.STATUS_NUM.CLOSED : CONST.REPORT.STATUS_NUM.SUBMITTED);

    const optimisticData: OnyxUpdate[] = !isSubmitAndClosePolicy
        ? [
              {
                  onyxMethod: Onyx.METHOD.MERGE,
                  key: `${ONYXKEYS.COLLECTION.REPORT_ACTIONS}${expenseReport.reportID}`,
                  value: {
                      [optimisticSubmittedReportAction.reportActionID]: {
                          ...(optimisticSubmittedReportAction as OnyxTypes.ReportAction),
                          pendingAction: CONST.RED_BRICK_ROAD_PENDING_ACTION.ADD,
                      },
                  },
              },
              {
                  onyxMethod: Onyx.METHOD.MERGE,
                  key: `${ONYXKEYS.COLLECTION.REPORT}${expenseReport.reportID}`,
                  value: {
                      ...expenseReport,
                      lastMessageText: optimisticSubmittedReportAction.message?.[0]?.text ?? '',
                      lastMessageHtml: optimisticSubmittedReportAction.message?.[0]?.html ?? '',
                      stateNum: CONST.REPORT.STATE_NUM.SUBMITTED,
                      statusNum: CONST.REPORT.STATUS_NUM.SUBMITTED,
                  },
              },
          ]
        : [
              {
                  onyxMethod: Onyx.METHOD.MERGE,
                  key: `${ONYXKEYS.COLLECTION.REPORT}${expenseReport.reportID}`,
                  value: {
                      ...expenseReport,
                      stateNum: CONST.REPORT.STATE_NUM.APPROVED,
                      statusNum: CONST.REPORT.STATUS_NUM.CLOSED,
                  },
              },
          ];

    optimisticData.push({
        onyxMethod: Onyx.METHOD.MERGE,
        key: `${ONYXKEYS.COLLECTION.NEXT_STEP}${expenseReport.reportID}`,
        value: optimisticNextStep,
    });

    if (parentReport?.reportID) {
        optimisticData.push({
            onyxMethod: Onyx.METHOD.MERGE,
            key: `${ONYXKEYS.COLLECTION.REPORT}${parentReport.reportID}`,
            value: {
                ...parentReport,
                // In case its a manager who force submitted the report, they are the next user who needs to take an action
                hasOutstandingChildRequest: isCurrentUserManager,
                iouReportID: null,
            },
        });
    }

    const successData: OnyxUpdate[] = [];
    if (!isSubmitAndClosePolicy) {
        successData.push({
            onyxMethod: Onyx.METHOD.MERGE,
            key: `${ONYXKEYS.COLLECTION.REPORT_ACTIONS}${expenseReport.reportID}`,
            value: {
                [optimisticSubmittedReportAction.reportActionID]: {
                    pendingAction: null,
                },
            },
        });
    }

    const failureData: OnyxUpdate[] = [
        {
            onyxMethod: Onyx.METHOD.MERGE,
            key: `${ONYXKEYS.COLLECTION.REPORT}${expenseReport.reportID}`,
            value: {
                statusNum: CONST.REPORT.STATUS_NUM.OPEN,
                stateNum: CONST.REPORT.STATE_NUM.OPEN,
            },
        },
        {
            onyxMethod: Onyx.METHOD.MERGE,
            key: `${ONYXKEYS.COLLECTION.NEXT_STEP}${expenseReport.reportID}`,
            value: currentNextStep,
        },
    ];
    if (!isSubmitAndClosePolicy) {
        failureData.push({
            onyxMethod: Onyx.METHOD.MERGE,
            key: `${ONYXKEYS.COLLECTION.REPORT_ACTIONS}${expenseReport.reportID}`,
            value: {
                [optimisticSubmittedReportAction.reportActionID]: {
                    errors: ErrorUtils.getMicroSecondOnyxError('iou.error.other'),
                },
            },
        });
    }

    if (parentReport?.reportID) {
        failureData.push({
            onyxMethod: Onyx.METHOD.MERGE,
            key: `${ONYXKEYS.COLLECTION.REPORT}${parentReport.reportID}`,
            value: {
                hasOutstandingChildRequest: parentReport.hasOutstandingChildRequest,
                iouReportID: expenseReport.reportID,
            },
        });
    }

    const parameters: SubmitReportParams = {
        reportID: expenseReport.reportID,
        managerAccountID: PolicyUtils.getSubmitToAccountID(policy, expenseReport.ownerAccountID ?? -1) ?? expenseReport.managerID,
        reportActionID: optimisticSubmittedReportAction.reportActionID,
    };

    API.write(WRITE_COMMANDS.SUBMIT_REPORT, parameters, {optimisticData, successData, failureData});
}

function cancelPayment(expenseReport: OnyxTypes.Report, chatReport: OnyxTypes.Report) {
    const optimisticReportAction = ReportUtils.buildOptimisticCancelPaymentReportAction(expenseReport.reportID, -(expenseReport.total ?? 0), expenseReport.currency ?? '');
    const policy = PolicyUtils.getPolicy(chatReport.policyID);
    const isFree = policy && policy.type === CONST.POLICY.TYPE.FREE;
    const approvalMode = policy.approvalMode ?? CONST.POLICY.APPROVAL_MODE.BASIC;
    let stateNum: ValueOf<typeof CONST.REPORT.STATE_NUM> = CONST.REPORT.STATE_NUM.SUBMITTED;
    let statusNum: ValueOf<typeof CONST.REPORT.STATUS_NUM> = CONST.REPORT.STATUS_NUM.SUBMITTED;
    if (!isFree) {
        stateNum = approvalMode === CONST.POLICY.APPROVAL_MODE.OPTIONAL ? CONST.REPORT.STATE_NUM.SUBMITTED : CONST.REPORT.STATE_NUM.APPROVED;
        statusNum = approvalMode === CONST.POLICY.APPROVAL_MODE.OPTIONAL ? CONST.REPORT.STATUS_NUM.CLOSED : CONST.REPORT.STATUS_NUM.APPROVED;
    }
    const optimisticNextStep = NextStepUtils.buildNextStep(expenseReport, statusNum);
    const optimisticData: OnyxUpdate[] = [
        {
            onyxMethod: Onyx.METHOD.MERGE,
            key: `${ONYXKEYS.COLLECTION.REPORT_ACTIONS}${expenseReport.reportID}`,
            value: {
                [optimisticReportAction.reportActionID]: {
                    ...(optimisticReportAction as OnyxTypes.ReportAction),
                    pendingAction: CONST.RED_BRICK_ROAD_PENDING_ACTION.ADD,
                },
            },
        },
        {
            onyxMethod: Onyx.METHOD.MERGE,
            key: `${ONYXKEYS.COLLECTION.REPORT}${expenseReport.reportID}`,
            value: {
                ...expenseReport,
                lastMessageText: optimisticReportAction.message?.[0]?.text,
                lastMessageHtml: optimisticReportAction.message?.[0]?.html,
                stateNum,
                statusNum,
            },
        },
    ];

    if (!isFree) {
        optimisticData.push({
            onyxMethod: Onyx.METHOD.MERGE,
            key: `${ONYXKEYS.COLLECTION.NEXT_STEP}${expenseReport.reportID}`,
            value: optimisticNextStep,
        });
    }

    const successData: OnyxUpdate[] = [
        {
            onyxMethod: Onyx.METHOD.MERGE,
            key: `${ONYXKEYS.COLLECTION.REPORT_ACTIONS}${expenseReport.reportID}`,
            value: {
                [optimisticReportAction.reportActionID]: {
                    pendingAction: null,
                },
            },
        },
    ];

    const failureData: OnyxUpdate[] = [
        {
            onyxMethod: Onyx.METHOD.MERGE,
            key: `${ONYXKEYS.COLLECTION.REPORT_ACTIONS}${expenseReport.reportID}`,
            value: {
                [optimisticReportAction.reportActionID ?? '']: {
                    errors: ErrorUtils.getMicroSecondOnyxError('iou.error.other'),
                },
            },
        },
        {
            onyxMethod: Onyx.METHOD.MERGE,
            key: `${ONYXKEYS.COLLECTION.REPORT}${expenseReport.reportID}`,
            value: {
                statusNum: CONST.REPORT.STATUS_NUM.REIMBURSED,
            },
        },
    ];

    if (chatReport?.reportID) {
        failureData.push({
            onyxMethod: Onyx.METHOD.MERGE,
            key: `${ONYXKEYS.COLLECTION.REPORT}${chatReport.reportID}`,
            value: {
                hasOutstandingChildRequest: true,
                iouReportID: expenseReport.reportID,
            },
        });
    }
    if (!isFree) {
        failureData.push({
            onyxMethod: Onyx.METHOD.MERGE,
            key: `${ONYXKEYS.COLLECTION.NEXT_STEP}${expenseReport.reportID}`,
            value: NextStepUtils.buildNextStep(expenseReport, CONST.REPORT.STATUS_NUM.REIMBURSED),
        });
    }

    API.write(
        WRITE_COMMANDS.CANCEL_PAYMENT,
        {
            iouReportID: expenseReport.reportID,
            chatReportID: chatReport.reportID,
            managerAccountID: expenseReport.managerID ?? 0,
            reportActionID: optimisticReportAction.reportActionID,
        },
        {optimisticData, successData, failureData},
    );
}

function payMoneyRequest(paymentType: PaymentMethodType, chatReport: OnyxTypes.Report, iouReport: OnyxTypes.Report, full = true) {
    const recipient = {accountID: iouReport.ownerAccountID};
    const {params, optimisticData, successData, failureData} = getPayMoneyRequestParams(chatReport, iouReport, recipient, paymentType, full);

    // For now, we need to call the PayMoneyRequestWithWallet API since PayMoneyRequest was not updated to work with
    // Expensify Wallets.
    const apiCommand = paymentType === CONST.IOU.PAYMENT_TYPE.EXPENSIFY ? WRITE_COMMANDS.PAY_MONEY_REQUEST_WITH_WALLET : WRITE_COMMANDS.PAY_MONEY_REQUEST;

    API.write(apiCommand, params, {optimisticData, successData, failureData});
    Navigation.dismissModalWithReport(chatReport);
}

function detachReceipt(transactionID: string) {
    const transaction = allTransactions[`${ONYXKEYS.COLLECTION.TRANSACTION}${transactionID}`];
    const newTransaction = transaction ? {...transaction, filename: '', receipt: {}} : null;

    const optimisticData: OnyxUpdate[] = [
        {
            onyxMethod: Onyx.METHOD.SET,
            key: `${ONYXKEYS.COLLECTION.TRANSACTION}${transactionID}`,
            value: newTransaction,
        },
    ];

    const failureData: OnyxUpdate[] = [
        {
            onyxMethod: Onyx.METHOD.MERGE,
            key: `${ONYXKEYS.COLLECTION.TRANSACTION}${transactionID}`,
            value: {
                ...transaction,
                errors: ErrorUtils.getMicroSecondOnyxError('iou.error.receiptDeleteFailureError'),
            },
        },
    ];

    const parameters: DetachReceiptParams = {transactionID};

    API.write(WRITE_COMMANDS.DETACH_RECEIPT, parameters, {optimisticData, failureData});
}

function replaceReceipt(transactionID: string, file: File, source: string) {
    const transaction = allTransactions[`${ONYXKEYS.COLLECTION.TRANSACTION}${transactionID}`];
    const oldReceipt = transaction?.receipt ?? {};
    const receiptOptimistic = {
        source,
        state: CONST.IOU.RECEIPT_STATE.OPEN,
    };

    const optimisticData: OnyxUpdate[] = [
        {
            onyxMethod: Onyx.METHOD.MERGE,
            key: `${ONYXKEYS.COLLECTION.TRANSACTION}${transactionID}`,
            value: {
                receipt: receiptOptimistic,
                filename: file.name,
            },
        },
    ];

    const failureData: OnyxUpdate[] = [
        {
            onyxMethod: Onyx.METHOD.MERGE,
            key: `${ONYXKEYS.COLLECTION.TRANSACTION}${transactionID}`,
            value: {
                receipt: oldReceipt,
                filename: transaction?.filename,
                errors: getReceiptError(receiptOptimistic, file.name),
            },
        },
    ];

    const parameters: ReplaceReceiptParams = {
        transactionID,
        receipt: file,
    };

    API.write(WRITE_COMMANDS.REPLACE_RECEIPT, parameters, {optimisticData, failureData});
}

/**
 * Finds the participants for an IOU based on the attached report
 * @param transactionID of the transaction to set the participants of
 * @param report attached to the transaction
 */
function setMoneyRequestParticipantsFromReport(transactionID: string, report: OnyxEntry<OnyxTypes.Report>): Participant[] {
    // If the report is iou or expense report, we should get the chat report to set participant for request money
    const chatReport = ReportUtils.isMoneyRequestReport(report) ? ReportUtils.getReport(report?.chatReportID) : report;
    const currentUserAccountID = currentUserPersonalDetails.accountID;
    const shouldAddAsReport = !isEmptyObject(chatReport) && ReportUtils.isSelfDM(chatReport);
    let participants: Participant[] = [];

    if (ReportUtils.isPolicyExpenseChat(chatReport) || shouldAddAsReport) {
        participants = [{accountID: 0, reportID: chatReport?.reportID, isPolicyExpenseChat: ReportUtils.isPolicyExpenseChat(chatReport), selected: true}];
    } else if (ReportUtils.isInvoiceRoom(chatReport)) {
        participants = [
            {reportID: chatReport?.reportID, selected: true},
            {
                policyID: chatReport?.policyID,
                isSender: true,
                selected: false,
            },
        ];
    } else {
        const chatReportOtherParticipants = Object.keys(chatReport?.participants ?? {})
            .map(Number)
            .filter((accountID) => accountID !== currentUserAccountID);
        participants = chatReportOtherParticipants.map((accountID) => ({accountID, selected: true}));
    }

    Onyx.merge(`${ONYXKEYS.COLLECTION.TRANSACTION_DRAFT}${transactionID}`, {participants, participantsAutoAssigned: true});

    return participants;
}

function setMoneyRequestTaxRate(transactionID: string, taxCode: string) {
    Onyx.merge(`${ONYXKEYS.COLLECTION.TRANSACTION_DRAFT}${transactionID}`, {taxCode});
}

function setMoneyRequestTaxAmount(transactionID: string, taxAmount: number, isDraft: boolean) {
    Onyx.merge(`${isDraft ? ONYXKEYS.COLLECTION.TRANSACTION_DRAFT : ONYXKEYS.COLLECTION.TRANSACTION}${transactionID}`, {taxAmount});
}

function setShownHoldUseExplanation() {
    Onyx.set(ONYXKEYS.NVP_HOLD_USE_EXPLAINED, true);
}

/**
 * Sets the `splitShares` map that holds individual shares of a split bill
 */
function setSplitShares(transaction: OnyxEntry<OnyxTypes.Transaction>, amount: number, currency: string, newAccountIDs: number[]) {
    if (!transaction) {
        return;
    }
    const oldAccountIDs = Object.keys(transaction.splitShares ?? {}).map((key) => Number(key));

    // Create an array containing unique IDs of the current transaction participants and the new ones
    // The current userAccountID might not be included in newAccountIDs if this is called from the participants step using Global Create
    // If this is called from an existing group chat, it'll be included. So we manually add them to account for both cases.
    const accountIDs = [...new Set<number>([userAccountID, ...newAccountIDs, ...oldAccountIDs])];

    const splitShares: SplitShares = accountIDs.reduce((result: SplitShares, accountID): SplitShares => {
        // We want to replace the contents of splitShares to contain only `newAccountIDs` entries
        // In the case of going back to the participants page and removing a participant
        // a simple merge will have the previous participant still present in the splitshares object
        // So we manually set their entry to null
        if (!newAccountIDs.includes(accountID) && accountID !== userAccountID) {
            return {
                ...result,
                [accountID]: null,
            };
        }

        const isPayer = accountID === userAccountID;
        const participantsLength = newAccountIDs.includes(userAccountID) ? newAccountIDs.length - 1 : newAccountIDs.length;
        const splitAmount = IOUUtils.calculateAmount(participantsLength, amount, currency, isPayer);
        return {
            ...result,
            [accountID]: {
                amount: splitAmount,
                isModified: false,
            },
        };
    }, {});

    Onyx.merge(`${ONYXKEYS.COLLECTION.TRANSACTION_DRAFT}${transaction.transactionID}`, {splitShares});
}

function resetSplitShares(transaction: OnyxEntry<OnyxTypes.Transaction>, newAmount?: number, currency?: string) {
    if (!transaction) {
        return;
    }
    const accountIDs = Object.keys(transaction.splitShares ?? {}).map((key) => Number(key));
    if (!accountIDs) {
        return;
    }
    setSplitShares(transaction, newAmount ?? transaction.amount, currency ?? transaction.currency, accountIDs);
}

/**
 * Sets an individual split share of the participant accountID supplied
 */
function setIndividualShare(transactionID: string, participantAccountID: number, participantShare: number) {
    Onyx.merge(`${ONYXKEYS.COLLECTION.TRANSACTION_DRAFT}${transactionID}`, {
        splitShares: {
            [participantAccountID]: {amount: participantShare, isModified: true},
        },
    });
}

/**
 * Adjusts remaining unmodified shares when another share is modified
 * E.g. if total bill is $100 and split between 3 participants, when the user changes the first share to $50, the remaining unmodified shares will become $25 each.
 */
function adjustRemainingSplitShares(transaction: NonNullable<OnyxTypes.Transaction>) {
    const modifiedShares = Object.keys(transaction.splitShares ?? {}).filter((key: string) => transaction?.splitShares?.[Number(key)]?.isModified);

    if (!modifiedShares.length) {
        return;
    }

    const sumOfManualShares = modifiedShares
        .map((key: string): number => transaction?.splitShares?.[Number(key)]?.amount ?? 0)
        .reduce((prev: number, current: number): number => prev + current, 0);

    const unmodifiedSharesAccountIDs = Object.keys(transaction.splitShares ?? {})
        .filter((key: string) => !transaction?.splitShares?.[Number(key)]?.isModified)
        .map((key: string) => Number(key));

    const remainingTotal = transaction.amount - sumOfManualShares;
    if (remainingTotal < 0) {
        return;
    }

    const splitShares: SplitShares = unmodifiedSharesAccountIDs.reduce((result: SplitShares, accountID: number, index: number): SplitShares => {
        const splitAmount = IOUUtils.calculateAmount(unmodifiedSharesAccountIDs.length - 1, remainingTotal, transaction.currency, index === 0);
        return {
            ...result,
            [accountID]: {
                amount: splitAmount,
            },
        };
    }, {});

    Onyx.merge(`${ONYXKEYS.COLLECTION.TRANSACTION_DRAFT}${transaction.transactionID}`, {splitShares});
}

/**
 * Put expense on HOLD
 */
function putOnHold(transactionID: string, comment: string, reportID: string) {
    const currentTime = DateUtils.getDBTime();
    const createdReportAction = ReportUtils.buildOptimisticHoldReportAction(currentTime);
    const createdReportActionComment = ReportUtils.buildOptimisticHoldReportActionComment(comment, DateUtils.addMillisecondsFromDateTime(currentTime, 1));

    const optimisticData: OnyxUpdate[] = [
        {
            onyxMethod: Onyx.METHOD.MERGE,
            key: `${ONYXKEYS.COLLECTION.REPORT_ACTIONS}${reportID}`,
            value: {
                [createdReportAction.reportActionID]: createdReportAction as ReportAction,
                [createdReportActionComment.reportActionID]: createdReportActionComment as ReportAction,
            },
        },
        {
            onyxMethod: Onyx.METHOD.MERGE,
            key: `${ONYXKEYS.COLLECTION.TRANSACTION}${transactionID}`,
            value: {
                pendingAction: CONST.RED_BRICK_ROAD_PENDING_ACTION.UPDATE,
                comment: {
                    hold: createdReportAction.reportActionID,
                },
            },
        },
    ];

    const successData: OnyxUpdate[] = [
        {
            onyxMethod: Onyx.METHOD.MERGE,
            key: `${ONYXKEYS.COLLECTION.TRANSACTION}${transactionID}`,
            value: {
                pendingAction: null,
            },
        },
    ];

    const failureData: OnyxUpdate[] = [
        {
            onyxMethod: Onyx.METHOD.MERGE,
            key: `${ONYXKEYS.COLLECTION.TRANSACTION}${transactionID}`,
            value: {
                pendingAction: null,
                comment: {
                    hold: null,
                },
            },
        },
    ];

    API.write(
        'HoldRequest',
        {
            transactionID,
            comment,
            reportActionID: createdReportAction.reportActionID,
            commentReportActionID: createdReportActionComment.reportActionID,
        },
        {optimisticData, successData, failureData},
    );
}

/**
 * Remove expense from HOLD
 */
function unholdRequest(transactionID: string, reportID: string) {
    const createdReportAction = ReportUtils.buildOptimisticUnHoldReportAction();

    const optimisticData: OnyxUpdate[] = [
        {
            onyxMethod: Onyx.METHOD.MERGE,
            key: `${ONYXKEYS.COLLECTION.REPORT_ACTIONS}${reportID}`,
            value: {
                [createdReportAction.reportActionID]: createdReportAction as ReportAction,
            },
        },
        {
            onyxMethod: Onyx.METHOD.MERGE,
            key: `${ONYXKEYS.COLLECTION.TRANSACTION}${transactionID}`,
            value: {
                pendingAction: CONST.RED_BRICK_ROAD_PENDING_ACTION.UPDATE,
                comment: {
                    hold: null,
                },
            },
        },
    ];

    const successData: OnyxUpdate[] = [
        {
            onyxMethod: Onyx.METHOD.MERGE,
            key: `${ONYXKEYS.COLLECTION.TRANSACTION}${transactionID}`,
            value: {
                pendingAction: null,
                comment: {
                    hold: null,
                },
            },
        },
    ];

    const failureData: OnyxUpdate[] = [
        {
            onyxMethod: Onyx.METHOD.MERGE,
            key: `${ONYXKEYS.COLLECTION.TRANSACTION}${transactionID}`,
            value: {
                pendingAction: null,
            },
        },
    ];

    API.write(
        'UnHoldRequest',
        {
            transactionID,
            reportActionID: createdReportAction.reportActionID,
        },
        {optimisticData, successData, failureData},
    );
}
// eslint-disable-next-line rulesdir/no-negated-variables
function navigateToStartStepIfScanFileCannotBeRead(
    receiptFilename: string | undefined,
    receiptPath: ReceiptSource | undefined,
    onSuccess: (file: File) => void,
    requestType: IOURequestType,
    iouType: IOUType,
    transactionID: string,
    reportID: string,
    receiptType: string | undefined,
) {
    if (!receiptFilename || !receiptPath) {
        return;
    }

    const onFailure = () => {
        setMoneyRequestReceipt(transactionID, '', '', true);
        if (requestType === CONST.IOU.REQUEST_TYPE.MANUAL) {
            Navigation.navigate(ROUTES.MONEY_REQUEST_STEP_SCAN.getRoute(CONST.IOU.ACTION.CREATE, iouType, transactionID, reportID, Navigation.getActiveRouteWithoutParams()));
            return;
        }
        IOUUtils.navigateToStartMoneyRequestStep(requestType, iouType, transactionID, reportID);
    };
    FileUtils.readFileAsync(receiptPath.toString(), receiptFilename, onSuccess, onFailure, receiptType);
}

/** Save the preferred payment method for a policy */
function savePreferredPaymentMethod(policyID: string, paymentMethod: PaymentMethodType) {
    Onyx.merge(`${ONYXKEYS.NVP_LAST_PAYMENT_METHOD}`, {[policyID]: paymentMethod});
}

/** Get report policy id of IOU request */
function getIOURequestPolicyID(transaction: OnyxEntry<OnyxTypes.Transaction>, report: OnyxEntry<OnyxTypes.Report>): string {
    // Workspace sender will exist for invoices
    const workspaceSender = transaction?.participants?.find((participant) => participant.isSender);
    return workspaceSender?.policyID ?? report?.policyID ?? '0';
}

export {
    approveMoneyRequest,
    canApproveIOU,
    canIOUBePaid,
    cancelPayment,
    clearMoneyRequest,
    completeSplitBill,
    createDistanceRequest,
    createDraftTransaction,
    deleteMoneyRequest,
    deleteTrackExpense,
    detachReceipt,
    editMoneyRequest,
    initMoneyRequest,
    navigateToStartStepIfScanFileCannotBeRead,
    payMoneyRequest,
    putOnHold,
    replaceReceipt,
    requestMoney,
    savePreferredPaymentMethod,
    sendMoneyElsewhere,
    sendMoneyWithWallet,
    setCustomUnitRateID,
    setDraftSplitTransaction,
    setMoneyRequestAmount,
    setMoneyRequestBillable,
    setMoneyRequestCategory,
    setMoneyRequestCreated,
    setMoneyRequestCurrency,
    setMoneyRequestDescription,
    setMoneyRequestMerchant,
    setMoneyRequestParticipants,
    setMoneyRequestParticipantsFromReport,
    setMoneyRequestPendingFields,
    setMoneyRequestReceipt,
    setSplitPayer,
    setMoneyRequestTag,
    setMoneyRequestTaxAmount,
    setMoneyRequestTaxRate,
    setShownHoldUseExplanation,
    setSplitShares,
    resetSplitShares,
    setIndividualShare,
    adjustRemainingSplitShares,
    splitBill,
    splitBillAndOpenReport,
    startMoneyRequest,
    startSplitBill,
    submitReport,
    trackExpense,
    unholdRequest,
    updateDistanceRequestRate,
    updateMoneyRequestAmountAndCurrency,
    updateMoneyRequestBillable,
    updateMoneyRequestCategory,
    updateMoneyRequestDate,
    updateMoneyRequestDescription,
    updateMoneyRequestDistance,
    updateMoneyRequestMerchant,
    updateMoneyRequestTag,
    updateMoneyRequestTaxAmount,
    updateMoneyRequestTaxRate,
    sendInvoice,
    getIOURequestPolicyID,
};
export type {GPSPoint as GpsPoint, IOURequestType};<|MERGE_RESOLUTION|>--- conflicted
+++ resolved
@@ -1706,14 +1706,8 @@
         const receiverLogin = receiverParticipant && 'login' in receiverParticipant && receiverParticipant.login ? receiverParticipant.login : '';
         receiver = {
             accountID: receiverAccountID,
-<<<<<<< HEAD
-            displayName: LocalePhoneNumber.formatPhoneNumber(receiverParticipant?.login ?? ''),
-            login: receiverParticipant?.login,
-=======
-            avatar: UserUtils.getDefaultAvatarURL(receiverAccountID),
             displayName: LocalePhoneNumber.formatPhoneNumber(receiverLogin),
             login: receiverLogin,
->>>>>>> ac09bc56
             isOptimisticPersonalDetail: true,
         };
 

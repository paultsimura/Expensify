import type {ParamListBase, StackNavigationState} from '@react-navigation/native';
import {format} from 'date-fns';
import fastMerge from 'expensify-common/lib/fastMerge';
import Str from 'expensify-common/lib/str';
import Onyx from 'react-native-onyx';
import type {OnyxCollection, OnyxEntry, OnyxUpdate} from 'react-native-onyx';
import type {ValueOf} from 'type-fest';
import ReceiptGeneric from '@assets/images/receipt-generic.png';
import * as API from '@libs/API';
import type {
    ApproveMoneyRequestParams,
    CompleteSplitBillParams,
    CreateDistanceRequestParams,
    DeleteMoneyRequestParams,
    DetachReceiptParams,
    EditMoneyRequestParams,
    PayMoneyRequestParams,
    ReplaceReceiptParams,
    RequestMoneyParams,
    SendMoneyParams,
    SplitBillParams,
    StartSplitBillParams,
    SubmitReportParams,
    TrackExpenseParams,
    UpdateMoneyRequestParams,
} from '@libs/API/parameters';
import {WRITE_COMMANDS} from '@libs/API/types';
import * as CollectionUtils from '@libs/CollectionUtils';
import * as CurrencyUtils from '@libs/CurrencyUtils';
import DateUtils from '@libs/DateUtils';
import DistanceRequestUtils from '@libs/DistanceRequestUtils';
import * as ErrorUtils from '@libs/ErrorUtils';
import * as FileUtils from '@libs/fileDownload/FileUtils';
import * as IOUUtils from '@libs/IOUUtils';
import * as LocalePhoneNumber from '@libs/LocalePhoneNumber';
import * as Localize from '@libs/Localize';
import Navigation from '@libs/Navigation/Navigation';
import * as NextStepUtils from '@libs/NextStepUtils';
import type {TaxRatesOption} from '@libs/OptionsListUtils';
import Permissions from '@libs/Permissions';
import * as PhoneNumber from '@libs/PhoneNumber';
import * as PolicyUtils from '@libs/PolicyUtils';
import * as ReportActionsUtils from '@libs/ReportActionsUtils';
import * as ReportUtils from '@libs/ReportUtils';
import type {OptimisticChatReport, OptimisticCreatedReportAction, OptimisticIOUReportAction, TransactionDetails} from '@libs/ReportUtils';
import * as TransactionUtils from '@libs/TransactionUtils';
import * as UserUtils from '@libs/UserUtils';
import ViolationsUtils from '@libs/Violations/ViolationsUtils';
import type {NavigationPartialRoute} from '@navigation/types';
import CONST from '@src/CONST';
import ONYXKEYS from '@src/ONYXKEYS';
import ROUTES from '@src/ROUTES';
import type * as OnyxTypes from '@src/types/onyx';
import type {Participant, Split} from '@src/types/onyx/IOU';
import type {ErrorFields, Errors} from '@src/types/onyx/OnyxCommon';
import type {IOUMessage, PaymentMethodType} from '@src/types/onyx/OriginalMessage';
import type ReportAction from '@src/types/onyx/ReportAction';
import type {OnyxData} from '@src/types/onyx/Request';
import type {Comment, Receipt, ReceiptSource, TransactionChanges, WaypointCollection} from '@src/types/onyx/Transaction';
import type {EmptyObject} from '@src/types/utils/EmptyObject';
import {isEmptyObject} from '@src/types/utils/EmptyObject';
import * as CachedPDFPaths from './CachedPDFPaths';
import * as Policy from './Policy';
import * as Report from './Report';

type IOURequestType = ValueOf<typeof CONST.IOU.REQUEST_TYPE>;

type OneOnOneIOUReport = OnyxTypes.Report | undefined | null;

type MoneyRequestInformation = {
    payerAccountID: number;
    payerEmail: string;
    iouReport: OnyxTypes.Report;
    chatReport: OnyxTypes.Report;
    transaction: OnyxTypes.Transaction;
    iouAction: OptimisticIOUReportAction;
    createdChatReportActionID: string;
    createdIOUReportActionID: string;
    reportPreviewAction: OnyxTypes.ReportAction;
    transactionThreadReportID: string;
    createdReportActionIDForThread: string;
    onyxData: OnyxData;
};

type TrackExpenseInformation = {
    iouReport?: OnyxTypes.Report;
    chatReport: OnyxTypes.Report;
    transaction: OnyxTypes.Transaction;
    iouAction: OptimisticIOUReportAction;
    createdChatReportActionID: string;
    createdIOUReportActionID?: string;
    reportPreviewAction?: OnyxTypes.ReportAction;
    transactionThreadReportID: string;
    createdReportActionIDForThread: string;
    onyxData: OnyxData;
};

type SplitData = {
    chatReportID: string;
    transactionID: string;
    reportActionID: string;
    policyID?: string;
    createdReportActionID?: string;
    chatType?: string;
};

type SplitsAndOnyxData = {
    splitData: SplitData;
    splits: Split[];
    onyxData: OnyxData;
};

type UpdateMoneyRequestData = {
    params: UpdateMoneyRequestParams;
    onyxData: OnyxData;
};

type PayMoneyRequestData = {
    params: PayMoneyRequestParams;
    optimisticData: OnyxUpdate[];
    successData: OnyxUpdate[];
    failureData: OnyxUpdate[];
};

type SendMoneyParamsData = {
    params: SendMoneyParams;
    optimisticData: OnyxUpdate[];
    successData: OnyxUpdate[];
    failureData: OnyxUpdate[];
};

type GPSPoint = {
    lat: number;
    long: number;
};

let betas: OnyxTypes.Beta[] = [];
Onyx.connect({
    key: ONYXKEYS.BETAS,
    callback: (value) => (betas = value ?? []),
});

let allPersonalDetails: OnyxTypes.PersonalDetailsList = {};
Onyx.connect({
    key: ONYXKEYS.PERSONAL_DETAILS_LIST,
    callback: (value) => {
        allPersonalDetails = value ?? {};
    },
});

let allReports: OnyxCollection<OnyxTypes.Report> = null;
Onyx.connect({
    key: ONYXKEYS.COLLECTION.REPORT,
    waitForCollectionCallback: true,
    callback: (value) => (allReports = value),
});

let allTransactions: NonNullable<OnyxCollection<OnyxTypes.Transaction>> = {};
Onyx.connect({
    key: ONYXKEYS.COLLECTION.TRANSACTION,
    waitForCollectionCallback: true,
    callback: (value) => {
        if (!value) {
            allTransactions = {};
            return;
        }

        allTransactions = value;
    },
});

let allTransactionDrafts: NonNullable<OnyxCollection<OnyxTypes.Transaction>> = {};
Onyx.connect({
    key: ONYXKEYS.COLLECTION.TRANSACTION_DRAFT,
    waitForCollectionCallback: true,
    callback: (value) => {
        allTransactionDrafts = value ?? {};
    },
});

let allTransactionViolations: NonNullable<OnyxCollection<OnyxTypes.TransactionViolations>> = {};
Onyx.connect({
    key: ONYXKEYS.COLLECTION.TRANSACTION_VIOLATIONS,
    waitForCollectionCallback: true,
    callback: (value) => {
        if (!value) {
            allTransactionViolations = {};
            return;
        }

        allTransactionViolations = value;
    },
});

let allDraftSplitTransactions: NonNullable<OnyxCollection<OnyxTypes.Transaction>> = {};
Onyx.connect({
    key: ONYXKEYS.COLLECTION.SPLIT_TRANSACTION_DRAFT,
    waitForCollectionCallback: true,
    callback: (value) => {
        allDraftSplitTransactions = value ?? {};
    },
});

let allNextSteps: NonNullable<OnyxCollection<OnyxTypes.ReportNextStep>> = {};
Onyx.connect({
    key: ONYXKEYS.COLLECTION.NEXT_STEP,
    waitForCollectionCallback: true,
    callback: (value) => {
        allNextSteps = value ?? {};
    },
});

let userAccountID = -1;
let currentUserEmail = '';
Onyx.connect({
    key: ONYXKEYS.SESSION,
    callback: (value) => {
        currentUserEmail = value?.email ?? '';
        userAccountID = value?.accountID ?? -1;
    },
});

let currentUserPersonalDetails: OnyxTypes.PersonalDetails | EmptyObject = {};
Onyx.connect({
    key: ONYXKEYS.PERSONAL_DETAILS_LIST,
    callback: (value) => {
        currentUserPersonalDetails = value?.[userAccountID] ?? {};
    },
});

let currentDate: OnyxEntry<string> = '';
Onyx.connect({
    key: ONYXKEYS.CURRENT_DATE,
    callback: (value) => {
        currentDate = value;
    },
});

let lastSelectedDistanceRates: OnyxEntry<OnyxTypes.LastSelectedDistanceRates> = {};
Onyx.connect({
    key: ONYXKEYS.NVP_LAST_SELECTED_DISTANCE_RATES,
    callback: (value) => {
        lastSelectedDistanceRates = value;
    },
});

let quickAction: OnyxEntry<OnyxTypes.QuickAction> = {};
Onyx.connect({
    key: ONYXKEYS.NVP_QUICK_ACTION_GLOBAL_CREATE,
    callback: (value) => {
        quickAction = value;
    },
});

let allPolicies: OnyxCollection<OnyxTypes.Policy>;
Onyx.connect({
    key: ONYXKEYS.COLLECTION.POLICY,
    waitForCollectionCallback: true,
    callback: (value) => (allPolicies = value),
});

const reportActionsByReport: OnyxCollection<OnyxTypes.ReportActions> = {};
Onyx.connect({
    key: ONYXKEYS.COLLECTION.REPORT_ACTIONS,
    callback: (actions, key) => {
        if (!key || !actions) {
            return;
        }

        const reportID = CollectionUtils.extractCollectionItemID(key);
        reportActionsByReport[reportID] = actions;
    },
});

/**
 * Returns the policy of the report
 */
function getPolicy(policyID: string | undefined): OnyxTypes.Policy | EmptyObject {
    if (!allPolicies || !policyID) {
        return {};
    }
    return allPolicies[`${ONYXKEYS.COLLECTION.POLICY}${policyID}`] ?? {};
}

/**
 * Find the report preview action from given chat report and iou report
 */
function getReportPreviewAction(chatReportID: string, iouReportID: string): OnyxEntry<ReportAction> {
    const reportActions = reportActionsByReport?.[chatReportID] ?? {};

    // Find the report preview action from the chat report
    return (
        Object.values(reportActions).find(
            (reportAction) => reportAction && reportAction.actionName === CONST.REPORT.ACTIONS.TYPE.REPORTPREVIEW && reportAction.originalMessage.linkedReportID === iouReportID,
        ) ?? null
    );
}

/**
 * Initialize money request info
 * @param reportID to attach the transaction to
 * @param policy
 * @param isFromGlobalCreate
 * @param iouRequestType one of manual/scan/distance
 */
function initMoneyRequest(reportID: string, policy: OnyxEntry<OnyxTypes.Policy>, isFromGlobalCreate: boolean, iouRequestType: IOURequestType = CONST.IOU.REQUEST_TYPE.MANUAL) {
    // Generate a brand new transactionID
    const newTransactionID = CONST.IOU.OPTIMISTIC_TRANSACTION_ID;
    // Disabling this line since currentDate can be an empty string
    // eslint-disable-next-line @typescript-eslint/prefer-nullish-coalescing
    const created = currentDate || format(new Date(), 'yyyy-MM-dd');
    const comment: Comment = {};

    // Add initial empty waypoints when starting a distance request
    if (iouRequestType === CONST.IOU.REQUEST_TYPE.DISTANCE) {
        comment.waypoints = {
            waypoint0: {},
            waypoint1: {},
        };
        const report = allReports?.[`${ONYXKEYS.COLLECTION.REPORT}${reportID}`] ?? null;
        let customUnitRateID: string = CONST.CUSTOM_UNITS.FAKE_P2P_ID;
        if (ReportUtils.isPolicyExpenseChat(report)) {
            customUnitRateID = lastSelectedDistanceRates?.[policy?.id ?? ''] ?? DistanceRequestUtils.getDefaultMileageRate(policy)?.customUnitRateID ?? '';
        }
        comment.customUnit = {customUnitRateID};
    }

    // Store the transaction in Onyx and mark it as not saved so it can be cleaned up later
    // Use set() here so that there is no way that data will be leaked between objects when it gets reset
    Onyx.set(`${ONYXKEYS.COLLECTION.TRANSACTION_DRAFT}${newTransactionID}`, {
        amount: 0,
        comment,
        created,
        currency: currentUserPersonalDetails.localCurrencyCode ?? CONST.CURRENCY.USD,
        iouRequestType,
        reportID,
        transactionID: newTransactionID,
        isFromGlobalCreate,
        merchant: CONST.TRANSACTION.PARTIAL_TRANSACTION_MERCHANT,
    });
}

function createDraftTransaction(transaction: OnyxTypes.Transaction) {
    if (!transaction) {
        return;
    }

    const newTransaction = {
        ...transaction,
    };

    Onyx.set(`${ONYXKEYS.COLLECTION.TRANSACTION_DRAFT}${transaction.transactionID}`, newTransaction);
}

function clearMoneyRequest(transactionID: string) {
    Onyx.set(`${ONYXKEYS.COLLECTION.TRANSACTION_DRAFT}${transactionID}`, null);
}

/**
 * Update money request-related pages IOU type params
 */
function updateMoneyRequestTypeParams(routes: StackNavigationState<ParamListBase>['routes'] | NavigationPartialRoute[], newIouType: string, tab?: string) {
    routes.forEach((route) => {
        const tabList = [CONST.TAB_REQUEST.DISTANCE, CONST.TAB_REQUEST.MANUAL, CONST.TAB_REQUEST.SCAN] as string[];
        if (!route.name.startsWith('Money_Request_') && !tabList.includes(route.name)) {
            return;
        }
        const newParams: Record<string, unknown> = {iouType: newIouType};
        if (route.name === 'Money_Request_Create') {
            // Both screen and nested params are needed to properly update the nested tab navigator
            newParams.params = {...newParams};
            newParams.screen = tab;
        }
        Navigation.setParams(newParams, route.key ?? '');

        // Recursively update nested money request tab params
        updateMoneyRequestTypeParams(route.state?.routes ?? [], newIouType, tab);
    });
}

// eslint-disable-next-line @typescript-eslint/naming-convention
function startMoneyRequest(iouType: ValueOf<typeof CONST.IOU.TYPE>, reportID: string, requestType?: IOURequestType) {
    clearMoneyRequest(CONST.IOU.OPTIMISTIC_TRANSACTION_ID);
    switch (requestType) {
        case CONST.IOU.REQUEST_TYPE.MANUAL:
            Navigation.navigate(ROUTES.MONEY_REQUEST_CREATE_TAB_MANUAL.getRoute(CONST.IOU.ACTION.CREATE, iouType, CONST.IOU.OPTIMISTIC_TRANSACTION_ID, reportID));
            return;
        case CONST.IOU.REQUEST_TYPE.SCAN:
            Navigation.navigate(ROUTES.MONEY_REQUEST_CREATE_TAB_SCAN.getRoute(CONST.IOU.ACTION.CREATE, iouType, CONST.IOU.OPTIMISTIC_TRANSACTION_ID, reportID));
            return;
        case CONST.IOU.REQUEST_TYPE.DISTANCE:
            Navigation.navigate(ROUTES.MONEY_REQUEST_CREATE_TAB_DISTANCE.getRoute(CONST.IOU.ACTION.CREATE, iouType, CONST.IOU.OPTIMISTIC_TRANSACTION_ID, reportID));
            return;
        default:
            Navigation.navigate(ROUTES.MONEY_REQUEST_CREATE.getRoute(CONST.IOU.ACTION.CREATE, iouType, CONST.IOU.OPTIMISTIC_TRANSACTION_ID, reportID));
    }
}

// eslint-disable-next-line @typescript-eslint/naming-convention
function setMoneyRequestAmount_temporaryForRefactor(transactionID: string, amount: number, currency: string) {
    Onyx.merge(`${ONYXKEYS.COLLECTION.TRANSACTION_DRAFT}${transactionID}`, {amount, currency});
}

// eslint-disable-next-line @typescript-eslint/naming-convention
function setMoneyRequestCreated(transactionID: string, created: string, isDraft: boolean) {
    Onyx.merge(`${isDraft ? ONYXKEYS.COLLECTION.TRANSACTION_DRAFT : ONYXKEYS.COLLECTION.TRANSACTION}${transactionID}`, {created});
}

// eslint-disable-next-line @typescript-eslint/naming-convention
function setMoneyRequestCurrency_temporaryForRefactor(transactionID: string, currency: string, isEditing = false) {
    const fieldToUpdate = isEditing ? 'modifiedCurrency' : 'currency';
    Onyx.merge(`${ONYXKEYS.COLLECTION.TRANSACTION_DRAFT}${transactionID}`, {[fieldToUpdate]: currency});
}

function setMoneyRequestDescription(transactionID: string, comment: string, isDraft: boolean) {
    Onyx.merge(`${isDraft ? ONYXKEYS.COLLECTION.TRANSACTION_DRAFT : ONYXKEYS.COLLECTION.TRANSACTION}${transactionID}`, {comment: {comment: comment.trim()}});
}

function setMoneyRequestMerchant(transactionID: string, merchant: string, isDraft: boolean) {
    Onyx.merge(`${isDraft ? ONYXKEYS.COLLECTION.TRANSACTION_DRAFT : ONYXKEYS.COLLECTION.TRANSACTION}${transactionID}`, {merchant});
}

function setMoneyRequestPendingFields(transactionID: string, pendingFields: OnyxTypes.Transaction['pendingFields']) {
    Onyx.merge(`${ONYXKEYS.COLLECTION.TRANSACTION_DRAFT}${transactionID}`, {pendingFields});
}

function setMoneyRequestCategory(transactionID: string, category: string) {
    Onyx.merge(`${ONYXKEYS.COLLECTION.TRANSACTION_DRAFT}${transactionID}`, {category});
}

function setMoneyRequestTag(transactionID: string, tag: string) {
    Onyx.merge(`${ONYXKEYS.COLLECTION.TRANSACTION_DRAFT}${transactionID}`, {tag});
}

// eslint-disable-next-line @typescript-eslint/naming-convention
function setMoneyRequestBillable_temporaryForRefactor(transactionID: string, billable: boolean) {
    Onyx.merge(`${ONYXKEYS.COLLECTION.TRANSACTION_DRAFT}${transactionID}`, {billable});
}

// eslint-disable-next-line @typescript-eslint/naming-convention
function setMoneyRequestParticipants_temporaryForRefactor(transactionID: string, participants: Participant[] = []) {
    Onyx.merge(`${ONYXKEYS.COLLECTION.TRANSACTION_DRAFT}${transactionID}`, {participants});
}

function setMoneyRequestReceipt(transactionID: string, source: string, filename: string, isDraft: boolean, type?: string) {
    Onyx.merge(`${isDraft ? ONYXKEYS.COLLECTION.TRANSACTION_DRAFT : ONYXKEYS.COLLECTION.TRANSACTION}${transactionID}`, {
        receipt: {source, type: type ?? ''},
        filename,
    });
}

/** Reset money request info from the store with its initial value */
function resetMoneyRequestInfo(id = '') {
    // Disabling this line since currentDate can be an empty string
    // eslint-disable-next-line @typescript-eslint/prefer-nullish-coalescing
    const created = currentDate || format(new Date(), CONST.DATE.FNS_FORMAT_STRING);
    Onyx.merge(ONYXKEYS.IOU, {
        id,
        amount: 0,
        currency: currentUserPersonalDetails.localCurrencyCode ?? CONST.CURRENCY.USD,
        comment: '',
        participants: [],
        merchant: CONST.TRANSACTION.PARTIAL_TRANSACTION_MERCHANT,
        category: '',
        tag: '',
        created,
        receiptPath: '',
        receiptFilename: '',
        transactionID: '',
        billable: null,
        isSplitRequest: false,
    });
}

/** Helper function to get the receipt error for money requests, or the generic error if there's no receipt */
function getReceiptError(receipt?: Receipt, filename?: string, isScanRequest = true, errorKey?: number): Errors | ErrorFields {
    return isEmptyObject(receipt) || !isScanRequest
        ? ErrorUtils.getMicroSecondOnyxError('iou.error.genericCreateFailureMessage', false, errorKey)
        : ErrorUtils.getMicroSecondOnyxErrorObject({error: CONST.IOU.RECEIPT_ERROR, source: receipt.source?.toString() ?? '', filename: filename ?? ''}, errorKey);
}

/** Builds the Onyx data for a money request */
function buildOnyxDataForMoneyRequest(
    chatReport: OnyxEntry<OnyxTypes.Report>,
    iouReport: OnyxTypes.Report,
    transaction: OnyxTypes.Transaction,
    chatCreatedAction: OptimisticCreatedReportAction,
    iouCreatedAction: OptimisticCreatedReportAction,
    iouAction: OptimisticIOUReportAction,
    optimisticPersonalDetailListAction: OnyxTypes.PersonalDetailsList,
    reportPreviewAction: ReportAction,
    optimisticPolicyRecentlyUsedCategories: string[],
    optimisticPolicyRecentlyUsedTags: OnyxTypes.RecentlyUsedTags,
    isNewChatReport: boolean,
    transactionThreadReport: OptimisticChatReport | EmptyObject,
    transactionThreadCreatedReportAction: OptimisticCreatedReportAction | EmptyObject,
    shouldCreateNewMoneyRequestReport: boolean,
    policy?: OnyxEntry<OnyxTypes.Policy>,
    policyTagList?: OnyxEntry<OnyxTypes.PolicyTagList>,
    policyCategories?: OnyxEntry<OnyxTypes.PolicyCategories>,
    optimisticNextStep?: OnyxTypes.ReportNextStep | null,
    isOneOnOneSplit = false,
    existingTransactionThreadReportID?: string,
): [OnyxUpdate[], OnyxUpdate[], OnyxUpdate[]] {
    const isScanRequest = TransactionUtils.isScanRequest(transaction);
    const outstandingChildRequest = ReportUtils.getOutstandingChildRequest(iouReport);
    const clearedPendingFields = Object.fromEntries(Object.keys(transaction.pendingFields ?? {}).map((key) => [key, null]));
    const optimisticData: OnyxUpdate[] = [];
    let newQuickAction: ValueOf<typeof CONST.QUICK_ACTIONS> = isScanRequest ? CONST.QUICK_ACTIONS.REQUEST_SCAN : CONST.QUICK_ACTIONS.REQUEST_MANUAL;
    if (TransactionUtils.isDistanceRequest(transaction)) {
        newQuickAction = CONST.QUICK_ACTIONS.REQUEST_DISTANCE;
    }
    const existingTransactionThreadReport = allReports?.[`${ONYXKEYS.COLLECTION.REPORT}${existingTransactionThreadReportID}`] ?? null;

    if (chatReport) {
        optimisticData.push({
            // Use SET for new reports because it doesn't exist yet, is faster and we need the data to be available when we navigate to the chat page
            onyxMethod: isNewChatReport ? Onyx.METHOD.SET : Onyx.METHOD.MERGE,
            key: `${ONYXKEYS.COLLECTION.REPORT}${chatReport.reportID}`,
            value: {
                ...chatReport,
                lastReadTime: DateUtils.getDBTime(),
                lastMessageTranslationKey: '',
                iouReportID: iouReport.reportID,
                ...outstandingChildRequest,
                ...(isNewChatReport ? {pendingFields: {createChat: CONST.RED_BRICK_ROAD_PENDING_ACTION.ADD}} : {}),
            },
        });
    }

    optimisticData.push(
        {
            onyxMethod: shouldCreateNewMoneyRequestReport ? Onyx.METHOD.SET : Onyx.METHOD.MERGE,
            key: `${ONYXKEYS.COLLECTION.REPORT}${iouReport.reportID}`,
            value: {
                ...iouReport,
                lastMessageText: iouAction.message?.[0]?.text,
                lastMessageHtml: iouAction.message?.[0]?.html,
                pendingFields: {
                    ...(shouldCreateNewMoneyRequestReport ? {createChat: CONST.RED_BRICK_ROAD_PENDING_ACTION.ADD} : {preview: CONST.RED_BRICK_ROAD_PENDING_ACTION.UPDATE}),
                },
            },
        },
        {
            onyxMethod: Onyx.METHOD.SET,
            key: `${ONYXKEYS.COLLECTION.TRANSACTION}${transaction.transactionID}`,
            value: transaction,
        },
        isNewChatReport
            ? {
                  onyxMethod: Onyx.METHOD.SET,
                  key: `${ONYXKEYS.COLLECTION.REPORT_ACTIONS}${chatReport?.reportID}`,
                  value: {
                      [chatCreatedAction.reportActionID]: chatCreatedAction,
                      [reportPreviewAction.reportActionID]: reportPreviewAction,
                  },
              }
            : {
                  onyxMethod: Onyx.METHOD.MERGE,
                  key: `${ONYXKEYS.COLLECTION.REPORT_ACTIONS}${chatReport?.reportID}`,
                  value: {
                      [reportPreviewAction.reportActionID]: reportPreviewAction,
                  },
              },
        shouldCreateNewMoneyRequestReport
            ? {
                  onyxMethod: Onyx.METHOD.SET,
                  key: `${ONYXKEYS.COLLECTION.REPORT_ACTIONS}${iouReport.reportID}`,
                  value: {
                      [iouCreatedAction.reportActionID]: iouCreatedAction as OnyxTypes.ReportAction,
                      [iouAction.reportActionID]: iouAction as OnyxTypes.ReportAction,
                  },
              }
            : {
                  onyxMethod: Onyx.METHOD.MERGE,
                  key: `${ONYXKEYS.COLLECTION.REPORT_ACTIONS}${iouReport.reportID}`,
                  value: {
                      [iouAction.reportActionID]: iouAction as OnyxTypes.ReportAction,
                  },
              },
        {
            onyxMethod: Onyx.METHOD.MERGE,
            key: `${ONYXKEYS.COLLECTION.REPORT}${transactionThreadReport.reportID}`,
            value: transactionThreadReport,
        },
        // Remove the temporary transaction used during the creation flow
        {
            onyxMethod: Onyx.METHOD.SET,
            key: `${ONYXKEYS.COLLECTION.TRANSACTION_DRAFT}${CONST.IOU.OPTIMISTIC_TRANSACTION_ID}`,
            value: null,
        },
    );

    if (!isEmptyObject(transactionThreadCreatedReportAction)) {
        optimisticData.push({
            onyxMethod: Onyx.METHOD.MERGE,
            key: `${ONYXKEYS.COLLECTION.REPORT_ACTIONS}${transactionThreadReport.reportID}`,
            value: {
                [transactionThreadCreatedReportAction.reportActionID]: transactionThreadCreatedReportAction,
            },
        });
    }

    if (!isOneOnOneSplit) {
        optimisticData.push({
            onyxMethod: Onyx.METHOD.SET,
            key: ONYXKEYS.NVP_QUICK_ACTION_GLOBAL_CREATE,
            value: {
                action: newQuickAction,
                chatReportID: chatReport?.reportID,
                isFirstQuickAction: isEmptyObject(quickAction),
            },
        });
    }

    if (optimisticPolicyRecentlyUsedCategories.length) {
        optimisticData.push({
            onyxMethod: Onyx.METHOD.SET,
            key: `${ONYXKEYS.COLLECTION.POLICY_RECENTLY_USED_CATEGORIES}${iouReport.policyID}`,
            value: optimisticPolicyRecentlyUsedCategories,
        });
    }

    if (!isEmptyObject(optimisticPolicyRecentlyUsedTags)) {
        optimisticData.push({
            onyxMethod: Onyx.METHOD.MERGE,
            key: `${ONYXKEYS.COLLECTION.POLICY_RECENTLY_USED_TAGS}${iouReport.policyID}`,
            value: optimisticPolicyRecentlyUsedTags,
        });
    }

    if (!isEmptyObject(optimisticPersonalDetailListAction)) {
        optimisticData.push({
            onyxMethod: Onyx.METHOD.MERGE,
            key: ONYXKEYS.PERSONAL_DETAILS_LIST,
            value: optimisticPersonalDetailListAction,
        });
    }

    if (!isEmptyObject(optimisticNextStep)) {
        optimisticData.push({
            onyxMethod: Onyx.METHOD.MERGE,
            key: `${ONYXKEYS.COLLECTION.NEXT_STEP}${iouReport.reportID}`,
            value: optimisticNextStep,
        });
    }

    const successData: OnyxUpdate[] = [];

    if (isNewChatReport) {
        successData.push({
            onyxMethod: Onyx.METHOD.MERGE,
            key: `${ONYXKEYS.COLLECTION.REPORT}${chatReport?.reportID}`,
            value: {
                pendingFields: null,
                errorFields: null,
                isOptimisticReport: false,
            },
        });
    }

    successData.push(
        {
            onyxMethod: Onyx.METHOD.MERGE,
            key: `${ONYXKEYS.COLLECTION.REPORT}${iouReport.reportID}`,
            value: {
                pendingFields: null,
                errorFields: null,
            },
        },
        {
            onyxMethod: Onyx.METHOD.MERGE,
            key: `${ONYXKEYS.COLLECTION.REPORT}${transactionThreadReport.reportID}`,
            value: {
                pendingFields: null,
                errorFields: null,
            },
        },
        {
            onyxMethod: Onyx.METHOD.MERGE,
            key: `${ONYXKEYS.COLLECTION.TRANSACTION}${transaction.transactionID}`,
            value: {
                pendingAction: null,
                pendingFields: clearedPendingFields,
            },
        },

        {
            onyxMethod: Onyx.METHOD.MERGE,
            key: `${ONYXKEYS.COLLECTION.REPORT_ACTIONS}${chatReport?.reportID}`,
            value: {
                ...(isNewChatReport
                    ? {
                          [chatCreatedAction.reportActionID]: {
                              pendingAction: null,
                              errors: null,
                          },
                      }
                    : {}),
                [reportPreviewAction.reportActionID]: {
                    pendingAction: null,
                },
            },
        },
        {
            onyxMethod: Onyx.METHOD.MERGE,
            key: `${ONYXKEYS.COLLECTION.REPORT_ACTIONS}${iouReport.reportID}`,
            value: {
                ...(shouldCreateNewMoneyRequestReport
                    ? {
                          [iouCreatedAction.reportActionID]: {
                              pendingAction: null,
                              errors: null,
                          },
                      }
                    : {}),
                [iouAction.reportActionID]: {
                    pendingAction: null,
                    errors: null,
                },
            },
        },
    );

    if (!isEmptyObject(transactionThreadCreatedReportAction)) {
        successData.push({
            onyxMethod: Onyx.METHOD.MERGE,
            key: `${ONYXKEYS.COLLECTION.REPORT_ACTIONS}${transactionThreadReport.reportID}`,
            value: {
                [transactionThreadCreatedReportAction.reportActionID]: {
                    pendingAction: null,
                    errors: null,
                },
            },
        });
    }

    const errorKey = DateUtils.getMicroseconds();

    const failureData: OnyxUpdate[] = [
        {
            onyxMethod: Onyx.METHOD.MERGE,
            key: `${ONYXKEYS.COLLECTION.REPORT}${chatReport?.reportID}`,
            value: {
                iouReportID: chatReport?.iouReportID,
                lastReadTime: chatReport?.lastReadTime,
                pendingFields: null,
                hasOutstandingChildRequest: chatReport?.hasOutstandingChildRequest,
                ...(isNewChatReport
                    ? {
                          errorFields: {
                              createChat: ErrorUtils.getMicroSecondOnyxError('report.genericCreateReportFailureMessage'),
                          },
                      }
                    : {}),
            },
        },
        {
            onyxMethod: Onyx.METHOD.MERGE,
            key: `${ONYXKEYS.COLLECTION.REPORT}${iouReport.reportID}`,
            value: {
                pendingFields: null,
                errorFields: {
                    ...(shouldCreateNewMoneyRequestReport ? {createChat: ErrorUtils.getMicroSecondOnyxError('report.genericCreateReportFailureMessage')} : {}),
                },
            },
        },
        {
            onyxMethod: Onyx.METHOD.MERGE,
            key: `${ONYXKEYS.COLLECTION.REPORT}${transactionThreadReport.reportID}`,
            value: {
                errorFields: existingTransactionThreadReport
                    ? null
                    : {
                          createChat: ErrorUtils.getMicroSecondOnyxError('report.genericCreateReportFailureMessage'),
                      },
            },
        },
        {
            onyxMethod: Onyx.METHOD.MERGE,
            key: `${ONYXKEYS.COLLECTION.TRANSACTION}${transaction.transactionID}`,
            value: {
                errors: ErrorUtils.getMicroSecondOnyxError('iou.error.genericCreateFailureMessage'),
                pendingAction: null,
                pendingFields: clearedPendingFields,
            },
        },
        {
            onyxMethod: Onyx.METHOD.MERGE,
            key: `${ONYXKEYS.COLLECTION.REPORT_ACTIONS}${iouReport.reportID}`,
            value: {
                ...(shouldCreateNewMoneyRequestReport
                    ? {
                          [iouCreatedAction.reportActionID]: {
                              // Disabling this line since transaction.filename can be an empty string
                              // eslint-disable-next-line @typescript-eslint/prefer-nullish-coalescing
                              errors: getReceiptError(transaction.receipt, transaction.filename || transaction.receipt?.filename, isScanRequest, errorKey),
                          },
                          [iouAction.reportActionID]: {
                              errors: ErrorUtils.getMicroSecondOnyxError('iou.error.genericCreateFailureMessage'),
                          },
                      }
                    : {
                          [iouAction.reportActionID]: {
                              // Disabling this line since transaction.filename can be an empty string
                              // eslint-disable-next-line @typescript-eslint/prefer-nullish-coalescing
                              errors: getReceiptError(transaction.receipt, transaction.filename || transaction.receipt?.filename, isScanRequest, errorKey),
                          },
                      }),
            },
        },
    ];

    if (!isEmptyObject(transactionThreadCreatedReportAction)) {
        failureData.push({
            onyxMethod: Onyx.METHOD.MERGE,
            key: `${ONYXKEYS.COLLECTION.REPORT_ACTIONS}${transactionThreadReport.reportID}`,
            value: {
                [transactionThreadCreatedReportAction.reportActionID]: {
                    errors: ErrorUtils.getMicroSecondOnyxError('iou.error.genericCreateFailureMessage'),
                },
            },
        });
    }

    // We don't need to compute violations unless we're on a paid policy
    if (!policy || !PolicyUtils.isPaidGroupPolicy(policy)) {
        return [optimisticData, successData, failureData];
    }

    const violationsOnyxData = ViolationsUtils.getViolationsOnyxData(transaction, [], !!policy.requiresTag, policyTagList ?? {}, !!policy.requiresCategory, policyCategories ?? {});

    if (violationsOnyxData) {
        optimisticData.push(violationsOnyxData);
        failureData.push({
            onyxMethod: Onyx.METHOD.SET,
            key: `${ONYXKEYS.COLLECTION.TRANSACTION_VIOLATIONS}${transaction.transactionID}`,
            value: [],
        });
    }

    return [optimisticData, successData, failureData];
}

/** Builds the Onyx data for track expense */
function buildOnyxDataForTrackExpense(
    chatReport: OnyxEntry<OnyxTypes.Report>,
    iouReport: OnyxEntry<OnyxTypes.Report>,
    transaction: OnyxTypes.Transaction,
    iouCreatedAction: OptimisticCreatedReportAction,
    iouAction: OptimisticIOUReportAction,
    reportPreviewAction: OnyxEntry<ReportAction>,
    transactionThreadReport: OptimisticChatReport | EmptyObject,
    transactionThreadCreatedReportAction: OptimisticCreatedReportAction | EmptyObject,
    shouldCreateNewMoneyRequestReport: boolean,
    policy?: OnyxEntry<OnyxTypes.Policy>,
    policyTagList?: OnyxEntry<OnyxTypes.PolicyTagList>,
    policyCategories?: OnyxEntry<OnyxTypes.PolicyCategories>,
    existingTransactionThreadReportID?: string,
): [OnyxUpdate[], OnyxUpdate[], OnyxUpdate[]] {
    const isScanRequest = TransactionUtils.isScanRequest(transaction);
    const clearedPendingFields = Object.fromEntries(Object.keys(transaction.pendingFields ?? {}).map((key) => [key, null]));
    const optimisticData: OnyxUpdate[] = [];
    const existingTransactionThreadReport = allReports?.[`${ONYXKEYS.COLLECTION.REPORT}${existingTransactionThreadReportID}`] ?? null;

    if (chatReport) {
        optimisticData.push({
            onyxMethod: Onyx.METHOD.MERGE,
            key: `${ONYXKEYS.COLLECTION.REPORT}${chatReport.reportID}`,
            value: {
                ...chatReport,
                lastMessageText: iouAction.message?.[0]?.text,
                lastMessageHtml: iouAction.message?.[0]?.html,
                lastReadTime: DateUtils.getDBTime(),
                iouReportID: iouReport?.reportID,
            },
        });
    }

    if (iouReport) {
        optimisticData.push(
            {
                onyxMethod: shouldCreateNewMoneyRequestReport ? Onyx.METHOD.SET : Onyx.METHOD.MERGE,
                key: `${ONYXKEYS.COLLECTION.REPORT}${iouReport.reportID}`,
                value: {
                    ...iouReport,
                    lastMessageText: iouAction.message?.[0]?.text,
                    lastMessageHtml: iouAction.message?.[0]?.html,
                    pendingFields: {
                        ...(shouldCreateNewMoneyRequestReport ? {createChat: CONST.RED_BRICK_ROAD_PENDING_ACTION.ADD} : {preview: CONST.RED_BRICK_ROAD_PENDING_ACTION.UPDATE}),
                    },
                },
            },
            shouldCreateNewMoneyRequestReport
                ? {
                      onyxMethod: Onyx.METHOD.SET,
                      key: `${ONYXKEYS.COLLECTION.REPORT_ACTIONS}${iouReport.reportID}`,
                      value: {
                          [iouCreatedAction.reportActionID]: iouCreatedAction as OnyxTypes.ReportAction,
                          [iouAction.reportActionID]: iouAction as OnyxTypes.ReportAction,
                      },
                  }
                : {
                      onyxMethod: Onyx.METHOD.MERGE,
                      key: `${ONYXKEYS.COLLECTION.REPORT_ACTIONS}${iouReport.reportID}`,
                      value: {
                          [iouAction.reportActionID]: iouAction as OnyxTypes.ReportAction,
                      },
                  },
            {
                onyxMethod: Onyx.METHOD.MERGE,
                key: `${ONYXKEYS.COLLECTION.REPORT_ACTIONS}${chatReport?.reportID}`,
                value: {
                    ...(reportPreviewAction && {[reportPreviewAction.reportActionID]: reportPreviewAction}),
                },
            },
        );
    } else {
        optimisticData.push({
            onyxMethod: Onyx.METHOD.MERGE,
            key: `${ONYXKEYS.COLLECTION.REPORT_ACTIONS}${chatReport?.reportID}`,
            value: {
                [iouAction.reportActionID]: iouAction as OnyxTypes.ReportAction,
            },
        });
    }

    optimisticData.push(
        {
            onyxMethod: Onyx.METHOD.SET,
            key: `${ONYXKEYS.COLLECTION.TRANSACTION}${transaction.transactionID}`,
            value: transaction,
        },
        {
            onyxMethod: Onyx.METHOD.MERGE,
            key: `${ONYXKEYS.COLLECTION.REPORT}${transactionThreadReport.reportID}`,
            value: transactionThreadReport,
        },
        // Remove the temporary transaction used during the creation flow
        {
            onyxMethod: Onyx.METHOD.SET,
            key: `${ONYXKEYS.COLLECTION.TRANSACTION_DRAFT}${CONST.IOU.OPTIMISTIC_TRANSACTION_ID}`,
            value: null,
        },
    );

    if (!isEmptyObject(transactionThreadCreatedReportAction)) {
        optimisticData.push({
            onyxMethod: Onyx.METHOD.MERGE,
            key: `${ONYXKEYS.COLLECTION.REPORT_ACTIONS}${transactionThreadReport.reportID}`,
            value: {
                [transactionThreadCreatedReportAction.reportActionID]: transactionThreadCreatedReportAction,
            },
        });
    }

    const successData: OnyxUpdate[] = [];

    if (iouReport) {
        successData.push(
            {
                onyxMethod: Onyx.METHOD.MERGE,
                key: `${ONYXKEYS.COLLECTION.REPORT}${iouReport?.reportID}`,
                value: {
                    pendingFields: null,
                    errorFields: null,
                },
            },
            {
                onyxMethod: Onyx.METHOD.MERGE,
                key: `${ONYXKEYS.COLLECTION.REPORT_ACTIONS}${iouReport?.reportID}`,
                value: {
                    ...(shouldCreateNewMoneyRequestReport
                        ? {
                              [iouCreatedAction.reportActionID]: {
                                  pendingAction: null,
                                  errors: null,
                              },
                          }
                        : {}),
                    [iouAction.reportActionID]: {
                        pendingAction: null,
                        errors: null,
                    },
                },
            },
            {
                onyxMethod: Onyx.METHOD.MERGE,
                key: `${ONYXKEYS.COLLECTION.REPORT_ACTIONS}${chatReport?.reportID}`,
                value: {
                    ...(reportPreviewAction && {[reportPreviewAction.reportActionID]: {pendingAction: null}}),
                },
            },
        );
    } else {
        successData.push({
            onyxMethod: Onyx.METHOD.MERGE,
            key: `${ONYXKEYS.COLLECTION.REPORT_ACTIONS}${chatReport?.reportID}`,
            value: {
                [iouAction.reportActionID]: {
                    pendingAction: null,
                    errors: null,
                },
                ...(reportPreviewAction && {[reportPreviewAction.reportActionID]: {pendingAction: null}}),
            },
        });
    }

    successData.push(
        {
            onyxMethod: Onyx.METHOD.MERGE,
            key: `${ONYXKEYS.COLLECTION.REPORT}${transactionThreadReport.reportID}`,
            value: {
                pendingFields: null,
                errorFields: null,
            },
        },
        {
            onyxMethod: Onyx.METHOD.MERGE,
            key: `${ONYXKEYS.COLLECTION.TRANSACTION}${transaction.transactionID}`,
            value: {
                pendingAction: null,
                pendingFields: clearedPendingFields,
            },
        },
    );

    if (!isEmptyObject(transactionThreadCreatedReportAction)) {
        successData.push({
            onyxMethod: Onyx.METHOD.MERGE,
            key: `${ONYXKEYS.COLLECTION.REPORT_ACTIONS}${transactionThreadReport.reportID}`,
            value: {
                [transactionThreadCreatedReportAction.reportActionID]: {
                    pendingAction: null,
                    errors: null,
                },
            },
        });
    }

    const failureData: OnyxUpdate[] = [];

    if (iouReport) {
        failureData.push(
            {
                onyxMethod: Onyx.METHOD.MERGE,
                key: `${ONYXKEYS.COLLECTION.REPORT}${iouReport.reportID}`,
                value: {
                    pendingFields: null,
                    errorFields: {
                        ...(shouldCreateNewMoneyRequestReport ? {createChat: ErrorUtils.getMicroSecondOnyxError('report.genericCreateReportFailureMessage')} : {}),
                    },
                },
            },
            {
                onyxMethod: Onyx.METHOD.MERGE,
                key: `${ONYXKEYS.COLLECTION.REPORT_ACTIONS}${iouReport.reportID}`,
                value: {
                    ...(shouldCreateNewMoneyRequestReport
                        ? {
                              [iouCreatedAction.reportActionID]: {
                                  // Disabling this line since transaction.filename can be an empty string
                                  // eslint-disable-next-line @typescript-eslint/prefer-nullish-coalescing
                                  errors: getReceiptError(transaction.receipt, transaction.filename || transaction.receipt?.filename, isScanRequest),
                              },
                              [iouAction.reportActionID]: {
                                  errors: ErrorUtils.getMicroSecondOnyxError('iou.error.genericCreateFailureMessage'),
                              },
                          }
                        : {
                              [iouAction.reportActionID]: {
                                  // Disabling this line since transaction.filename can be an empty string
                                  // eslint-disable-next-line @typescript-eslint/prefer-nullish-coalescing
                                  errors: getReceiptError(transaction.receipt, transaction.filename || transaction.receipt?.filename, isScanRequest),
                              },
                          }),
                },
            },
        );
    } else {
        failureData.push({
            onyxMethod: Onyx.METHOD.MERGE,
            key: `${ONYXKEYS.COLLECTION.REPORT_ACTIONS}${chatReport?.reportID}`,
            value: {
                [iouAction.reportActionID]: {
                    // Disabling this line since transaction.filename can be an empty string
                    // eslint-disable-next-line @typescript-eslint/prefer-nullish-coalescing
                    errors: getReceiptError(transaction.receipt, transaction.filename || transaction.receipt?.filename, isScanRequest),
                },
            },
        });
    }

    failureData.push(
        {
            onyxMethod: Onyx.METHOD.MERGE,
            key: `${ONYXKEYS.COLLECTION.REPORT}${chatReport?.reportID}`,
            value: {
                lastReadTime: chatReport?.lastReadTime,
                lastMessageText: chatReport?.lastMessageText,
                lastMessageHtml: chatReport?.lastMessageHtml,
            },
        },
        {
            onyxMethod: Onyx.METHOD.MERGE,
            key: `${ONYXKEYS.COLLECTION.REPORT}${transactionThreadReport.reportID}`,
            value: {
                errorFields: existingTransactionThreadReport
                    ? null
                    : {
                          createChat: ErrorUtils.getMicroSecondOnyxError('report.genericCreateReportFailureMessage'),
                      },
            },
        },
        {
            onyxMethod: Onyx.METHOD.MERGE,
            key: `${ONYXKEYS.COLLECTION.TRANSACTION}${transaction.transactionID}`,
            value: {
                errors: ErrorUtils.getMicroSecondOnyxError('iou.error.genericCreateFailureMessage'),
                pendingAction: null,
                pendingFields: clearedPendingFields,
            },
        },
        {
            onyxMethod: Onyx.METHOD.MERGE,
            key: `${ONYXKEYS.COLLECTION.REPORT_ACTIONS}${transactionThreadReport.reportID}`,
            value: {
                [transactionThreadCreatedReportAction.reportActionID]: {
                    errors: ErrorUtils.getMicroSecondOnyxError('iou.error.genericCreateFailureMessage'),
                },
            },
        },
    );

    // We don't need to compute violations unless we're on a paid policy
    if (!policy || !PolicyUtils.isPaidGroupPolicy(policy)) {
        return [optimisticData, successData, failureData];
    }

    const violationsOnyxData = ViolationsUtils.getViolationsOnyxData(transaction, [], !!policy.requiresTag, policyTagList ?? {}, !!policy.requiresCategory, policyCategories ?? {});

    if (violationsOnyxData) {
        optimisticData.push(violationsOnyxData);
        failureData.push({
            onyxMethod: Onyx.METHOD.SET,
            key: `${ONYXKEYS.COLLECTION.TRANSACTION_VIOLATIONS}${transaction.transactionID}`,
            value: [],
        });
    }

    return [optimisticData, successData, failureData];
}

function getDeleteTrackExpenseInformation(
    chatReportID: string,
    transactionID: string,
    reportAction: OnyxTypes.ReportAction,
    shouldDeleteTransactionFromOnyx = true,
    isMovingTransactionFromTrackExpense = false,
) {
    // STEP 1: Get all collections we're updating
    const chatReport = allReports?.[`${ONYXKEYS.COLLECTION.REPORT}${chatReportID}`] ?? null;
    const transaction = allTransactions[`${ONYXKEYS.COLLECTION.TRANSACTION}${transactionID}`];
    const transactionViolations = allTransactionViolations[`${ONYXKEYS.COLLECTION.TRANSACTION_VIOLATIONS}${transactionID}`];
    const transactionThreadID = reportAction.childReportID;
    let transactionThread = null;
    if (transactionThreadID) {
        transactionThread = allReports?.[`${ONYXKEYS.COLLECTION.REPORT}${transactionThreadID}`] ?? null;
    }

    // STEP 2: Decide if we need to:
    // 1. Delete the transactionThread - delete if there are no visible comments in the thread and we're not moving the transaction
    // 2. Update the moneyRequestPreview to show [Deleted request] - update if the transactionThread exists AND it isn't being deleted and we're not moving the transaction
    const shouldDeleteTransactionThread = !isMovingTransactionFromTrackExpense && (transactionThreadID ? (reportAction?.childVisibleActionCount ?? 0) === 0 : false);

    const shouldShowDeletedRequestMessage = !isMovingTransactionFromTrackExpense && !!transactionThreadID && !shouldDeleteTransactionThread;

    // STEP 3: Update the IOU reportAction.
    const updatedReportAction = {
        [reportAction.reportActionID]: {
            pendingAction: shouldShowDeletedRequestMessage ? CONST.RED_BRICK_ROAD_PENDING_ACTION.UPDATE : CONST.RED_BRICK_ROAD_PENDING_ACTION.DELETE,
            previousMessage: reportAction.message,
            message: [
                {
                    type: 'COMMENT',
                    html: '',
                    text: '',
                    isEdited: true,
                    isDeletedParentAction: shouldShowDeletedRequestMessage,
                },
            ],
            originalMessage: {
                IOUTransactionID: null,
            },
            errors: undefined,
        },
    } as OnyxTypes.ReportActions;

    const lastVisibleAction = ReportActionsUtils.getLastVisibleAction(chatReport?.reportID ?? '', updatedReportAction);
    const reportLastMessageText = ReportActionsUtils.getLastVisibleMessage(chatReport?.reportID ?? '', updatedReportAction).lastMessageText;

    // STEP 4: Build Onyx data
    const optimisticData: OnyxUpdate[] = [];

    if (shouldDeleteTransactionFromOnyx) {
        optimisticData.push({
            onyxMethod: Onyx.METHOD.SET,
            key: `${ONYXKEYS.COLLECTION.TRANSACTION}${transactionID}`,
            value: null,
        });
    }

    if (Permissions.canUseViolations(betas)) {
        optimisticData.push({
            onyxMethod: Onyx.METHOD.SET,
            key: `${ONYXKEYS.COLLECTION.TRANSACTION_VIOLATIONS}${transactionID}`,
            value: null,
        });
    }

    if (shouldDeleteTransactionThread) {
        optimisticData.push(
            {
                onyxMethod: Onyx.METHOD.SET,
                key: `${ONYXKEYS.COLLECTION.REPORT}${transactionThreadID}`,
                value: null,
            },
            {
                onyxMethod: Onyx.METHOD.SET,
                key: `${ONYXKEYS.COLLECTION.REPORT_ACTIONS}${transactionThreadID}`,
                value: null,
            },
        );
    }

    optimisticData.push(
        {
            onyxMethod: Onyx.METHOD.MERGE,
            key: `${ONYXKEYS.COLLECTION.REPORT_ACTIONS}${chatReport?.reportID}`,
            value: updatedReportAction,
        },
        {
            onyxMethod: Onyx.METHOD.MERGE,
            key: `${ONYXKEYS.COLLECTION.REPORT}${chatReport?.reportID}`,
            value: {
                lastMessageText: reportLastMessageText,
                lastVisibleActionCreated: lastVisibleAction?.created,
            },
        },
    );

    const successData: OnyxUpdate[] = [
        {
            onyxMethod: Onyx.METHOD.MERGE,
            key: `${ONYXKEYS.COLLECTION.REPORT_ACTIONS}${chatReport?.reportID}`,
            value: {
                [reportAction.reportActionID]: {
                    pendingAction: null,
                    errors: null,
                },
            },
        },
    ];

    const failureData: OnyxUpdate[] = [];

    if (shouldDeleteTransactionFromOnyx) {
        failureData.push({
            onyxMethod: Onyx.METHOD.SET,
            key: `${ONYXKEYS.COLLECTION.TRANSACTION}${transactionID}`,
            value: transaction,
        });
    }

    if (Permissions.canUseViolations(betas)) {
        failureData.push({
            onyxMethod: Onyx.METHOD.SET,
            key: `${ONYXKEYS.COLLECTION.TRANSACTION_VIOLATIONS}${transactionID}`,
            value: transactionViolations,
        });
    }

    if (shouldDeleteTransactionThread) {
        failureData.push({
            onyxMethod: Onyx.METHOD.SET,
            key: `${ONYXKEYS.COLLECTION.REPORT}${transactionThreadID}`,
            value: transactionThread,
        });
    }

    failureData.push(
        {
            onyxMethod: Onyx.METHOD.MERGE,
            key: `${ONYXKEYS.COLLECTION.REPORT_ACTIONS}${chatReport?.reportID}`,
            value: {
                [reportAction.reportActionID]: {
                    ...reportAction,
                    pendingAction: null,
                    errors: ErrorUtils.getMicroSecondOnyxError('iou.error.genericDeleteFailureMessage'),
                },
            },
        },
        {
            onyxMethod: Onyx.METHOD.MERGE,
            key: `${ONYXKEYS.COLLECTION.REPORT}${chatReport?.reportID}`,
            value: chatReport,
        },
    );

    const parameters: DeleteMoneyRequestParams = {
        transactionID,
        reportActionID: reportAction.reportActionID,
    };

    return {parameters, optimisticData, successData, failureData, shouldDeleteTransactionThread, chatReport};
}

/**
 * Gathers all the data needed to make a money request. It attempts to find existing reports, iouReports, and receipts. If it doesn't find them, then
 * it creates optimistic versions of them and uses those instead
 */
function getMoneyRequestInformation(
    parentChatReport: OnyxEntry<OnyxTypes.Report> | EmptyObject,
    participant: Participant,
    comment: string,
    amount: number,
    currency: string,
    created: string,
    merchant: string,
    receipt: Receipt | undefined,
    existingTransactionID: string | undefined,
    category: string | undefined,
    tag: string | undefined,
    billable: boolean | undefined,
    policy: OnyxEntry<OnyxTypes.Policy> | undefined,
    policyTagList: OnyxEntry<OnyxTypes.PolicyTagList> | undefined,
    policyCategories: OnyxEntry<OnyxTypes.PolicyCategories> | undefined,
    payeeAccountID = userAccountID,
    payeeEmail = currentUserEmail,
    moneyRequestReportID = '',
    linkedTrackedExpenseReportAction?: OnyxTypes.ReportAction,
): MoneyRequestInformation {
    const payerEmail = PhoneNumber.addSMSDomainIfPhoneNumber(participant.login ?? '');
    const payerAccountID = Number(participant.accountID);
    const isPolicyExpenseChat = participant.isPolicyExpenseChat;

    // STEP 1: Get existing chat report OR build a new optimistic one
    let isNewChatReport = false;
    let chatReport = !isEmptyObject(parentChatReport) && parentChatReport?.reportID ? parentChatReport : null;

    // If this is a policyExpenseChat, the chatReport must exist and we can get it from Onyx.
    // report is null if the flow is initiated from the global create menu. However, participant always stores the reportID if it exists, which is the case for policyExpenseChats
    if (!chatReport && isPolicyExpenseChat) {
        chatReport = allReports?.[`${ONYXKEYS.COLLECTION.REPORT}${participant.reportID}`] ?? null;
    }

    if (!chatReport) {
        chatReport = ReportUtils.getChatByParticipants([payerAccountID]);
    }

    // If we still don't have a report, it likely doens't exist and we need to build an optimistic one
    if (!chatReport) {
        isNewChatReport = true;
        chatReport = ReportUtils.buildOptimisticChatReport([payerAccountID]);
    }

    // STEP 2: Get the money request report. If the moneyRequestReportID has been provided, we want to add the transaction to this specific report.
    // If no such reportID has been provided, let's use the chatReport.iouReportID property. In case that is not present, build a new optimistic money request report.
    let iouReport: OnyxEntry<OnyxTypes.Report> = null;
    if (moneyRequestReportID) {
        iouReport = allReports?.[`${ONYXKEYS.COLLECTION.REPORT}${moneyRequestReportID}`] ?? null;
    } else {
        iouReport = allReports?.[`${ONYXKEYS.COLLECTION.REPORT}${chatReport.iouReportID}`] ?? null;
    }

    const shouldCreateNewMoneyRequestReport = ReportUtils.shouldCreateNewMoneyRequestReport(iouReport, chatReport);

    if (!iouReport || shouldCreateNewMoneyRequestReport) {
        iouReport = isPolicyExpenseChat
            ? ReportUtils.buildOptimisticExpenseReport(chatReport.reportID, chatReport.policyID ?? '', payeeAccountID, amount, currency)
            : ReportUtils.buildOptimisticIOUReport(payeeAccountID, payerAccountID, amount, chatReport.reportID, currency);
    } else if (isPolicyExpenseChat) {
        iouReport = {...iouReport};
        if (iouReport?.currency === currency && typeof iouReport.total === 'number') {
            // Because of the Expense reports are stored as negative values, we subtract the total from the amount
            iouReport.total -= amount;
        }
    } else {
        iouReport = IOUUtils.updateIOUOwnerAndTotal(iouReport, payeeAccountID, amount, currency);
    }
    // STEP 3: Build optimistic receipt and transaction
    const receiptObject: Receipt = {};
    let filename;
    if (receipt?.source) {
        receiptObject.source = receipt.source;
        receiptObject.state = receipt.state ?? CONST.IOU.RECEIPT_STATE.SCANREADY;
        filename = receipt.name;
    }
    const existingTransaction = allTransactionDrafts[`${ONYXKEYS.COLLECTION.TRANSACTION_DRAFT}${existingTransactionID ?? CONST.IOU.OPTIMISTIC_TRANSACTION_ID}`];
    const isDistanceRequest = existingTransaction && existingTransaction.iouRequestType === CONST.IOU.REQUEST_TYPE.DISTANCE;
    let optimisticTransaction = TransactionUtils.buildOptimisticTransaction(
        ReportUtils.isExpenseReport(iouReport) ? -amount : amount,
        currency,
        iouReport.reportID,
        comment,
        created,
        '',
        '',
        merchant,
        receiptObject,
        filename,
        existingTransactionID,
        category,
        tag,
        billable,
        isDistanceRequest ? {waypoints: CONST.RED_BRICK_ROAD_PENDING_ACTION.ADD} : undefined,
    );

    const optimisticPolicyRecentlyUsedCategories = Policy.buildOptimisticPolicyRecentlyUsedCategories(iouReport.policyID, category);
    const optimisticPolicyRecentlyUsedTags = Policy.buildOptimisticPolicyRecentlyUsedTags(iouReport.policyID, tag);

    // If there is an existing transaction (which is the case for distance requests), then the data from the existing transaction
    // needs to be manually merged into the optimistic transaction. This is because buildOnyxDataForMoneyRequest() uses `Onyx.set()` for the transaction
    // data. This is a big can of worms to change it to `Onyx.merge()` as explored in https://expensify.slack.com/archives/C05DWUDHVK7/p1692139468252109.
    // I want to clean this up at some point, but it's possible this will live in the code for a while so I've created https://github.com/Expensify/App/issues/25417
    // to remind me to do this.
    if (isDistanceRequest) {
        optimisticTransaction = fastMerge(existingTransaction, optimisticTransaction, false);
    }

    // STEP 4: Build optimistic reportActions. We need:
    // 1. CREATED action for the chatReport
    // 2. CREATED action for the iouReport
    // 3. IOU action for the iouReport
    // 4. The transaction thread, which requires the iouAction, and CREATED action for the transaction thread
    // 5. REPORTPREVIEW action for the chatReport
    // Note: The CREATED action for the IOU report must be optimistically generated before the IOU action so there's no chance that it appears after the IOU action in the chat
    const [optimisticCreatedActionForChat, optimisticCreatedActionForIOUReport, iouAction, optimisticTransactionThread, optimisticCreatedActionForTransactionThread] =
        ReportUtils.buildOptimisticMoneyRequestEntities(
            iouReport,
            CONST.IOU.REPORT_ACTION_TYPE.CREATE,
            amount,
            currency,
            comment,
            payeeEmail,
            [participant],
            optimisticTransaction.transactionID,
            undefined,
            false,
            false,
            receiptObject,
            false,
            undefined,
            linkedTrackedExpenseReportAction?.childReportID,
            linkedTrackedExpenseReportAction,
        );

    let reportPreviewAction = shouldCreateNewMoneyRequestReport ? null : getReportPreviewAction(chatReport.reportID, iouReport.reportID);

    if (reportPreviewAction) {
        reportPreviewAction = ReportUtils.updateReportPreview(iouReport, reportPreviewAction, false, comment, optimisticTransaction);
    } else {
        reportPreviewAction = ReportUtils.buildOptimisticReportPreview(chatReport, iouReport, comment, optimisticTransaction);

        // Generated ReportPreview action is a parent report action of the iou report.
        // We are setting the iou report's parentReportActionID to display subtitle correctly in IOU page when offline.
        iouReport.parentReportActionID = reportPreviewAction.reportActionID;
    }

    const shouldCreateOptimisticPersonalDetails = isNewChatReport && !allPersonalDetails[payerAccountID];
    // Add optimistic personal details for participant
    const optimisticPersonalDetailListAction = shouldCreateOptimisticPersonalDetails
        ? {
              [payerAccountID]: {
                  accountID: payerAccountID,
                  avatar: UserUtils.getDefaultAvatarURL(payerAccountID),
                  // Disabling this line since participant.displayName can be an empty string
                  // eslint-disable-next-line @typescript-eslint/prefer-nullish-coalescing
                  displayName: LocalePhoneNumber.formatPhoneNumber(participant.displayName || payerEmail),
                  login: participant.login,
                  isOptimisticPersonalDetail: true,
              },
          }
        : {};

    const optimisticNextStep = NextStepUtils.buildNextStep(iouReport, CONST.REPORT.STATUS_NUM.OPEN);

    // STEP 5: Build Onyx Data
    const [optimisticData, successData, failureData] = buildOnyxDataForMoneyRequest(
        chatReport,
        iouReport,
        optimisticTransaction,
        optimisticCreatedActionForChat,
        optimisticCreatedActionForIOUReport,
        iouAction,
        optimisticPersonalDetailListAction,
        reportPreviewAction,
        optimisticPolicyRecentlyUsedCategories,
        optimisticPolicyRecentlyUsedTags,
        isNewChatReport,
        optimisticTransactionThread ?? {},
        optimisticCreatedActionForTransactionThread ?? {},
        shouldCreateNewMoneyRequestReport,
        policy,
        policyTagList,
        policyCategories,
        optimisticNextStep,
    );

    return {
        payerAccountID,
        payerEmail,
        iouReport,
        chatReport,
        transaction: optimisticTransaction,
        iouAction,
        createdChatReportActionID: isNewChatReport ? optimisticCreatedActionForChat.reportActionID : '0',
        createdIOUReportActionID: shouldCreateNewMoneyRequestReport ? optimisticCreatedActionForIOUReport.reportActionID : '0',
        reportPreviewAction,
        transactionThreadReportID: optimisticTransactionThread?.reportID ?? '0',
        createdReportActionIDForThread: optimisticCreatedActionForTransactionThread?.reportActionID ?? '0',
        onyxData: {
            optimisticData,
            successData,
            failureData,
        },
    };
}

/**
 * Gathers all the data needed to make an expense. It attempts to find existing reports, iouReports, and receipts. If it doesn't find them, then
 * it creates optimistic versions of them and uses those instead
 */
function getTrackExpenseInformation(
    parentChatReport: OnyxEntry<OnyxTypes.Report> | EmptyObject,
    participant: Participant,
    comment: string,
    amount: number,
    currency: string,
    created: string,
    merchant: string,
    receipt: Receipt | undefined,
    category: string | undefined,
    tag: string | undefined,
    billable: boolean | undefined,
    policy: OnyxEntry<OnyxTypes.Policy> | undefined,
    policyTagList: OnyxEntry<OnyxTypes.PolicyTagList> | undefined,
    policyCategories: OnyxEntry<OnyxTypes.PolicyCategories> | undefined,
    payeeEmail = currentUserEmail,
    payeeAccountID = userAccountID,
    moneyRequestReportID = '',
    linkedTrackedExpenseReportAction?: OnyxTypes.ReportAction,
    existingTransactionID?: string,
): TrackExpenseInformation | EmptyObject {
    const isPolicyExpenseChat = participant.isPolicyExpenseChat;

    // STEP 1: Get existing chat report
    let chatReport = !isEmptyObject(parentChatReport) && parentChatReport?.reportID ? parentChatReport : null;

    // The chatReport always exists, and we can get it from Onyx if chatReport is null.
    if (!chatReport) {
        chatReport = allReports?.[`${ONYXKEYS.COLLECTION.REPORT}${participant.reportID}`] ?? null;
    }

    // If we still don't have a report, it likely doesn't exist, and we will early return here as it should not happen
    // Maybe later, we can build an optimistic selfDM chat.
    if (!chatReport) {
        return {};
    }

    // STEP 2: If not in the self-DM flow, we need to use the money request report.
    // For this, first use the chatReport.iouReportID property. Build a new optimistic money request report if needed.
    const shouldUseMoneyReport = !!isPolicyExpenseChat;

    let iouReport: OnyxEntry<OnyxTypes.Report> = null;
    let shouldCreateNewMoneyRequestReport = false;

    if (shouldUseMoneyReport) {
        if (moneyRequestReportID) {
            iouReport = allReports?.[`${ONYXKEYS.COLLECTION.REPORT}${moneyRequestReportID}`] ?? null;
        } else {
            iouReport = allReports?.[`${ONYXKEYS.COLLECTION.REPORT}${chatReport.iouReportID}`] ?? null;
        }

        shouldCreateNewMoneyRequestReport = ReportUtils.shouldCreateNewMoneyRequestReport(iouReport, chatReport);
        if (!iouReport || shouldCreateNewMoneyRequestReport) {
            iouReport = ReportUtils.buildOptimisticExpenseReport(chatReport.reportID, chatReport.policyID ?? '', payeeAccountID, amount, currency, false);
        } else {
            iouReport = {...iouReport};
            if (iouReport?.currency === currency && typeof iouReport.total === 'number' && typeof iouReport.nonReimbursableTotal === 'number') {
                // Because of the Expense reports are stored as negative values, we subtract the total from the amount
                iouReport.total -= amount;
                iouReport.nonReimbursableTotal -= amount;
            }
        }
    }

    // If shouldUseMoneyReport is true, the iouReport was defined.
    // But we'll use the `shouldUseMoneyReport && iouReport` check further instead of `shouldUseMoneyReport` to avoid TS errors.

    // STEP 3: Build optimistic receipt and transaction
    const receiptObject: Receipt = {};
    let filename;
    if (receipt?.source) {
        receiptObject.source = receipt.source;
        receiptObject.state = receipt.state ?? CONST.IOU.RECEIPT_STATE.SCANREADY;
        filename = receipt.name;
    }
    const existingTransaction = allTransactionDrafts[`${ONYXKEYS.COLLECTION.TRANSACTION_DRAFT}${existingTransactionID ?? CONST.IOU.OPTIMISTIC_TRANSACTION_ID}`];
    const isDistanceRequest = existingTransaction && existingTransaction.iouRequestType === CONST.IOU.REQUEST_TYPE.DISTANCE;
    let optimisticTransaction = TransactionUtils.buildOptimisticTransaction(
        ReportUtils.isExpenseReport(iouReport) ? -amount : amount,
        currency,
        shouldUseMoneyReport && iouReport ? iouReport.reportID : '0',
        comment,
        created,
        '',
        '',
        merchant,
        receiptObject,
        filename,
        existingTransactionID ?? null,
        category,
        tag,
        billable,
        isDistanceRequest ? {waypoints: CONST.RED_BRICK_ROAD_PENDING_ACTION.ADD} : undefined,
        false,
    );

    // If there is an existing transaction (which is the case for distance requests), then the data from the existing transaction
    // needs to be manually merged into the optimistic transaction. This is because buildOnyxDataForMoneyRequest() uses `Onyx.set()` for the transaction
    // data. This is a big can of worms to change it to `Onyx.merge()` as explored in https://expensify.slack.com/archives/C05DWUDHVK7/p1692139468252109.
    // I want to clean this up at some point, but it's possible this will live in the code for a while so I've created https://github.com/Expensify/App/issues/25417
    // to remind me to do this.
    if (isDistanceRequest) {
        optimisticTransaction = fastMerge(existingTransaction, optimisticTransaction, false);
    }

    // STEP 4: Build optimistic reportActions. We need:
    // 1. CREATED action for the iouReport (if tracking in the Expense chat)
    // 2. IOU action for the iouReport (if tracking in the Expense chat), otherwise – for chatReport
    // 3. The transaction thread, which requires the iouAction, and CREATED action for the transaction thread
    // 4. REPORTPREVIEW action for the chatReport (if tracking in the Expense chat)
    const [, optimisticCreatedActionForIOUReport, iouAction, optimisticTransactionThread, optimisticCreatedActionForTransactionThread] = ReportUtils.buildOptimisticMoneyRequestEntities(
        shouldUseMoneyReport && iouReport ? iouReport : chatReport,
        CONST.IOU.REPORT_ACTION_TYPE.TRACK,
        amount,
        currency,
        comment,
        payeeEmail,
        [participant],
        optimisticTransaction.transactionID,
        undefined,
        false,
        false,
        receiptObject,
        false,
        !shouldUseMoneyReport,
        linkedTrackedExpenseReportAction?.childReportID,
        linkedTrackedExpenseReportAction,
    );

    let reportPreviewAction: OnyxEntry<OnyxTypes.ReportAction> = null;
    if (shouldUseMoneyReport && iouReport) {
        reportPreviewAction = shouldCreateNewMoneyRequestReport ? null : getReportPreviewAction(chatReport.reportID, iouReport.reportID);

        if (reportPreviewAction) {
            reportPreviewAction = ReportUtils.updateReportPreview(iouReport, reportPreviewAction, false, comment, optimisticTransaction);
        } else {
            reportPreviewAction = ReportUtils.buildOptimisticReportPreview(chatReport, iouReport, comment, optimisticTransaction);
            // Generated ReportPreview action is a parent report action of the iou report.
            // We are setting the iou report's parentReportActionID to display subtitle correctly in IOU page when offline.
            iouReport.parentReportActionID = reportPreviewAction.reportActionID;
        }
    }

    // STEP 5: Build Onyx Data
    const [optimisticData, successData, failureData] = buildOnyxDataForTrackExpense(
        chatReport,
        iouReport,
        optimisticTransaction,
        optimisticCreatedActionForIOUReport,
        iouAction,
        reportPreviewAction,
        optimisticTransactionThread ?? {},
        (optimisticCreatedActionForTransactionThread as OptimisticCreatedReportAction) ?? {}, // Add type assertion here
        shouldCreateNewMoneyRequestReport,
        policy,
        policyTagList,
        policyCategories,
    );

    return {
        chatReport,
        iouReport: iouReport ?? undefined,
        transaction: optimisticTransaction,
        iouAction,
        createdChatReportActionID: '0',
        createdIOUReportActionID: shouldCreateNewMoneyRequestReport ? optimisticCreatedActionForIOUReport.reportActionID : '0',
        reportPreviewAction: reportPreviewAction ?? undefined,
        transactionThreadReportID: optimisticTransactionThread.reportID,
        createdReportActionIDForThread: optimisticCreatedActionForTransactionThread.reportActionID,
        onyxData: {
            optimisticData,
            successData,
            failureData,
        },
    };
}

/** Requests money based on a distance (e.g. mileage from a map) */
function createDistanceRequest(
    report: OnyxEntry<OnyxTypes.Report>,
    participant: Participant,
    comment: string,
    created: string,
    category: string | undefined,
    tag: string | undefined,
    amount: number,
    currency: string,
    merchant: string,
    billable: boolean | undefined,
    validWaypoints: WaypointCollection,
    policy: OnyxEntry<OnyxTypes.Policy>,
    policyTagList: OnyxEntry<OnyxTypes.PolicyTagList>,
    policyCategories: OnyxEntry<OnyxTypes.PolicyCategories>,
) {
    // If the report is an iou or expense report, we should get the linked chat report to be passed to the getMoneyRequestInformation function
    const isMoneyRequestReport = ReportUtils.isMoneyRequestReport(report);
    const currentChatReport = isMoneyRequestReport ? ReportUtils.getReport(report?.chatReportID) : report;
    const moneyRequestReportID = isMoneyRequestReport ? report?.reportID : '';
    const currentCreated = DateUtils.enrichMoneyRequestTimestamp(created);

    const optimisticReceipt: Receipt = {
        source: ReceiptGeneric as ReceiptSource,
        state: CONST.IOU.RECEIPT_STATE.OPEN,
    };
    const {
        iouReport,
        chatReport,
        transaction,
        iouAction,
        createdChatReportActionID,
        createdIOUReportActionID,
        reportPreviewAction,
        transactionThreadReportID,
        createdReportActionIDForThread,
        payerEmail,
        onyxData,
    } = getMoneyRequestInformation(
        currentChatReport,
        participant,
        comment,
        amount,
        currency,
        currentCreated,
        merchant,
        optimisticReceipt,
        undefined,
        category,
        tag,
        billable,
        policy,
        policyTagList,
        policyCategories,
        userAccountID,
        currentUserEmail,
        moneyRequestReportID,
    );

    const activeReportID = isMoneyRequestReport ? report?.reportID ?? '' : chatReport.reportID;
    const parameters: CreateDistanceRequestParams = {
        comment,
        iouReportID: iouReport.reportID,
        chatReportID: chatReport.reportID,
        transactionID: transaction.transactionID,
        reportActionID: iouAction.reportActionID,
        createdChatReportActionID,
        createdIOUReportActionID,
        reportPreviewReportActionID: reportPreviewAction.reportActionID,
        waypoints: JSON.stringify(validWaypoints),
        created: currentCreated,
        category,
        tag,
        billable,
        transactionThreadReportID,
        createdReportActionIDForThread,
        payerEmail,
    };

    API.write(WRITE_COMMANDS.CREATE_DISTANCE_REQUEST, parameters, onyxData);
    Navigation.dismissModal(activeReportID);
    Report.notifyNewAction(activeReportID, userAccountID);
}

/**
 * Compute the diff amount when we update the transaction
 */
function calculateDiffAmount(iouReport: OnyxEntry<OnyxTypes.Report>, updatedTransaction: OnyxEntry<OnyxTypes.Transaction>, transaction: OnyxEntry<OnyxTypes.Transaction>): number {
    if (!iouReport) {
        return 0;
    }
    const isExpenseReport = ReportUtils.isExpenseReport(iouReport);
    const updatedCurrency = TransactionUtils.getCurrency(updatedTransaction);
    const currentCurrency = TransactionUtils.getCurrency(transaction);

    const currentAmount = TransactionUtils.getAmount(transaction, isExpenseReport);
    const updatedAmount = TransactionUtils.getAmount(updatedTransaction, isExpenseReport);

    if (updatedCurrency === iouReport?.currency && currentCurrency !== iouReport?.currency) {
        // Add the diff to the total if we change the currency from a different currency to the currency of the IOU report
        return updatedAmount;
    }
    if (updatedCurrency !== iouReport?.currency && currentCurrency === iouReport?.currency) {
        // Subtract the diff from the total if we change the currency from the currency of IOU report to a different currency
        return -updatedAmount;
    }
    if (updatedCurrency === iouReport?.currency && updatedAmount !== currentAmount) {
        // Calculate the diff between the updated amount and the current amount if we change the amount and the currency of the transaction is the currency of the report
        return updatedAmount - currentAmount;
    }

    return 0;
}

/**
 * @param transactionID
 * @param transactionThreadReportID
 * @param transactionChanges
 * @param [transactionChanges.created] Present when updated the date field
 * @param policy  May be undefined, an empty object, or an object matching the Policy type (src/types/onyx/Policy.ts)
 * @param policyTagList
 * @param policyCategories
 * @param onlyIncludeChangedFields
 *               When 'true', then the returned params will only include the transaction details for the fields that were changed.
 *               When `false`, then the returned params will include all the transaction details, regardless of which fields were changed.
 *               This setting is necessary while the UpdateDistanceRequest API is refactored to be fully 1:1:1 in https://github.com/Expensify/App/issues/28358
 */
function getUpdateMoneyRequestParams(
    transactionID: string,
    transactionThreadReportID: string,
    transactionChanges: TransactionChanges,
    policy: OnyxEntry<OnyxTypes.Policy>,
    policyTagList: OnyxEntry<OnyxTypes.PolicyTagList>,
    policyCategories: OnyxEntry<OnyxTypes.PolicyCategories>,
    onlyIncludeChangedFields: boolean,
): UpdateMoneyRequestData {
    const optimisticData: OnyxUpdate[] = [];
    const successData: OnyxUpdate[] = [];
    const failureData: OnyxUpdate[] = [];

    // Step 1: Set any "pending fields" (ones updated while the user was offline) to have error messages in the failureData
    const pendingFields = Object.fromEntries(Object.keys(transactionChanges).map((key) => [key, CONST.RED_BRICK_ROAD_PENDING_ACTION.UPDATE]));
    const clearedPendingFields = Object.fromEntries(Object.keys(transactionChanges).map((key) => [key, null]));
    const errorFields = Object.fromEntries(Object.keys(pendingFields).map((key) => [key, {[DateUtils.getMicroseconds()]: Localize.translateLocal('iou.error.genericEditFailureMessage')}]));

    // Step 2: Get all the collections being updated
    const transactionThread = allReports?.[`${ONYXKEYS.COLLECTION.REPORT}${transactionThreadReportID}`] ?? null;
    const transaction = allTransactions?.[`${ONYXKEYS.COLLECTION.TRANSACTION}${transactionID}`];
    const iouReport = allReports?.[`${ONYXKEYS.COLLECTION.REPORT}${transactionThread?.parentReportID}`] ?? null;
    const isFromExpenseReport = ReportUtils.isExpenseReport(iouReport);
    const isScanning = TransactionUtils.hasReceipt(transaction) && TransactionUtils.isReceiptBeingScanned(transaction);
    let updatedTransaction = transaction ? TransactionUtils.getUpdatedTransaction(transaction, transactionChanges, isFromExpenseReport) : null;
    const transactionDetails = ReportUtils.getTransactionDetails(updatedTransaction);

    if (transactionDetails?.waypoints) {
        // This needs to be a JSON string since we're sending this to the MapBox API
        transactionDetails.waypoints = JSON.stringify(transactionDetails.waypoints);
    }

    const dataToIncludeInParams: Partial<TransactionDetails> | undefined = onlyIncludeChangedFields
        ? Object.fromEntries(Object.entries(transactionDetails ?? {}).filter(([key]) => Object.keys(transactionChanges).includes(key)))
        : transactionDetails;

    const params: UpdateMoneyRequestParams = {
        ...dataToIncludeInParams,
        reportID: iouReport?.reportID,
        transactionID,
    };

    const hasPendingWaypoints = 'waypoints' in transactionChanges;
    if (transaction && updatedTransaction && hasPendingWaypoints) {
        updatedTransaction = {
            ...updatedTransaction,
            amount: CONST.IOU.DEFAULT_AMOUNT,
            modifiedAmount: CONST.IOU.DEFAULT_AMOUNT,
            modifiedMerchant: Localize.translateLocal('iou.routePending'),
        };

        // Delete the draft transaction when editing waypoints when the server responds successfully and there are no errors
        successData.push({
            onyxMethod: Onyx.METHOD.SET,
            key: `${ONYXKEYS.COLLECTION.TRANSACTION_DRAFT}${transactionID}`,
            value: null,
        });

        // Revert the transaction's amount to the original value on failure.
        // The IOU Report will be fully reverted in the failureData further below.
        failureData.push({
            onyxMethod: Onyx.METHOD.MERGE,
            key: `${ONYXKEYS.COLLECTION.TRANSACTION}${transactionID}`,
            value: {
                amount: transaction.amount,
                modifiedAmount: transaction.modifiedAmount,
                modifiedMerchant: transaction.modifiedMerchant,
            },
        });
    }

    // Step 3: Build the modified expense report actions
    // We don't create a modified report action if we're updating the waypoints,
    // since there isn't actually any optimistic data we can create for them and the report action is created on the server
    // with the response from the MapBox API
    const updatedReportAction = ReportUtils.buildOptimisticModifiedExpenseReportAction(transactionThread, transaction, transactionChanges, isFromExpenseReport, policy);
    if (!hasPendingWaypoints) {
        params.reportActionID = updatedReportAction.reportActionID;

        optimisticData.push({
            onyxMethod: Onyx.METHOD.MERGE,
            key: `${ONYXKEYS.COLLECTION.REPORT_ACTIONS}${transactionThread?.reportID}`,
            value: {
                [updatedReportAction.reportActionID]: updatedReportAction as OnyxTypes.ReportAction,
            },
        });
        successData.push({
            onyxMethod: Onyx.METHOD.MERGE,
            key: `${ONYXKEYS.COLLECTION.REPORT_ACTIONS}${transactionThread?.reportID}`,
            value: {
                [updatedReportAction.reportActionID]: {pendingAction: null},
            },
        });
        failureData.push({
            onyxMethod: Onyx.METHOD.MERGE,
            key: `${ONYXKEYS.COLLECTION.REPORT_ACTIONS}${transactionThread?.reportID}`,
            value: {
                [updatedReportAction.reportActionID]: {
                    ...(updatedReportAction as OnyxTypes.ReportAction),
                    errors: ErrorUtils.getMicroSecondOnyxError('iou.error.genericEditFailureMessage'),
                },
            },
        });
    }

    // Step 4: Compute the IOU total and update the report preview message (and report header) so LHN amount owed is correct.
    const diff = calculateDiffAmount(iouReport, updatedTransaction, transaction);

    let updatedMoneyRequestReport: OnyxTypes.Report | EmptyObject;
    if (!iouReport) {
        updatedMoneyRequestReport = {};
    } else if (ReportUtils.isExpenseReport(iouReport) && typeof iouReport.total === 'number') {
        // For expense report, the amount is negative, so we should subtract total from diff
        updatedMoneyRequestReport = {
            ...iouReport,
            total: iouReport.total - diff,
        };
        if (!transaction?.reimbursable && typeof updatedMoneyRequestReport.nonReimbursableTotal === 'number') {
            updatedMoneyRequestReport.nonReimbursableTotal -= diff;
        }
    } else {
        updatedMoneyRequestReport = IOUUtils.updateIOUOwnerAndTotal(iouReport, updatedReportAction.actorAccountID ?? -1, diff, TransactionUtils.getCurrency(transaction), false, true);
    }

    updatedMoneyRequestReport.cachedTotal = CurrencyUtils.convertToDisplayString(updatedMoneyRequestReport.total, transactionDetails?.currency);

    optimisticData.push(
        {
            onyxMethod: Onyx.METHOD.MERGE,
            key: `${ONYXKEYS.COLLECTION.REPORT}${iouReport?.reportID}`,
            value: updatedMoneyRequestReport,
        },
        {
            onyxMethod: Onyx.METHOD.MERGE,
            key: `${ONYXKEYS.COLLECTION.REPORT}${iouReport?.parentReportID}`,
            value: ReportUtils.getOutstandingChildRequest(updatedMoneyRequestReport),
        },
    );
    successData.push({
        onyxMethod: Onyx.METHOD.MERGE,
        key: `${ONYXKEYS.COLLECTION.REPORT}${iouReport?.reportID}`,
        value: {pendingAction: null},
    });

    // Optimistically modify the transaction and the transaction thread
    optimisticData.push({
        onyxMethod: Onyx.METHOD.MERGE,
        key: `${ONYXKEYS.COLLECTION.TRANSACTION}${transactionID}`,
        value: {
            ...updatedTransaction,
            pendingFields,
            isLoading: hasPendingWaypoints,
            errorFields: null,
        },
    });

    optimisticData.push({
        onyxMethod: Onyx.METHOD.MERGE,
        key: `${ONYXKEYS.COLLECTION.REPORT}${transactionThreadReportID}`,
        value: {
            lastActorAccountID: updatedReportAction.actorAccountID,
        },
    });

    if (isScanning && ('amount' in transactionChanges || 'currency' in transactionChanges)) {
        optimisticData.push(
            {
                onyxMethod: Onyx.METHOD.MERGE,
                key: `${ONYXKEYS.COLLECTION.REPORT_ACTIONS}${iouReport?.reportID}`,
                value: {
                    [transactionThread?.parentReportActionID ?? '']: {
                        whisperedToAccountIDs: [],
                    },
                },
            },
            {
                onyxMethod: Onyx.METHOD.MERGE,
                key: `${ONYXKEYS.COLLECTION.REPORT_ACTIONS}${iouReport?.parentReportID}`,
                value: {
                    [iouReport?.parentReportActionID ?? '']: {
                        whisperedToAccountIDs: [],
                    },
                },
            },
        );
    }

    // Update recently used categories if the category is changed
    if ('category' in transactionChanges) {
        const optimisticPolicyRecentlyUsedCategories = Policy.buildOptimisticPolicyRecentlyUsedCategories(iouReport?.policyID, transactionChanges.category);
        if (optimisticPolicyRecentlyUsedCategories.length) {
            optimisticData.push({
                onyxMethod: Onyx.METHOD.SET,
                key: `${ONYXKEYS.COLLECTION.POLICY_RECENTLY_USED_CATEGORIES}${iouReport?.policyID}`,
                value: optimisticPolicyRecentlyUsedCategories,
            });
        }
    }

    // Update recently used categories if the tag is changed
    if ('tag' in transactionChanges) {
        const optimisticPolicyRecentlyUsedTags = Policy.buildOptimisticPolicyRecentlyUsedTags(iouReport?.policyID, transactionChanges.tag);
        if (!isEmptyObject(optimisticPolicyRecentlyUsedTags)) {
            optimisticData.push({
                onyxMethod: Onyx.METHOD.MERGE,
                key: `${ONYXKEYS.COLLECTION.POLICY_RECENTLY_USED_TAGS}${iouReport?.policyID}`,
                value: optimisticPolicyRecentlyUsedTags,
            });
        }
    }

    // Clear out the error fields and loading states on success
    successData.push({
        onyxMethod: Onyx.METHOD.MERGE,
        key: `${ONYXKEYS.COLLECTION.TRANSACTION}${transactionID}`,
        value: {
            pendingFields: clearedPendingFields,
            isLoading: false,
            errorFields: null,
        },
    });

    // Clear out loading states, pending fields, and add the error fields
    failureData.push({
        onyxMethod: Onyx.METHOD.MERGE,
        key: `${ONYXKEYS.COLLECTION.TRANSACTION}${transactionID}`,
        value: {
            pendingFields: clearedPendingFields,
            isLoading: false,
            errorFields,
        },
    });

    if (iouReport) {
        // Reset the iouReport to its original state
        failureData.push({
            onyxMethod: Onyx.METHOD.MERGE,
            key: `${ONYXKEYS.COLLECTION.REPORT}${iouReport.reportID}`,
            value: iouReport,
        });
    }

    if (policy && PolicyUtils.isPaidGroupPolicy(policy) && updatedTransaction) {
        const currentTransactionViolations = allTransactionViolations[`${ONYXKEYS.COLLECTION.TRANSACTION_VIOLATIONS}${transactionID}`] ?? [];
        optimisticData.push(
            ViolationsUtils.getViolationsOnyxData(
                updatedTransaction,
                currentTransactionViolations,
                !!policy.requiresTag,
                policyTagList ?? {},
                !!policy.requiresCategory,
                policyCategories ?? {},
            ),
        );
        failureData.push({
            onyxMethod: Onyx.METHOD.MERGE,
            key: `${ONYXKEYS.COLLECTION.TRANSACTION_VIOLATIONS}${transactionID}`,
            value: currentTransactionViolations,
        });
    }

    // Reset the transaction thread to its original state
    failureData.push({
        onyxMethod: Onyx.METHOD.MERGE,
        key: `${ONYXKEYS.COLLECTION.REPORT}${transactionThreadReportID}`,
        value: transactionThread,
    });

    return {
        params,
        onyxData: {optimisticData, successData, failureData},
    };
}

/**
 * @param transactionID
 * @param transactionThreadReportID
 * @param transactionChanges
 * @param [transactionChanges.created] Present when updated the date field
 * @param onlyIncludeChangedFields
 *               When 'true', then the returned params will only include the transaction details for the fields that were changed.
 *               When `false`, then the returned params will include all the transaction details, regardless of which fields were changed.
 *               This setting is necessary while the UpdateDistanceRequest API is refactored to be fully 1:1:1 in https://github.com/Expensify/App/issues/28358
 */
function getUpdateTrackExpenseParams(
    transactionID: string,
    transactionThreadReportID: string,
    transactionChanges: TransactionChanges,
    onlyIncludeChangedFields: boolean,
    policy: OnyxEntry<OnyxTypes.Policy>,
): UpdateMoneyRequestData {
    const optimisticData: OnyxUpdate[] = [];
    const successData: OnyxUpdate[] = [];
    const failureData: OnyxUpdate[] = [];

    // Step 1: Set any "pending fields" (ones updated while the user was offline) to have error messages in the failureData
    const pendingFields = Object.fromEntries(Object.keys(transactionChanges).map((key) => [key, CONST.RED_BRICK_ROAD_PENDING_ACTION.UPDATE]));
    const clearedPendingFields = Object.fromEntries(Object.keys(transactionChanges).map((key) => [key, null]));
    const errorFields = Object.fromEntries(Object.keys(pendingFields).map((key) => [key, {[DateUtils.getMicroseconds()]: Localize.translateLocal('iou.error.genericEditFailureMessage')}]));

    // Step 2: Get all the collections being updated
    const transactionThread = allReports?.[`${ONYXKEYS.COLLECTION.REPORT}${transactionThreadReportID}`] ?? null;
    const transaction = allTransactions?.[`${ONYXKEYS.COLLECTION.TRANSACTION}${transactionID}`];
    const chatReport = allReports?.[`${ONYXKEYS.COLLECTION.REPORT}${transactionThread?.parentReportID}`] ?? null;
    const isScanning = TransactionUtils.hasReceipt(transaction) && TransactionUtils.isReceiptBeingScanned(transaction);
    let updatedTransaction = transaction ? TransactionUtils.getUpdatedTransaction(transaction, transactionChanges, false) : null;
    const transactionDetails = ReportUtils.getTransactionDetails(updatedTransaction);

    if (transactionDetails?.waypoints) {
        // This needs to be a JSON string since we're sending this to the MapBox API
        transactionDetails.waypoints = JSON.stringify(transactionDetails.waypoints);
    }

    const dataToIncludeInParams: Partial<TransactionDetails> | undefined = onlyIncludeChangedFields
        ? Object.fromEntries(Object.entries(transactionDetails ?? {}).filter(([key]) => Object.keys(transactionChanges).includes(key)))
        : transactionDetails;

    const params: UpdateMoneyRequestParams = {
        ...dataToIncludeInParams,
        reportID: chatReport?.reportID,
        transactionID,
    };

    const hasPendingWaypoints = 'waypoints' in transactionChanges;
    if (transaction && updatedTransaction && hasPendingWaypoints) {
        updatedTransaction = {
            ...updatedTransaction,
            amount: CONST.IOU.DEFAULT_AMOUNT,
            modifiedAmount: CONST.IOU.DEFAULT_AMOUNT,
            modifiedMerchant: Localize.translateLocal('iou.routePending'),
        };

        // Delete the draft transaction when editing waypoints when the server responds successfully and there are no errors
        successData.push({
            onyxMethod: Onyx.METHOD.SET,
            key: `${ONYXKEYS.COLLECTION.TRANSACTION_DRAFT}${transactionID}`,
            value: null,
        });

        // Revert the transaction's amount to the original value on failure.
        // The IOU Report will be fully reverted in the failureData further below.
        failureData.push({
            onyxMethod: Onyx.METHOD.MERGE,
            key: `${ONYXKEYS.COLLECTION.TRANSACTION}${transactionID}`,
            value: {
                amount: transaction.amount,
                modifiedAmount: transaction.modifiedAmount,
                modifiedMerchant: transaction.modifiedMerchant,
            },
        });
    }

    // Step 3: Build the modified expense report actions
    // We don't create a modified report action if we're updating the waypoints,
    // since there isn't actually any optimistic data we can create for them and the report action is created on the server
    // with the response from the MapBox API
    const updatedReportAction = ReportUtils.buildOptimisticModifiedExpenseReportAction(transactionThread, transaction, transactionChanges, false, policy);
    if (!hasPendingWaypoints) {
        params.reportActionID = updatedReportAction.reportActionID;

        optimisticData.push({
            onyxMethod: Onyx.METHOD.MERGE,
            key: `${ONYXKEYS.COLLECTION.REPORT_ACTIONS}${transactionThread?.reportID}`,
            value: {
                [updatedReportAction.reportActionID]: updatedReportAction as OnyxTypes.ReportAction,
            },
        });
        successData.push({
            onyxMethod: Onyx.METHOD.MERGE,
            key: `${ONYXKEYS.COLLECTION.REPORT_ACTIONS}${transactionThread?.reportID}`,
            value: {
                [updatedReportAction.reportActionID]: {pendingAction: null},
            },
        });
        failureData.push({
            onyxMethod: Onyx.METHOD.MERGE,
            key: `${ONYXKEYS.COLLECTION.REPORT_ACTIONS}${transactionThread?.reportID}`,
            value: {
                [updatedReportAction.reportActionID]: {
                    ...(updatedReportAction as OnyxTypes.ReportAction),
                    errors: ErrorUtils.getMicroSecondOnyxError('iou.error.genericEditFailureMessage'),
                },
            },
        });
    }

    // Step 4: Update the report preview message (and report header) so LHN amount tracked is correct.
    // Optimistically modify the transaction and the transaction thread
    optimisticData.push({
        onyxMethod: Onyx.METHOD.MERGE,
        key: `${ONYXKEYS.COLLECTION.TRANSACTION}${transactionID}`,
        value: {
            ...updatedTransaction,
            pendingFields,
            isLoading: hasPendingWaypoints,
            errorFields: null,
        },
    });

    optimisticData.push({
        onyxMethod: Onyx.METHOD.MERGE,
        key: `${ONYXKEYS.COLLECTION.REPORT}${transactionThreadReportID}`,
        value: {
            lastActorAccountID: updatedReportAction.actorAccountID,
        },
    });

    if (isScanning && ('amount' in transactionChanges || 'currency' in transactionChanges)) {
        optimisticData.push({
            onyxMethod: Onyx.METHOD.MERGE,
            key: `${ONYXKEYS.COLLECTION.REPORT_ACTIONS}${chatReport?.reportID}`,
            value: {
                [transactionThread?.parentReportActionID ?? '']: {
                    whisperedToAccountIDs: [],
                },
            },
        });
    }

    // Clear out the error fields and loading states on success
    successData.push({
        onyxMethod: Onyx.METHOD.MERGE,
        key: `${ONYXKEYS.COLLECTION.TRANSACTION}${transactionID}`,
        value: {
            pendingFields: clearedPendingFields,
            isLoading: false,
            errorFields: null,
        },
    });

    // Clear out loading states, pending fields, and add the error fields
    failureData.push({
        onyxMethod: Onyx.METHOD.MERGE,
        key: `${ONYXKEYS.COLLECTION.TRANSACTION}${transactionID}`,
        value: {
            pendingFields: clearedPendingFields,
            isLoading: false,
            errorFields,
        },
    });

    // Reset the transaction thread to its original state
    failureData.push({
        onyxMethod: Onyx.METHOD.MERGE,
        key: `${ONYXKEYS.COLLECTION.REPORT}${transactionThreadReportID}`,
        value: transactionThread,
    });

    return {
        params,
        onyxData: {optimisticData, successData, failureData},
    };
}

/** Updates the created date of a money request */
function updateMoneyRequestDate(
    transactionID: string,
    transactionThreadReportID: string,
    value: string,
    policy: OnyxEntry<OnyxTypes.Policy>,
    policyTags: OnyxEntry<OnyxTypes.PolicyTagList>,
    policyCategories: OnyxEntry<OnyxTypes.PolicyCategories>,
) {
    const transactionChanges: TransactionChanges = {
        created: value,
    };
    const transactionThreadReport = allReports?.[`${ONYXKEYS.COLLECTION.REPORT}${transactionThreadReportID}`] ?? null;
    const parentReport = allReports?.[`${ONYXKEYS.COLLECTION.REPORT}${transactionThreadReport?.parentReportID}`] ?? null;
    let data: UpdateMoneyRequestData;
    if (ReportUtils.isTrackExpenseReport(transactionThreadReport) && ReportUtils.isSelfDM(parentReport)) {
        data = getUpdateTrackExpenseParams(transactionID, transactionThreadReportID, transactionChanges, true, policy);
    } else {
        data = getUpdateMoneyRequestParams(transactionID, transactionThreadReportID, transactionChanges, policy, policyTags, policyCategories, true);
    }
    const {params, onyxData} = data;
    API.write(WRITE_COMMANDS.UPDATE_MONEY_REQUEST_DATE, params, onyxData);
}

/** Updates the billable field of a money request */
function updateMoneyRequestBillable(
    transactionID: string,
    transactionThreadReportID: string,
    value: boolean,
    policy: OnyxEntry<OnyxTypes.Policy>,
    policyTagList: OnyxEntry<OnyxTypes.PolicyTagList>,
    policyCategories: OnyxEntry<OnyxTypes.PolicyCategories>,
) {
    const transactionChanges: TransactionChanges = {
        billable: value,
    };
    const {params, onyxData} = getUpdateMoneyRequestParams(transactionID, transactionThreadReportID, transactionChanges, policy, policyTagList, policyCategories, true);
    API.write(WRITE_COMMANDS.UPDATE_MONEY_REQUEST_BILLABLE, params, onyxData);
}

/** Updates the merchant field of a money request */
function updateMoneyRequestMerchant(
    transactionID: string,
    transactionThreadReportID: string,
    value: string,
    policy: OnyxEntry<OnyxTypes.Policy>,
    policyTagList: OnyxEntry<OnyxTypes.PolicyTagList>,
    policyCategories: OnyxEntry<OnyxTypes.PolicyCategories>,
) {
    const transactionChanges: TransactionChanges = {
        merchant: value,
    };
    const transactionThreadReport = allReports?.[`${ONYXKEYS.COLLECTION.REPORT}${transactionThreadReportID}`] ?? null;
    const parentReport = allReports?.[`${ONYXKEYS.COLLECTION.REPORT}${transactionThreadReport?.parentReportID}`] ?? null;
    let data: UpdateMoneyRequestData;
    if (ReportUtils.isTrackExpenseReport(transactionThreadReport) && ReportUtils.isSelfDM(parentReport)) {
        data = getUpdateTrackExpenseParams(transactionID, transactionThreadReportID, transactionChanges, true, policy);
    } else {
        data = getUpdateMoneyRequestParams(transactionID, transactionThreadReportID, transactionChanges, policy, policyTagList, policyCategories, true);
    }
    const {params, onyxData} = data;
    API.write(WRITE_COMMANDS.UPDATE_MONEY_REQUEST_MERCHANT, params, onyxData);
}

/** Updates the tag of a money request */
function updateMoneyRequestTag(
    transactionID: string,
    transactionThreadReportID: string,
    tag: string,
    policy: OnyxEntry<OnyxTypes.Policy>,
    policyTagList: OnyxEntry<OnyxTypes.PolicyTagList>,
    policyCategories: OnyxEntry<OnyxTypes.PolicyCategories>,
) {
    const transactionChanges: TransactionChanges = {
        tag,
    };
    const {params, onyxData} = getUpdateMoneyRequestParams(transactionID, transactionThreadReportID, transactionChanges, policy, policyTagList, policyCategories, true);
    API.write(WRITE_COMMANDS.UPDATE_MONEY_REQUEST_TAG, params, onyxData);
}

/** Updates the created tax amount of a money request */
function updateMoneyRequestTaxAmount(
    transactionID: string,
    optimisticReportActionID: string,
    taxAmount: number,
    policy: OnyxEntry<OnyxTypes.Policy>,
    policyTagList: OnyxEntry<OnyxTypes.PolicyTagList>,
    policyCategories: OnyxEntry<OnyxTypes.PolicyCategories>,
) {
    const transactionChanges = {
        taxAmount,
    };
    const {params, onyxData} = getUpdateMoneyRequestParams(transactionID, optimisticReportActionID, transactionChanges, policy, policyTagList, policyCategories, true);
    API.write('UpdateMoneyRequestTaxAmount', params, onyxData);
}

/** Updates the created tax rate of a money request */
function updateMoneyRequestTaxRate(
    transactionID: string,
    optimisticReportActionID: string,
    taxCode: string,
    policy: OnyxEntry<OnyxTypes.Policy>,
    policyTagList: OnyxEntry<OnyxTypes.PolicyTagList>,
    policyCategories: OnyxEntry<OnyxTypes.PolicyCategories>,
) {
    const transactionChanges = {
        taxCode,
    };
    const {params, onyxData} = getUpdateMoneyRequestParams(transactionID, optimisticReportActionID, transactionChanges, policy, policyTagList, policyCategories, true);
    API.write('UpdateMoneyRequestTaxRate', params, onyxData);
}

type UpdateMoneyRequestDistanceParams = {
    transactionID: string;
    transactionThreadReportID: string;
    waypoints: WaypointCollection;
    policy?: OnyxEntry<OnyxTypes.Policy>;
    policyTagList?: OnyxEntry<OnyxTypes.PolicyTagList>;
    policyCategories?: OnyxEntry<OnyxTypes.PolicyCategories>;
};

/** Updates the waypoints of a distance money request */
function updateMoneyRequestDistance({
    transactionID,
    transactionThreadReportID,
    waypoints,
    policy = {} as OnyxTypes.Policy,
    policyTagList = {},
    policyCategories = {},
}: UpdateMoneyRequestDistanceParams) {
    const transactionChanges: TransactionChanges = {
        waypoints,
    };
    const transactionThreadReport = allReports?.[`${ONYXKEYS.COLLECTION.REPORT}${transactionThreadReportID}`] ?? null;
    const parentReport = allReports?.[`${ONYXKEYS.COLLECTION.REPORT}${transactionThreadReport?.parentReportID}`] ?? null;
    let data: UpdateMoneyRequestData;
    if (ReportUtils.isTrackExpenseReport(transactionThreadReport) && ReportUtils.isSelfDM(parentReport)) {
        data = getUpdateTrackExpenseParams(transactionID, transactionThreadReportID, transactionChanges, true, policy);
    } else {
        data = getUpdateMoneyRequestParams(transactionID, transactionThreadReportID, transactionChanges, policy, policyTagList, policyCategories, true);
    }
    const {params, onyxData} = data;
    API.write(WRITE_COMMANDS.UPDATE_MONEY_REQUEST_DISTANCE, params, onyxData);
}

/** Updates the category of a money request */
function updateMoneyRequestCategory(
    transactionID: string,
    transactionThreadReportID: string,
    category: string,
    policy: OnyxEntry<OnyxTypes.Policy>,
    policyTagList: OnyxEntry<OnyxTypes.PolicyTagList>,
    policyCategories: OnyxEntry<OnyxTypes.PolicyCategories>,
) {
    const transactionChanges: TransactionChanges = {
        category,
    };
    const {params, onyxData} = getUpdateMoneyRequestParams(transactionID, transactionThreadReportID, transactionChanges, policy, policyTagList, policyCategories, true);
    API.write(WRITE_COMMANDS.UPDATE_MONEY_REQUEST_CATEGORY, params, onyxData);
}

/** Updates the description of a money request */
function updateMoneyRequestDescription(
    transactionID: string,
    transactionThreadReportID: string,
    comment: string,
    policy: OnyxEntry<OnyxTypes.Policy>,
    policyTagList: OnyxEntry<OnyxTypes.PolicyTagList>,
    policyCategories: OnyxEntry<OnyxTypes.PolicyCategories>,
) {
    const transactionChanges: TransactionChanges = {
        comment,
    };
    const transactionThreadReport = allReports?.[`${ONYXKEYS.COLLECTION.REPORT}${transactionThreadReportID}`] ?? null;
<<<<<<< HEAD
    const parentReport = allReports?.[`${ONYXKEYS.COLLECTION.REPORT}${transactionThreadReport?.parentReportID}`] ?? null;
    let data: UpdateMoneyRequestData;
    if (ReportUtils.isTrackExpenseReport(transactionThreadReport) && ReportUtils.isSelfDM(parentReport)) {
=======
    let data: UpdateMoneyRequestData;
    if (ReportUtils.isTrackExpenseReport(transactionThreadReport)) {
>>>>>>> 21ee1a37
        data = getUpdateTrackExpenseParams(transactionID, transactionThreadReportID, transactionChanges, true, policy);
    } else {
        data = getUpdateMoneyRequestParams(transactionID, transactionThreadReportID, transactionChanges, policy, policyTagList, policyCategories, true);
    }
    const {params, onyxData} = data;
    API.write(WRITE_COMMANDS.UPDATE_MONEY_REQUEST_DESCRIPTION, params, onyxData);
}
<<<<<<< HEAD
=======

/** Edits an existing distance request */
function updateDistanceRequest(
    transactionID: string,
    transactionThreadReportID: string,
    transactionChanges: TransactionChanges,
    policy: OnyxTypes.Policy,
    policyTagList: OnyxTypes.PolicyTagList,
    policyCategories: OnyxTypes.PolicyCategories,
) {
    const {params, onyxData} = getUpdateMoneyRequestParams(transactionID, transactionThreadReportID, transactionChanges, policy, policyTagList, policyCategories, false);
    API.write(WRITE_COMMANDS.UPDATE_DISTANCE_REQUEST, params, onyxData);
}

const getConvertTrackedExpenseInformation = (
    transactionID: string,
    actionableWhisperReportActionID: string,
    moneyRequestReportID: string,
    linkedTrackedExpenseReportAction: OnyxTypes.ReportAction,
    linkedTrackedExpenseReportID: string,
    transactionThreadReportID: string,
) => {
    const optimisticData: OnyxUpdate[] = [];
    const successData: OnyxUpdate[] = [];
    const failureData: OnyxUpdate[] = [];

    // Delete the transaction from the track expense report
    const {
        optimisticData: deleteOptimisticData,
        successData: deleteSuccessData,
        failureData: deleteFailureData,
    } = getDeleteTrackExpenseInformation(linkedTrackedExpenseReportID, transactionID, linkedTrackedExpenseReportAction, false, true);

    optimisticData?.push(...deleteOptimisticData);
    successData?.push(...deleteSuccessData);
    failureData?.push(...deleteFailureData);

    // Build modified expense report action with the transaction changes
    const modifiedExpenseReportAction = ReportUtils.buildOptimisticMovedTrackedExpenseModifiedReportAction(transactionThreadReportID, moneyRequestReportID);

    optimisticData?.push({
        onyxMethod: Onyx.METHOD.MERGE,
        key: `${ONYXKEYS.COLLECTION.REPORT_ACTIONS}${transactionThreadReportID}`,
        value: {
            [modifiedExpenseReportAction.reportActionID]: modifiedExpenseReportAction as OnyxTypes.ReportAction,
        },
    });
    successData?.push({
        onyxMethod: Onyx.METHOD.MERGE,
        key: `${ONYXKEYS.COLLECTION.REPORT_ACTIONS}${transactionThreadReportID}`,
        value: {
            [modifiedExpenseReportAction.reportActionID]: {pendingAction: null},
        },
    });
    failureData?.push({
        onyxMethod: Onyx.METHOD.MERGE,
        key: `${ONYXKEYS.COLLECTION.REPORT_ACTIONS}${transactionThreadReportID}`,
        value: {
            [modifiedExpenseReportAction.reportActionID]: {
                ...(modifiedExpenseReportAction as OnyxTypes.ReportAction),
                errors: ErrorUtils.getMicroSecondOnyxError('iou.error.genericEditFailureMessage'),
            },
        },
    });

    // Resolve actionable whisper message
    optimisticData?.push({
        onyxMethod: Onyx.METHOD.MERGE,
        key: `${ONYXKEYS.COLLECTION.REPORT_ACTIONS}${linkedTrackedExpenseReportID}`,
        value: {
            [actionableWhisperReportActionID]: {
                originalMessage: {
                    resolution: CONST.REPORT.ACTIONABLE_MENTION_WHISPER_RESOLUTION.NOTHING,
                },
            },
        },
    });

    failureData?.push({
        onyxMethod: Onyx.METHOD.MERGE,
        key: `${ONYXKEYS.COLLECTION.REPORT_ACTIONS}${linkedTrackedExpenseReportID}`,
        value: {
            [actionableWhisperReportActionID]: {
                originalMessage: {
                    resolution: null,
                },
            },
        },
    });

    return {optimisticData, successData, failureData, modifiedExpenseReportActionID: modifiedExpenseReportAction.reportActionID};
};

function convertTrackedExpenseToRequest(
    payerAccountID: number,
    chatReportID: string,
    transactionID: string,
    actionableWhisperReportActionID: string,
    createdChatReportActionID: string,
    moneyRequestReportID: string,
    moneyRequestCreatedReportActionID: string,
    moneyRequestPreviewReportActionID: string,
    linkedTrackedExpenseReportAction: OnyxTypes.ReportAction,
    linkedTrackedExpenseReportID: string,
    transactionThreadReportID: string,
    reportPreviewReportActionID: string,
    onyxData: OnyxData,
    amount: number,
    currency: string,
    comment: string,
    merchant: string,
    created: string,
    receipt?: Receipt,
) {
    const {optimisticData, successData, failureData} = onyxData;

    const {
        optimisticData: moveTransactionOptimisticData,
        successData: moveTransactionSuccessData,
        failureData: moveTransactionFailureData,
        modifiedExpenseReportActionID,
    } = getConvertTrackedExpenseInformation(
        transactionID,
        actionableWhisperReportActionID,
        moneyRequestReportID,
        linkedTrackedExpenseReportAction,
        linkedTrackedExpenseReportID,
        transactionThreadReportID,
    );

    optimisticData?.push(...moveTransactionOptimisticData);
    successData?.push(...moveTransactionSuccessData);
    failureData?.push(...moveTransactionFailureData);

    const parameters = {
        amount,
        currency,
        comment,
        created,
        merchant,
        receipt,
        payerAccountID,
        chatReportID,
        transactionID,
        actionableWhisperReportActionID,
        createdChatReportActionID,
        moneyRequestReportID,
        moneyRequestCreatedReportActionID,
        moneyRequestPreviewReportActionID,
        transactionThreadReportID,
        modifiedExpenseReportActionID,
        reportPreviewReportActionID,
    };
    API.write(WRITE_COMMANDS.CONVERT_TRACKED_EXPENSE_TO_REQUEST, parameters, {optimisticData, successData, failureData});
}

function categorizeTrackedExpense(
    policyID: string,
    transactionID: string,
    moneyRequestPreviewReportActionID: string,
    moneyRequestReportID: string,
    moneyRequestCreatedReportActionID: string,
    actionableWhisperReportActionID: string,
    linkedTrackedExpenseReportAction: OnyxTypes.ReportAction,
    linkedTrackedExpenseReportID: string,
    transactionThreadReportID: string,
    reportPreviewReportActionID: string,
    onyxData: OnyxData,
    amount: number,
    currency: string,
    comment: string,
    merchant: string,
    created: string,
    category?: string,
    tag?: string,
    taxCode = '',
    taxAmount = 0,
    billable?: boolean,
    receipt?: Receipt,
) {
    const {optimisticData, successData, failureData} = onyxData;

    const {
        optimisticData: moveTransactionOptimisticData,
        successData: moveTransactionSuccessData,
        failureData: moveTransactionFailureData,
        modifiedExpenseReportActionID,
    } = getConvertTrackedExpenseInformation(
        transactionID,
        actionableWhisperReportActionID,
        moneyRequestReportID,
        linkedTrackedExpenseReportAction,
        linkedTrackedExpenseReportID,
        transactionThreadReportID,
    );

    optimisticData?.push(...moveTransactionOptimisticData);
    successData?.push(...moveTransactionSuccessData);
    failureData?.push(...moveTransactionFailureData);

    const parameters = {
        policyID,
        transactionID,
        moneyRequestPreviewReportActionID,
        moneyRequestReportID,
        moneyRequestCreatedReportActionID,
        actionableWhisperReportActionID,
        modifiedExpenseReportActionID,
        reportPreviewReportActionID,
        amount,
        currency,
        comment,
        merchant,
        category,
        tag,
        taxCode,
        taxAmount,
        billable,
        created,
        receipt,
    };

    API.write(WRITE_COMMANDS.CATEGORIZE_TRACKED_EXPENSE, parameters, {optimisticData, successData, failureData});
}

function shareTrackedExpense(
    policyID: string,
    transactionID: string,
    moneyRequestPreviewReportActionID: string,
    moneyRequestReportID: string,
    moneyRequestCreatedReportActionID: string,
    actionableWhisperReportActionID: string,
    linkedTrackedExpenseReportAction: OnyxTypes.ReportAction,
    linkedTrackedExpenseReportID: string,
    transactionThreadReportID: string,
    reportPreviewReportActionID: string,
    onyxData: OnyxData,
    amount: number,
    currency: string,
    comment: string,
    merchant: string,
    created: string,
    category?: string,
    tag?: string,
    taxCode = '',
    taxAmount = 0,
    billable?: boolean,
    receipt?: Receipt,
) {
    const {optimisticData, successData, failureData} = onyxData;

    const {
        optimisticData: moveTransactionOptimisticData,
        successData: moveTransactionSuccessData,
        failureData: moveTransactionFailureData,
        modifiedExpenseReportActionID,
    } = getConvertTrackedExpenseInformation(
        transactionID,
        actionableWhisperReportActionID,
        moneyRequestReportID,
        linkedTrackedExpenseReportAction,
        linkedTrackedExpenseReportID,
        transactionThreadReportID,
    );

    optimisticData?.push(...moveTransactionOptimisticData);
    successData?.push(...moveTransactionSuccessData);
    failureData?.push(...moveTransactionFailureData);

    const parameters = {
        policyID,
        transactionID,
        moneyRequestPreviewReportActionID,
        moneyRequestReportID,
        moneyRequestCreatedReportActionID,
        actionableWhisperReportActionID,
        modifiedExpenseReportActionID,
        reportPreviewReportActionID,
        amount,
        currency,
        comment,
        merchant,
        created,
        category,
        tag,
        taxCode,
        taxAmount,
        billable,
        receipt,
    };
>>>>>>> 21ee1a37

    API.write(WRITE_COMMANDS.SHARE_TRACKED_EXPENSE, parameters, {optimisticData, successData, failureData});
}

/**
 * Request money from another user
 */
function requestMoney(
    report: OnyxEntry<OnyxTypes.Report>,
    amount: number,
    currency: string,
    created: string,
    merchant: string,
    payeeEmail: string | undefined,
    payeeAccountID: number,
    participant: Participant,
    comment: string,
    receipt: Receipt | undefined,
    category?: string,
    tag?: string,
    taxCode = '',
    taxAmount = 0,
    billable?: boolean,
    policy?: OnyxEntry<OnyxTypes.Policy>,
    policyTagList?: OnyxEntry<OnyxTypes.PolicyTagList>,
    policyCategories?: OnyxEntry<OnyxTypes.PolicyCategories>,
    gpsPoints?: GPSPoint,
    action?: ValueOf<typeof CONST.IOU.ACTION>,
    actionableWhisperReportActionID?: string,
    linkedTrackedExpenseReportAction?: OnyxTypes.ReportAction,
    linkedTrackedExpenseReportID?: string,
) {
    // If the report is iou or expense report, we should get the linked chat report to be passed to the getMoneyRequestInformation function
    const isMoneyRequestReport = ReportUtils.isMoneyRequestReport(report);
    const currentChatReport = isMoneyRequestReport ? ReportUtils.getReport(report?.chatReportID) : report;
    const moneyRequestReportID = isMoneyRequestReport ? report?.reportID : '';
    const currentCreated = DateUtils.enrichMoneyRequestTimestamp(created);
    const isMovingTransactionFromTrackExpense = IOUUtils.isMovingTransactionFromTrackExpense(action);

    const {
        payerAccountID,
        payerEmail,
        iouReport,
        chatReport,
        transaction,
        iouAction,
        createdChatReportActionID,
        createdIOUReportActionID,
        reportPreviewAction,
        transactionThreadReportID,
        createdReportActionIDForThread,
        onyxData,
    } = getMoneyRequestInformation(
        isMovingTransactionFromTrackExpense ? {} : currentChatReport,
        participant,
        comment,
        amount,
        currency,
        currentCreated,
        merchant,
        receipt,
        isMovingTransactionFromTrackExpense ? (linkedTrackedExpenseReportAction?.originalMessage as IOUMessage)?.IOUTransactionID : undefined,
        category,
        tag,
        billable,
        policy,
        policyTagList,
        policyCategories,
        payeeAccountID,
        payeeEmail,
        moneyRequestReportID,
        linkedTrackedExpenseReportAction,
    );
    const activeReportID = isMoneyRequestReport ? report?.reportID : chatReport.reportID;

    switch (action) {
        case CONST.IOU.ACTION.MOVE: {
            if (!linkedTrackedExpenseReportAction || !actionableWhisperReportActionID || !linkedTrackedExpenseReportID) {
                return;
            }

            convertTrackedExpenseToRequest(
                payerAccountID,
                chatReport.reportID,
                transaction.transactionID,
                actionableWhisperReportActionID,
                createdChatReportActionID,
                iouReport.reportID,
                createdIOUReportActionID,
                iouAction.reportActionID,
                linkedTrackedExpenseReportAction,
                linkedTrackedExpenseReportID,
                transactionThreadReportID,
                reportPreviewAction.reportActionID,
                onyxData,
                amount,
                currency,
                comment,
                merchant,
                currentCreated,
                receipt,
            );
            break;
        }
        default: {
            const parameters: RequestMoneyParams = {
                debtorEmail: payerEmail,
                debtorAccountID: payerAccountID,
                amount,
                currency,
                comment,
                created: currentCreated,
                merchant,
                iouReportID: iouReport.reportID,
                chatReportID: chatReport.reportID,
                transactionID: transaction.transactionID,
                reportActionID: iouAction.reportActionID,
                createdChatReportActionID,
                createdIOUReportActionID,
                reportPreviewReportActionID: reportPreviewAction.reportActionID,
                receipt,
                receiptState: receipt?.state,
                category,
                tag,
                taxCode,
                taxAmount,
                billable,
                // This needs to be a string of JSON because of limitations with the fetch() API and nested objects
                gpsPoints: gpsPoints ? JSON.stringify(gpsPoints) : undefined,
                transactionThreadReportID,
                createdReportActionIDForThread,
            };

            // eslint-disable-next-line rulesdir/no-multiple-api-calls
            API.write(WRITE_COMMANDS.REQUEST_MONEY, parameters, onyxData);
            resetMoneyRequestInfo();
        }
    }

    Navigation.dismissModal(activeReportID);
    if (activeReportID) {
        Report.notifyNewAction(activeReportID, payeeAccountID);
    }
}

/**
 * Track an expense
 */
function trackExpense(
    report: OnyxTypes.Report,
    amount: number,
    currency: string,
    created: string,
    merchant: string,
    payeeEmail: string | undefined,
    payeeAccountID: number,
    participant: Participant,
    comment: string,
    receipt?: Receipt,
    category?: string,
    tag?: string,
    taxCode = '',
    taxAmount = 0,
    billable?: boolean,
    policy?: OnyxEntry<OnyxTypes.Policy>,
    policyTagList?: OnyxEntry<OnyxTypes.PolicyTagList>,
    policyCategories?: OnyxEntry<OnyxTypes.PolicyCategories>,
    gpsPoints?: GPSPoint,
    validWaypoints?: WaypointCollection,
    action?: ValueOf<typeof CONST.IOU.ACTION>,
    actionableWhisperReportActionID?: string,
    linkedTrackedExpenseReportAction?: OnyxTypes.ReportAction,
    linkedTrackedExpenseReportID?: string,
) {
    const isMoneyRequestReport = ReportUtils.isMoneyRequestReport(report);
    const currentChatReport = isMoneyRequestReport ? ReportUtils.getReport(report.chatReportID) : report;
    const moneyRequestReportID = isMoneyRequestReport ? report.reportID : '';
    const isMovingTransactionFromTrackExpense = IOUUtils.isMovingTransactionFromTrackExpense(action);

    const currentCreated = DateUtils.enrichMoneyRequestTimestamp(created);
    const {
        iouReport,
        chatReport,
        transaction,
        iouAction,
        createdChatReportActionID,
        createdIOUReportActionID,
        reportPreviewAction,
        transactionThreadReportID,
        createdReportActionIDForThread,
        onyxData,
    } = getTrackExpenseInformation(
        currentChatReport,
        participant,
        comment,
        amount,
        currency,
        currentCreated,
        merchant,
        receipt,
        category,
        tag,
        billable,
        policy,
        policyTagList,
        policyCategories,
        payeeEmail,
        payeeAccountID,
        moneyRequestReportID,
        linkedTrackedExpenseReportAction,
        isMovingTransactionFromTrackExpense ? (linkedTrackedExpenseReportAction?.originalMessage as IOUMessage)?.IOUTransactionID : undefined,
    );
    const activeReportID = isMoneyRequestReport ? report.reportID : chatReport.reportID;

    switch (action) {
        case CONST.IOU.ACTION.CATEGORIZE: {
            if (!linkedTrackedExpenseReportAction || !actionableWhisperReportActionID || !linkedTrackedExpenseReportID) {
                return;
            }
            categorizeTrackedExpense(
                chatReport.policyID ?? '',
                transaction.transactionID,
                iouAction.reportActionID,
                iouReport?.reportID ?? '',
                createdIOUReportActionID ?? '',
                actionableWhisperReportActionID,
                linkedTrackedExpenseReportAction,
                linkedTrackedExpenseReportID,
                transactionThreadReportID,
                reportPreviewAction?.reportActionID ?? '',
                onyxData,
                amount,
                currency,
                comment,
                merchant,
                currentCreated,
                category,
                tag,
                taxCode,
                taxAmount,
                billable,
                receipt,
            );
            break;
        }
        case CONST.IOU.ACTION.SHARE: {
            if (!linkedTrackedExpenseReportAction || !actionableWhisperReportActionID || !linkedTrackedExpenseReportID) {
                return;
            }
            shareTrackedExpense(
                chatReport.policyID ?? '',
                transaction.transactionID,
                iouAction.reportActionID,
                iouReport?.reportID ?? '',
                createdIOUReportActionID ?? '',
                actionableWhisperReportActionID,
                linkedTrackedExpenseReportAction,
                linkedTrackedExpenseReportID,
                transactionThreadReportID,
                reportPreviewAction?.reportActionID ?? '',
                onyxData,
                amount,
                currency,
                comment,
                merchant,
                currentCreated,
                category,
                tag,
                taxCode,
                taxAmount,
                billable,
                receipt,
            );
            break;
        }
        default: {
            const parameters: TrackExpenseParams = {
                amount,
                currency,
                comment,
                created: currentCreated,
                merchant,
                iouReportID: iouReport?.reportID,
                chatReportID: chatReport.reportID,
                transactionID: transaction.transactionID,
                reportActionID: iouAction.reportActionID,
                createdChatReportActionID,
                createdIOUReportActionID,
                reportPreviewReportActionID: reportPreviewAction?.reportActionID,
                receipt,
                receiptState: receipt?.state,
                category,
                tag,
                taxCode,
                taxAmount,
                billable,
                // This needs to be a string of JSON because of limitations with the fetch() API and nested objects
                gpsPoints: gpsPoints ? JSON.stringify(gpsPoints) : undefined,
                transactionThreadReportID,
                createdReportActionIDForThread,
                waypoints: validWaypoints ? JSON.stringify(validWaypoints) : undefined,
            };

            API.write(WRITE_COMMANDS.TRACK_EXPENSE, parameters, onyxData);
            resetMoneyRequestInfo();
        }
    }
    if (action === CONST.IOU.ACTION.SHARE) {
        Navigation.navigate(ROUTES.ROOM_INVITE.getRoute(activeReportID ?? '', CONST.IOU.SHARE.ROLE.ACCOUNTANT));
    } else {
        Navigation.dismissModal(activeReportID);
    }

    Report.notifyNewAction(activeReportID, payeeAccountID);
}

function getOrCreateOptimisticSplitChatReport(existingSplitChatReportID: string, participants: Participant[], participantAccountIDs: number[], currentUserAccountID: number) {
    // The existing chat report could be passed as reportID or exist on the sole "participant" (in this case a report option)
    const existingChatReportID = existingSplitChatReportID || participants[0].reportID;

    // Check if the report is available locally if we do have one
    let existingSplitChatReport = allReports?.[`${ONYXKEYS.COLLECTION.REPORT}${existingChatReportID}`];

    // If we do not have one locally then we will search for a chat with the same participants (only for 1:1 chats).
    const shouldGetOrCreateOneOneDM = participants.length < 2;
    if (!existingSplitChatReport && shouldGetOrCreateOneOneDM) {
        existingSplitChatReport = ReportUtils.getChatByParticipants(participantAccountIDs);
    }

    // We found an existing chat report we are done...
    if (existingSplitChatReport) {
        // Yes, these are the same, but give the caller a way to identify if we created a new report or not
        return {existingSplitChatReport, splitChatReport: existingSplitChatReport};
    }

    // No existing chat by this point we need to create it
    const allParticipantsAccountIDs = [...participantAccountIDs, currentUserAccountID];

    // Create a Group Chat if we have multiple participants
    if (participants.length > 1) {
        const splitChatReport = ReportUtils.buildOptimisticChatReport(
            allParticipantsAccountIDs,
            '',
            CONST.REPORT.CHAT_TYPE.GROUP,
            undefined,
            undefined,
            undefined,
            undefined,
            undefined,
            undefined,
            CONST.REPORT.NOTIFICATION_PREFERENCE.HIDDEN,
        );
        return {existingSplitChatReport: null, splitChatReport};
    }

    // Otherwise, create a new 1:1 chat report
    const splitChatReport = ReportUtils.buildOptimisticChatReport(allParticipantsAccountIDs);
    return {existingSplitChatReport: null, splitChatReport};
}

/**
 * Build the Onyx data and IOU split necessary for splitting a bill with 3+ users.
 * 1. Build the optimistic Onyx data for the group chat, i.e. chatReport and iouReportAction creating the former if it doesn't yet exist.
 * 2. Loop over the group chat participant list, building optimistic or updating existing chatReports, iouReports and iouReportActions between the user and each participant.
 * We build both Onyx data and the IOU split that is sent as a request param and is used by Auth to create the chatReports, iouReports and iouReportActions in the database.
 * The IOU split has the following shape:
 *  [
 *      {email: 'currentUser', amount: 100},
 *      {email: 'user2', amount: 100, iouReportID: '100', chatReportID: '110', transactionID: '120', reportActionID: '130'},
 *      {email: 'user3', amount: 100, iouReportID: '200', chatReportID: '210', transactionID: '220', reportActionID: '230'}
 *  ]
 * @param amount - always in the smallest unit of the currency
 * @param existingSplitChatReportID - the report ID where the split bill happens, could be a group chat or a workspace chat
 */
function createSplitsAndOnyxData(
    participants: Participant[],
    currentUserLogin: string,
    currentUserAccountID: number,
    amount: number,
    comment: string,
    currency: string,
    merchant: string,
    created: string,
    category: string,
    tag: string,
    existingSplitChatReportID = '',
    billable = false,
    iouRequestType: IOURequestType = CONST.IOU.REQUEST_TYPE.MANUAL,
): SplitsAndOnyxData {
    const currentUserEmailForIOUSplit = PhoneNumber.addSMSDomainIfPhoneNumber(currentUserLogin);
    const participantAccountIDs = participants.map((participant) => Number(participant.accountID));

    const {splitChatReport, existingSplitChatReport} = getOrCreateOptimisticSplitChatReport(existingSplitChatReportID, participants, participantAccountIDs, currentUserAccountID);
    const isOwnPolicyExpenseChat = !!splitChatReport.isOwnPolicyExpenseChat;

    const splitTransaction = TransactionUtils.buildOptimisticTransaction(
        amount,
        currency,
        CONST.REPORT.SPLIT_REPORTID,
        comment,
        created,
        '',
        '',
        merchant || Localize.translateLocal('iou.request'),
        undefined,
        undefined,
        undefined,
        category,
        tag,
        billable,
    );

    // Note: The created action must be optimistically generated before the IOU action so there's no chance that the created action appears after the IOU action in the chat
    const splitCreatedReportAction = ReportUtils.buildOptimisticCreatedReportAction(currentUserEmailForIOUSplit);
    const splitIOUReportAction = ReportUtils.buildOptimisticIOUReportAction(
        CONST.IOU.REPORT_ACTION_TYPE.SPLIT,
        amount,
        currency,
        comment,
        participants,
        splitTransaction.transactionID,
        undefined,
        '',
        false,
        false,
        {},
        isOwnPolicyExpenseChat,
    );

    splitChatReport.lastReadTime = DateUtils.getDBTime();
    splitChatReport.lastMessageText = splitIOUReportAction.message?.[0]?.text;
    splitChatReport.lastMessageHtml = splitIOUReportAction.message?.[0]?.html;

    // If we have an existing splitChatReport (group chat or workspace) use it's pending fields, otherwise indicate that we are adding a chat
    if (!existingSplitChatReport) {
        splitChatReport.pendingFields = {
            createChat: CONST.RED_BRICK_ROAD_PENDING_ACTION.ADD,
        };
    }

    const optimisticData: OnyxUpdate[] = [
        {
            // Use set for new reports because it doesn't exist yet, is faster,
            // and we need the data to be available when we navigate to the chat page
            onyxMethod: existingSplitChatReport ? Onyx.METHOD.MERGE : Onyx.METHOD.SET,
            key: `${ONYXKEYS.COLLECTION.REPORT}${splitChatReport.reportID}`,
            value: splitChatReport,
        },
        {
            onyxMethod: Onyx.METHOD.SET,
            key: ONYXKEYS.NVP_QUICK_ACTION_GLOBAL_CREATE,
            value: {
                action: iouRequestType === CONST.IOU.REQUEST_TYPE.DISTANCE ? CONST.QUICK_ACTIONS.SPLIT_DISTANCE : CONST.QUICK_ACTIONS.SPLIT_MANUAL,
                chatReportID: splitChatReport.reportID,
                isFirstQuickAction: isEmptyObject(quickAction),
            },
        },
        existingSplitChatReport
            ? {
                  onyxMethod: Onyx.METHOD.MERGE,
                  key: `${ONYXKEYS.COLLECTION.REPORT_ACTIONS}${splitChatReport.reportID}`,
                  value: {
                      [splitIOUReportAction.reportActionID]: splitIOUReportAction as OnyxTypes.ReportAction,
                  },
              }
            : {
                  onyxMethod: Onyx.METHOD.SET,
                  key: `${ONYXKEYS.COLLECTION.REPORT_ACTIONS}${splitChatReport.reportID}`,
                  value: {
                      [splitCreatedReportAction.reportActionID]: splitCreatedReportAction as OnyxTypes.ReportAction,
                      [splitIOUReportAction.reportActionID]: splitIOUReportAction as OnyxTypes.ReportAction,
                  },
              },
        {
            onyxMethod: Onyx.METHOD.SET,
            key: `${ONYXKEYS.COLLECTION.TRANSACTION}${splitTransaction.transactionID}`,
            value: splitTransaction,
        },
        {
            onyxMethod: Onyx.METHOD.MERGE,
            key: `${ONYXKEYS.COLLECTION.TRANSACTION_DRAFT}${CONST.IOU.OPTIMISTIC_TRANSACTION_ID}`,
            value: null,
        },
    ];

    const successData: OnyxUpdate[] = [
        {
            onyxMethod: Onyx.METHOD.MERGE,
            key: `${ONYXKEYS.COLLECTION.REPORT_ACTIONS}${splitChatReport.reportID}`,
            value: {
                ...(existingSplitChatReport ? {} : {[splitCreatedReportAction.reportActionID]: {pendingAction: null}}),
                [splitIOUReportAction.reportActionID]: {pendingAction: null},
            },
        },
        {
            onyxMethod: Onyx.METHOD.MERGE,
            key: `${ONYXKEYS.COLLECTION.TRANSACTION}${splitTransaction.transactionID}`,
            value: {pendingAction: null},
        },
    ];

    if (!existingSplitChatReport) {
        successData.push({
            onyxMethod: Onyx.METHOD.MERGE,
            key: `${ONYXKEYS.COLLECTION.REPORT}${splitChatReport.reportID}`,
            value: {pendingFields: {createChat: null}},
        });
    }

    const failureData: OnyxUpdate[] = [
        {
            onyxMethod: Onyx.METHOD.MERGE,
            key: `${ONYXKEYS.COLLECTION.TRANSACTION}${splitTransaction.transactionID}`,
            value: {
                errors: ErrorUtils.getMicroSecondOnyxError('iou.error.genericCreateFailureMessage'),
            },
        },
    ];

    if (existingSplitChatReport) {
        failureData.push({
            onyxMethod: Onyx.METHOD.MERGE,
            key: `${ONYXKEYS.COLLECTION.REPORT_ACTIONS}${splitChatReport.reportID}`,
            value: {
                [splitIOUReportAction.reportActionID]: {
                    errors: ErrorUtils.getMicroSecondOnyxError('iou.error.genericCreateFailureMessage'),
                },
            },
        });
    } else {
        failureData.push(
            {
                onyxMethod: Onyx.METHOD.MERGE,
                key: `${ONYXKEYS.COLLECTION.REPORT}${splitChatReport.reportID}`,
                value: {
                    errorFields: {
                        createChat: ErrorUtils.getMicroSecondOnyxError('report.genericCreateReportFailureMessage'),
                    },
                },
            },
            {
                onyxMethod: Onyx.METHOD.MERGE,
                key: `${ONYXKEYS.COLLECTION.REPORT_ACTIONS}${splitChatReport.reportID}`,
                value: {
                    [splitIOUReportAction.reportActionID]: {
                        errors: ErrorUtils.getMicroSecondOnyxError('iou.error.genericCreateFailureMessage'),
                    },
                },
            },
        );
    }

    // Loop through participants creating individual chats, iouReports and reportActionIDs as needed
    const splitAmount = IOUUtils.calculateAmount(participants.length, amount, currency, false);
    const splits: Split[] = [{email: currentUserEmailForIOUSplit, accountID: currentUserAccountID, amount: IOUUtils.calculateAmount(participants.length, amount, currency, true)}];

    const hasMultipleParticipants = participants.length > 1;
    participants.forEach((participant) => {
        // In a case when a participant is a workspace, even when a current user is not an owner of the workspace
        const isPolicyExpenseChat = ReportUtils.isPolicyExpenseChat(participant);

        // In case the participant is a workspace, email & accountID should remain undefined and won't be used in the rest of this code
        // participant.login is undefined when the request is initiated from a group DM with an unknown user, so we need to add a default
        const email = isOwnPolicyExpenseChat || isPolicyExpenseChat ? '' : PhoneNumber.addSMSDomainIfPhoneNumber(participant.login ?? '').toLowerCase();
        const accountID = isOwnPolicyExpenseChat || isPolicyExpenseChat ? 0 : Number(participant.accountID);
        if (email === currentUserEmailForIOUSplit) {
            return;
        }

        // STEP 1: Get existing chat report OR build a new optimistic one
        // If we only have one participant and the request was initiated from the global create menu, i.e. !existingGroupChatReportID, the oneOnOneChatReport is the groupChatReport
        let oneOnOneChatReport: OnyxTypes.Report | OptimisticChatReport;
        let isNewOneOnOneChatReport = false;
        let shouldCreateOptimisticPersonalDetails = false;
        const personalDetailExists = accountID in allPersonalDetails;

        // If this is a split between two people only and the function
        // wasn't provided with an existing group chat report id
        // or, if the split is being made from the workspace chat, then the oneOnOneChatReport is the same as the splitChatReport
        // in this case existingSplitChatReport will belong to the policy expense chat and we won't be
        // entering code that creates optimistic personal details
        if ((!hasMultipleParticipants && !existingSplitChatReportID) || isOwnPolicyExpenseChat) {
            oneOnOneChatReport = splitChatReport;
            shouldCreateOptimisticPersonalDetails = !existingSplitChatReport && !personalDetailExists;
        } else {
            const existingChatReport = ReportUtils.getChatByParticipants([accountID]);
            isNewOneOnOneChatReport = !existingChatReport;
            shouldCreateOptimisticPersonalDetails = isNewOneOnOneChatReport && !personalDetailExists;
            oneOnOneChatReport = existingChatReport ?? ReportUtils.buildOptimisticChatReport([accountID]);
        }

        // STEP 2: Get existing IOU/Expense report and update its total OR build a new optimistic one
        let oneOnOneIOUReport: OneOnOneIOUReport = oneOnOneChatReport.iouReportID ? allReports?.[`${ONYXKEYS.COLLECTION.REPORT}${oneOnOneChatReport.iouReportID}`] : null;
        const shouldCreateNewOneOnOneIOUReport = ReportUtils.shouldCreateNewMoneyRequestReport(oneOnOneIOUReport, oneOnOneChatReport);

        if (!oneOnOneIOUReport || shouldCreateNewOneOnOneIOUReport) {
            oneOnOneIOUReport = isOwnPolicyExpenseChat
                ? ReportUtils.buildOptimisticExpenseReport(oneOnOneChatReport.reportID, oneOnOneChatReport.policyID ?? '', currentUserAccountID, splitAmount, currency)
                : ReportUtils.buildOptimisticIOUReport(currentUserAccountID, accountID, splitAmount, oneOnOneChatReport.reportID, currency);
        } else if (isOwnPolicyExpenseChat) {
            if (typeof oneOnOneIOUReport?.total === 'number') {
                // Because of the Expense reports are stored as negative values, we subtract the total from the amount
                oneOnOneIOUReport.total -= splitAmount;
            }
        } else {
            oneOnOneIOUReport = IOUUtils.updateIOUOwnerAndTotal(oneOnOneIOUReport, currentUserAccountID, splitAmount, currency);
        }

        // STEP 3: Build optimistic transaction
        const oneOnOneTransaction = TransactionUtils.buildOptimisticTransaction(
            ReportUtils.isExpenseReport(oneOnOneIOUReport) ? -splitAmount : splitAmount,
            currency,
            oneOnOneIOUReport.reportID,
            comment,
            created,
            CONST.IOU.TYPE.SPLIT,
            splitTransaction.transactionID,
            merchant || Localize.translateLocal('iou.request'),
            undefined,
            undefined,
            undefined,
            category,
            tag,
            billable,
        );

        // STEP 4: Build optimistic reportActions. We need:
        // 1. CREATED action for the chatReport
        // 2. CREATED action for the iouReport
        // 3. IOU action for the iouReport
        // 4. Transaction Thread and the CREATED action for it
        // 5. REPORTPREVIEW action for the chatReport
        const [oneOnOneCreatedActionForChat, oneOnOneCreatedActionForIOU, oneOnOneIOUAction, optimisticTransactionThread, optimisticCreatedActionForTransactionThread] =
            ReportUtils.buildOptimisticMoneyRequestEntities(
                oneOnOneIOUReport,
                CONST.IOU.REPORT_ACTION_TYPE.CREATE,
                splitAmount,
                currency,
                comment,
                currentUserEmailForIOUSplit,
                [participant],
                oneOnOneTransaction.transactionID,
            );

        // Add optimistic personal details for new participants
        const oneOnOnePersonalDetailListAction: OnyxTypes.PersonalDetailsList = shouldCreateOptimisticPersonalDetails
            ? {
                  [accountID]: {
                      accountID,
                      avatar: UserUtils.getDefaultAvatarURL(accountID),
                      // Disabling this line since participant.displayName can be an empty string
                      // eslint-disable-next-line @typescript-eslint/prefer-nullish-coalescing
                      displayName: LocalePhoneNumber.formatPhoneNumber(participant.displayName || email),
                      login: participant.login,
                      isOptimisticPersonalDetail: true,
                  },
              }
            : {};

        let oneOnOneReportPreviewAction = getReportPreviewAction(oneOnOneChatReport.reportID, oneOnOneIOUReport.reportID);
        if (oneOnOneReportPreviewAction) {
            oneOnOneReportPreviewAction = ReportUtils.updateReportPreview(oneOnOneIOUReport, oneOnOneReportPreviewAction);
        } else {
            oneOnOneReportPreviewAction = ReportUtils.buildOptimisticReportPreview(oneOnOneChatReport, oneOnOneIOUReport);
        }

        // Add category to optimistic policy recently used categories when a participant is a workspace
        const optimisticPolicyRecentlyUsedCategories = isPolicyExpenseChat ? Policy.buildOptimisticPolicyRecentlyUsedCategories(participant.policyID, category) : [];

        // Add tag to optimistic policy recently used tags when a participant is a workspace
        const optimisticPolicyRecentlyUsedTags = isPolicyExpenseChat ? Policy.buildOptimisticPolicyRecentlyUsedTags(participant.policyID, tag) : {};

        // STEP 5: Build Onyx Data
        const [oneOnOneOptimisticData, oneOnOneSuccessData, oneOnOneFailureData] = buildOnyxDataForMoneyRequest(
            oneOnOneChatReport,
            oneOnOneIOUReport,
            oneOnOneTransaction,
            oneOnOneCreatedActionForChat,
            oneOnOneCreatedActionForIOU,
            oneOnOneIOUAction,
            oneOnOnePersonalDetailListAction,
            oneOnOneReportPreviewAction,
            optimisticPolicyRecentlyUsedCategories,
            optimisticPolicyRecentlyUsedTags,
            isNewOneOnOneChatReport,
            optimisticTransactionThread,
            optimisticCreatedActionForTransactionThread,
            shouldCreateNewOneOnOneIOUReport,
            null,
            null,
            null,
            null,
            true,
        );

        const individualSplit = {
            email,
            accountID,
            amount: splitAmount,
            iouReportID: oneOnOneIOUReport.reportID,
            chatReportID: oneOnOneChatReport.reportID,
            transactionID: oneOnOneTransaction.transactionID,
            reportActionID: oneOnOneIOUAction.reportActionID,
            createdChatReportActionID: oneOnOneCreatedActionForChat.reportActionID,
            createdIOUReportActionID: oneOnOneCreatedActionForIOU.reportActionID,
            reportPreviewReportActionID: oneOnOneReportPreviewAction.reportActionID,
            transactionThreadReportID: optimisticTransactionThread.reportID,
            createdReportActionIDForThread: optimisticCreatedActionForTransactionThread.reportActionID,
        };

        splits.push(individualSplit);
        optimisticData.push(...oneOnOneOptimisticData);
        successData.push(...oneOnOneSuccessData);
        failureData.push(...oneOnOneFailureData);
    });

    const splitData: SplitData = {
        chatReportID: splitChatReport.reportID,
        transactionID: splitTransaction.transactionID,
        reportActionID: splitIOUReportAction.reportActionID,
        policyID: splitChatReport.policyID,
        chatType: splitChatReport.chatType,
    };

    if (!existingSplitChatReport) {
        splitData.createdReportActionID = splitCreatedReportAction.reportActionID;
    }

    return {
        splitData,
        splits,
        onyxData: {optimisticData, successData, failureData},
    };
}

type SplitBillActionsParams = {
    participants: Participant[];
    currentUserLogin: string;
    currentUserAccountID: number;
    amount: number;
    comment: string;
    currency: string;
    merchant: string;
    created: string;
    category?: string;
    tag?: string;
    billable?: boolean;
    iouRequestType?: IOURequestType;
    existingSplitChatReportID?: string;
};

/**
 * @param amount - always in smallest currency unit
 * @param existingSplitChatReportID - Either a group DM or a workspace chat
 */
function splitBill({
    participants,
    currentUserLogin,
    currentUserAccountID,
    amount,
    comment,
    currency,
    merchant,
    created,
    category = '',
    tag = '',
    billable = false,
    iouRequestType = CONST.IOU.REQUEST_TYPE.MANUAL,
    existingSplitChatReportID = '',
}: SplitBillActionsParams) {
    const currentCreated = DateUtils.enrichMoneyRequestTimestamp(created);
    const {splitData, splits, onyxData} = createSplitsAndOnyxData(
        participants,
        currentUserLogin,
        currentUserAccountID,
        amount,
        comment,
        currency,
        merchant,
        currentCreated,
        category,
        tag,
        existingSplitChatReportID,
        billable,
        iouRequestType,
    );

    const parameters: SplitBillParams = {
        reportID: splitData.chatReportID,
        amount,
        splits: JSON.stringify(splits),
        currency,
        comment,
        category,
        merchant,
        created: currentCreated,
        tag,
        billable,
        transactionID: splitData.transactionID,
        reportActionID: splitData.reportActionID,
        createdReportActionID: splitData.createdReportActionID,
        policyID: splitData.policyID,
        chatType: splitData.chatType,
    };

    API.write(WRITE_COMMANDS.SPLIT_BILL, parameters, onyxData);

    resetMoneyRequestInfo();
    Navigation.dismissModal(existingSplitChatReportID);
    Report.notifyNewAction(splitData.chatReportID, currentUserAccountID);
}

/**
 * @param amount - always in the smallest currency unit
 */
function splitBillAndOpenReport({
    participants,
    currentUserLogin,
    currentUserAccountID,
    amount,
    comment,
    currency,
    merchant,
    created,
    category = '',
    tag = '',
    billable = false,
    iouRequestType = CONST.IOU.REQUEST_TYPE.MANUAL,
}: SplitBillActionsParams) {
    const currentCreated = DateUtils.enrichMoneyRequestTimestamp(created);
    const {splitData, splits, onyxData} = createSplitsAndOnyxData(
        participants,
        currentUserLogin,
        currentUserAccountID,
        amount,
        comment,
        currency,
        merchant,
        currentCreated,
        category,
        tag,
        '',
        billable,
        iouRequestType,
    );

    const parameters: SplitBillParams = {
        reportID: splitData.chatReportID,
        amount,
        splits: JSON.stringify(splits),
        currency,
        merchant,
        created: currentCreated,
        comment,
        category,
        tag,
        billable,
        transactionID: splitData.transactionID,
        reportActionID: splitData.reportActionID,
        createdReportActionID: splitData.createdReportActionID,
        policyID: splitData.policyID,
        chatType: splitData.chatType,
    };

    API.write(WRITE_COMMANDS.SPLIT_BILL_AND_OPEN_REPORT, parameters, onyxData);

    resetMoneyRequestInfo();
    Navigation.dismissModal(splitData.chatReportID);
    Report.notifyNewAction(splitData.chatReportID, currentUserAccountID);
}

type StartSplitBilActionParams = {
    participants: Participant[];
    currentUserLogin: string;
    currentUserAccountID: number;
    comment: string;
    receipt: Receipt;
    existingSplitChatReportID?: string;
    billable?: boolean;
    category: string | undefined;
    tag: string | undefined;
    currency: string;
};

/** Used exclusively for starting a split bill request that contains a receipt, the split request will be completed once the receipt is scanned
 *  or user enters details manually.
 *
 * @param existingSplitChatReportID - Either a group DM or a workspace chat
 */
function startSplitBill({
    participants,
    currentUserLogin,
    currentUserAccountID,
    comment,
    receipt,
    existingSplitChatReportID = '',
    billable = false,
    category = '',
    tag = '',
    currency,
}: StartSplitBilActionParams) {
    const currentUserEmailForIOUSplit = PhoneNumber.addSMSDomainIfPhoneNumber(currentUserLogin);
    const participantAccountIDs = participants.map((participant) => Number(participant.accountID));
    const {splitChatReport, existingSplitChatReport} = getOrCreateOptimisticSplitChatReport(existingSplitChatReportID, participants, participantAccountIDs, currentUserAccountID);
    const isOwnPolicyExpenseChat = !!splitChatReport.isOwnPolicyExpenseChat;

    const {name: filename, source, state = CONST.IOU.RECEIPT_STATE.SCANREADY} = receipt;
    const receiptObject: Receipt = {state, source};

    // ReportID is -2 (aka "deleted") on the group transaction
    const splitTransaction = TransactionUtils.buildOptimisticTransaction(
        0,
        currency,
        CONST.REPORT.SPLIT_REPORTID,
        comment,
        '',
        '',
        '',
        CONST.TRANSACTION.PARTIAL_TRANSACTION_MERCHANT,
        receiptObject,
        filename,
        undefined,
        category,
        tag,
        billable,
    );

    // Note: The created action must be optimistically generated before the IOU action so there's no chance that the created action appears after the IOU action in the chat
    const splitChatCreatedReportAction = ReportUtils.buildOptimisticCreatedReportAction(currentUserEmailForIOUSplit);
    const splitIOUReportAction = ReportUtils.buildOptimisticIOUReportAction(
        CONST.IOU.REPORT_ACTION_TYPE.SPLIT,
        0,
        CONST.CURRENCY.USD,
        comment,
        participants,
        splitTransaction.transactionID,
        undefined,
        '',
        false,
        false,
        receiptObject,
        isOwnPolicyExpenseChat,
    );

    splitChatReport.lastReadTime = DateUtils.getDBTime();
    splitChatReport.lastMessageText = splitIOUReportAction.message?.[0]?.text;
    splitChatReport.lastMessageHtml = splitIOUReportAction.message?.[0]?.html;

    // If we have an existing splitChatReport (group chat or workspace) use it's pending fields, otherwise indicate that we are adding a chat
    if (!existingSplitChatReport) {
        splitChatReport.pendingFields = {
            createChat: CONST.RED_BRICK_ROAD_PENDING_ACTION.ADD,
        };
    }

    const optimisticData: OnyxUpdate[] = [
        {
            // Use set for new reports because it doesn't exist yet, is faster,
            // and we need the data to be available when we navigate to the chat page
            onyxMethod: existingSplitChatReport ? Onyx.METHOD.MERGE : Onyx.METHOD.SET,
            key: `${ONYXKEYS.COLLECTION.REPORT}${splitChatReport.reportID}`,
            value: splitChatReport,
        },
        {
            onyxMethod: Onyx.METHOD.SET,
            key: ONYXKEYS.NVP_QUICK_ACTION_GLOBAL_CREATE,
            value: {
                action: CONST.QUICK_ACTIONS.SPLIT_SCAN,
                chatReportID: splitChatReport.reportID,
                isFirstQuickAction: isEmptyObject(quickAction),
            },
        },
        existingSplitChatReport
            ? {
                  onyxMethod: Onyx.METHOD.MERGE,
                  key: `${ONYXKEYS.COLLECTION.REPORT_ACTIONS}${splitChatReport.reportID}`,
                  value: {
                      [splitIOUReportAction.reportActionID]: splitIOUReportAction as OnyxTypes.ReportAction,
                  },
              }
            : {
                  onyxMethod: Onyx.METHOD.SET,
                  key: `${ONYXKEYS.COLLECTION.REPORT_ACTIONS}${splitChatReport.reportID}`,
                  value: {
                      [splitChatCreatedReportAction.reportActionID]: splitChatCreatedReportAction,
                      [splitIOUReportAction.reportActionID]: splitIOUReportAction as OnyxTypes.ReportAction,
                  },
              },
        {
            onyxMethod: Onyx.METHOD.SET,
            key: `${ONYXKEYS.COLLECTION.TRANSACTION}${splitTransaction.transactionID}`,
            value: splitTransaction,
        },
    ];

    const successData: OnyxUpdate[] = [
        {
            onyxMethod: Onyx.METHOD.MERGE,
            key: `${ONYXKEYS.COLLECTION.REPORT_ACTIONS}${splitChatReport.reportID}`,
            value: {
                ...(existingSplitChatReport ? {} : {[splitChatCreatedReportAction.reportActionID]: {pendingAction: null}}),
                [splitIOUReportAction.reportActionID]: {pendingAction: null},
            },
        },
        {
            onyxMethod: Onyx.METHOD.MERGE,
            key: `${ONYXKEYS.COLLECTION.TRANSACTION}${splitTransaction.transactionID}`,
            value: {pendingAction: null},
        },
    ];

    if (!existingSplitChatReport) {
        successData.push({
            onyxMethod: Onyx.METHOD.MERGE,
            key: `${ONYXKEYS.COLLECTION.REPORT}${splitChatReport.reportID}`,
            value: {pendingFields: {createChat: null}},
        });
    }

    const failureData: OnyxUpdate[] = [
        {
            onyxMethod: Onyx.METHOD.MERGE,
            key: `${ONYXKEYS.COLLECTION.TRANSACTION}${splitTransaction.transactionID}`,
            value: {
                errors: ErrorUtils.getMicroSecondOnyxError('iou.error.genericCreateFailureMessage'),
            },
        },
    ];

    if (existingSplitChatReport) {
        failureData.push({
            onyxMethod: Onyx.METHOD.MERGE,
            key: `${ONYXKEYS.COLLECTION.REPORT_ACTIONS}${splitChatReport.reportID}`,
            value: {
                [splitIOUReportAction.reportActionID]: {
                    errors: getReceiptError(receipt, filename),
                },
            },
        });
    } else {
        failureData.push(
            {
                onyxMethod: Onyx.METHOD.MERGE,
                key: `${ONYXKEYS.COLLECTION.REPORT}${splitChatReport.reportID}`,
                value: {
                    errorFields: {
                        createChat: ErrorUtils.getMicroSecondOnyxError('report.genericCreateReportFailureMessage'),
                    },
                },
            },
            {
                onyxMethod: Onyx.METHOD.MERGE,
                key: `${ONYXKEYS.COLLECTION.REPORT_ACTIONS}${splitChatReport.reportID}`,
                value: {
                    [splitChatCreatedReportAction.reportActionID]: {
                        errors: ErrorUtils.getMicroSecondOnyxError('report.genericCreateReportFailureMessage'),
                    },
                    [splitIOUReportAction.reportActionID]: {
                        errors: getReceiptError(receipt, filename),
                    },
                },
            },
        );
    }

    const splits: Split[] = [{email: currentUserEmailForIOUSplit, accountID: currentUserAccountID}];

    participants.forEach((participant) => {
        // Disabling this line since participant.login can be an empty string
        // eslint-disable-next-line @typescript-eslint/prefer-nullish-coalescing
        const email = participant.isOwnPolicyExpenseChat ? '' : PhoneNumber.addSMSDomainIfPhoneNumber(participant.login || participant.text || '').toLowerCase();
        const accountID = participant.isOwnPolicyExpenseChat ? 0 : Number(participant.accountID);
        if (email === currentUserEmailForIOUSplit) {
            return;
        }

        // When splitting with a workspace chat, we only need to supply the policyID and the workspace reportID as it's needed so we can update the report preview
        if (participant.isOwnPolicyExpenseChat) {
            splits.push({
                policyID: participant.policyID,
                chatReportID: splitChatReport.reportID,
            });
            return;
        }

        const participantPersonalDetails = allPersonalDetails[participant?.accountID ?? -1];
        if (!participantPersonalDetails) {
            optimisticData.push({
                onyxMethod: Onyx.METHOD.MERGE,
                key: ONYXKEYS.PERSONAL_DETAILS_LIST,
                value: {
                    [accountID]: {
                        accountID,
                        avatar: UserUtils.getDefaultAvatarURL(accountID),
                        // Disabling this line since participant.displayName can be an empty string
                        // eslint-disable-next-line @typescript-eslint/prefer-nullish-coalescing
                        displayName: LocalePhoneNumber.formatPhoneNumber(participant.displayName || email),
                        // Disabling this line since participant.login can be an empty string
                        // eslint-disable-next-line @typescript-eslint/prefer-nullish-coalescing
                        login: participant.login || participant.text,
                        isOptimisticPersonalDetail: true,
                    },
                },
            });
        }

        splits.push({
            email,
            accountID,
        });
    });

    participants.forEach((participant) => {
        const isPolicyExpenseChat = ReportUtils.isPolicyExpenseChat(participant);
        if (!isPolicyExpenseChat) {
            return;
        }

        const optimisticPolicyRecentlyUsedCategories = Policy.buildOptimisticPolicyRecentlyUsedCategories(participant.policyID, category);
        const optimisticPolicyRecentlyUsedTags = Policy.buildOptimisticPolicyRecentlyUsedTags(participant.policyID, tag);

        if (optimisticPolicyRecentlyUsedCategories.length > 0) {
            optimisticData.push({
                onyxMethod: Onyx.METHOD.SET,
                key: `${ONYXKEYS.COLLECTION.POLICY_RECENTLY_USED_CATEGORIES}${participant.policyID}`,
                value: optimisticPolicyRecentlyUsedCategories,
            });
        }

        if (!isEmptyObject(optimisticPolicyRecentlyUsedTags)) {
            optimisticData.push({
                onyxMethod: Onyx.METHOD.MERGE,
                key: `${ONYXKEYS.COLLECTION.POLICY_RECENTLY_USED_TAGS}${participant.policyID}`,
                value: optimisticPolicyRecentlyUsedTags,
            });
        }
    });

    // Save the new splits array into the transaction's comment in case the user calls CompleteSplitBill while offline
    optimisticData.push({
        onyxMethod: Onyx.METHOD.MERGE,
        key: `${ONYXKEYS.COLLECTION.TRANSACTION}${splitTransaction.transactionID}`,
        value: {
            comment: {
                splits,
            },
        },
    });

    const parameters: StartSplitBillParams = {
        chatReportID: splitChatReport.reportID,
        reportActionID: splitIOUReportAction.reportActionID,
        transactionID: splitTransaction.transactionID,
        splits: JSON.stringify(splits),
        receipt,
        comment,
        category,
        tag,
        currency,
        isFromGroupDM: !existingSplitChatReport,
        billable,
        ...(existingSplitChatReport ? {} : {createdReportActionID: splitChatCreatedReportAction.reportActionID}),
        chatType: splitChatReport?.chatType,
    };

    API.write(WRITE_COMMANDS.START_SPLIT_BILL, parameters, {optimisticData, successData, failureData});

    resetMoneyRequestInfo();
    Navigation.dismissModalWithReport(splitChatReport);
    Report.notifyNewAction(splitChatReport.chatReportID ?? '', currentUserAccountID);
}

/** Used for editing a split bill while it's still scanning or when SmartScan fails, it completes a split bill started by startSplitBill above.
 *
 * @param chatReportID - The group chat or workspace reportID
 * @param reportAction - The split action that lives in the chatReport above
 * @param updatedTransaction - The updated **draft** split transaction
 * @param sessionAccountID - accountID of the current user
 * @param sessionEmail - email of the current user
 */
function completeSplitBill(chatReportID: string, reportAction: OnyxTypes.ReportAction, updatedTransaction: OnyxEntry<OnyxTypes.Transaction>, sessionAccountID: number, sessionEmail: string) {
    const currentUserEmailForIOUSplit = PhoneNumber.addSMSDomainIfPhoneNumber(sessionEmail);
    const transactionID = updatedTransaction?.transactionID ?? '';
    const unmodifiedTransaction = allTransactions[`${ONYXKEYS.COLLECTION.TRANSACTION}${transactionID}`];

    // Save optimistic updated transaction and action
    const optimisticData: OnyxUpdate[] = [
        {
            onyxMethod: Onyx.METHOD.MERGE,
            key: `${ONYXKEYS.COLLECTION.TRANSACTION}${transactionID}`,
            value: {
                ...updatedTransaction,
                receipt: {
                    state: CONST.IOU.RECEIPT_STATE.OPEN,
                },
            },
        },
        {
            onyxMethod: Onyx.METHOD.MERGE,
            key: `${ONYXKEYS.COLLECTION.REPORT_ACTIONS}${chatReportID}`,
            value: {
                [reportAction.reportActionID]: {
                    lastModified: DateUtils.getDBTime(),
                    whisperedToAccountIDs: [],
                },
            },
        },
    ];

    const successData: OnyxUpdate[] = [
        {
            onyxMethod: Onyx.METHOD.MERGE,
            key: `${ONYXKEYS.COLLECTION.TRANSACTION}${transactionID}`,
            value: {pendingAction: null},
        },
        {
            onyxMethod: Onyx.METHOD.MERGE,
            key: `${ONYXKEYS.COLLECTION.SPLIT_TRANSACTION_DRAFT}${transactionID}`,
            value: {pendingAction: null},
        },
    ];

    const failureData: OnyxUpdate[] = [
        {
            onyxMethod: Onyx.METHOD.MERGE,
            key: `${ONYXKEYS.COLLECTION.TRANSACTION}${transactionID}`,
            value: {
                ...unmodifiedTransaction,
                errors: ErrorUtils.getMicroSecondOnyxError('iou.error.genericCreateFailureMessage'),
            },
        },
        {
            onyxMethod: Onyx.METHOD.MERGE,
            key: `${ONYXKEYS.COLLECTION.REPORT_ACTIONS}${chatReportID}`,
            value: {
                [reportAction.reportActionID]: {
                    ...reportAction,
                    errors: ErrorUtils.getMicroSecondOnyxError('iou.error.genericCreateFailureMessage'),
                },
            },
        },
    ];

    const splitParticipants: Split[] = updatedTransaction?.comment.splits ?? [];
    const amount = updatedTransaction?.modifiedAmount;
    const currency = updatedTransaction?.modifiedCurrency;

    // Exclude the current user when calculating the split amount, `calculateAmount` takes it into account
    const splitAmount = IOUUtils.calculateAmount(splitParticipants.length - 1, amount ?? 0, currency ?? '', false);

    const splits: Split[] = [{email: currentUserEmailForIOUSplit}];
    splitParticipants.forEach((participant) => {
        // Skip creating the transaction for the current user
        if (participant.email === currentUserEmailForIOUSplit) {
            return;
        }
        const isPolicyExpenseChat = !!participant.policyID;

        if (!isPolicyExpenseChat) {
            // In case this is still the optimistic accountID saved in the splits array, return early as we cannot know
            // if there is an existing chat between the split creator and this participant
            // Instead, we will rely on Auth generating the report IDs and the user won't see any optimistic chats or reports created
            const participantPersonalDetails: OnyxTypes.PersonalDetails | EmptyObject = allPersonalDetails[participant?.accountID ?? -1] ?? {};
            if (!participantPersonalDetails || participantPersonalDetails.isOptimisticPersonalDetail) {
                splits.push({
                    email: participant.email,
                });
                return;
            }
        }

        let oneOnOneChatReport: OnyxTypes.Report | null;
        let isNewOneOnOneChatReport = false;
        if (isPolicyExpenseChat) {
            // The workspace chat reportID is saved in the splits array when starting a split bill with a workspace
            oneOnOneChatReport = allReports?.[`${ONYXKEYS.COLLECTION.REPORT}${participant.chatReportID}`] ?? null;
        } else {
            const existingChatReport = ReportUtils.getChatByParticipants(participant.accountID ? [participant.accountID] : []);
            isNewOneOnOneChatReport = !existingChatReport;
            oneOnOneChatReport = existingChatReport ?? ReportUtils.buildOptimisticChatReport(participant.accountID ? [participant.accountID] : []);
        }

        let oneOnOneIOUReport: OneOnOneIOUReport = oneOnOneChatReport?.iouReportID ? allReports?.[`${ONYXKEYS.COLLECTION.REPORT}${oneOnOneChatReport.iouReportID}`] : null;
        const shouldCreateNewOneOnOneIOUReport = ReportUtils.shouldCreateNewMoneyRequestReport(oneOnOneIOUReport, oneOnOneChatReport);

        if (!oneOnOneIOUReport || shouldCreateNewOneOnOneIOUReport) {
            oneOnOneIOUReport = isPolicyExpenseChat
                ? ReportUtils.buildOptimisticExpenseReport(oneOnOneChatReport?.reportID ?? '', participant.policyID ?? '', sessionAccountID, splitAmount, currency ?? '')
                : ReportUtils.buildOptimisticIOUReport(sessionAccountID, participant.accountID ?? -1, splitAmount, oneOnOneChatReport?.reportID ?? '', currency ?? '');
        } else if (isPolicyExpenseChat) {
            if (typeof oneOnOneIOUReport?.total === 'number') {
                // Because of the Expense reports are stored as negative values, we subtract the total from the amount
                oneOnOneIOUReport.total -= splitAmount;
            }
        } else {
            oneOnOneIOUReport = IOUUtils.updateIOUOwnerAndTotal(oneOnOneIOUReport, sessionAccountID, splitAmount, currency ?? '');
        }

        const oneOnOneTransaction = TransactionUtils.buildOptimisticTransaction(
            isPolicyExpenseChat ? -splitAmount : splitAmount,
            currency ?? '',
            oneOnOneIOUReport?.reportID ?? '',
            updatedTransaction?.comment.comment,
            updatedTransaction?.modifiedCreated,
            CONST.IOU.TYPE.SPLIT,
            transactionID,
            updatedTransaction?.modifiedMerchant,
            {...updatedTransaction?.receipt, state: CONST.IOU.RECEIPT_STATE.OPEN},
            updatedTransaction?.filename,
            undefined,
            updatedTransaction?.category,
            updatedTransaction?.tag,
            updatedTransaction?.billable,
        );

        const [oneOnOneCreatedActionForChat, oneOnOneCreatedActionForIOU, oneOnOneIOUAction, optimisticTransactionThread, optimisticCreatedActionForTransactionThread] =
            ReportUtils.buildOptimisticMoneyRequestEntities(
                oneOnOneIOUReport,
                CONST.IOU.REPORT_ACTION_TYPE.CREATE,
                splitAmount,
                currency ?? '',
                updatedTransaction?.comment.comment ?? '',
                currentUserEmailForIOUSplit,
                [participant],
                oneOnOneTransaction.transactionID,
                undefined,
            );

        let oneOnOneReportPreviewAction = getReportPreviewAction(oneOnOneChatReport?.reportID ?? '', oneOnOneIOUReport?.reportID ?? '');
        if (oneOnOneReportPreviewAction) {
            oneOnOneReportPreviewAction = ReportUtils.updateReportPreview(oneOnOneIOUReport, oneOnOneReportPreviewAction);
        } else {
            oneOnOneReportPreviewAction = ReportUtils.buildOptimisticReportPreview(oneOnOneChatReport, oneOnOneIOUReport, '', oneOnOneTransaction);
        }

        const [oneOnOneOptimisticData, oneOnOneSuccessData, oneOnOneFailureData] = buildOnyxDataForMoneyRequest(
            oneOnOneChatReport,
            oneOnOneIOUReport,
            oneOnOneTransaction,
            oneOnOneCreatedActionForChat,
            oneOnOneCreatedActionForIOU,
            oneOnOneIOUAction,
            {},
            oneOnOneReportPreviewAction,
            [],
            {},
            isNewOneOnOneChatReport,
            optimisticTransactionThread,
            optimisticCreatedActionForTransactionThread,
            shouldCreateNewOneOnOneIOUReport,
            null,
            null,
            null,
            null,
            true,
        );

        splits.push({
            email: participant.email,
            accountID: participant.accountID,
            policyID: participant.policyID,
            iouReportID: oneOnOneIOUReport?.reportID,
            chatReportID: oneOnOneChatReport?.reportID,
            transactionID: oneOnOneTransaction.transactionID,
            reportActionID: oneOnOneIOUAction.reportActionID,
            createdChatReportActionID: oneOnOneCreatedActionForChat.reportActionID,
            createdIOUReportActionID: oneOnOneCreatedActionForIOU.reportActionID,
            reportPreviewReportActionID: oneOnOneReportPreviewAction.reportActionID,
            transactionThreadReportID: optimisticTransactionThread.reportID,
            createdReportActionIDForThread: optimisticCreatedActionForTransactionThread.reportActionID,
        });

        optimisticData.push(...oneOnOneOptimisticData);
        successData.push(...oneOnOneSuccessData);
        failureData.push(...oneOnOneFailureData);
    });

    const {
        amount: transactionAmount,
        currency: transactionCurrency,
        created: transactionCreated,
        merchant: transactionMerchant,
        comment: transactionComment,
        category: transactionCategory,
        tag: transactionTag,
    } = ReportUtils.getTransactionDetails(updatedTransaction) ?? {};

    const parameters: CompleteSplitBillParams = {
        transactionID,
        amount: transactionAmount,
        currency: transactionCurrency,
        created: transactionCreated,
        merchant: transactionMerchant,
        comment: transactionComment,
        category: transactionCategory,
        tag: transactionTag,
        splits: JSON.stringify(splits),
    };

    API.write(WRITE_COMMANDS.COMPLETE_SPLIT_BILL, parameters, {optimisticData, successData, failureData});
    Navigation.dismissModal(chatReportID);
    Report.notifyNewAction(chatReportID, sessionAccountID);
}

function setDraftSplitTransaction(transactionID: string, transactionChanges: TransactionChanges = {}) {
    let draftSplitTransaction = allDraftSplitTransactions[`${ONYXKEYS.COLLECTION.SPLIT_TRANSACTION_DRAFT}${transactionID}`];

    if (!draftSplitTransaction) {
        draftSplitTransaction = allTransactions[`${ONYXKEYS.COLLECTION.TRANSACTION}${transactionID}`];
    }

    const updatedTransaction = draftSplitTransaction ? TransactionUtils.getUpdatedTransaction(draftSplitTransaction, transactionChanges, false, false) : null;

    Onyx.merge(`${ONYXKEYS.COLLECTION.SPLIT_TRANSACTION_DRAFT}${transactionID}`, updatedTransaction);
}

function editRegularMoneyRequest(
    transactionID: string,
    transactionThreadReportID: string,
    transactionChanges: TransactionChanges,
    policy: OnyxTypes.Policy,
    policyTags: OnyxTypes.PolicyTagList,
    policyCategories: OnyxTypes.PolicyCategories,
) {
    // STEP 1: Get all collections we're updating
    const transactionThread = allReports?.[`${ONYXKEYS.COLLECTION.REPORT}${transactionThreadReportID}`] ?? null;
    const transaction = allTransactions[`${ONYXKEYS.COLLECTION.TRANSACTION}${transactionID}`];
    const iouReport = allReports?.[`${ONYXKEYS.COLLECTION.REPORT}${transactionThread?.parentReportID}`] ?? null;
    const chatReport = allReports?.[`${ONYXKEYS.COLLECTION.REPORT}${iouReport?.chatReportID}`] ?? null;
    const isFromExpenseReport = ReportUtils.isExpenseReport(iouReport);

    // STEP 2: Build new modified expense report action.
    const updatedReportAction = ReportUtils.buildOptimisticModifiedExpenseReportAction(transactionThread, transaction, transactionChanges, isFromExpenseReport, policy);
    const updatedTransaction = transaction ? TransactionUtils.getUpdatedTransaction(transaction, transactionChanges, isFromExpenseReport) : null;

    // STEP 3: Compute the IOU total and update the report preview message so LHN amount owed is correct
    // Should only update if the transaction matches the currency of the report, else we wait for the update
    // from the server with the currency conversion
    let updatedMoneyRequestReport = {...iouReport};
    const updatedChatReport = {...chatReport};
    const diff = TransactionUtils.getAmount(transaction, true) - TransactionUtils.getAmount(updatedTransaction, true);
    if (updatedTransaction?.currency === iouReport?.currency && updatedTransaction?.modifiedAmount && diff !== 0) {
        if (ReportUtils.isExpenseReport(iouReport) && typeof updatedMoneyRequestReport.total === 'number') {
            updatedMoneyRequestReport.total += diff;
        } else {
            updatedMoneyRequestReport = iouReport
                ? IOUUtils.updateIOUOwnerAndTotal(iouReport, updatedReportAction.actorAccountID ?? -1, diff, TransactionUtils.getCurrency(transaction), false)
                : {};
        }

        updatedMoneyRequestReport.cachedTotal = CurrencyUtils.convertToDisplayString(updatedMoneyRequestReport.total, updatedTransaction.currency);

        // Update the last message of the IOU report
        const lastMessage = ReportUtils.getIOUReportActionMessage(
            iouReport?.reportID ?? '',
            CONST.IOU.REPORT_ACTION_TYPE.CREATE,
            updatedMoneyRequestReport.total ?? 0,
            '',
            updatedTransaction.currency,
            '',
            false,
        );
        updatedMoneyRequestReport.lastMessageText = lastMessage[0].text;
        updatedMoneyRequestReport.lastMessageHtml = lastMessage[0].html;

        // Update the last message of the chat report
        const hasNonReimbursableTransactions = ReportUtils.hasNonReimbursableTransactions(iouReport?.reportID);
        const messageText = Localize.translateLocal(hasNonReimbursableTransactions ? 'iou.payerSpentAmount' : 'iou.payerOwesAmount', {
            payer: ReportUtils.getPersonalDetailsForAccountID(updatedMoneyRequestReport.managerID ?? -1).login ?? '',
            amount: CurrencyUtils.convertToDisplayString(updatedMoneyRequestReport.total, updatedMoneyRequestReport.currency),
        });
        updatedChatReport.lastMessageText = messageText;
        updatedChatReport.lastMessageHtml = messageText;
    }

    const isScanning = TransactionUtils.hasReceipt(updatedTransaction) && TransactionUtils.isReceiptBeingScanned(updatedTransaction);

    // STEP 4: Compose the optimistic data
    const currentTime = DateUtils.getDBTime();
    const optimisticData: OnyxUpdate[] = [
        {
            onyxMethod: Onyx.METHOD.MERGE,
            key: `${ONYXKEYS.COLLECTION.REPORT_ACTIONS}${transactionThread?.reportID}`,
            value: {
                [updatedReportAction.reportActionID]: updatedReportAction as OnyxTypes.ReportAction,
            },
        },
        {
            onyxMethod: Onyx.METHOD.MERGE,
            key: `${ONYXKEYS.COLLECTION.TRANSACTION}${transactionID}`,
            value: updatedTransaction,
        },
        {
            onyxMethod: Onyx.METHOD.MERGE,
            key: `${ONYXKEYS.COLLECTION.REPORT}${iouReport?.reportID}`,
            value: updatedMoneyRequestReport,
        },
        {
            onyxMethod: Onyx.METHOD.MERGE,
            key: `${ONYXKEYS.COLLECTION.REPORT}${iouReport?.chatReportID}`,
            value: updatedChatReport,
        },
        {
            onyxMethod: Onyx.METHOD.MERGE,
            key: `${ONYXKEYS.COLLECTION.REPORT}${transactionThreadReportID}`,
            value: {
                lastReadTime: currentTime,
                lastVisibleActionCreated: currentTime,
            },
        },
    ];

    if (!isScanning) {
        optimisticData.push(
            {
                onyxMethod: Onyx.METHOD.MERGE,
                key: `${ONYXKEYS.COLLECTION.REPORT_ACTIONS}${iouReport?.reportID}`,
                value: {
                    [transactionThread?.parentReportActionID ?? '']: {
                        whisperedToAccountIDs: [],
                    },
                },
            },
            {
                onyxMethod: Onyx.METHOD.MERGE,
                key: `${ONYXKEYS.COLLECTION.REPORT_ACTIONS}${iouReport?.parentReportID}`,
                value: {
                    [iouReport?.parentReportActionID ?? '']: {
                        whisperedToAccountIDs: [],
                    },
                },
            },
        );
    }

    // Update recently used categories if the category is changed
    if ('category' in transactionChanges) {
        const optimisticPolicyRecentlyUsedCategories = Policy.buildOptimisticPolicyRecentlyUsedCategories(iouReport?.policyID, transactionChanges.category);
        if (optimisticPolicyRecentlyUsedCategories.length) {
            optimisticData.push({
                onyxMethod: Onyx.METHOD.SET,
                key: `${ONYXKEYS.COLLECTION.POLICY_RECENTLY_USED_CATEGORIES}${iouReport?.policyID}`,
                value: optimisticPolicyRecentlyUsedCategories,
            });
        }
    }

    // Update recently used categories if the tag is changed
    if ('tag' in transactionChanges) {
        const optimisticPolicyRecentlyUsedTags = Policy.buildOptimisticPolicyRecentlyUsedTags(iouReport?.policyID, transactionChanges.tag);
        if (!isEmptyObject(optimisticPolicyRecentlyUsedTags)) {
            optimisticData.push({
                onyxMethod: Onyx.METHOD.MERGE,
                key: `${ONYXKEYS.COLLECTION.POLICY_RECENTLY_USED_TAGS}${iouReport?.policyID}`,
                value: optimisticPolicyRecentlyUsedTags,
            });
        }
    }

    const successData: OnyxUpdate[] = [
        {
            onyxMethod: Onyx.METHOD.MERGE,
            key: `${ONYXKEYS.COLLECTION.REPORT_ACTIONS}${transactionThread?.reportID}`,
            value: {
                [updatedReportAction.reportActionID]: {pendingAction: null},
            },
        },
        {
            onyxMethod: Onyx.METHOD.MERGE,
            key: `${ONYXKEYS.COLLECTION.TRANSACTION}${transactionID}`,
            value: {
                pendingFields: {
                    comment: null,
                    amount: null,
                    created: null,
                    currency: null,
                    merchant: null,
                    billable: null,
                    category: null,
                    tag: null,
                },
            },
        },
        {
            onyxMethod: Onyx.METHOD.MERGE,
            key: `${ONYXKEYS.COLLECTION.REPORT}${iouReport?.reportID}`,
            value: {pendingAction: null},
        },
    ];

    const failureData: OnyxUpdate[] = [
        {
            onyxMethod: Onyx.METHOD.MERGE,
            key: `${ONYXKEYS.COLLECTION.REPORT_ACTIONS}${transactionThread?.reportID}`,
            value: {
                [updatedReportAction.reportActionID]: {
                    errors: ErrorUtils.getMicroSecondOnyxError('iou.error.genericEditFailureMessage'),
                },
            },
        },
        {
            onyxMethod: Onyx.METHOD.MERGE,
            key: `${ONYXKEYS.COLLECTION.TRANSACTION}${transactionID}`,
            value: {
                ...transaction,
                modifiedCreated: transaction?.modifiedCreated ? transaction.modifiedCreated : null,
                modifiedAmount: transaction?.modifiedAmount ? transaction.modifiedAmount : null,
                modifiedCurrency: transaction?.modifiedCurrency ? transaction.modifiedCurrency : null,
                modifiedMerchant: transaction?.modifiedMerchant ? transaction.modifiedMerchant : null,
                modifiedWaypoints: transaction?.modifiedWaypoints ? transaction.modifiedWaypoints : null,
                pendingFields: null,
            },
        },
        {
            onyxMethod: Onyx.METHOD.MERGE,
            key: `${ONYXKEYS.COLLECTION.REPORT}${iouReport?.reportID}`,
            value: {
                ...iouReport,
                cachedTotal: iouReport?.cachedTotal ? iouReport?.cachedTotal : null,
            },
        },
        {
            onyxMethod: Onyx.METHOD.MERGE,
            key: `${ONYXKEYS.COLLECTION.REPORT}${iouReport?.chatReportID}`,
            value: chatReport,
        },
        {
            onyxMethod: Onyx.METHOD.MERGE,
            key: `${ONYXKEYS.COLLECTION.REPORT}${transactionThreadReportID}`,
            value: {
                lastReadTime: transactionThread?.lastReadTime,
                lastVisibleActionCreated: transactionThread?.lastVisibleActionCreated,
            },
        },
    ];

    // Add transaction violations if we have a paid policy and an updated transaction
    if (policy && PolicyUtils.isPaidGroupPolicy(policy) && updatedTransaction) {
        const currentTransactionViolations = allTransactionViolations[`${ONYXKEYS.COLLECTION.TRANSACTION_VIOLATIONS}${transactionID}`] ?? [];
        const updatedViolationsOnyxData = ViolationsUtils.getViolationsOnyxData(
            updatedTransaction,
            currentTransactionViolations,
            !!policy.requiresTag,
            policyTags,
            !!policy.requiresCategory,
            policyCategories,
        );
        optimisticData.push(updatedViolationsOnyxData);
        failureData.push({
            onyxMethod: Onyx.METHOD.MERGE,
            key: `${ONYXKEYS.COLLECTION.TRANSACTION_VIOLATIONS}${transactionID}`,
            value: currentTransactionViolations,
        });
    }

    // STEP 6: Call the API endpoint
    const {created, amount, currency, comment, merchant, category, billable, tag} = ReportUtils.getTransactionDetails(updatedTransaction) ?? {};

    const parameters: EditMoneyRequestParams = {
        transactionID,
        reportActionID: updatedReportAction.reportActionID,
        created,
        amount,
        currency,
        comment,
        merchant,
        category,
        billable,
        tag,
    };

    API.write(WRITE_COMMANDS.EDIT_MONEY_REQUEST, parameters, {optimisticData, successData, failureData});
}

function editMoneyRequest(
    transaction: OnyxTypes.Transaction,
    transactionThreadReportID: string,
    transactionChanges: TransactionChanges,
    policy: OnyxTypes.Policy,
    policyTags: OnyxTypes.PolicyTagList,
    policyCategories: OnyxTypes.PolicyCategories,
) {
    if (TransactionUtils.isDistanceRequest(transaction)) {
        updateDistanceRequest(transaction.transactionID, transactionThreadReportID, transactionChanges, policy, policyTags, policyCategories);
    } else {
        editRegularMoneyRequest(transaction.transactionID, transactionThreadReportID, transactionChanges, policy, policyTags, policyCategories);
    }
}

type UpdateMoneyRequestAmountAndCurrencyParams = {
    transactionID: string;
    transactionThreadReportID: string;
    currency: string;
    amount: number;
    policy?: OnyxEntry<OnyxTypes.Policy>;
    policyTagList?: OnyxEntry<OnyxTypes.PolicyTagList>;
    policyCategories?: OnyxEntry<OnyxTypes.PolicyCategories>;
};

/** Updates the amount and currency fields of a money request */
function updateMoneyRequestAmountAndCurrency({
    transactionID,
    transactionThreadReportID,
    currency,
    amount,
    policy,
    policyTagList,
    policyCategories,
}: UpdateMoneyRequestAmountAndCurrencyParams) {
    const transactionChanges = {
        amount,
        currency,
    };
    const transactionThreadReport = allReports?.[`${ONYXKEYS.COLLECTION.REPORT}${transactionThreadReportID}`] ?? null;
    const parentReport = allReports?.[`${ONYXKEYS.COLLECTION.REPORT}${transactionThreadReport?.parentReportID}`] ?? null;
    let data: UpdateMoneyRequestData;
    if (ReportUtils.isTrackExpenseReport(transactionThreadReport) && ReportUtils.isSelfDM(parentReport)) {
        data = getUpdateTrackExpenseParams(transactionID, transactionThreadReportID, transactionChanges, true, policy ?? null);
    } else {
        data = getUpdateMoneyRequestParams(transactionID, transactionThreadReportID, transactionChanges, policy ?? null, policyTagList ?? null, policyCategories ?? null, true);
    }
    const {params, onyxData} = data;
    API.write(WRITE_COMMANDS.UPDATE_MONEY_REQUEST_AMOUNT_AND_CURRENCY, params, onyxData);
}

function deleteMoneyRequest(transactionID: string, reportAction: OnyxTypes.ReportAction, isSingleTransactionView = false) {
    // STEP 1: Get all collections we're updating
    const iouReportID = reportAction?.actionName === CONST.REPORT.ACTIONS.TYPE.IOU ? reportAction.originalMessage.IOUReportID : '';
    const iouReport = allReports?.[`${ONYXKEYS.COLLECTION.REPORT}${iouReportID}`] ?? null;
    const chatReport = allReports?.[`${ONYXKEYS.COLLECTION.REPORT}${iouReport?.chatReportID}`];
    const reportPreviewAction = getReportPreviewAction(iouReport?.chatReportID ?? '', iouReport?.reportID ?? '');
    const transaction = allTransactions[`${ONYXKEYS.COLLECTION.TRANSACTION}${transactionID}`];
    const transactionViolations = allTransactionViolations[`${ONYXKEYS.COLLECTION.TRANSACTION_VIOLATIONS}${transactionID}`];
    const transactionThreadID = reportAction.childReportID;
    let transactionThread = null;
    if (transactionThreadID) {
        transactionThread = allReports?.[`${ONYXKEYS.COLLECTION.REPORT}${transactionThreadID}`] ?? null;
    }

    // STEP 2: Decide if we need to:
    // 1. Delete the transactionThread - delete if there are no visible comments in the thread
    // 2. Update the moneyRequestPreview to show [Deleted request] - update if the transactionThread exists AND it isn't being deleted
    const shouldDeleteTransactionThread = transactionThreadID ? (reportAction?.childVisibleActionCount ?? 0) === 0 : false;
    const shouldShowDeletedRequestMessage = !!transactionThreadID && !shouldDeleteTransactionThread;

    // STEP 3: Update the IOU reportAction and decide if the iouReport should be deleted. We delete the iouReport if there are no visible comments left in the report.
    const updatedReportAction = {
        [reportAction.reportActionID]: {
            pendingAction: shouldShowDeletedRequestMessage ? CONST.RED_BRICK_ROAD_PENDING_ACTION.UPDATE : CONST.RED_BRICK_ROAD_PENDING_ACTION.DELETE,
            previousMessage: reportAction.message,
            message: [
                {
                    type: 'COMMENT',
                    html: '',
                    text: '',
                    isEdited: true,
                    isDeletedParentAction: shouldShowDeletedRequestMessage,
                },
            ],
            originalMessage: {
                IOUTransactionID: null,
            },
            errors: undefined,
        },
    } as OnyxTypes.ReportActions;

    const lastVisibleAction = ReportActionsUtils.getLastVisibleAction(iouReport?.reportID ?? '', updatedReportAction);
    const iouReportLastMessageText = ReportActionsUtils.getLastVisibleMessage(iouReport?.reportID ?? '', updatedReportAction).lastMessageText;
    const shouldDeleteIOUReport =
        iouReportLastMessageText.length === 0 && !ReportActionsUtils.isDeletedParentAction(lastVisibleAction) && (!transactionThreadID || shouldDeleteTransactionThread);

    // STEP 4: Update the iouReport and reportPreview with new totals and messages if it wasn't deleted
    let updatedIOUReport: OnyxTypes.Report | null;
    const currency = TransactionUtils.getCurrency(transaction);
    const updatedReportPreviewAction: OnyxTypes.ReportAction | EmptyObject = {...reportPreviewAction};
    updatedReportPreviewAction.pendingAction = shouldDeleteIOUReport ? CONST.RED_BRICK_ROAD_PENDING_ACTION.DELETE : CONST.RED_BRICK_ROAD_PENDING_ACTION.UPDATE;
    if (iouReport && ReportUtils.isExpenseReport(iouReport)) {
        updatedIOUReport = {...iouReport};

        if (typeof updatedIOUReport.total === 'number' && currency === iouReport?.currency) {
            // Because of the Expense reports are stored as negative values, we add the total from the amount
            const amountDiff = TransactionUtils.getAmount(transaction, true);
            updatedIOUReport.total += amountDiff;

            if (!transaction?.reimbursable && typeof updatedIOUReport.nonReimbursableTotal === 'number') {
                updatedIOUReport.nonReimbursableTotal += amountDiff;
            }
        }
    } else {
        updatedIOUReport = IOUUtils.updateIOUOwnerAndTotal(iouReport, reportAction.actorAccountID ?? -1, TransactionUtils.getAmount(transaction, false), currency, true);
    }

    if (updatedIOUReport) {
        updatedIOUReport.lastMessageText = iouReportLastMessageText;
        updatedIOUReport.lastVisibleActionCreated = lastVisibleAction?.created;
    }

    const hasNonReimbursableTransactions = ReportUtils.hasNonReimbursableTransactions(iouReport?.reportID);
    const messageText = Localize.translateLocal(hasNonReimbursableTransactions ? 'iou.payerSpentAmount' : 'iou.payerOwesAmount', {
        payer: ReportUtils.getPersonalDetailsForAccountID(updatedIOUReport?.managerID ?? -1).login ?? '',
        amount: CurrencyUtils.convertToDisplayString(updatedIOUReport?.total, updatedIOUReport?.currency),
    });

    if (updatedReportPreviewAction?.message?.[0]) {
        updatedReportPreviewAction.message[0].text = messageText;
        updatedReportPreviewAction.message[0].deleted = shouldDeleteIOUReport ? DateUtils.getDBTime() : '';
    }

    if (updatedReportPreviewAction && reportPreviewAction?.childMoneyRequestCount && reportPreviewAction?.childMoneyRequestCount > 0) {
        updatedReportPreviewAction.childMoneyRequestCount = reportPreviewAction.childMoneyRequestCount - 1;
    }

    // STEP 5: Build Onyx data
    const optimisticData: OnyxUpdate[] = [
        {
            onyxMethod: Onyx.METHOD.SET,
            key: `${ONYXKEYS.COLLECTION.TRANSACTION}${transactionID}`,
            value: null,
        },
    ];

    if (Permissions.canUseViolations(betas)) {
        optimisticData.push({
            onyxMethod: Onyx.METHOD.SET,
            key: `${ONYXKEYS.COLLECTION.TRANSACTION_VIOLATIONS}${transactionID}`,
            value: null,
        });
    }

    if (shouldDeleteTransactionThread) {
        optimisticData.push(
            {
                onyxMethod: Onyx.METHOD.SET,
                key: `${ONYXKEYS.COLLECTION.REPORT}${transactionThreadID}`,
                value: null,
            },
            {
                onyxMethod: Onyx.METHOD.SET,
                key: `${ONYXKEYS.COLLECTION.REPORT_ACTIONS}${transactionThreadID}`,
                value: null,
            },
        );
    }

    optimisticData.push(
        {
            onyxMethod: Onyx.METHOD.MERGE,
            key: `${ONYXKEYS.COLLECTION.REPORT_ACTIONS}${iouReport?.reportID}`,
            value: updatedReportAction,
        },
        {
            onyxMethod: Onyx.METHOD.MERGE,
            key: `${ONYXKEYS.COLLECTION.REPORT}${iouReport?.reportID}`,
            value: updatedIOUReport,
        },
        {
            onyxMethod: Onyx.METHOD.MERGE,
            key: `${ONYXKEYS.COLLECTION.REPORT_ACTIONS}${chatReport?.reportID}`,
            value: {
                [reportPreviewAction?.reportActionID ?? '']: updatedReportPreviewAction,
            },
        },
        {
            onyxMethod: Onyx.METHOD.MERGE,
            key: `${ONYXKEYS.COLLECTION.REPORT}${chatReport?.reportID}`,
            value: ReportUtils.getOutstandingChildRequest(updatedIOUReport),
        },
    );

    if (!shouldDeleteIOUReport && updatedReportPreviewAction.childMoneyRequestCount === 0) {
        optimisticData.push({
            onyxMethod: Onyx.METHOD.MERGE,
            key: `${ONYXKEYS.COLLECTION.REPORT}${chatReport?.reportID}`,
            value: {
                hasOutstandingChildRequest: false,
            },
        });
    }

    if (shouldDeleteIOUReport) {
        optimisticData.push({
            onyxMethod: Onyx.METHOD.MERGE,
            key: `${ONYXKEYS.COLLECTION.REPORT}${chatReport?.reportID}`,
            value: {
                hasOutstandingChildRequest: false,
                iouReportID: null,
                lastMessageText: ReportActionsUtils.getLastVisibleMessage(iouReport?.chatReportID ?? '', {[reportPreviewAction?.reportActionID ?? '']: null})?.lastMessageText,
                lastVisibleActionCreated: ReportActionsUtils.getLastVisibleAction(iouReport?.chatReportID ?? '', {[reportPreviewAction?.reportActionID ?? '']: null})?.created,
            },
        });
    }

    const successData: OnyxUpdate[] = [
        {
            onyxMethod: Onyx.METHOD.MERGE,
            key: `${ONYXKEYS.COLLECTION.REPORT_ACTIONS}${iouReport?.reportID}`,
            value: {
                [reportAction.reportActionID]: shouldDeleteIOUReport
                    ? null
                    : {
                          pendingAction: null,
                      },
            },
        },
        {
            onyxMethod: Onyx.METHOD.MERGE,
            key: `${ONYXKEYS.COLLECTION.REPORT_ACTIONS}${chatReport?.reportID}`,
            value: {
                [reportPreviewAction?.reportActionID ?? '']: {
                    pendingAction: null,
                    errors: null,
                },
            },
        },
    ];

    if (shouldDeleteIOUReport) {
        successData.push({
            onyxMethod: Onyx.METHOD.SET,
            key: `${ONYXKEYS.COLLECTION.REPORT}${iouReport?.reportID}`,
            value: null,
        });
    }

    const failureData: OnyxUpdate[] = [
        {
            onyxMethod: Onyx.METHOD.SET,
            key: `${ONYXKEYS.COLLECTION.TRANSACTION}${transactionID}`,
            value: transaction,
        },
    ];

    if (Permissions.canUseViolations(betas)) {
        failureData.push({
            onyxMethod: Onyx.METHOD.SET,
            key: `${ONYXKEYS.COLLECTION.TRANSACTION_VIOLATIONS}${transactionID}`,
            value: transactionViolations,
        });
    }

    if (shouldDeleteTransactionThread) {
        failureData.push({
            onyxMethod: Onyx.METHOD.SET,
            key: `${ONYXKEYS.COLLECTION.REPORT}${transactionThreadID}`,
            value: transactionThread,
        });
    }

    const errorKey = DateUtils.getMicroseconds();

    failureData.push(
        {
            onyxMethod: Onyx.METHOD.MERGE,
            key: `${ONYXKEYS.COLLECTION.REPORT_ACTIONS}${iouReport?.reportID}`,
            value: {
                [reportAction.reportActionID]: {
                    ...reportAction,
                    pendingAction: null,
                    errors: {
                        [errorKey]: ['iou.error.genericDeleteFailureMessage', {isTranslated: false}],
                    },
                },
            },
        },
        shouldDeleteIOUReport
            ? {
                  onyxMethod: Onyx.METHOD.SET,
                  key: `${ONYXKEYS.COLLECTION.REPORT}${iouReport?.reportID}`,
                  value: iouReport,
              }
            : {
                  onyxMethod: Onyx.METHOD.MERGE,
                  key: `${ONYXKEYS.COLLECTION.REPORT}${iouReport?.reportID}`,
                  value: iouReport,
              },
        {
            onyxMethod: Onyx.METHOD.MERGE,
            key: `${ONYXKEYS.COLLECTION.REPORT_ACTIONS}${chatReport?.reportID}`,
            value: {
                [reportPreviewAction?.reportActionID ?? '']: {
                    ...reportPreviewAction,
                    pendingAction: null,
                    errors: {
                        [errorKey]: ['iou.error.genericDeleteFailureMessage', {isTranslated: false}],
                    },
                },
            },
        },
    );

    if (chatReport && shouldDeleteIOUReport) {
        failureData.push({
            onyxMethod: Onyx.METHOD.MERGE,
            key: `${ONYXKEYS.COLLECTION.REPORT}${chatReport.reportID}`,
            value: chatReport,
        });
    }

    if (!shouldDeleteIOUReport && updatedReportPreviewAction.childMoneyRequestCount === 0) {
        failureData.push({
            onyxMethod: Onyx.METHOD.MERGE,
            key: `${ONYXKEYS.COLLECTION.REPORT}${chatReport?.reportID}`,
            value: {
                hasOutstandingChildRequest: true,
            },
        });
    }

    const parameters: DeleteMoneyRequestParams = {
        transactionID,
        reportActionID: reportAction.reportActionID,
    };

    // STEP 6: Make the API request
    API.write(WRITE_COMMANDS.DELETE_MONEY_REQUEST, parameters, {optimisticData, successData, failureData});
    CachedPDFPaths.clearByKey(transactionID);

    // STEP 7: Navigate the user depending on which page they are on and which resources were deleted
    if (iouReport && isSingleTransactionView && shouldDeleteTransactionThread && !shouldDeleteIOUReport) {
        // Pop the deleted report screen before navigating. This prevents navigating to the Concierge chat due to the missing report.
        Navigation.goBack(ROUTES.REPORT_WITH_ID.getRoute(iouReport.reportID));
        return;
    }

    if (iouReport?.chatReportID && shouldDeleteIOUReport) {
        // Pop the deleted report screen before navigating. This prevents navigating to the Concierge chat due to the missing report.
        Navigation.goBack(ROUTES.REPORT_WITH_ID.getRoute(iouReport.chatReportID));
    }
}

function deleteTrackExpense(chatReportID: string, transactionID: string, reportAction: OnyxTypes.ReportAction, isSingleTransactionView = false) {
    // STEP 1: Get all collections we're updating
    const chatReport = allReports?.[`${ONYXKEYS.COLLECTION.REPORT}${chatReportID}`] ?? null;
    if (!ReportUtils.isSelfDM(chatReport)) {
        return deleteMoneyRequest(transactionID, reportAction, isSingleTransactionView);
    }

    const {parameters, optimisticData, successData, failureData, shouldDeleteTransactionThread} = getDeleteTrackExpenseInformation(chatReportID, transactionID, reportAction);

    // STEP 6: Make the API request
    API.write(WRITE_COMMANDS.DELETE_MONEY_REQUEST, parameters, {optimisticData, successData, failureData});
    CachedPDFPaths.clearByKey(transactionID);

    // STEP 7: Navigate the user depending on which page they are on and which resources were deleted
    if (isSingleTransactionView && shouldDeleteTransactionThread) {
        // Pop the deleted report screen before navigating. This prevents navigating to the Concierge chat due to the missing report.
        Navigation.goBack(ROUTES.REPORT_WITH_ID.getRoute(chatReport?.reportID ?? ''));
    }
}

/**
 * @param managerID - Account ID of the person sending the money
 * @param recipient - The user receiving the money
 */
function getSendMoneyParams(
    report: OnyxEntry<OnyxTypes.Report> | EmptyObject,
    amount: number,
    currency: string,
    comment: string,
    paymentMethodType: PaymentMethodType,
    managerID: number,
    recipient: Participant,
): SendMoneyParamsData {
    const recipientEmail = PhoneNumber.addSMSDomainIfPhoneNumber(recipient.login ?? '');
    const recipientAccountID = Number(recipient.accountID);
    const newIOUReportDetails = JSON.stringify({
        amount,
        currency,
        requestorEmail: recipientEmail,
        requestorAccountID: recipientAccountID,
        comment,
        idempotencyKey: Str.guid(),
    });

    let chatReport = !isEmptyObject(report) && report?.reportID ? report : ReportUtils.getChatByParticipants([recipientAccountID]);
    let isNewChat = false;
    if (!chatReport) {
        chatReport = ReportUtils.buildOptimisticChatReport([recipientAccountID]);
        isNewChat = true;
    }
    const optimisticIOUReport = ReportUtils.buildOptimisticIOUReport(recipientAccountID, managerID, amount, chatReport.reportID, currency, true);

    const optimisticTransaction = TransactionUtils.buildOptimisticTransaction(amount, currency, optimisticIOUReport.reportID, comment);
    const optimisticTransactionData: OnyxUpdate = {
        onyxMethod: Onyx.METHOD.SET,
        key: `${ONYXKEYS.COLLECTION.TRANSACTION}${optimisticTransaction.transactionID}`,
        value: optimisticTransaction,
    };

    const [optimisticCreatedActionForChat, optimisticCreatedActionForIOUReport, optimisticIOUReportAction, optimisticTransactionThread, optimisticCreatedActionForTransactionThread] =
        ReportUtils.buildOptimisticMoneyRequestEntities(
            optimisticIOUReport,
            CONST.IOU.REPORT_ACTION_TYPE.PAY,
            amount,
            currency,
            comment,
            recipientEmail,
            [recipient],
            optimisticTransaction.transactionID,
            paymentMethodType,
            false,
            true,
        );

    const reportPreviewAction = ReportUtils.buildOptimisticReportPreview(chatReport, optimisticIOUReport);

    // Change the method to set for new reports because it doesn't exist yet, is faster,
    // and we need the data to be available when we navigate to the chat page
    const optimisticChatReportData: OnyxUpdate = isNewChat
        ? {
              onyxMethod: Onyx.METHOD.SET,
              key: `${ONYXKEYS.COLLECTION.REPORT}${chatReport.reportID}`,
              value: {
                  ...chatReport,
                  // Set and clear pending fields on the chat report
                  pendingFields: {createChat: CONST.RED_BRICK_ROAD_PENDING_ACTION.ADD},
                  lastReadTime: DateUtils.getDBTime(),
                  lastVisibleActionCreated: reportPreviewAction.created,
              },
          }
        : {
              onyxMethod: Onyx.METHOD.MERGE,
              key: `${ONYXKEYS.COLLECTION.REPORT}${chatReport.reportID}`,
              value: {
                  ...chatReport,
                  lastReadTime: DateUtils.getDBTime(),
                  lastVisibleActionCreated: reportPreviewAction.created,
              },
          };
    const optimisticQuickActionData: OnyxUpdate = {
        onyxMethod: Onyx.METHOD.SET,
        key: ONYXKEYS.NVP_QUICK_ACTION_GLOBAL_CREATE,
        value: {
            action: CONST.QUICK_ACTIONS.SEND_MONEY,
            chatReportID: chatReport.reportID,
            isFirstQuickAction: isEmptyObject(quickAction),
        },
    };
    const optimisticIOUReportData: OnyxUpdate = {
        onyxMethod: Onyx.METHOD.SET,
        key: `${ONYXKEYS.COLLECTION.REPORT}${optimisticIOUReport.reportID}`,
        value: {
            ...optimisticIOUReport,
            lastMessageText: optimisticIOUReportAction.message?.[0]?.text,
            lastMessageHtml: optimisticIOUReportAction.message?.[0]?.html,
        },
    };
    const optimisticTransactionThreadData: OnyxUpdate = {
        onyxMethod: Onyx.METHOD.SET,
        key: `${ONYXKEYS.COLLECTION.REPORT}${optimisticTransactionThread.reportID}`,
        value: optimisticTransactionThread,
    };
    const optimisticIOUReportActionsData: OnyxUpdate = {
        onyxMethod: Onyx.METHOD.MERGE,
        key: `${ONYXKEYS.COLLECTION.REPORT_ACTIONS}${optimisticIOUReport.reportID}`,
        value: {
            [optimisticCreatedActionForIOUReport.reportActionID]: optimisticCreatedActionForIOUReport,
            [optimisticIOUReportAction.reportActionID]: {
                ...(optimisticIOUReportAction as OnyxTypes.ReportAction),
                pendingAction: CONST.RED_BRICK_ROAD_PENDING_ACTION.ADD,
            },
        },
    };
    const optimisticChatReportActionsData: OnyxUpdate = {
        onyxMethod: Onyx.METHOD.MERGE,
        key: `${ONYXKEYS.COLLECTION.REPORT_ACTIONS}${chatReport.reportID}`,
        value: {
            [reportPreviewAction.reportActionID]: reportPreviewAction,
        },
    };
    const optimisticTransactionThreadReportActionsData: OnyxUpdate = {
        onyxMethod: Onyx.METHOD.MERGE,
        key: `${ONYXKEYS.COLLECTION.REPORT_ACTIONS}${optimisticTransactionThread.reportID}`,
        value: {
            [optimisticCreatedActionForTransactionThread.reportActionID]: optimisticCreatedActionForTransactionThread,
        },
    };

    const successData: OnyxUpdate[] = [
        {
            onyxMethod: Onyx.METHOD.MERGE,
            key: `${ONYXKEYS.COLLECTION.REPORT_ACTIONS}${optimisticIOUReport.reportID}`,
            value: {
                [optimisticIOUReportAction.reportActionID]: {
                    pendingAction: null,
                },
            },
        },
        {
            onyxMethod: Onyx.METHOD.MERGE,
            key: `${ONYXKEYS.COLLECTION.TRANSACTION}${optimisticTransaction.transactionID}`,
            value: {pendingAction: null},
        },
        {
            onyxMethod: Onyx.METHOD.MERGE,
            key: `${ONYXKEYS.COLLECTION.REPORT_ACTIONS}${chatReport.reportID}`,
            value: {
                [reportPreviewAction.reportActionID]: {
                    pendingAction: null,
                },
            },
        },
        {
            onyxMethod: Onyx.METHOD.MERGE,
            key: `${ONYXKEYS.COLLECTION.REPORT_ACTIONS}${optimisticTransactionThread.reportID}`,
            value: {
                [optimisticCreatedActionForTransactionThread.reportActionID]: {
                    pendingAction: null,
                },
            },
        },
    ];

    const failureData: OnyxUpdate[] = [
        {
            onyxMethod: Onyx.METHOD.MERGE,
            key: `${ONYXKEYS.COLLECTION.TRANSACTION}${optimisticTransaction.transactionID}`,
            value: {
                errors: ErrorUtils.getMicroSecondOnyxError('iou.error.other'),
            },
        },
        {
            onyxMethod: Onyx.METHOD.MERGE,
            key: `${ONYXKEYS.COLLECTION.REPORT}${optimisticTransactionThread.reportID}`,
            value: {
                errorFields: {
                    createChat: ErrorUtils.getMicroSecondOnyxError('report.genericCreateReportFailureMessage'),
                },
            },
        },
        {
            onyxMethod: Onyx.METHOD.MERGE,
            key: `${ONYXKEYS.COLLECTION.REPORT_ACTIONS}${optimisticTransactionThread.reportID}`,
            value: {
                [optimisticCreatedActionForTransactionThread.reportActionID]: {
                    errors: ErrorUtils.getMicroSecondOnyxError('iou.error.genericCreateFailureMessage'),
                },
            },
        },
    ];

    let optimisticPersonalDetailListData: OnyxUpdate | EmptyObject = {};

    // Now, let's add the data we need just when we are creating a new chat report
    if (isNewChat) {
        successData.push({
            onyxMethod: Onyx.METHOD.MERGE,
            key: `${ONYXKEYS.COLLECTION.REPORT}${chatReport.reportID}`,
            value: {pendingFields: null},
        });
        failureData.push(
            {
                onyxMethod: Onyx.METHOD.MERGE,
                key: `${ONYXKEYS.COLLECTION.REPORT}${chatReport.reportID}`,
                value: {
                    errorFields: {
                        createChat: ErrorUtils.getMicroSecondOnyxError('report.genericCreateReportFailureMessage'),
                    },
                },
            },
            {
                onyxMethod: Onyx.METHOD.MERGE,
                key: `${ONYXKEYS.COLLECTION.REPORT_ACTIONS}${optimisticIOUReport.reportID}`,
                value: {
                    [optimisticIOUReportAction.reportActionID]: {
                        errors: ErrorUtils.getMicroSecondOnyxError('iou.error.genericCreateFailureMessage'),
                    },
                },
            },
        );

        // Add optimistic personal details for recipient
        optimisticPersonalDetailListData = {
            onyxMethod: Onyx.METHOD.MERGE,
            key: ONYXKEYS.PERSONAL_DETAILS_LIST,
            value: {
                [recipientAccountID]: {
                    accountID: recipientAccountID,
                    avatar: UserUtils.getDefaultAvatarURL(recipient.accountID),
                    // Disabling this line since participant.displayName can be an empty string
                    // eslint-disable-next-line @typescript-eslint/prefer-nullish-coalescing
                    displayName: recipient.displayName || recipient.login,
                    login: recipient.login,
                },
            },
        };

        if (optimisticChatReportActionsData.value) {
            // Add an optimistic created action to the optimistic chat reportActions data
            optimisticChatReportActionsData.value[optimisticCreatedActionForChat.reportActionID] = optimisticCreatedActionForChat;
        }
    } else {
        failureData.push({
            onyxMethod: Onyx.METHOD.MERGE,
            key: `${ONYXKEYS.COLLECTION.REPORT_ACTIONS}${optimisticIOUReport.reportID}`,
            value: {
                [optimisticIOUReportAction.reportActionID]: {
                    errors: ErrorUtils.getMicroSecondOnyxError('iou.error.other'),
                },
            },
        });
    }

    const optimisticData: OnyxUpdate[] = [
        optimisticChatReportData,
        optimisticQuickActionData,
        optimisticIOUReportData,
        optimisticChatReportActionsData,
        optimisticIOUReportActionsData,
        optimisticTransactionData,
        optimisticTransactionThreadData,
        optimisticTransactionThreadReportActionsData,
    ];

    if (!isEmptyObject(optimisticPersonalDetailListData)) {
        optimisticData.push(optimisticPersonalDetailListData);
    }

    return {
        params: {
            iouReportID: optimisticIOUReport.reportID,
            chatReportID: chatReport.reportID,
            reportActionID: optimisticIOUReportAction.reportActionID,
            paymentMethodType,
            transactionID: optimisticTransaction.transactionID,
            newIOUReportDetails,
            createdReportActionID: isNewChat ? optimisticCreatedActionForChat.reportActionID : '0',
            reportPreviewReportActionID: reportPreviewAction.reportActionID,
            createdIOUReportActionID: optimisticCreatedActionForIOUReport.reportActionID,
            transactionThreadReportID: optimisticTransactionThread.reportID,
            createdReportActionIDForThread: optimisticCreatedActionForTransactionThread.reportActionID,
        },
        optimisticData,
        successData,
        failureData,
    };
}

function getPayMoneyRequestParams(
    chatReport: OnyxTypes.Report,
    iouReport: OnyxTypes.Report,
    recipient: Participant,
    paymentMethodType: PaymentMethodType,
    full: boolean,
): PayMoneyRequestData {
    let total = (iouReport.total ?? 0) - (iouReport.nonReimbursableTotal ?? 0);
    if (ReportUtils.hasHeldExpenses(iouReport.reportID) && !full && !!iouReport.unheldTotal) {
        total = iouReport.unheldTotal;
    }

    const optimisticIOUReportAction = ReportUtils.buildOptimisticIOUReportAction(
        CONST.IOU.REPORT_ACTION_TYPE.PAY,
        ReportUtils.isExpenseReport(iouReport) ? -total : total,
        iouReport.currency ?? '',
        '',
        [recipient],
        '',
        paymentMethodType,
        iouReport.reportID,
        true,
    );

    // In some instances, the report preview action might not be available to the payer (only whispered to the requestor)
    // hence we need to make the updates to the action safely.
    let optimisticReportPreviewAction = null;
    const reportPreviewAction = getReportPreviewAction(chatReport.reportID, iouReport.reportID);
    if (reportPreviewAction) {
        optimisticReportPreviewAction = ReportUtils.updateReportPreview(iouReport, reportPreviewAction, true);
    }

    const currentNextStep = allNextSteps[`${ONYXKEYS.COLLECTION.NEXT_STEP}${iouReport.reportID}`] ?? null;
    const optimisticNextStep = NextStepUtils.buildNextStep(iouReport, CONST.REPORT.STATUS_NUM.REIMBURSED, {isPaidWithExpensify: paymentMethodType === CONST.IOU.PAYMENT_TYPE.VBBA});

    const optimisticData: OnyxUpdate[] = [
        {
            onyxMethod: Onyx.METHOD.MERGE,
            key: `${ONYXKEYS.COLLECTION.REPORT}${chatReport.reportID}`,
            value: {
                ...chatReport,
                lastReadTime: DateUtils.getDBTime(),
                lastVisibleActionCreated: optimisticIOUReportAction.created,
                hasOutstandingChildRequest: false,
                iouReportID: null,
                lastMessageText: optimisticIOUReportAction.message?.[0]?.text,
                lastMessageHtml: optimisticIOUReportAction.message?.[0]?.html,
            },
        },
        {
            onyxMethod: Onyx.METHOD.MERGE,
            key: `${ONYXKEYS.COLLECTION.REPORT_ACTIONS}${iouReport.reportID}`,
            value: {
                [optimisticIOUReportAction.reportActionID]: {
                    ...(optimisticIOUReportAction as OnyxTypes.ReportAction),
                    pendingAction: CONST.RED_BRICK_ROAD_PENDING_ACTION.ADD,
                },
            },
        },
        {
            onyxMethod: Onyx.METHOD.MERGE,
            key: `${ONYXKEYS.COLLECTION.REPORT}${iouReport.reportID}`,
            value: {
                ...iouReport,
                lastMessageText: optimisticIOUReportAction.message?.[0]?.text,
                lastMessageHtml: optimisticIOUReportAction.message?.[0]?.html,
                hasOutstandingChildRequest: false,
                statusNum: CONST.REPORT.STATUS_NUM.REIMBURSED,
                pendingFields: {
                    preview: CONST.RED_BRICK_ROAD_PENDING_ACTION.UPDATE,
                    reimbursed: CONST.RED_BRICK_ROAD_PENDING_ACTION.UPDATE,
                    partial: full ? null : CONST.RED_BRICK_ROAD_PENDING_ACTION.UPDATE,
                },
            },
        },
        {
            onyxMethod: Onyx.METHOD.MERGE,
            key: ONYXKEYS.NVP_LAST_PAYMENT_METHOD,
            value: {[iouReport.policyID ?? '']: paymentMethodType},
        },
        {
            onyxMethod: Onyx.METHOD.MERGE,
            key: `${ONYXKEYS.COLLECTION.NEXT_STEP}${iouReport.reportID}`,
            value: optimisticNextStep,
        },
    ];

    const successData: OnyxUpdate[] = [
        {
            onyxMethod: Onyx.METHOD.MERGE,
            key: `${ONYXKEYS.COLLECTION.REPORT}${iouReport.reportID}`,
            value: {
                pendingFields: {
                    preview: null,
                    reimbursed: null,
                    partial: null,
                },
            },
        },
    ];

    const failureData: OnyxUpdate[] = [
        {
            onyxMethod: Onyx.METHOD.MERGE,
            key: `${ONYXKEYS.COLLECTION.REPORT_ACTIONS}${iouReport.reportID}`,
            value: {
                [optimisticIOUReportAction.reportActionID]: {
                    errors: ErrorUtils.getMicroSecondOnyxError('iou.error.other'),
                },
            },
        },
        {
            onyxMethod: Onyx.METHOD.MERGE,
            key: `${ONYXKEYS.COLLECTION.REPORT}${iouReport.reportID}`,
            value: {
                ...iouReport,
            },
        },
        {
            onyxMethod: Onyx.METHOD.MERGE,
            key: `${ONYXKEYS.COLLECTION.REPORT}${chatReport.reportID}`,
            value: chatReport,
        },
        {
            onyxMethod: Onyx.METHOD.MERGE,
            key: `${ONYXKEYS.COLLECTION.NEXT_STEP}${iouReport.reportID}`,
            value: currentNextStep,
        },
    ];

    // In case the report preview action is loaded locally, let's update it.
    if (optimisticReportPreviewAction) {
        optimisticData.push({
            onyxMethod: Onyx.METHOD.MERGE,
            key: `${ONYXKEYS.COLLECTION.REPORT_ACTIONS}${chatReport.reportID}`,
            value: {
                [optimisticReportPreviewAction.reportActionID]: optimisticReportPreviewAction,
            },
        });
        failureData.push({
            onyxMethod: Onyx.METHOD.MERGE,
            key: `${ONYXKEYS.COLLECTION.REPORT_ACTIONS}${chatReport.reportID}`,
            value: {
                [optimisticReportPreviewAction.reportActionID]: {
                    created: optimisticReportPreviewAction.created,
                },
            },
        });
    }

    return {
        params: {
            iouReportID: iouReport.reportID,
            chatReportID: chatReport.reportID,
            reportActionID: optimisticIOUReportAction.reportActionID,
            paymentMethodType,
            full,
            amount: Math.abs(total),
        },
        optimisticData,
        successData,
        failureData,
    };
}

/**
 * @param managerID - Account ID of the person sending the money
 * @param recipient - The user receiving the money
 */
function sendMoneyElsewhere(report: OnyxEntry<OnyxTypes.Report>, amount: number, currency: string, comment: string, managerID: number, recipient: Participant) {
    const {params, optimisticData, successData, failureData} = getSendMoneyParams(report, amount, currency, comment, CONST.IOU.PAYMENT_TYPE.ELSEWHERE, managerID, recipient);

    API.write(WRITE_COMMANDS.SEND_MONEY_ELSEWHERE, params, {optimisticData, successData, failureData});

    resetMoneyRequestInfo();
    Navigation.dismissModal(params.chatReportID);
    Report.notifyNewAction(params.chatReportID, managerID);
}

/**
 * @param managerID - Account ID of the person sending the money
 * @param recipient - The user receiving the money
 */
function sendMoneyWithWallet(report: OnyxEntry<OnyxTypes.Report>, amount: number, currency: string, comment: string, managerID: number, recipient: Participant | ReportUtils.OptionData) {
    const {params, optimisticData, successData, failureData} = getSendMoneyParams(report, amount, currency, comment, CONST.IOU.PAYMENT_TYPE.EXPENSIFY, managerID, recipient);

    API.write(WRITE_COMMANDS.SEND_MONEY_WITH_WALLET, params, {optimisticData, successData, failureData});

    resetMoneyRequestInfo();
    Navigation.dismissModal(params.chatReportID);
    Report.notifyNewAction(params.chatReportID, managerID);
}

function canApproveIOU(iouReport: OnyxEntry<OnyxTypes.Report> | EmptyObject, chatReport: OnyxEntry<OnyxTypes.Report> | EmptyObject, policy: OnyxEntry<OnyxTypes.Policy> | EmptyObject) {
    if (isEmptyObject(chatReport)) {
        return false;
    }
    const isPaidGroupPolicy = ReportUtils.isPaidGroupPolicyExpenseChat(chatReport);
    if (!isPaidGroupPolicy) {
        return false;
    }

    const isOnInstantSubmitPolicy = PolicyUtils.isInstantSubmitEnabled(policy);
    const isOnSubmitAndClosePolicy = PolicyUtils.isSubmitAndClose(policy);
    if (isOnInstantSubmitPolicy && isOnSubmitAndClosePolicy) {
        return false;
    }

    const managerID = iouReport?.managerID ?? 0;
    const isCurrentUserManager = managerID === userAccountID;
    const isPolicyExpenseChat = ReportUtils.isPolicyExpenseChat(chatReport);

    const isOpenExpenseReport = isPolicyExpenseChat && ReportUtils.isOpenExpenseReport(iouReport);
    const isApproved = ReportUtils.isReportApproved(iouReport);
    const iouSettled = ReportUtils.isSettled(iouReport?.reportID);
    const isArchivedReport = ReportUtils.isArchivedRoom(iouReport);

    return isCurrentUserManager && !isOpenExpenseReport && !isApproved && !iouSettled && !isArchivedReport;
}

function canIOUBePaid(iouReport: OnyxEntry<OnyxTypes.Report> | EmptyObject, chatReport: OnyxEntry<OnyxTypes.Report> | EmptyObject, policy: OnyxEntry<OnyxTypes.Policy> | EmptyObject) {
    const isPolicyExpenseChat = ReportUtils.isPolicyExpenseChat(chatReport);
    const iouCanceled = ReportUtils.isArchivedRoom(chatReport);

    if (isEmptyObject(iouReport)) {
        return false;
    }

    if (policy?.reimbursementChoice === CONST.POLICY.REIMBURSEMENT_CHOICES.REIMBURSEMENT_NO) {
        return false;
    }

    const isPayer = ReportUtils.isPayer(
        {
            email: currentUserEmail,
            accountID: userAccountID,
        },
        iouReport,
    );

    const isOpenExpenseReport = isPolicyExpenseChat && ReportUtils.isOpenExpenseReport(iouReport);
    const iouSettled = ReportUtils.isSettled(iouReport?.reportID);

    const {reimbursableSpend} = ReportUtils.getMoneyRequestSpendBreakdown(iouReport);
    const isAutoReimbursable = policy?.reimbursementChoice === CONST.POLICY.REIMBURSEMENT_CHOICES.REIMBURSEMENT_YES ? false : ReportUtils.canBeAutoReimbursed(iouReport, policy);
    const shouldBeApproved = canApproveIOU(iouReport, chatReport, policy);

    return isPayer && !isOpenExpenseReport && !iouSettled && !iouReport?.isWaitingOnBankAccount && reimbursableSpend !== 0 && !iouCanceled && !isAutoReimbursable && !shouldBeApproved;
}

function hasIOUToApproveOrPay(chatReport: OnyxEntry<OnyxTypes.Report> | EmptyObject, excludedIOUReportID: string): boolean {
    const chatReportActions = reportActionsByReport?.[chatReport?.reportID ?? ''] ?? {};

    return Object.values(chatReportActions).some((action) => {
        const iouReport = ReportUtils.getReport(action.childReportID ?? '');
        const policy = getPolicy(iouReport?.policyID);
        const shouldShowSettlementButton = canIOUBePaid(iouReport, chatReport, policy) || canApproveIOU(iouReport, chatReport, policy);
        return action.childReportID?.toString() !== excludedIOUReportID && action.actionName === CONST.REPORT.ACTIONS.TYPE.REPORTPREVIEW && shouldShowSettlementButton;
    });
}

function approveMoneyRequest(expenseReport: OnyxTypes.Report | EmptyObject, full?: boolean) {
    const currentNextStep = allNextSteps[`${ONYXKEYS.COLLECTION.NEXT_STEP}${expenseReport.reportID}`] ?? null;
    let total = expenseReport.total ?? 0;
    const hasHeldExpenses = ReportUtils.hasHeldExpenses(expenseReport.reportID);
    if (hasHeldExpenses && !full && !!expenseReport.unheldTotal) {
        total = expenseReport.unheldTotal;
    }
    const optimisticApprovedReportAction = ReportUtils.buildOptimisticApprovedReportAction(total, expenseReport.currency ?? '', expenseReport.reportID);
    const optimisticNextStep = NextStepUtils.buildNextStep(expenseReport, CONST.REPORT.STATUS_NUM.APPROVED);
    const chatReport = ReportUtils.getReport(expenseReport.chatReportID);

    const optimisticReportActionsData: OnyxUpdate = {
        onyxMethod: Onyx.METHOD.MERGE,
        key: `${ONYXKEYS.COLLECTION.REPORT_ACTIONS}${expenseReport.reportID}`,
        value: {
            [optimisticApprovedReportAction.reportActionID]: {
                ...(optimisticApprovedReportAction as OnyxTypes.ReportAction),
                pendingAction: CONST.RED_BRICK_ROAD_PENDING_ACTION.ADD,
            },
        },
    };
    const optimisticIOUReportData: OnyxUpdate = {
        onyxMethod: Onyx.METHOD.MERGE,
        key: `${ONYXKEYS.COLLECTION.REPORT}${expenseReport.reportID}`,
        value: {
            ...expenseReport,
            lastMessageText: optimisticApprovedReportAction.message?.[0]?.text,
            lastMessageHtml: optimisticApprovedReportAction.message?.[0]?.html,
            stateNum: CONST.REPORT.STATE_NUM.APPROVED,
            statusNum: CONST.REPORT.STATUS_NUM.APPROVED,
            pendingFields: {
                partial: full ? null : CONST.RED_BRICK_ROAD_PENDING_ACTION.UPDATE,
            },
        },
    };

    const optimisticChatReportData: OnyxUpdate = {
        onyxMethod: Onyx.METHOD.MERGE,
        key: `${ONYXKEYS.COLLECTION.REPORT}${expenseReport?.chatReportID}`,
        value: {
            hasOutstandingChildRequest: hasIOUToApproveOrPay(chatReport, expenseReport?.reportID ?? ''),
        },
    };

    const optimisticNextStepData: OnyxUpdate = {
        onyxMethod: Onyx.METHOD.MERGE,
        key: `${ONYXKEYS.COLLECTION.NEXT_STEP}${expenseReport.reportID}`,
        value: optimisticNextStep,
    };
    const optimisticData: OnyxUpdate[] = [optimisticIOUReportData, optimisticReportActionsData, optimisticNextStepData, optimisticChatReportData];

    const successData: OnyxUpdate[] = [
        {
            onyxMethod: Onyx.METHOD.MERGE,
            key: `${ONYXKEYS.COLLECTION.REPORT_ACTIONS}${expenseReport.reportID}`,
            value: {
                [optimisticApprovedReportAction.reportActionID]: {
                    pendingAction: null,
                },
            },
        },
        {
            onyxMethod: Onyx.METHOD.MERGE,
            key: `${ONYXKEYS.COLLECTION.REPORT}${expenseReport.reportID}`,
            value: {
                pendingFields: {
                    partial: null,
                },
            },
        },
    ];

    const failureData: OnyxUpdate[] = [
        {
            onyxMethod: Onyx.METHOD.MERGE,
            key: `${ONYXKEYS.COLLECTION.REPORT_ACTIONS}${expenseReport.reportID}`,
            value: {
                [optimisticApprovedReportAction.reportActionID]: {
                    errors: ErrorUtils.getMicroSecondOnyxError('iou.error.other'),
                },
            },
        },
        {
            onyxMethod: Onyx.METHOD.MERGE,
            key: `${ONYXKEYS.COLLECTION.REPORT}${expenseReport.chatReportID}`,
            value: {
                hasOutstandingChildRequest: chatReport?.hasOutstandingChildRequest,
                pendingFields: {
                    partial: null,
                },
            },
        },
        {
            onyxMethod: Onyx.METHOD.MERGE,
            key: `${ONYXKEYS.COLLECTION.NEXT_STEP}${expenseReport.reportID}`,
            value: currentNextStep,
        },
    ];

    // Clear hold reason of all transactions if we approve all requests
    if (full && hasHeldExpenses) {
        const heldTransactions = ReportUtils.getAllHeldTransactions(expenseReport.reportID);
        heldTransactions.forEach((heldTransaction) => {
            optimisticData.push({
                onyxMethod: Onyx.METHOD.MERGE,
                key: `${ONYXKEYS.COLLECTION.TRANSACTION}${heldTransaction.transactionID}`,
                value: {
                    comment: {
                        hold: '',
                    },
                },
            });
            failureData.push({
                onyxMethod: Onyx.METHOD.MERGE,
                key: `${ONYXKEYS.COLLECTION.TRANSACTION}${heldTransaction.transactionID}`,
                value: {
                    comment: {
                        hold: heldTransaction.comment.hold,
                    },
                },
            });
        });
    }

    const parameters: ApproveMoneyRequestParams = {
        reportID: expenseReport.reportID,
        approvedReportActionID: optimisticApprovedReportAction.reportActionID,
        full,
    };

    API.write(WRITE_COMMANDS.APPROVE_MONEY_REQUEST, parameters, {optimisticData, successData, failureData});
}

function submitReport(expenseReport: OnyxTypes.Report) {
    const currentNextStep = allNextSteps[`${ONYXKEYS.COLLECTION.NEXT_STEP}${expenseReport.reportID}`] ?? null;
    const parentReport = ReportUtils.getReport(expenseReport.parentReportID);
    const policy = getPolicy(expenseReport.policyID);
    const isCurrentUserManager = currentUserPersonalDetails.accountID === expenseReport.managerID;
    const isSubmitAndClosePolicy = PolicyUtils.isSubmitAndClose(policy);
    const adminAccountID = policy.role === CONST.POLICY.ROLE.ADMIN ? currentUserPersonalDetails.accountID : undefined;
    const optimisticSubmittedReportAction = ReportUtils.buildOptimisticSubmittedReportAction(expenseReport?.total ?? 0, expenseReport.currency ?? '', expenseReport.reportID, adminAccountID);
    const optimisticNextStep = NextStepUtils.buildNextStep(expenseReport, isSubmitAndClosePolicy ? CONST.REPORT.STATUS_NUM.CLOSED : CONST.REPORT.STATUS_NUM.SUBMITTED);

    const optimisticData: OnyxUpdate[] = !isSubmitAndClosePolicy
        ? [
              {
                  onyxMethod: Onyx.METHOD.MERGE,
                  key: `${ONYXKEYS.COLLECTION.REPORT_ACTIONS}${expenseReport.reportID}`,
                  value: {
                      [optimisticSubmittedReportAction.reportActionID]: {
                          ...(optimisticSubmittedReportAction as OnyxTypes.ReportAction),
                          pendingAction: CONST.RED_BRICK_ROAD_PENDING_ACTION.ADD,
                      },
                  },
              },
              {
                  onyxMethod: Onyx.METHOD.MERGE,
                  key: `${ONYXKEYS.COLLECTION.REPORT}${expenseReport.reportID}`,
                  value: {
                      ...expenseReport,
                      lastMessageText: optimisticSubmittedReportAction.message?.[0]?.text ?? '',
                      lastMessageHtml: optimisticSubmittedReportAction.message?.[0]?.html ?? '',
                      stateNum: CONST.REPORT.STATE_NUM.SUBMITTED,
                      statusNum: CONST.REPORT.STATUS_NUM.SUBMITTED,
                  },
              },
          ]
        : [
              {
                  onyxMethod: Onyx.METHOD.MERGE,
                  key: `${ONYXKEYS.COLLECTION.REPORT}${expenseReport.reportID}`,
                  value: {
                      ...expenseReport,
                      stateNum: CONST.REPORT.STATE_NUM.APPROVED,
                      statusNum: CONST.REPORT.STATUS_NUM.CLOSED,
                  },
              },
          ];

    optimisticData.push({
        onyxMethod: Onyx.METHOD.MERGE,
        key: `${ONYXKEYS.COLLECTION.NEXT_STEP}${expenseReport.reportID}`,
        value: optimisticNextStep,
    });

    if (parentReport?.reportID) {
        optimisticData.push({
            onyxMethod: Onyx.METHOD.MERGE,
            key: `${ONYXKEYS.COLLECTION.REPORT}${parentReport.reportID}`,
            value: {
                ...parentReport,
                // In case its a manager who force submitted the report, they are the next user who needs to take an action
                hasOutstandingChildRequest: isCurrentUserManager,
                iouReportID: null,
            },
        });
    }

    const successData: OnyxUpdate[] = [];
    if (!isSubmitAndClosePolicy) {
        successData.push({
            onyxMethod: Onyx.METHOD.MERGE,
            key: `${ONYXKEYS.COLLECTION.REPORT_ACTIONS}${expenseReport.reportID}`,
            value: {
                [optimisticSubmittedReportAction.reportActionID]: {
                    pendingAction: null,
                },
            },
        });
    }

    const failureData: OnyxUpdate[] = [
        {
            onyxMethod: Onyx.METHOD.MERGE,
            key: `${ONYXKEYS.COLLECTION.REPORT}${expenseReport.reportID}`,
            value: {
                statusNum: CONST.REPORT.STATUS_NUM.OPEN,
                stateNum: CONST.REPORT.STATE_NUM.OPEN,
            },
        },
        {
            onyxMethod: Onyx.METHOD.MERGE,
            key: `${ONYXKEYS.COLLECTION.NEXT_STEP}${expenseReport.reportID}`,
            value: currentNextStep,
        },
    ];
    if (!isSubmitAndClosePolicy) {
        failureData.push({
            onyxMethod: Onyx.METHOD.MERGE,
            key: `${ONYXKEYS.COLLECTION.REPORT_ACTIONS}${expenseReport.reportID}`,
            value: {
                [optimisticSubmittedReportAction.reportActionID]: {
                    errors: ErrorUtils.getMicroSecondOnyxError('iou.error.other'),
                },
            },
        });
    }

    if (parentReport?.reportID) {
        failureData.push({
            onyxMethod: Onyx.METHOD.MERGE,
            key: `${ONYXKEYS.COLLECTION.REPORT}${parentReport.reportID}`,
            value: {
                hasOutstandingChildRequest: parentReport.hasOutstandingChildRequest,
                iouReportID: expenseReport.reportID,
            },
        });
    }

    const parameters: SubmitReportParams = {
        reportID: expenseReport.reportID,
        managerAccountID: policy.submitsTo ?? expenseReport.managerID,
        reportActionID: optimisticSubmittedReportAction.reportActionID,
    };

    API.write(WRITE_COMMANDS.SUBMIT_REPORT, parameters, {optimisticData, successData, failureData});
}

function cancelPayment(expenseReport: OnyxTypes.Report, chatReport: OnyxTypes.Report) {
    const optimisticReportAction = ReportUtils.buildOptimisticCancelPaymentReportAction(expenseReport.reportID, -(expenseReport.total ?? 0), expenseReport.currency ?? '');
    const policy = getPolicy(chatReport.policyID);
    const isFree = policy && policy.type === CONST.POLICY.TYPE.FREE;
    const approvalMode = policy.approvalMode ?? CONST.POLICY.APPROVAL_MODE.BASIC;
    let stateNum: ValueOf<typeof CONST.REPORT.STATE_NUM> = CONST.REPORT.STATE_NUM.SUBMITTED;
    let statusNum: ValueOf<typeof CONST.REPORT.STATUS_NUM> = CONST.REPORT.STATUS_NUM.SUBMITTED;
    if (!isFree) {
        stateNum = approvalMode === CONST.POLICY.APPROVAL_MODE.OPTIONAL ? CONST.REPORT.STATE_NUM.SUBMITTED : CONST.REPORT.STATE_NUM.APPROVED;
        statusNum = approvalMode === CONST.POLICY.APPROVAL_MODE.OPTIONAL ? CONST.REPORT.STATUS_NUM.CLOSED : CONST.REPORT.STATUS_NUM.APPROVED;
    }
    const optimisticNextStep = NextStepUtils.buildNextStep(expenseReport, statusNum);
    const optimisticData: OnyxUpdate[] = [
        {
            onyxMethod: Onyx.METHOD.MERGE,
            key: `${ONYXKEYS.COLLECTION.REPORT_ACTIONS}${expenseReport.reportID}`,
            value: {
                [optimisticReportAction.reportActionID]: {
                    ...(optimisticReportAction as OnyxTypes.ReportAction),
                    pendingAction: CONST.RED_BRICK_ROAD_PENDING_ACTION.ADD,
                },
            },
        },
        {
            onyxMethod: Onyx.METHOD.MERGE,
            key: `${ONYXKEYS.COLLECTION.REPORT}${expenseReport.reportID}`,
            value: {
                ...expenseReport,
                lastMessageText: optimisticReportAction.message?.[0]?.text,
                lastMessageHtml: optimisticReportAction.message?.[0]?.html,
                stateNum,
                statusNum,
            },
        },
    ];

    if (!isFree) {
        optimisticData.push({
            onyxMethod: Onyx.METHOD.MERGE,
            key: `${ONYXKEYS.COLLECTION.NEXT_STEP}${expenseReport.reportID}`,
            value: optimisticNextStep,
        });
    }

    const successData: OnyxUpdate[] = [
        {
            onyxMethod: Onyx.METHOD.MERGE,
            key: `${ONYXKEYS.COLLECTION.REPORT_ACTIONS}${expenseReport.reportID}`,
            value: {
                [optimisticReportAction.reportActionID]: {
                    pendingAction: null,
                },
            },
        },
    ];

    const failureData: OnyxUpdate[] = [
        {
            onyxMethod: Onyx.METHOD.MERGE,
            key: `${ONYXKEYS.COLLECTION.REPORT_ACTIONS}${expenseReport.reportID}`,
            value: {
                [optimisticReportAction.reportActionID ?? '']: {
                    errors: ErrorUtils.getMicroSecondOnyxError('iou.error.other'),
                },
            },
        },
        {
            onyxMethod: Onyx.METHOD.MERGE,
            key: `${ONYXKEYS.COLLECTION.REPORT}${expenseReport.reportID}`,
            value: {
                statusNum: CONST.REPORT.STATUS_NUM.REIMBURSED,
            },
        },
    ];

    if (chatReport?.reportID) {
        failureData.push({
            onyxMethod: Onyx.METHOD.MERGE,
            key: `${ONYXKEYS.COLLECTION.REPORT}${chatReport.reportID}`,
            value: {
                hasOutstandingChildRequest: true,
                iouReportID: expenseReport.reportID,
            },
        });
    }
    if (!isFree) {
        failureData.push({
            onyxMethod: Onyx.METHOD.MERGE,
            key: `${ONYXKEYS.COLLECTION.NEXT_STEP}${expenseReport.reportID}`,
            value: NextStepUtils.buildNextStep(expenseReport, CONST.REPORT.STATUS_NUM.REIMBURSED),
        });
    }

    API.write(
        WRITE_COMMANDS.CANCEL_PAYMENT,
        {
            iouReportID: expenseReport.reportID,
            chatReportID: chatReport.reportID,
            managerAccountID: expenseReport.managerID ?? 0,
            reportActionID: optimisticReportAction.reportActionID,
        },
        {optimisticData, successData, failureData},
    );
}

function payMoneyRequest(paymentType: PaymentMethodType, chatReport: OnyxTypes.Report, iouReport: OnyxTypes.Report, full = true) {
    const recipient = {accountID: iouReport.ownerAccountID};
    const {params, optimisticData, successData, failureData} = getPayMoneyRequestParams(chatReport, iouReport, recipient, paymentType, full);

    // For now, we need to call the PayMoneyRequestWithWallet API since PayMoneyRequest was not updated to work with
    // Expensify Wallets.
    const apiCommand = paymentType === CONST.IOU.PAYMENT_TYPE.EXPENSIFY ? WRITE_COMMANDS.PAY_MONEY_REQUEST_WITH_WALLET : WRITE_COMMANDS.PAY_MONEY_REQUEST;

    API.write(apiCommand, params, {optimisticData, successData, failureData});
    Navigation.dismissModalWithReport(chatReport);
}

function detachReceipt(transactionID: string) {
    const transaction = allTransactions[`${ONYXKEYS.COLLECTION.TRANSACTION}${transactionID}`];
    const newTransaction = transaction ? {...transaction, filename: '', receipt: {}} : null;

    const optimisticData: OnyxUpdate[] = [
        {
            onyxMethod: Onyx.METHOD.SET,
            key: `${ONYXKEYS.COLLECTION.TRANSACTION}${transactionID}`,
            value: newTransaction,
        },
    ];

    const failureData: OnyxUpdate[] = [
        {
            onyxMethod: Onyx.METHOD.MERGE,
            key: `${ONYXKEYS.COLLECTION.TRANSACTION}${transactionID}`,
            value: transaction,
        },
    ];

    const parameters: DetachReceiptParams = {transactionID};

    API.write(WRITE_COMMANDS.DETACH_RECEIPT, parameters, {optimisticData, failureData});
}

function replaceReceipt(transactionID: string, file: File, source: string) {
    const transaction = allTransactions[`${ONYXKEYS.COLLECTION.TRANSACTION}${transactionID}`];
    const oldReceipt = transaction?.receipt ?? {};
    const receiptOptimistic = {
        source,
        state: CONST.IOU.RECEIPT_STATE.OPEN,
    };

    const optimisticData: OnyxUpdate[] = [
        {
            onyxMethod: Onyx.METHOD.MERGE,
            key: `${ONYXKEYS.COLLECTION.TRANSACTION}${transactionID}`,
            value: {
                receipt: receiptOptimistic,
                filename: file.name,
            },
        },
    ];

    const failureData: OnyxUpdate[] = [
        {
            onyxMethod: Onyx.METHOD.MERGE,
            key: `${ONYXKEYS.COLLECTION.TRANSACTION}${transactionID}`,
            value: {
                receipt: oldReceipt,
                filename: transaction?.filename,
                errors: getReceiptError(receiptOptimistic, file.name),
            },
        },
    ];

    const parameters: ReplaceReceiptParams = {
        transactionID,
        receipt: file,
    };

    API.write(WRITE_COMMANDS.REPLACE_RECEIPT, parameters, {optimisticData, failureData});
}

/**
 * Finds the participants for an IOU based on the attached report
 * @param transactionID of the transaction to set the participants of
 * @param report attached to the transaction
 */
function setMoneyRequestParticipantsFromReport(transactionID: string, report: OnyxEntry<OnyxTypes.Report>) {
    // If the report is iou or expense report, we should get the chat report to set participant for request money
    const chatReport = ReportUtils.isMoneyRequestReport(report) ? ReportUtils.getReport(report?.chatReportID) : report;
    const currentUserAccountID = currentUserPersonalDetails.accountID;
    const shouldAddAsReport = !isEmptyObject(chatReport) && ReportUtils.isSelfDM(chatReport);
    const participants: Participant[] =
        ReportUtils.isPolicyExpenseChat(chatReport) || shouldAddAsReport
            ? [{accountID: 0, reportID: chatReport?.reportID, isPolicyExpenseChat: ReportUtils.isPolicyExpenseChat(chatReport), selected: true}]
            : (chatReport?.participantAccountIDs ?? []).filter((accountID) => currentUserAccountID !== accountID).map((accountID) => ({accountID, selected: true}));

    Onyx.merge(`${ONYXKEYS.COLLECTION.TRANSACTION_DRAFT}${transactionID}`, {participants, participantsAutoAssigned: true});
}

function setMoneyRequestId(id: string) {
    Onyx.merge(ONYXKEYS.IOU, {id});
}

function setMoneyRequestAmount(amount: number) {
    Onyx.merge(ONYXKEYS.IOU, {amount});
}

function setMoneyRequestCurrency(currency: string) {
    Onyx.merge(ONYXKEYS.IOU, {currency});
}

function setMoneyRequestTaxRate(transactionID: string, taxRate: TaxRatesOption) {
    Onyx.merge(`${ONYXKEYS.COLLECTION.TRANSACTION_DRAFT}${transactionID}`, {taxRate});
}

function setMoneyRequestTaxAmount(transactionID: string, taxAmount: number, isDraft: boolean) {
    Onyx.merge(`${isDraft ? ONYXKEYS.COLLECTION.TRANSACTION_DRAFT : ONYXKEYS.COLLECTION.TRANSACTION}${transactionID}`, {taxAmount});
}

function setMoneyRequestBillable(billable: boolean) {
    Onyx.merge(ONYXKEYS.IOU, {billable});
}

function setMoneyRequestParticipants(participants: Participant[], isSplitRequest?: boolean) {
    Onyx.merge(ONYXKEYS.IOU, {participants, isSplitRequest});
}

function setShownHoldUseExplanation() {
    Onyx.set(ONYXKEYS.NVP_HOLD_USE_EXPLAINED, true);
}

/**
 * Put money request on HOLD
 */
function putOnHold(transactionID: string, comment: string, reportID: string) {
    const currentTime = DateUtils.getDBTime();
    const createdReportAction = ReportUtils.buildOptimisticHoldReportAction(currentTime);
    const createdReportActionComment = ReportUtils.buildOptimisticHoldReportActionComment(comment, DateUtils.addMillisecondsFromDateTime(currentTime, 1));

    const optimisticData: OnyxUpdate[] = [
        {
            onyxMethod: Onyx.METHOD.MERGE,
            key: `${ONYXKEYS.COLLECTION.REPORT_ACTIONS}${reportID}`,
            value: {
                [createdReportAction.reportActionID]: createdReportAction as ReportAction,
                [createdReportActionComment.reportActionID]: createdReportActionComment as ReportAction,
            },
        },
        {
            onyxMethod: Onyx.METHOD.MERGE,
            key: `${ONYXKEYS.COLLECTION.TRANSACTION}${transactionID}`,
            value: {
                pendingAction: CONST.RED_BRICK_ROAD_PENDING_ACTION.UPDATE,
                comment: {
                    hold: createdReportAction.reportActionID,
                },
            },
        },
    ];

    const successData: OnyxUpdate[] = [
        {
            onyxMethod: Onyx.METHOD.MERGE,
            key: `${ONYXKEYS.COLLECTION.TRANSACTION}${transactionID}`,
            value: {
                pendingAction: null,
            },
        },
    ];

    const failureData: OnyxUpdate[] = [
        {
            onyxMethod: Onyx.METHOD.MERGE,
            key: `${ONYXKEYS.COLLECTION.TRANSACTION}${transactionID}`,
            value: {
                pendingAction: null,
                comment: {
                    hold: null,
                },
            },
        },
    ];

    API.write(
        'HoldRequest',
        {
            transactionID,
            comment,
            reportActionID: createdReportAction.reportActionID,
            commentReportActionID: createdReportActionComment.reportActionID,
        },
        {optimisticData, successData, failureData},
    );
}

/**
 * Remove money request from HOLD
 */
function unholdRequest(transactionID: string, reportID: string) {
    const createdReportAction = ReportUtils.buildOptimisticUnHoldReportAction();

    const optimisticData: OnyxUpdate[] = [
        {
            onyxMethod: Onyx.METHOD.MERGE,
            key: `${ONYXKEYS.COLLECTION.REPORT_ACTIONS}${reportID}`,
            value: {
                [createdReportAction.reportActionID]: createdReportAction as ReportAction,
            },
        },
        {
            onyxMethod: Onyx.METHOD.MERGE,
            key: `${ONYXKEYS.COLLECTION.TRANSACTION}${transactionID}`,
            value: {
                pendingAction: CONST.RED_BRICK_ROAD_PENDING_ACTION.UPDATE,
                comment: {
                    hold: null,
                },
            },
        },
    ];

    const successData: OnyxUpdate[] = [
        {
            onyxMethod: Onyx.METHOD.MERGE,
            key: `${ONYXKEYS.COLLECTION.TRANSACTION}${transactionID}`,
            value: {
                pendingAction: null,
                comment: {
                    hold: null,
                },
            },
        },
    ];

    const failureData: OnyxUpdate[] = [
        {
            onyxMethod: Onyx.METHOD.MERGE,
            key: `${ONYXKEYS.COLLECTION.TRANSACTION}${transactionID}`,
            value: {
                pendingAction: null,
            },
        },
    ];

    API.write(
        'UnHoldRequest',
        {
            transactionID,
            reportActionID: createdReportAction.reportActionID,
        },
        {optimisticData, successData, failureData},
    );
}
// eslint-disable-next-line rulesdir/no-negated-variables
function navigateToStartStepIfScanFileCannotBeRead(
    receiptFilename: string | undefined,
    receiptPath: ReceiptSource | undefined,
    onSuccess: (file: File) => void,
    requestType: IOURequestType,
    iouType: ValueOf<typeof CONST.IOU.TYPE>,
    transactionID: string,
    reportID: string,
    receiptType: string | undefined,
) {
    if (!receiptFilename || !receiptPath) {
        return;
    }

    const onFailure = () => {
        setMoneyRequestReceipt(transactionID, '', '', true);
        if (requestType === CONST.IOU.REQUEST_TYPE.MANUAL) {
            Navigation.navigate(ROUTES.MONEY_REQUEST_STEP_SCAN.getRoute(CONST.IOU.ACTION.CREATE, iouType, transactionID, reportID, Navigation.getActiveRouteWithoutParams()));
            return;
        }
        IOUUtils.navigateToStartMoneyRequestStep(requestType, iouType, transactionID, reportID);
    };
    FileUtils.readFileAsync(receiptPath.toString(), receiptFilename, onSuccess, onFailure, receiptType);
}

/** Save the preferred payment method for a policy */
function savePreferredPaymentMethod(policyID: string, paymentMethod: PaymentMethodType) {
    Onyx.merge(`${ONYXKEYS.NVP_LAST_PAYMENT_METHOD}`, {[policyID]: paymentMethod});
}

export type {GPSPoint as GpsPoint, IOURequestType};
export {
    setMoneyRequestParticipants,
    createDistanceRequest,
    deleteMoneyRequest,
    deleteTrackExpense,
    splitBill,
    splitBillAndOpenReport,
    setDraftSplitTransaction,
    startSplitBill,
    completeSplitBill,
    requestMoney,
    sendMoneyElsewhere,
    approveMoneyRequest,
    submitReport,
    payMoneyRequest,
    sendMoneyWithWallet,
    initMoneyRequest,
    startMoneyRequest,
    resetMoneyRequestInfo,
    clearMoneyRequest,
    updateMoneyRequestTypeParams,
    setMoneyRequestAmount_temporaryForRefactor,
    setMoneyRequestBillable_temporaryForRefactor,
    setMoneyRequestCreated,
    setMoneyRequestCurrency_temporaryForRefactor,
    setMoneyRequestDescription,
    setMoneyRequestParticipants_temporaryForRefactor,
    setMoneyRequestPendingFields,
    setMoneyRequestReceipt,
    setMoneyRequestAmount,
    setMoneyRequestBillable,
    setMoneyRequestCategory,
    setMoneyRequestCurrency,
    setMoneyRequestId,
    setMoneyRequestMerchant,
    setMoneyRequestParticipantsFromReport,
    setMoneyRequestTag,
    setMoneyRequestTaxAmount,
    setMoneyRequestTaxRate,
    setShownHoldUseExplanation,
    updateMoneyRequestDate,
    updateMoneyRequestBillable,
    updateMoneyRequestMerchant,
    updateMoneyRequestTag,
    updateMoneyRequestTaxAmount,
    updateMoneyRequestTaxRate,
    updateMoneyRequestDistance,
    updateMoneyRequestCategory,
    updateMoneyRequestAmountAndCurrency,
    updateMoneyRequestDescription,
    replaceReceipt,
    detachReceipt,
    editMoneyRequest,
    putOnHold,
    unholdRequest,
    cancelPayment,
    navigateToStartStepIfScanFileCannotBeRead,
    savePreferredPaymentMethod,
    trackExpense,
    canIOUBePaid,
    canApproveIOU,
    createDraftTransaction,
};<|MERGE_RESOLUTION|>--- conflicted
+++ resolved
@@ -2464,14 +2464,9 @@
         comment,
     };
     const transactionThreadReport = allReports?.[`${ONYXKEYS.COLLECTION.REPORT}${transactionThreadReportID}`] ?? null;
-<<<<<<< HEAD
     const parentReport = allReports?.[`${ONYXKEYS.COLLECTION.REPORT}${transactionThreadReport?.parentReportID}`] ?? null;
     let data: UpdateMoneyRequestData;
     if (ReportUtils.isTrackExpenseReport(transactionThreadReport) && ReportUtils.isSelfDM(parentReport)) {
-=======
-    let data: UpdateMoneyRequestData;
-    if (ReportUtils.isTrackExpenseReport(transactionThreadReport)) {
->>>>>>> 21ee1a37
         data = getUpdateTrackExpenseParams(transactionID, transactionThreadReportID, transactionChanges, true, policy);
     } else {
         data = getUpdateMoneyRequestParams(transactionID, transactionThreadReportID, transactionChanges, policy, policyTagList, policyCategories, true);
@@ -2479,8 +2474,6 @@
     const {params, onyxData} = data;
     API.write(WRITE_COMMANDS.UPDATE_MONEY_REQUEST_DESCRIPTION, params, onyxData);
 }
-<<<<<<< HEAD
-=======
 
 /** Edits an existing distance request */
 function updateDistanceRequest(
@@ -2771,7 +2764,6 @@
         billable,
         receipt,
     };
->>>>>>> 21ee1a37
 
     API.write(WRITE_COMMANDS.SHARE_TRACKED_EXPENSE, parameters, {optimisticData, successData, failureData});
 }

import {format} from 'date-fns';
import {fastMerge, Str} from 'expensify-common';
import {InteractionManager} from 'react-native';
import type {NullishDeep, OnyxCollection, OnyxEntry, OnyxInputValue, OnyxUpdate} from 'react-native-onyx';
import Onyx from 'react-native-onyx';
import type {PartialDeep, SetRequired, ValueOf} from 'type-fest';
import ReceiptGeneric from '@assets/images/receipt-generic.png';
import * as API from '@libs/API';
import type {
    ApproveMoneyRequestParams,
    CompleteSplitBillParams,
    CreateDistanceRequestParams,
    CreateWorkspaceParams,
    DeleteMoneyRequestParams,
    DetachReceiptParams,
    PayInvoiceParams,
    PayMoneyRequestParams,
    ReplaceReceiptParams,
    RequestMoneyParams,
    ResolveDuplicatesParams,
    SendInvoiceParams,
    SendMoneyParams,
    SetNameValuePairParams,
    SplitBillParams,
    StartSplitBillParams,
    SubmitReportParams,
    TrackExpenseParams,
    TransactionMergeParams,
    UnapproveExpenseReportParams,
    UpdateMoneyRequestParams,
} from '@libs/API/parameters';
import {WRITE_COMMANDS} from '@libs/API/types';
import {convertToDisplayString} from '@libs/CurrencyUtils';
import DateUtils from '@libs/DateUtils';
import DistanceRequestUtils from '@libs/DistanceRequestUtils';
import {getMicroSecondOnyxErrorObject, getMicroSecondOnyxErrorWithTranslationKey} from '@libs/ErrorUtils';
import {readFileAsync} from '@libs/fileDownload/FileUtils';
import GoogleTagManager from '@libs/GoogleTagManager';
import {
    calculateAmount as calculateIOUAmount,
    formatCurrentUserToAttendee,
    isMovingTransactionFromTrackExpense as isMovingTransactionFromTrackExpenseIOUUtils,
    navigateToStartMoneyRequestStep,
    updateIOUOwnerAndTotal,
} from '@libs/IOUUtils';
import {formatPhoneNumber} from '@libs/LocalePhoneNumber';
import * as Localize from '@libs/Localize';
import isSearchTopmostCentralPane from '@libs/Navigation/isSearchTopmostCentralPane';
import Navigation from '@libs/Navigation/Navigation';
import {buildNextStep} from '@libs/NextStepUtils';
import {rand64} from '@libs/NumberUtils';
import {getPersonalDetailsForAccountIDs} from '@libs/OptionsListUtils';
import {getAccountIDsByLogins} from '@libs/PersonalDetailsUtils';
import {addSMSDomainIfPhoneNumber} from '@libs/PhoneNumber';
import {getPolicy, getSubmitToAccountID, hasDependentTags, isControlPolicy, isPaidGroupPolicy, isPolicyAdmin, isSubmitAndClose} from '@libs/PolicyUtils';
import {
    getAllReportActions,
    getLastVisibleAction,
    getLastVisibleMessage,
    getOriginalMessage,
    getReportAction,
    getReportActionHtml,
    getReportActionMessage,
    getReportActionText,
    getTrackExpenseActionableWhisper,
    isActionableTrackExpense,
    isCreatedAction,
    isDeletedParentAction,
    isMoneyRequestAction,
    isReportPreviewAction,
} from '@libs/ReportActionsUtils';
import type {OptimisticChatReport, OptimisticCreatedReportAction, OptimisticIOUReportAction, OptionData, TransactionDetails} from '@libs/ReportUtils';
import {
    buildOptimisticActionableTrackExpenseWhisper,
    buildOptimisticApprovedReportAction,
    buildOptimisticCancelPaymentReportAction,
    buildOptimisticChatReport,
    buildOptimisticCreatedReportAction,
    buildOptimisticDismissedViolationReportAction,
    buildOptimisticExpenseReport,
    buildOptimisticHoldReportAction,
    buildOptimisticHoldReportActionComment,
    buildOptimisticInvoiceReport,
    buildOptimisticIOUReport,
    buildOptimisticIOUReportAction,
    buildOptimisticModifiedExpenseReportAction,
    buildOptimisticMoneyRequestEntities,
    buildOptimisticMovedTrackedExpenseModifiedReportAction,
    buildOptimisticReportPreview,
    buildOptimisticSubmittedReportAction,
    buildOptimisticUnapprovedReportAction,
    buildOptimisticUnHoldReportAction,
    canBeAutoReimbursed,
    canUserPerformWriteAction as canUserPerformWriteActionReportUtils,
    getAllHeldTransactions as getAllHeldTransactionsReportUtils,
    getApprovalChain,
    getChatByParticipants,
    getDisplayedReportID,
    getInvoiceChatByParticipants,
    getMoneyRequestSpendBreakdown,
    getOptimisticDataForParentReportAction,
    getOutstandingChildRequest,
    getPersonalDetailsForAccountID,
    getReportNameValuePairs,
    getReportOrDraftReport,
    getTransactionDetails,
    hasHeldExpenses as hasHeldExpensesReportUtils,
    hasNonReimbursableTransactions as hasNonReimbursableTransactionsReportUtils,
    isArchivedRoom,
    isDraftReport,
    isExpenseReport,
    isIndividualInvoiceRoom,
    isInvoiceReport as isInvoiceReportReportUtils,
    isInvoiceRoom,
    isMoneyRequestReport as isMoneyRequestReportReportUtils,
    isOpenExpenseReport as isOpenExpenseReportReportUtils,
    isOptimisticPersonalDetail,
    isPayAtEndExpenseReport as isPayAtEndExpenseReportReportUtils,
    isPayer as isPayerReportUtils,
    isPolicyExpenseChat as isPolicyExpenseChatReportUtils,
    isReportApproved,
    isSelfDM,
    isSettled,
    isTrackExpenseReport,
    shouldCreateNewMoneyRequestReport as shouldCreateNewMoneyRequestReportReportUtils,
    updateReportPreview,
} from '@libs/ReportUtils';
import {getSession} from '@libs/SessionUtils';
import playSound, {SOUNDS} from '@libs/Sound';
import {shouldRestrictUserBillableActions} from '@libs/SubscriptionUtils';
import {
    buildOptimisticTransaction,
    getAllReportTransactions,
    getAmount,
    getCurrency,
    getMerchant,
    getTransaction,
    getTransactionID,
    getUpdatedTransaction,
    hasReceipt as hasReceiptTransactionUtils,
    isDistanceRequest as isDistanceRequestTransactionUtils,
    isFetchingWaypointsFromServer,
    isOnHold,
    isReceiptBeingScanned as isReceiptBeingScannedTransactionUtils,
    isScanRequest as isScanRequestTransactionUtils,
} from '@libs/TransactionUtils';
import ViolationsUtils from '@libs/Violations/ViolationsUtils';
import type {IOUAction, IOUType} from '@src/CONST';
import CONST from '@src/CONST';
import ONYXKEYS from '@src/ONYXKEYS';
import ROUTES from '@src/ROUTES';
import type {Route} from '@src/ROUTES';
import type * as OnyxTypes from '@src/types/onyx';
import type {Attendee, Participant, Split} from '@src/types/onyx/IOU';
import type {ErrorFields, Errors} from '@src/types/onyx/OnyxCommon';
import type {PaymentMethodType} from '@src/types/onyx/OriginalMessage';
import type ReportAction from '@src/types/onyx/ReportAction';
import type {OnyxData} from '@src/types/onyx/Request';
import type {SearchPolicy, SearchReport, SearchTransaction} from '@src/types/onyx/SearchResults';
import type {Comment, Receipt, ReceiptSource, Routes, SplitShares, TransactionChanges, WaypointCollection} from '@src/types/onyx/Transaction';
import {isEmptyObject} from '@src/types/utils/EmptyObject';
import {clearByKey as clearPdfByOnyxKey} from './CachedPDFPaths';
import {buildOptimisticPolicyRecentlyUsedCategories} from './Policy/Category';
import {buildOptimisticRecentlyUsedCurrencies, buildPolicyData, generatePolicyID} from './Policy/Policy';
import {buildOptimisticPolicyRecentlyUsedTags} from './Policy/Tag';
import {completeOnboarding, getCurrentUserAccountID, notifyNewAction} from './Report';
import {getRecentWaypoints, sanitizeRecentWaypoints} from './Transaction';
import {removeDraftTransaction} from './TransactionEdit';

type IOURequestType = ValueOf<typeof CONST.IOU.REQUEST_TYPE>;

type OneOnOneIOUReport = OnyxTypes.Report | undefined | null;

type MoneyRequestInformation = {
    payerAccountID: number;
    payerEmail: string;
    iouReport: OnyxTypes.Report;
    chatReport: OnyxTypes.Report;
    transaction: OnyxTypes.Transaction;
    iouAction: OptimisticIOUReportAction;
    createdChatReportActionID: string;
    createdIOUReportActionID: string;
    reportPreviewAction: OnyxTypes.ReportAction;
    transactionThreadReportID: string;
    createdReportActionIDForThread: string;
    onyxData: OnyxData;
};

type TrackExpenseInformation = {
    createdWorkspaceParams?: CreateWorkspaceParams;
    iouReport?: OnyxTypes.Report;
    chatReport: OnyxTypes.Report;
    transaction: OnyxTypes.Transaction;
    iouAction: OptimisticIOUReportAction;
    createdChatReportActionID: string;
    createdIOUReportActionID?: string;
    reportPreviewAction?: OnyxTypes.ReportAction;
    transactionThreadReportID: string;
    createdReportActionIDForThread: string;
    actionableWhisperReportActionIDParam?: string;
    onyxData: OnyxData;
};
type CategorizeTrackedExpenseTransactionParams = {
    transactionID: string;
    amount: number;
    currency: string;
    comment: string;
    merchant: string;
    created: string;
    taxCode: string;
    taxAmount: number;
    category?: string;
    tag?: string;
    billable?: boolean;
    receipt?: Receipt;
};
type CategorizeTrackedExpensePolicyParams = {
    policyID: string;
    isDraftPolicy: boolean;
};
type CategorizeTrackedExpenseReportInformation = {
    moneyRequestPreviewReportActionID: string;
    moneyRequestReportID: string;
    moneyRequestCreatedReportActionID: string;
    actionableWhisperReportActionID: string;
    linkedTrackedExpenseReportAction: OnyxTypes.ReportAction;
    linkedTrackedExpenseReportID: string;
    transactionThreadReportID: string;
    reportPreviewReportActionID: string;
};
type CategorizeTrackedExpenseParams = {
    onyxData: OnyxData | undefined;
    reportInformation: CategorizeTrackedExpenseReportInformation;
    transactionParams: CategorizeTrackedExpenseTransactionParams;
    policyParams: CategorizeTrackedExpensePolicyParams;
    createdWorkspaceParams?: CreateWorkspaceParams;
};
type SendInvoiceInformation = {
    senderWorkspaceID: string;
    receiver: Partial<OnyxTypes.PersonalDetails>;
    invoiceRoom: OnyxTypes.Report;
    createdChatReportActionID: string;
    invoiceReportID: string;
    reportPreviewReportActionID: string;
    transactionID: string;
    transactionThreadReportID: string;
    createdIOUReportActionID: string;
    createdReportActionIDForThread: string;
    reportActionID: string;
    onyxData: OnyxData;
};

type SplitData = {
    chatReportID: string;
    transactionID: string;
    reportActionID: string;
    policyID?: string;
    createdReportActionID?: string;
    chatType?: string;
};

type SplitsAndOnyxData = {
    splitData: SplitData;
    splits: Split[];
    onyxData: OnyxData;
};

type UpdateMoneyRequestData = {
    params: UpdateMoneyRequestParams;
    onyxData: OnyxData;
};

type PayMoneyRequestData = {
    params: PayMoneyRequestParams & Partial<PayInvoiceParams>;
    optimisticData: OnyxUpdate[];
    successData: OnyxUpdate[];
    failureData: OnyxUpdate[];
};

type SendMoneyParamsData = {
    params: SendMoneyParams;
    optimisticData: OnyxUpdate[];
    successData: OnyxUpdate[];
    failureData: OnyxUpdate[];
};

type GPSPoint = {
    lat: number;
    long: number;
};

type RequestMoneyTransactionParams = {
    attendees?: Attendee[];
    amount: number;
    currency: string;
    comment?: string;
    receipt?: Receipt;
    category?: string;
    tag?: string;
    taxCode?: string;
    taxAmount?: number;
    billable?: boolean;
    merchant: string;
    created: string;
    actionableWhisperReportActionID?: string;
    linkedTrackedExpenseReportAction?: OnyxTypes.ReportAction;
    linkedTrackedExpenseReportID?: string;
};

type RequestMoneyPolicyParams = {
    policy?: OnyxEntry<OnyxTypes.Policy>;
    policyTagList?: OnyxEntry<OnyxTypes.PolicyTagLists>;
    policyCategories?: OnyxEntry<OnyxTypes.PolicyCategories>;
};

type RequestMoneyParticipantParams = {
    payeeEmail: string | undefined;
    payeeAccountID: number;
    participant: Participant;
};

type RequestMoneyInformation = {
    report: OnyxEntry<OnyxTypes.Report>;
    participantParams: RequestMoneyParticipantParams;
    policyParams?: RequestMoneyPolicyParams;
    gpsPoints?: GPSPoint;
    action?: IOUAction;
    reimbursible?: boolean;
    transactionParams: RequestMoneyTransactionParams;
};

type MoneyRequestInformationParams = {
    parentChatReport: OnyxEntry<OnyxTypes.Report>;
    transactionParams: RequestMoneyTransactionParams;
    participantParams: RequestMoneyParticipantParams;
    policyParams?: RequestMoneyPolicyParams;
    moneyRequestReportID?: string;
    existingTransactionID?: string;
    existingTransaction?: OnyxEntry<OnyxTypes.Transaction>;
};

type MoneyRequestOptimisticParams = {
    chat: {
        report: OnyxTypes.OnyxInputOrEntry<OnyxTypes.Report>;
        createdAction: OptimisticCreatedReportAction;
        reportPreviewAction: ReportAction;
    };
    iou: {
        report: OnyxTypes.Report;
        createdAction: OptimisticCreatedReportAction;
        action: OptimisticIOUReportAction;
    };
    transactionParams: {
        transaction: OnyxTypes.Transaction;
        transactionThreadReport: OptimisticChatReport | null;
        transactionThreadCreatedReportAction: OptimisticCreatedReportAction | null;
    };
    policyRecentlyUsed: {
        categories?: string[];
        tags?: OnyxTypes.RecentlyUsedTags;
        currencies?: string[];
    };
    personalDetailListAction?: OnyxTypes.PersonalDetailsList;
    nextStep?: OnyxTypes.ReportNextStep | null;
};

type BuildOnyxDataForMoneyRequestParams = {
    isNewChatReport: boolean;
    shouldCreateNewMoneyRequestReport: boolean;
    isOneOnOneSplit?: boolean;
    existingTransactionThreadReportID?: string;
    policyParams?: RequestMoneyPolicyParams;
    optimisticParams: MoneyRequestOptimisticParams;
};

type DistanceRequestTransactionParams = {
    comment: string;
    created: string;
    category?: string;
    tag?: string;
    taxCode?: string;
    taxAmount?: number;
    amount: number;
    currency: string;
    merchant: string;
    billable?: boolean;
    validWaypoints: WaypointCollection;
    customUnitRateID?: string;
    splitShares?: SplitShares;
};
type CreateDistanceRequestInformation = {
    report: OnyxEntry<OnyxTypes.Report>;
    participants: Participant[];
    currentUserLogin?: string;
    currentUserAccountID?: number;
    iouType?: ValueOf<typeof CONST.IOU.TYPE>;
    existingTransaction?: OnyxEntry<OnyxTypes.Transaction>;
    transactionParams: DistanceRequestTransactionParams;
    policyParams?: RequestMoneyPolicyParams;
};

let allPersonalDetails: OnyxTypes.PersonalDetailsList = {};
Onyx.connect({
    key: ONYXKEYS.PERSONAL_DETAILS_LIST,
    callback: (value) => {
        allPersonalDetails = value ?? {};
    },
});

let allTransactions: NonNullable<OnyxCollection<OnyxTypes.Transaction>> = {};
Onyx.connect({
    key: ONYXKEYS.COLLECTION.TRANSACTION,
    waitForCollectionCallback: true,
    callback: (value) => {
        if (!value) {
            allTransactions = {};
            return;
        }

        allTransactions = value;
    },
});

let allTransactionDrafts: NonNullable<OnyxCollection<OnyxTypes.Transaction>> = {};
Onyx.connect({
    key: ONYXKEYS.COLLECTION.TRANSACTION_DRAFT,
    waitForCollectionCallback: true,
    callback: (value) => {
        allTransactionDrafts = value ?? {};
    },
});

let allTransactionViolations: NonNullable<OnyxCollection<OnyxTypes.TransactionViolations>> = {};
Onyx.connect({
    key: ONYXKEYS.COLLECTION.TRANSACTION_VIOLATIONS,
    waitForCollectionCallback: true,
    callback: (value) => {
        if (!value) {
            allTransactionViolations = {};
            return;
        }

        allTransactionViolations = value;
    },
});

let allDraftSplitTransactions: NonNullable<OnyxCollection<OnyxTypes.Transaction>> = {};
Onyx.connect({
    key: ONYXKEYS.COLLECTION.SPLIT_TRANSACTION_DRAFT,
    waitForCollectionCallback: true,
    callback: (value) => {
        allDraftSplitTransactions = value ?? {};
    },
});

let allNextSteps: NonNullable<OnyxCollection<OnyxTypes.ReportNextStep>> = {};
Onyx.connect({
    key: ONYXKEYS.COLLECTION.NEXT_STEP,
    waitForCollectionCallback: true,
    callback: (value) => {
        allNextSteps = value ?? {};
    },
});

let allReports: OnyxCollection<OnyxTypes.Report>;
Onyx.connect({
    key: ONYXKEYS.COLLECTION.REPORT,
    waitForCollectionCallback: true,
    callback: (value) => {
        allReports = value;
    },
});

let userAccountID = -1;
let currentUserEmail = '';
Onyx.connect({
    key: ONYXKEYS.SESSION,
    callback: (value) => {
        currentUserEmail = value?.email ?? '';
        userAccountID = value?.accountID ?? -1;
    },
});

let currentUserPersonalDetails: OnyxEntry<OnyxTypes.PersonalDetails>;
Onyx.connect({
    key: ONYXKEYS.PERSONAL_DETAILS_LIST,
    callback: (value) => {
        currentUserPersonalDetails = value?.[userAccountID] ?? undefined;
    },
});

let currentDate: OnyxEntry<string> = '';
Onyx.connect({
    key: ONYXKEYS.CURRENT_DATE,
    callback: (value) => {
        currentDate = value;
    },
});

let quickAction: OnyxEntry<OnyxTypes.QuickAction> = {};
Onyx.connect({
    key: ONYXKEYS.NVP_QUICK_ACTION_GLOBAL_CREATE,
    callback: (value) => {
        quickAction = value;
    },
});

let allReportActions: OnyxCollection<OnyxTypes.ReportActions>;
Onyx.connect({
    key: ONYXKEYS.COLLECTION.REPORT_ACTIONS,
    waitForCollectionCallback: true,
    callback: (actions) => {
        if (!actions) {
            return;
        }
        allReportActions = actions;
    },
});

let activePolicyID: OnyxEntry<string>;
Onyx.connect({
    key: ONYXKEYS.NVP_ACTIVE_POLICY_ID,
    callback: (value) => (activePolicyID = value),
});

let introSelected: OnyxEntry<OnyxTypes.IntroSelected>;
Onyx.connect({
    key: ONYXKEYS.NVP_INTRO_SELECTED,
    callback: (value) => (introSelected = value),
});

let personalDetailsList: OnyxEntry<OnyxTypes.PersonalDetailsList>;
Onyx.connect({
    key: ONYXKEYS.PERSONAL_DETAILS_LIST,
    callback: (value) => (personalDetailsList = value),
});

/**
 * Find the report preview action from given chat report and iou report
 */
function getReportPreviewAction(chatReportID: string, iouReportID: string): OnyxInputValue<ReportAction<typeof CONST.REPORT.ACTIONS.TYPE.REPORT_PREVIEW>> {
    const reportActions = allReportActions?.[`${ONYXKEYS.COLLECTION.REPORT_ACTIONS}${chatReportID}`] ?? {};

    // Find the report preview action from the chat report
    return (
        Object.values(reportActions).find(
            (reportAction): reportAction is ReportAction<typeof CONST.REPORT.ACTIONS.TYPE.REPORT_PREVIEW> =>
                reportAction && isReportPreviewAction(reportAction) && getOriginalMessage(reportAction)?.linkedReportID === iouReportID,
        ) ?? null
    );
}

/**
 * Initialize expense info
 * @param reportID to attach the transaction to
 * @param policy
 * @param isFromGlobalCreate
 * @param iouRequestType one of manual/scan/distance
 */
function initMoneyRequest(
    reportID: string,
    policy: OnyxEntry<OnyxTypes.Policy>,
    isFromGlobalCreate: boolean,
    currentIouRequestType: IOURequestType | undefined,
    newIouRequestType: IOURequestType,
) {
    // Generate a brand new transactionID
    const newTransactionID = CONST.IOU.OPTIMISTIC_TRANSACTION_ID;
    const currency = policy?.outputCurrency ?? currentUserPersonalDetails?.localCurrencyCode ?? CONST.CURRENCY.USD;
    // Disabling this line since currentDate can be an empty string
    // eslint-disable-next-line @typescript-eslint/prefer-nullish-coalescing
    const created = currentDate || format(new Date(), 'yyyy-MM-dd');

    // in case we have to re-init money request, but the IOU request type is the same with the old draft transaction,
    // we should keep most of the existing data by using the ONYX MERGE operation
    if (currentIouRequestType === newIouRequestType) {
        // so, we just need to update the reportID, isFromGlobalCreate, created, currency
        Onyx.merge(`${ONYXKEYS.COLLECTION.TRANSACTION_DRAFT}${newTransactionID}`, {
            reportID,
            isFromGlobalCreate,
            created,
            currency,
            transactionID: newTransactionID,
        });
        return;
    }

    const comment: Comment = {};

    // Add initial empty waypoints when starting a distance expense
    if (newIouRequestType === CONST.IOU.REQUEST_TYPE.DISTANCE) {
        comment.waypoints = {
            waypoint0: {keyForList: 'start_waypoint'},
            waypoint1: {keyForList: 'stop_waypoint'},
        };
        if (!isFromGlobalCreate) {
            const customUnitRateID = DistanceRequestUtils.getCustomUnitRateID(reportID);
            comment.customUnit = {customUnitRateID};
        }
    }

    // Store the transaction in Onyx and mark it as not saved so it can be cleaned up later
    // Use set() here so that there is no way that data will be leaked between objects when it gets reset
    Onyx.set(`${ONYXKEYS.COLLECTION.TRANSACTION_DRAFT}${newTransactionID}`, {
        amount: 0,
        attendees: formatCurrentUserToAttendee(currentUserPersonalDetails, reportID),
        comment,
        created,
        currency,
        iouRequestType: newIouRequestType,
        reportID,
        transactionID: newTransactionID,
        isFromGlobalCreate,
        merchant: CONST.TRANSACTION.PARTIAL_TRANSACTION_MERCHANT,
        splitPayerAccountIDs: currentUserPersonalDetails ? [currentUserPersonalDetails.accountID] : undefined,
    });
}

function createDraftTransaction(transaction: OnyxTypes.Transaction) {
    if (!transaction) {
        return;
    }

    const newTransaction = {
        ...transaction,
    };

    Onyx.set(`${ONYXKEYS.COLLECTION.TRANSACTION_DRAFT}${transaction.transactionID}`, newTransaction);
}

function clearMoneyRequest(transactionID: string, skipConfirmation = false) {
    Onyx.set(`${ONYXKEYS.COLLECTION.SKIP_CONFIRMATION}${transactionID}`, skipConfirmation);
    Onyx.set(`${ONYXKEYS.COLLECTION.TRANSACTION_DRAFT}${transactionID}`, null);
}

function startMoneyRequest(iouType: ValueOf<typeof CONST.IOU.TYPE>, reportID: string, requestType?: IOURequestType, skipConfirmation = false) {
    clearMoneyRequest(CONST.IOU.OPTIMISTIC_TRANSACTION_ID, skipConfirmation);
    switch (requestType) {
        case CONST.IOU.REQUEST_TYPE.MANUAL:
            Navigation.navigate(ROUTES.MONEY_REQUEST_CREATE_TAB_MANUAL.getRoute(CONST.IOU.ACTION.CREATE, iouType, CONST.IOU.OPTIMISTIC_TRANSACTION_ID, reportID));
            return;
        case CONST.IOU.REQUEST_TYPE.SCAN:
            Navigation.navigate(ROUTES.MONEY_REQUEST_CREATE_TAB_SCAN.getRoute(CONST.IOU.ACTION.CREATE, iouType, CONST.IOU.OPTIMISTIC_TRANSACTION_ID, reportID));
            return;
        case CONST.IOU.REQUEST_TYPE.DISTANCE:
            Navigation.navigate(ROUTES.MONEY_REQUEST_CREATE_TAB_DISTANCE.getRoute(CONST.IOU.ACTION.CREATE, iouType, CONST.IOU.OPTIMISTIC_TRANSACTION_ID, reportID));
            return;
        default:
            Navigation.navigate(ROUTES.MONEY_REQUEST_CREATE.getRoute(CONST.IOU.ACTION.CREATE, iouType, CONST.IOU.OPTIMISTIC_TRANSACTION_ID, reportID));
    }
}

function setMoneyRequestAmount(transactionID: string, amount: number, currency: string, shouldShowOriginalAmount = false) {
    Onyx.merge(`${ONYXKEYS.COLLECTION.TRANSACTION_DRAFT}${transactionID}`, {amount, currency, shouldShowOriginalAmount});
}

function setMoneyRequestCreated(transactionID: string, created: string, isDraft: boolean) {
    Onyx.merge(`${isDraft ? ONYXKEYS.COLLECTION.TRANSACTION_DRAFT : ONYXKEYS.COLLECTION.TRANSACTION}${transactionID}`, {created});
}

function setMoneyRequestCurrency(transactionID: string, currency: string, isEditing = false) {
    const fieldToUpdate = isEditing ? 'modifiedCurrency' : 'currency';
    Onyx.merge(`${ONYXKEYS.COLLECTION.TRANSACTION_DRAFT}${transactionID}`, {[fieldToUpdate]: currency});
}

function setMoneyRequestDescription(transactionID: string, comment: string, isDraft: boolean) {
    Onyx.merge(`${isDraft ? ONYXKEYS.COLLECTION.TRANSACTION_DRAFT : ONYXKEYS.COLLECTION.TRANSACTION}${transactionID}`, {comment: {comment: comment.trim()}});
}

function setMoneyRequestMerchant(transactionID: string, merchant: string, isDraft: boolean) {
    Onyx.merge(`${isDraft ? ONYXKEYS.COLLECTION.TRANSACTION_DRAFT : ONYXKEYS.COLLECTION.TRANSACTION}${transactionID}`, {merchant});
}

function setMoneyRequestAttendees(transactionID: string, attendees: Attendee[], isDraft: boolean) {
    Onyx.merge(`${isDraft ? ONYXKEYS.COLLECTION.TRANSACTION_DRAFT : ONYXKEYS.COLLECTION.TRANSACTION}${transactionID}`, {attendees});
}

function setMoneyRequestPendingFields(transactionID: string, pendingFields: OnyxTypes.Transaction['pendingFields']) {
    Onyx.merge(`${ONYXKEYS.COLLECTION.TRANSACTION_DRAFT}${transactionID}`, {pendingFields});
}

function setMoneyRequestCategory(transactionID: string, category: string) {
    Onyx.merge(`${ONYXKEYS.COLLECTION.TRANSACTION_DRAFT}${transactionID}`, {category});
}

function setMoneyRequestTag(transactionID: string, tag: string) {
    Onyx.merge(`${ONYXKEYS.COLLECTION.TRANSACTION_DRAFT}${transactionID}`, {tag});
}

function setMoneyRequestBillable(transactionID: string, billable: boolean) {
    Onyx.merge(`${ONYXKEYS.COLLECTION.TRANSACTION_DRAFT}${transactionID}`, {billable});
}

function setMoneyRequestParticipants(transactionID: string, participants: Participant[] = []) {
    Onyx.merge(`${ONYXKEYS.COLLECTION.TRANSACTION_DRAFT}${transactionID}`, {participants});
}

function setSplitPayer(transactionID: string, payerAccountID: number) {
    Onyx.merge(`${ONYXKEYS.COLLECTION.TRANSACTION_DRAFT}${transactionID}`, {splitPayerAccountIDs: [payerAccountID]});
}

function setMoneyRequestReceipt(transactionID: string, source: string, filename: string, isDraft: boolean, type?: string) {
    Onyx.merge(`${isDraft ? ONYXKEYS.COLLECTION.TRANSACTION_DRAFT : ONYXKEYS.COLLECTION.TRANSACTION}${transactionID}`, {
        receipt: {source, type: type ?? ''},
        filename,
    });
}

/**
 * Set custom unit rateID for the transaction draft
 */
function setCustomUnitRateID(transactionID: string, customUnitRateID: string | undefined) {
    Onyx.merge(`${ONYXKEYS.COLLECTION.TRANSACTION_DRAFT}${transactionID}`, {comment: {customUnit: {customUnitRateID}}});
}

/** Set the distance rate of a new  transaction */
function setMoneyRequestDistanceRate(transactionID: string, rateID: string, policyID: string, isDraft: boolean) {
    Onyx.merge(ONYXKEYS.NVP_LAST_SELECTED_DISTANCE_RATES, {[policyID]: rateID});
    Onyx.merge(`${isDraft ? ONYXKEYS.COLLECTION.TRANSACTION_DRAFT : ONYXKEYS.COLLECTION.TRANSACTION}${transactionID}`, {comment: {customUnit: {customUnitRateID: rateID}}});
}

/** Helper function to get the receipt error for expenses, or the generic error if there's no receipt */
function getReceiptError(receipt: OnyxEntry<Receipt>, filename?: string, isScanRequest = true, errorKey?: number): Errors | ErrorFields {
    return isEmptyObject(receipt) || !isScanRequest
        ? getMicroSecondOnyxErrorWithTranslationKey('iou.error.genericCreateFailureMessage', errorKey)
        : getMicroSecondOnyxErrorObject({error: CONST.IOU.RECEIPT_ERROR, source: receipt.source?.toString() ?? '', filename: filename ?? ''}, errorKey);
}

/** Helper function to get optimistic fields violations onyx data */
function getFieldViolationsOnyxData(iouReport: OnyxTypes.Report): SetRequired<OnyxData, 'optimisticData' | 'failureData'> {
    const missingFields: OnyxTypes.ReportFieldsViolations = {};
    const excludedFields = Object.values(CONST.REPORT_VIOLATIONS_EXCLUDED_FIELDS) as string[];

    Object.values(iouReport.fieldList ?? {}).forEach((field) => {
        if (excludedFields.includes(field.fieldID) || !!field.value || !!field.defaultValue) {
            return;
        }
        // in case of missing field violation the empty object is indicator.
        missingFields[field.fieldID] = {};
    });

    return {
        optimisticData: [
            {
                onyxMethod: Onyx.METHOD.SET,
                key: `${ONYXKEYS.COLLECTION.REPORT_VIOLATIONS}${iouReport.reportID}`,
                value: {
                    fieldRequired: missingFields,
                },
            },
        ],
        failureData: [
            {
                onyxMethod: Onyx.METHOD.SET,
                key: `${ONYXKEYS.COLLECTION.REPORT_VIOLATIONS}${iouReport.reportID}`,
                value: null,
            },
        ],
    };
}

/** Builds the Onyx data for an expense */
function buildOnyxDataForMoneyRequest(moneyRequestParams: BuildOnyxDataForMoneyRequestParams): [OnyxUpdate[], OnyxUpdate[], OnyxUpdate[]] {
    const {isNewChatReport, shouldCreateNewMoneyRequestReport, isOneOnOneSplit = false, existingTransactionThreadReportID, policyParams = {}, optimisticParams} = moneyRequestParams;
    const {policy, policyCategories, policyTagList} = policyParams;
    const {
        chat,
        iou,
        transactionParams: {transaction, transactionThreadReport, transactionThreadCreatedReportAction},
        policyRecentlyUsed,
        personalDetailListAction,
        nextStep,
    } = optimisticParams;

    const isScanRequest = isScanRequestTransactionUtils(transaction);
    const outstandingChildRequest = getOutstandingChildRequest(iou.report);
    const clearedPendingFields = Object.fromEntries(Object.keys(transaction.pendingFields ?? {}).map((key) => [key, null]));
    const optimisticData: OnyxUpdate[] = [];
    const successData: OnyxUpdate[] = [];
    let newQuickAction: ValueOf<typeof CONST.QUICK_ACTIONS> = isScanRequest ? CONST.QUICK_ACTIONS.REQUEST_SCAN : CONST.QUICK_ACTIONS.REQUEST_MANUAL;
    if (isDistanceRequestTransactionUtils(transaction)) {
        newQuickAction = CONST.QUICK_ACTIONS.REQUEST_DISTANCE;
    }
    const existingTransactionThreadReport = allReports?.[`${ONYXKEYS.COLLECTION.REPORT}${existingTransactionThreadReportID}`] ?? null;

    if (chat.report) {
        optimisticData.push({
            // Use SET for new reports because it doesn't exist yet, is faster and we need the data to be available when we navigate to the chat page
            onyxMethod: isNewChatReport ? Onyx.METHOD.SET : Onyx.METHOD.MERGE,
            key: `${ONYXKEYS.COLLECTION.REPORT}${chat.report.reportID}`,
            value: {
                ...chat.report,
                lastReadTime: DateUtils.getDBTime(),
                lastMessageTranslationKey: '',
                iouReportID: iou.report.reportID,
                ...outstandingChildRequest,
                ...(isNewChatReport ? {pendingFields: {createChat: CONST.RED_BRICK_ROAD_PENDING_ACTION.ADD}} : {}),
            },
        });
    }

    optimisticData.push(
        {
            onyxMethod: shouldCreateNewMoneyRequestReport ? Onyx.METHOD.SET : Onyx.METHOD.MERGE,
            key: `${ONYXKEYS.COLLECTION.REPORT}${iou.report.reportID}`,
            value: {
                ...iou.report,
                lastMessageText: getReportActionText(iou.action),
                lastMessageHtml: getReportActionHtml(iou.action),
                lastVisibleActionCreated: iou.action.created,
                pendingFields: {
                    ...(shouldCreateNewMoneyRequestReport ? {createChat: CONST.RED_BRICK_ROAD_PENDING_ACTION.ADD} : {preview: CONST.RED_BRICK_ROAD_PENDING_ACTION.UPDATE}),
                },
            },
        },
        {
            onyxMethod: Onyx.METHOD.SET,
            key: `${ONYXKEYS.COLLECTION.TRANSACTION}${transaction.transactionID}`,
            value: transaction,
        },
        isNewChatReport
            ? {
                  onyxMethod: Onyx.METHOD.SET,
                  key: `${ONYXKEYS.COLLECTION.REPORT_ACTIONS}${chat.report?.reportID}`,
                  value: {
                      [chat.createdAction.reportActionID]: chat.createdAction,
                      [chat.reportPreviewAction.reportActionID]: chat.reportPreviewAction,
                  },
              }
            : {
                  onyxMethod: Onyx.METHOD.MERGE,
                  key: `${ONYXKEYS.COLLECTION.REPORT_ACTIONS}${chat.report?.reportID}`,
                  value: {
                      [chat.reportPreviewAction.reportActionID]: chat.reportPreviewAction,
                  },
              },
        shouldCreateNewMoneyRequestReport
            ? {
                  onyxMethod: Onyx.METHOD.SET,
                  key: `${ONYXKEYS.COLLECTION.REPORT_ACTIONS}${iou.report.reportID}`,
                  value: {
                      [iou.createdAction.reportActionID]: iou.createdAction as OnyxTypes.ReportAction,
                      [iou.action.reportActionID]: iou.action as OnyxTypes.ReportAction,
                  },
              }
            : {
                  onyxMethod: Onyx.METHOD.MERGE,
                  key: `${ONYXKEYS.COLLECTION.REPORT_ACTIONS}${iou.report.reportID}`,
                  value: {
                      [iou.action.reportActionID]: iou.action as OnyxTypes.ReportAction,
                  },
              },
        {
            onyxMethod: Onyx.METHOD.MERGE,
            key: `${ONYXKEYS.COLLECTION.REPORT}${transactionThreadReport?.reportID}`,
            value: {
                ...transactionThreadReport,
                pendingFields: {createChat: CONST.RED_BRICK_ROAD_PENDING_ACTION.ADD},
            },
        },
    );

    if (!isEmptyObject(transactionThreadCreatedReportAction)) {
        optimisticData.push({
            onyxMethod: Onyx.METHOD.MERGE,
            key: `${ONYXKEYS.COLLECTION.REPORT_ACTIONS}${transactionThreadReport?.reportID}`,
            value: {
                [transactionThreadCreatedReportAction.reportActionID]: transactionThreadCreatedReportAction,
            },
        });
    }

    if (policyRecentlyUsed.categories?.length) {
        optimisticData.push({
            onyxMethod: Onyx.METHOD.SET,
            key: `${ONYXKEYS.COLLECTION.POLICY_RECENTLY_USED_CATEGORIES}${iou.report.policyID}`,
            value: policyRecentlyUsed.categories,
        });
    }

    if (policyRecentlyUsed.currencies?.length) {
        optimisticData.push({
            onyxMethod: Onyx.METHOD.SET,
            key: ONYXKEYS.RECENTLY_USED_CURRENCIES,
            value: policyRecentlyUsed.currencies,
        });
    }

    if (!isEmptyObject(policyRecentlyUsed.tags)) {
        optimisticData.push({
            onyxMethod: Onyx.METHOD.MERGE,
            key: `${ONYXKEYS.COLLECTION.POLICY_RECENTLY_USED_TAGS}${iou.report.policyID}`,
            value: policyRecentlyUsed.tags,
        });
    }

    const redundantParticipants: Record<number, null> = {};
    if (!isEmptyObject(personalDetailListAction)) {
        const successPersonalDetailListAction: Record<number, null> = {};

        // BE will send different participants. We clear the optimistic ones to avoid duplicated entries
        Object.keys(personalDetailListAction).forEach((accountIDKey) => {
            const accountID = Number(accountIDKey);
            successPersonalDetailListAction[accountID] = null;
            redundantParticipants[accountID] = null;
        });

        optimisticData.push({
            onyxMethod: Onyx.METHOD.MERGE,
            key: ONYXKEYS.PERSONAL_DETAILS_LIST,
            value: personalDetailListAction,
        });
        successData.push({
            onyxMethod: Onyx.METHOD.MERGE,
            key: ONYXKEYS.PERSONAL_DETAILS_LIST,
            value: successPersonalDetailListAction,
        });
    }

    if (!isEmptyObject(nextStep)) {
        optimisticData.push({
            onyxMethod: Onyx.METHOD.MERGE,
            key: `${ONYXKEYS.COLLECTION.NEXT_STEP}${iou.report.reportID}`,
            value: nextStep,
        });
    }

    if (isNewChatReport) {
        successData.push(
            {
                onyxMethod: Onyx.METHOD.MERGE,
                key: `${ONYXKEYS.COLLECTION.REPORT}${chat.report?.reportID}`,
                value: {
                    participants: redundantParticipants,
                    pendingFields: null,
                    errorFields: null,
                },
            },
            {
                onyxMethod: Onyx.METHOD.MERGE,
                key: `${ONYXKEYS.COLLECTION.REPORT_METADATA}${chat.report?.reportID}`,
                value: {
                    isOptimisticReport: false,
                },
            },
        );
    }

    successData.push(
        {
            onyxMethod: Onyx.METHOD.MERGE,
            key: `${ONYXKEYS.COLLECTION.REPORT}${iou.report.reportID}`,
            value: {
                participants: redundantParticipants,
                pendingFields: null,
                errorFields: null,
            },
        },
        {
            onyxMethod: Onyx.METHOD.MERGE,
            key: `${ONYXKEYS.COLLECTION.REPORT_METADATA}${iou.report.reportID}`,
            value: {
                isOptimisticReport: false,
            },
        },
        {
            onyxMethod: Onyx.METHOD.MERGE,
            key: `${ONYXKEYS.COLLECTION.REPORT}${transactionThreadReport?.reportID}`,
            value: {
                participants: redundantParticipants,
                pendingFields: null,
                errorFields: null,
            },
        },
        {
            onyxMethod: Onyx.METHOD.MERGE,
            key: `${ONYXKEYS.COLLECTION.REPORT_METADATA}${transactionThreadReport?.reportID}`,
            value: {
                isOptimisticReport: false,
            },
        },
        {
            onyxMethod: Onyx.METHOD.MERGE,
            key: `${ONYXKEYS.COLLECTION.TRANSACTION}${transaction.transactionID}`,
            value: {
                pendingAction: null,
                pendingFields: clearedPendingFields,
                // The routes contains the distance in meters. Clearing the routes ensures we use the distance
                // in the correct unit stored under the transaction customUnit once the request is created.
                // The route is also not saved in the backend, so we can't rely on it.
                routes: null,
            },
        },

        {
            onyxMethod: Onyx.METHOD.MERGE,
            key: `${ONYXKEYS.COLLECTION.REPORT_ACTIONS}${chat.report?.reportID}`,
            value: {
                ...(isNewChatReport
                    ? {
                          [chat.createdAction.reportActionID]: {
                              pendingAction: null,
                              errors: null,
                          },
                      }
                    : {}),
                [chat.reportPreviewAction.reportActionID]: {
                    pendingAction: null,
                },
            },
        },
        {
            onyxMethod: Onyx.METHOD.MERGE,
            key: `${ONYXKEYS.COLLECTION.REPORT_ACTIONS}${iou.report.reportID}`,
            value: {
                ...(shouldCreateNewMoneyRequestReport
                    ? {
                          [iou.createdAction.reportActionID]: {
                              pendingAction: null,
                              errors: null,
                          },
                      }
                    : {}),
                [iou.action.reportActionID]: {
                    pendingAction: null,
                    errors: null,
                },
            },
        },
    );

    if (!isEmptyObject(transactionThreadCreatedReportAction)) {
        successData.push({
            onyxMethod: Onyx.METHOD.MERGE,
            key: `${ONYXKEYS.COLLECTION.REPORT_ACTIONS}${transactionThreadReport?.reportID}`,
            value: {
                [transactionThreadCreatedReportAction.reportActionID]: {
                    pendingAction: null,
                    errors: null,
                },
            },
        });
    }

    const errorKey = DateUtils.getMicroseconds();

    const failureData: OnyxUpdate[] = [
        {
            onyxMethod: Onyx.METHOD.MERGE,
            key: `${ONYXKEYS.COLLECTION.REPORT}${chat.report?.reportID}`,
            value: {
                iouReportID: chat.report?.iouReportID,
                lastReadTime: chat.report?.lastReadTime,
                pendingFields: null,
                hasOutstandingChildRequest: chat.report?.hasOutstandingChildRequest,
                ...(isNewChatReport
                    ? {
                          errorFields: {
                              createChat: getMicroSecondOnyxErrorWithTranslationKey('report.genericCreateReportFailureMessage'),
                          },
                      }
                    : {}),
            },
        },
        {
            onyxMethod: Onyx.METHOD.MERGE,
            key: `${ONYXKEYS.COLLECTION.REPORT}${iou.report.reportID}`,
            value: {
                pendingFields: null,
                errorFields: {
                    ...(shouldCreateNewMoneyRequestReport ? {createChat: getMicroSecondOnyxErrorWithTranslationKey('report.genericCreateReportFailureMessage')} : {}),
                },
            },
        },
        {
            onyxMethod: Onyx.METHOD.MERGE,
            key: `${ONYXKEYS.COLLECTION.REPORT}${transactionThreadReport?.reportID}`,
            value: {
                pendingFields: null,
                errorFields: existingTransactionThreadReport
                    ? null
                    : {
                          createChat: getMicroSecondOnyxErrorWithTranslationKey('report.genericCreateReportFailureMessage'),
                      },
            },
        },
        {
            onyxMethod: Onyx.METHOD.MERGE,
            key: `${ONYXKEYS.COLLECTION.TRANSACTION}${transaction.transactionID}`,
            value: {
                // Disabling this line since transaction.filename can be an empty string
                // eslint-disable-next-line @typescript-eslint/prefer-nullish-coalescing
                errors: getReceiptError(transaction.receipt, transaction.filename || transaction.receipt?.filename, isScanRequest, errorKey),
                pendingFields: clearedPendingFields,
            },
        },
        {
            onyxMethod: Onyx.METHOD.MERGE,
            key: `${ONYXKEYS.COLLECTION.REPORT_ACTIONS}${iou.report.reportID}`,
            value: {
                ...(shouldCreateNewMoneyRequestReport
                    ? {
                          [iou.createdAction.reportActionID]: {
                              // Disabling this line since transaction.filename can be an empty string
                              // eslint-disable-next-line @typescript-eslint/prefer-nullish-coalescing
                              errors: getReceiptError(transaction.receipt, transaction.filename || transaction.receipt?.filename, isScanRequest, errorKey),
                          },
                          [iou.action.reportActionID]: {
                              errors: getMicroSecondOnyxErrorWithTranslationKey('iou.error.genericCreateFailureMessage'),
                          },
                      }
                    : {
                          [iou.action.reportActionID]: {
                              // Disabling this line since transaction.filename can be an empty string
                              // eslint-disable-next-line @typescript-eslint/prefer-nullish-coalescing
                              errors: getReceiptError(transaction.receipt, transaction.filename || transaction.receipt?.filename, isScanRequest, errorKey),
                          },
                      }),
            },
        },
    ];

    if (!isOneOnOneSplit) {
        optimisticData.push({
            onyxMethod: Onyx.METHOD.SET,
            key: ONYXKEYS.NVP_QUICK_ACTION_GLOBAL_CREATE,
            value: {
                action: newQuickAction,
                chatReportID: chat.report?.reportID,
                isFirstQuickAction: isEmptyObject(quickAction),
            },
        });
        failureData.push({
            onyxMethod: Onyx.METHOD.SET,
            key: ONYXKEYS.NVP_QUICK_ACTION_GLOBAL_CREATE,
            value: quickAction ?? null,
        });
    }

    if (!isEmptyObject(transactionThreadCreatedReportAction)) {
        failureData.push({
            onyxMethod: Onyx.METHOD.MERGE,
            key: `${ONYXKEYS.COLLECTION.REPORT_ACTIONS}${transactionThreadReport?.reportID}`,
            value: {
                [transactionThreadCreatedReportAction.reportActionID]: {
                    errors: getMicroSecondOnyxErrorWithTranslationKey('iou.error.genericCreateFailureMessage'),
                },
            },
        });
    }

    // We don't need to compute violations unless we're on a paid policy
    if (!policy || !isPaidGroupPolicy(policy)) {
        return [optimisticData, successData, failureData];
    }

    const violationsOnyxData = ViolationsUtils.getViolationsOnyxData(transaction, [], policy, policyTagList ?? {}, policyCategories ?? {}, hasDependentTags(policy, policyTagList ?? {}));

    if (violationsOnyxData) {
        optimisticData.push(violationsOnyxData);
        failureData.push({
            onyxMethod: Onyx.METHOD.SET,
            key: `${ONYXKEYS.COLLECTION.TRANSACTION_VIOLATIONS}${transaction.transactionID}`,
            value: [],
        });
    }

    return [optimisticData, successData, failureData];
}

/** Builds the Onyx data for an invoice */
function buildOnyxDataForInvoice(
    chatReport: OnyxEntry<OnyxTypes.Report>,
    iouReport: OnyxTypes.Report,
    transaction: OnyxTypes.Transaction,
    chatCreatedAction: OptimisticCreatedReportAction,
    iouCreatedAction: OptimisticCreatedReportAction,
    iouAction: OptimisticIOUReportAction,
    optimisticPersonalDetailListAction: OnyxTypes.PersonalDetailsList,
    reportPreviewAction: ReportAction,
    optimisticPolicyRecentlyUsedCategories: string[],
    optimisticPolicyRecentlyUsedTags: OnyxTypes.RecentlyUsedTags,
    isNewChatReport: boolean,
    transactionThreadReport: OptimisticChatReport,
    transactionThreadCreatedReportAction: OptimisticCreatedReportAction | null,
    policy?: OnyxEntry<OnyxTypes.Policy>,
    policyTagList?: OnyxEntry<OnyxTypes.PolicyTagLists>,
    policyCategories?: OnyxEntry<OnyxTypes.PolicyCategories>,
    optimisticRecentlyUsedCurrencies?: string[],
    companyName?: string,
    companyWebsite?: string,
): [OnyxUpdate[], OnyxUpdate[], OnyxUpdate[]] {
    const clearedPendingFields = Object.fromEntries(Object.keys(transaction.pendingFields ?? {}).map((key) => [key, null]));
    const optimisticData: OnyxUpdate[] = [
        {
            onyxMethod: Onyx.METHOD.SET,
            key: `${ONYXKEYS.COLLECTION.REPORT}${iouReport.reportID}`,
            value: {
                ...iouReport,
                lastMessageText: getReportActionText(iouAction),
                lastMessageHtml: getReportActionHtml(iouAction),
                pendingFields: {
                    createChat: CONST.RED_BRICK_ROAD_PENDING_ACTION.ADD,
                },
            },
        },
        {
            onyxMethod: Onyx.METHOD.SET,
            key: `${ONYXKEYS.COLLECTION.TRANSACTION}${transaction.transactionID}`,
            value: transaction,
        },
        isNewChatReport
            ? {
                  onyxMethod: Onyx.METHOD.SET,
                  key: `${ONYXKEYS.COLLECTION.REPORT_ACTIONS}${chatReport?.reportID}`,
                  value: {
                      [chatCreatedAction.reportActionID]: chatCreatedAction,
                      [reportPreviewAction.reportActionID]: reportPreviewAction,
                  },
              }
            : {
                  onyxMethod: Onyx.METHOD.MERGE,
                  key: `${ONYXKEYS.COLLECTION.REPORT_ACTIONS}${chatReport?.reportID}`,
                  value: {
                      [reportPreviewAction.reportActionID]: reportPreviewAction,
                  },
              },
        {
            onyxMethod: Onyx.METHOD.MERGE,
            key: `${ONYXKEYS.COLLECTION.REPORT_ACTIONS}${iouReport.reportID}`,
            value: {
                [iouCreatedAction.reportActionID]: iouCreatedAction as OnyxTypes.ReportAction,
                [iouAction.reportActionID]: iouAction as OnyxTypes.ReportAction,
            },
        },
        {
            onyxMethod: Onyx.METHOD.MERGE,
            key: `${ONYXKEYS.COLLECTION.REPORT}${transactionThreadReport.reportID}`,
            value: transactionThreadReport,
        },
        {
            onyxMethod: Onyx.METHOD.MERGE,
            key: `${ONYXKEYS.COLLECTION.REPORT_ACTIONS}${transactionThreadReport.reportID}`,
            value: {
                [transactionThreadCreatedReportAction?.reportActionID ?? '-1']: transactionThreadCreatedReportAction,
            },
        },
    ];
    const successData: OnyxUpdate[] = [];

    if (chatReport) {
        optimisticData.push({
            // Use SET for new reports because it doesn't exist yet, is faster and we need the data to be available when we navigate to the chat page
            onyxMethod: isNewChatReport ? Onyx.METHOD.SET : Onyx.METHOD.MERGE,
            key: `${ONYXKEYS.COLLECTION.REPORT}${chatReport.reportID}`,
            value: {
                ...chatReport,
                lastReadTime: DateUtils.getDBTime(),
                lastMessageTranslationKey: '',
                iouReportID: iouReport.reportID,
                ...(isNewChatReport ? {pendingFields: {createChat: CONST.RED_BRICK_ROAD_PENDING_ACTION.ADD}} : {}),
            },
        });
    }

    if (optimisticPolicyRecentlyUsedCategories.length) {
        optimisticData.push({
            onyxMethod: Onyx.METHOD.SET,
            key: `${ONYXKEYS.COLLECTION.POLICY_RECENTLY_USED_CATEGORIES}${iouReport.policyID}`,
            value: optimisticPolicyRecentlyUsedCategories,
        });
    }

    if (optimisticRecentlyUsedCurrencies?.length) {
        optimisticData.push({
            onyxMethod: Onyx.METHOD.SET,
            key: ONYXKEYS.RECENTLY_USED_CURRENCIES,
            value: optimisticRecentlyUsedCurrencies,
        });
    }

    if (!isEmptyObject(optimisticPolicyRecentlyUsedTags)) {
        optimisticData.push({
            onyxMethod: Onyx.METHOD.MERGE,
            key: `${ONYXKEYS.COLLECTION.POLICY_RECENTLY_USED_TAGS}${iouReport.policyID}`,
            value: optimisticPolicyRecentlyUsedTags,
        });
    }

    const redundantParticipants: Record<number, null> = {};
    if (!isEmptyObject(optimisticPersonalDetailListAction)) {
        const successPersonalDetailListAction: Record<number, null> = {};

        // BE will send different participants. We clear the optimistic ones to avoid duplicated entries
        Object.keys(optimisticPersonalDetailListAction).forEach((accountIDKey) => {
            const accountID = Number(accountIDKey);
            successPersonalDetailListAction[accountID] = null;
            redundantParticipants[accountID] = null;
        });

        optimisticData.push({
            onyxMethod: Onyx.METHOD.MERGE,
            key: ONYXKEYS.PERSONAL_DETAILS_LIST,
            value: optimisticPersonalDetailListAction,
        });
        successData.push({
            onyxMethod: Onyx.METHOD.MERGE,
            key: ONYXKEYS.PERSONAL_DETAILS_LIST,
            value: successPersonalDetailListAction,
        });
    }

    successData.push(
        {
            onyxMethod: Onyx.METHOD.MERGE,
            key: `${ONYXKEYS.COLLECTION.REPORT}${iouReport.reportID}`,
            value: {
                participants: redundantParticipants,
                pendingFields: null,
                errorFields: null,
            },
        },
        {
            onyxMethod: Onyx.METHOD.MERGE,
            key: `${ONYXKEYS.COLLECTION.REPORT_METADATA}${iouReport.reportID}`,
            value: {
                isOptimisticReport: false,
            },
        },
        {
            onyxMethod: Onyx.METHOD.MERGE,
            key: `${ONYXKEYS.COLLECTION.REPORT}${transactionThreadReport.reportID}`,
            value: {
                participants: redundantParticipants,
                pendingFields: null,
                errorFields: null,
            },
        },
        {
            onyxMethod: Onyx.METHOD.MERGE,
            key: `${ONYXKEYS.COLLECTION.REPORT_METADATA}${transactionThreadReport.reportID}`,
            value: {
                isOptimisticReport: false,
            },
        },
        {
            onyxMethod: Onyx.METHOD.MERGE,
            key: `${ONYXKEYS.COLLECTION.TRANSACTION}${transaction.transactionID}`,
            value: {
                pendingAction: null,
                pendingFields: clearedPendingFields,
            },
        },
        {
            onyxMethod: Onyx.METHOD.MERGE,
            key: `${ONYXKEYS.COLLECTION.REPORT_ACTIONS}${chatReport?.reportID}`,
            value: {
                ...(isNewChatReport
                    ? {
                          [chatCreatedAction.reportActionID]: {
                              pendingAction: null,
                              errors: null,
                          },
                      }
                    : {}),
                [reportPreviewAction.reportActionID]: {
                    pendingAction: null,
                },
            },
        },
        {
            onyxMethod: Onyx.METHOD.MERGE,
            key: `${ONYXKEYS.COLLECTION.REPORT_ACTIONS}${iouReport.reportID}`,
            value: {
                [iouCreatedAction.reportActionID]: {
                    pendingAction: null,
                    errors: null,
                },
                [iouAction.reportActionID]: {
                    pendingAction: null,
                    errors: null,
                },
            },
        },
        {
            onyxMethod: Onyx.METHOD.MERGE,
            key: `${ONYXKEYS.COLLECTION.REPORT_ACTIONS}${transactionThreadReport.reportID}`,
            value: {
                [transactionThreadCreatedReportAction?.reportActionID ?? '-1']: {
                    pendingAction: null,
                    errors: null,
                },
            },
        },
    );

    if (isNewChatReport) {
        successData.push(
            {
                onyxMethod: Onyx.METHOD.MERGE,
                key: `${ONYXKEYS.COLLECTION.REPORT}${chatReport?.reportID}`,
                value: {
                    participants: redundantParticipants,
                    pendingFields: null,
                    errorFields: null,
                },
            },
            {
                onyxMethod: Onyx.METHOD.MERGE,
                key: `${ONYXKEYS.COLLECTION.REPORT_METADATA}${chatReport?.reportID}`,
                value: {
                    isOptimisticReport: false,
                },
            },
        );
    }

    const errorKey = DateUtils.getMicroseconds();

    const failureData: OnyxUpdate[] = [
        {
            onyxMethod: Onyx.METHOD.MERGE,
            key: `${ONYXKEYS.COLLECTION.REPORT}${chatReport?.reportID}`,
            value: {
                iouReportID: chatReport?.iouReportID,
                lastReadTime: chatReport?.lastReadTime,
                pendingFields: null,
                hasOutstandingChildRequest: chatReport?.hasOutstandingChildRequest,
                ...(isNewChatReport
                    ? {
                          errorFields: {
                              createChat: getMicroSecondOnyxErrorWithTranslationKey('report.genericCreateReportFailureMessage'),
                          },
                      }
                    : {}),
            },
        },
        {
            onyxMethod: Onyx.METHOD.MERGE,
            key: `${ONYXKEYS.COLLECTION.REPORT}${iouReport.reportID}`,
            value: {
                pendingFields: null,
                errorFields: {
                    createChat: getMicroSecondOnyxErrorWithTranslationKey('report.genericCreateReportFailureMessage'),
                },
            },
        },
        {
            onyxMethod: Onyx.METHOD.MERGE,
            key: `${ONYXKEYS.COLLECTION.REPORT}${transactionThreadReport.reportID}`,
            value: {
                errorFields: {
                    createChat: getMicroSecondOnyxErrorWithTranslationKey('report.genericCreateReportFailureMessage'),
                },
            },
        },
        {
            onyxMethod: Onyx.METHOD.MERGE,
            key: `${ONYXKEYS.COLLECTION.TRANSACTION}${transaction.transactionID}`,
            value: {
                errors: getMicroSecondOnyxErrorWithTranslationKey('iou.error.genericCreateInvoiceFailureMessage'),
                pendingAction: null,
                pendingFields: clearedPendingFields,
            },
        },
        {
            onyxMethod: Onyx.METHOD.MERGE,
            key: `${ONYXKEYS.COLLECTION.REPORT_ACTIONS}${iouReport.reportID}`,
            value: {
                [iouCreatedAction.reportActionID]: {
                    // Disabling this line since transaction.filename can be an empty string
                    // eslint-disable-next-line @typescript-eslint/prefer-nullish-coalescing
                    errors: getReceiptError(transaction.receipt, transaction.filename || transaction.receipt?.filename, false, errorKey),
                },
                [iouAction.reportActionID]: {
                    errors: getMicroSecondOnyxErrorWithTranslationKey('iou.error.genericCreateInvoiceFailureMessage'),
                },
            },
        },
        {
            onyxMethod: Onyx.METHOD.MERGE,
            key: `${ONYXKEYS.COLLECTION.REPORT_ACTIONS}${transactionThreadReport.reportID}`,
            value: {
                [transactionThreadCreatedReportAction?.reportActionID ?? '-1']: {
                    errors: getMicroSecondOnyxErrorWithTranslationKey('iou.error.genericCreateInvoiceFailureMessage', errorKey),
                },
            },
        },
    ];

    if (companyName && companyWebsite) {
        optimisticData.push({
            onyxMethod: Onyx.METHOD.MERGE,
            key: `${ONYXKEYS.COLLECTION.POLICY}${policy?.id}`,
            value: {
                invoice: {
                    companyName,
                    companyWebsite,
                    pendingFields: {
                        companyName: CONST.RED_BRICK_ROAD_PENDING_ACTION.UPDATE,
                        companyWebsite: CONST.RED_BRICK_ROAD_PENDING_ACTION.UPDATE,
                    },
                },
            },
        });
        successData.push({
            onyxMethod: Onyx.METHOD.MERGE,
            key: `${ONYXKEYS.COLLECTION.POLICY}${policy?.id}`,
            value: {
                invoice: {
                    pendingFields: {
                        companyName: null,
                        companyWebsite: null,
                    },
                },
            },
        });
        failureData.push({
            onyxMethod: Onyx.METHOD.MERGE,
            key: `${ONYXKEYS.COLLECTION.POLICY}${policy?.id}`,
            value: {
                invoice: {
                    companyName: null,
                    companyWebsite: null,
                    pendingFields: {
                        companyName: null,
                        companyWebsite: null,
                    },
                },
            },
        });
    }

    // We don't need to compute violations unless we're on a paid policy
    if (!policy || !isPaidGroupPolicy(policy)) {
        return [optimisticData, successData, failureData];
    }

    const violationsOnyxData = ViolationsUtils.getViolationsOnyxData(transaction, [], policy, policyTagList ?? {}, policyCategories ?? {}, hasDependentTags(policy, policyTagList ?? {}));

    if (violationsOnyxData) {
        optimisticData.push(violationsOnyxData);
        failureData.push({
            onyxMethod: Onyx.METHOD.SET,
            key: `${ONYXKEYS.COLLECTION.TRANSACTION_VIOLATIONS}${transaction.transactionID}`,
            value: [],
        });
    }

    return [optimisticData, successData, failureData];
}

/** Builds the Onyx data for track expense */
function buildOnyxDataForTrackExpense(
    chatReport: OnyxInputValue<OnyxTypes.Report>,
    iouReport: OnyxInputValue<OnyxTypes.Report>,
    transaction: OnyxTypes.Transaction,
    iouCreatedAction: OptimisticCreatedReportAction,
    iouAction: OptimisticIOUReportAction,
    reportPreviewAction: OnyxInputValue<ReportAction>,
    transactionThreadReport: OptimisticChatReport | null,
    transactionThreadCreatedReportAction: OptimisticCreatedReportAction | null,
    shouldCreateNewMoneyRequestReport: boolean,
    policy?: OnyxInputValue<OnyxTypes.Policy>,
    policyTagList?: OnyxInputValue<OnyxTypes.PolicyTagLists>,
    policyCategories?: OnyxInputValue<OnyxTypes.PolicyCategories>,
    existingTransactionThreadReportID?: string,
    actionableTrackExpenseWhisper?: OnyxInputValue<OnyxTypes.ReportAction>,
): [OnyxUpdate[], OnyxUpdate[], OnyxUpdate[]] {
    const isScanRequest = isScanRequestTransactionUtils(transaction);
    const isDistanceRequest = isDistanceRequestTransactionUtils(transaction);
    const clearedPendingFields = Object.fromEntries(Object.keys(transaction.pendingFields ?? {}).map((key) => [key, null]));
    const optimisticData: OnyxUpdate[] = [];
    const successData: OnyxUpdate[] = [];
    const failureData: OnyxUpdate[] = [];

    let newQuickAction: ValueOf<typeof CONST.QUICK_ACTIONS> = CONST.QUICK_ACTIONS.TRACK_MANUAL;
    if (isScanRequest) {
        newQuickAction = CONST.QUICK_ACTIONS.TRACK_SCAN;
    } else if (isDistanceRequest) {
        newQuickAction = CONST.QUICK_ACTIONS.TRACK_DISTANCE;
    }
    const existingTransactionThreadReport = allReports?.[`${ONYXKEYS.COLLECTION.REPORT}${existingTransactionThreadReportID}`] ?? null;

    if (chatReport) {
        optimisticData.push(
            {
                onyxMethod: Onyx.METHOD.MERGE,
                key: `${ONYXKEYS.COLLECTION.REPORT}${chatReport.reportID}`,
                value: {
                    ...chatReport,
                    lastMessageText: getReportActionText(iouAction),
                    lastMessageHtml: getReportActionHtml(iouAction),
                    lastReadTime: DateUtils.getDBTime(),
                    iouReportID: iouReport?.reportID,
                },
            },
            {
                onyxMethod: Onyx.METHOD.SET,
                key: ONYXKEYS.NVP_QUICK_ACTION_GLOBAL_CREATE,
                value: {
                    action: newQuickAction,
                    chatReportID: chatReport.reportID,
                    isFirstQuickAction: isEmptyObject(quickAction),
                },
            },
        );

        if (actionableTrackExpenseWhisper && !iouReport) {
            optimisticData.push({
                onyxMethod: Onyx.METHOD.MERGE,
                key: `${ONYXKEYS.COLLECTION.REPORT_ACTIONS}${chatReport?.reportID}`,
                value: {
                    [actionableTrackExpenseWhisper.reportActionID]: actionableTrackExpenseWhisper,
                },
            });
            optimisticData.push({
                onyxMethod: Onyx.METHOD.MERGE,
                key: `${ONYXKEYS.COLLECTION.REPORT}${chatReport.reportID}`,
                value: {
                    lastVisibleActionCreated: actionableTrackExpenseWhisper.created,
                    lastMessageText: CONST.ACTIONABLE_TRACK_EXPENSE_WHISPER_MESSAGE,
                },
            });
            successData.push({
                onyxMethod: Onyx.METHOD.MERGE,
                key: `${ONYXKEYS.COLLECTION.REPORT_ACTIONS}${chatReport?.reportID}`,
                value: {
                    [actionableTrackExpenseWhisper.reportActionID]: {pendingAction: null, errors: null},
                },
            });
            failureData.push({
                onyxMethod: Onyx.METHOD.SET,
                key: `${ONYXKEYS.COLLECTION.REPORT_ACTIONS}${chatReport?.reportID}`,
                value: {[actionableTrackExpenseWhisper.reportActionID]: {} as ReportAction},
            });
        }
    }

    if (iouReport) {
        optimisticData.push(
            {
                onyxMethod: shouldCreateNewMoneyRequestReport ? Onyx.METHOD.SET : Onyx.METHOD.MERGE,
                key: `${ONYXKEYS.COLLECTION.REPORT}${iouReport.reportID}`,
                value: {
                    ...iouReport,
                    lastMessageText: getReportActionText(iouAction),
                    lastMessageHtml: getReportActionHtml(iouAction),
                    pendingFields: {
                        ...(shouldCreateNewMoneyRequestReport ? {createChat: CONST.RED_BRICK_ROAD_PENDING_ACTION.ADD} : {preview: CONST.RED_BRICK_ROAD_PENDING_ACTION.UPDATE}),
                    },
                },
            },
            shouldCreateNewMoneyRequestReport
                ? {
                      onyxMethod: Onyx.METHOD.SET,
                      key: `${ONYXKEYS.COLLECTION.REPORT_ACTIONS}${iouReport.reportID}`,
                      value: {
                          [iouCreatedAction.reportActionID]: iouCreatedAction as OnyxTypes.ReportAction,
                          [iouAction.reportActionID]: iouAction as OnyxTypes.ReportAction,
                      },
                  }
                : {
                      onyxMethod: Onyx.METHOD.MERGE,
                      key: `${ONYXKEYS.COLLECTION.REPORT_ACTIONS}${iouReport.reportID}`,
                      value: {
                          [iouAction.reportActionID]: iouAction as OnyxTypes.ReportAction,
                      },
                  },
            {
                onyxMethod: Onyx.METHOD.MERGE,
                key: `${ONYXKEYS.COLLECTION.REPORT_ACTIONS}${chatReport?.reportID}`,
                value: {
                    ...(reportPreviewAction && {[reportPreviewAction.reportActionID]: reportPreviewAction}),
                },
            },
        );
    } else {
        optimisticData.push({
            onyxMethod: Onyx.METHOD.MERGE,
            key: `${ONYXKEYS.COLLECTION.REPORT_ACTIONS}${chatReport?.reportID}`,
            value: {
                [iouAction.reportActionID]: iouAction as OnyxTypes.ReportAction,
            },
        });
    }

    optimisticData.push(
        {
            onyxMethod: Onyx.METHOD.SET,
            key: `${ONYXKEYS.COLLECTION.TRANSACTION}${transaction.transactionID}`,
            value: transaction,
        },
        {
            onyxMethod: Onyx.METHOD.MERGE,
            key: `${ONYXKEYS.COLLECTION.REPORT}${transactionThreadReport?.reportID}`,
            value: {
                ...transactionThreadReport,
                pendingFields: {createChat: CONST.RED_BRICK_ROAD_PENDING_ACTION.ADD},
            },
        },
    );

    if (!isEmptyObject(transactionThreadCreatedReportAction)) {
        optimisticData.push({
            onyxMethod: Onyx.METHOD.MERGE,
            key: `${ONYXKEYS.COLLECTION.REPORT_ACTIONS}${transactionThreadReport?.reportID}`,
            value: {
                [transactionThreadCreatedReportAction.reportActionID]: transactionThreadCreatedReportAction,
            },
        });
    }

    if (iouReport) {
        successData.push(
            {
                onyxMethod: Onyx.METHOD.MERGE,
                key: `${ONYXKEYS.COLLECTION.REPORT}${iouReport?.reportID}`,
                value: {
                    pendingFields: null,
                    errorFields: null,
                },
            },
            {
                onyxMethod: Onyx.METHOD.MERGE,
                key: `${ONYXKEYS.COLLECTION.REPORT_ACTIONS}${iouReport?.reportID}`,
                value: {
                    ...(shouldCreateNewMoneyRequestReport
                        ? {
                              [iouCreatedAction.reportActionID]: {
                                  pendingAction: null,
                                  errors: null,
                              },
                          }
                        : {}),
                    [iouAction.reportActionID]: {
                        pendingAction: null,
                        errors: null,
                    },
                },
            },
            {
                onyxMethod: Onyx.METHOD.MERGE,
                key: `${ONYXKEYS.COLLECTION.REPORT_ACTIONS}${chatReport?.reportID}`,
                value: {
                    ...(reportPreviewAction && {[reportPreviewAction.reportActionID]: {pendingAction: null}}),
                },
            },
        );
    } else {
        successData.push({
            onyxMethod: Onyx.METHOD.MERGE,
            key: `${ONYXKEYS.COLLECTION.REPORT_ACTIONS}${chatReport?.reportID}`,
            value: {
                [iouAction.reportActionID]: {
                    pendingAction: null,
                    errors: null,
                },
                ...(reportPreviewAction && {[reportPreviewAction.reportActionID]: {pendingAction: null}}),
            },
        });
    }

    successData.push(
        {
            onyxMethod: Onyx.METHOD.MERGE,
            key: `${ONYXKEYS.COLLECTION.REPORT}${transactionThreadReport?.reportID}`,
            value: {
                pendingFields: null,
                errorFields: null,
            },
        },
        {
            onyxMethod: Onyx.METHOD.MERGE,
            key: `${ONYXKEYS.COLLECTION.REPORT_METADATA}${transactionThreadReport?.reportID}`,
            value: {
                isOptimisticReport: false,
            },
        },
        {
            onyxMethod: Onyx.METHOD.MERGE,
            key: `${ONYXKEYS.COLLECTION.TRANSACTION}${transaction.transactionID}`,
            value: {
                pendingAction: null,
                pendingFields: clearedPendingFields,
                routes: null,
            },
        },
    );

    if (!isEmptyObject(transactionThreadCreatedReportAction)) {
        successData.push({
            onyxMethod: Onyx.METHOD.MERGE,
            key: `${ONYXKEYS.COLLECTION.REPORT_ACTIONS}${transactionThreadReport?.reportID}`,
            value: {
                [transactionThreadCreatedReportAction.reportActionID]: {
                    pendingAction: null,
                    errors: null,
                },
            },
        });
    }

    failureData.push({
        onyxMethod: Onyx.METHOD.SET,
        key: ONYXKEYS.NVP_QUICK_ACTION_GLOBAL_CREATE,
        value: quickAction ?? null,
    });

    if (iouReport) {
        failureData.push(
            {
                onyxMethod: Onyx.METHOD.MERGE,
                key: `${ONYXKEYS.COLLECTION.REPORT}${iouReport.reportID}`,
                value: {
                    pendingFields: null,
                    errorFields: {
                        ...(shouldCreateNewMoneyRequestReport ? {createChat: getMicroSecondOnyxErrorWithTranslationKey('report.genericCreateReportFailureMessage')} : {}),
                    },
                },
            },
            {
                onyxMethod: Onyx.METHOD.MERGE,
                key: `${ONYXKEYS.COLLECTION.REPORT_ACTIONS}${iouReport.reportID}`,
                value: {
                    ...(shouldCreateNewMoneyRequestReport
                        ? {
                              [iouCreatedAction.reportActionID]: {
                                  // Disabling this line since transaction.filename can be an empty string
                                  // eslint-disable-next-line @typescript-eslint/prefer-nullish-coalescing
                                  errors: getReceiptError(transaction.receipt, transaction.filename || transaction.receipt?.filename, isScanRequest),
                              },
                              [iouAction.reportActionID]: {
                                  errors: getMicroSecondOnyxErrorWithTranslationKey('iou.error.genericCreateFailureMessage'),
                              },
                          }
                        : {
                              [iouAction.reportActionID]: {
                                  // Disabling this line since transaction.filename can be an empty string
                                  // eslint-disable-next-line @typescript-eslint/prefer-nullish-coalescing
                                  errors: getReceiptError(transaction.receipt, transaction.filename || transaction.receipt?.filename, isScanRequest),
                              },
                          }),
                },
            },
        );
    } else {
        failureData.push({
            onyxMethod: Onyx.METHOD.MERGE,
            key: `${ONYXKEYS.COLLECTION.REPORT_ACTIONS}${chatReport?.reportID}`,
            value: {
                [iouAction.reportActionID]: {
                    // Disabling this line since transaction.filename can be an empty string
                    // eslint-disable-next-line @typescript-eslint/prefer-nullish-coalescing
                    errors: getReceiptError(transaction.receipt, transaction.filename || transaction.receipt?.filename, isScanRequest),
                },
            },
        });
    }

    failureData.push(
        {
            onyxMethod: Onyx.METHOD.MERGE,
            key: `${ONYXKEYS.COLLECTION.REPORT}${chatReport?.reportID}`,
            value: {
                lastReadTime: chatReport?.lastReadTime,
                lastMessageText: chatReport?.lastMessageText,
                lastMessageHtml: chatReport?.lastMessageHtml,
            },
        },
        {
            onyxMethod: Onyx.METHOD.MERGE,
            key: `${ONYXKEYS.COLLECTION.REPORT}${transactionThreadReport?.reportID}`,
            value: {
                pendingFields: null,
                errorFields: existingTransactionThreadReport
                    ? null
                    : {
                          createChat: getMicroSecondOnyxErrorWithTranslationKey('report.genericCreateReportFailureMessage'),
                      },
            },
        },
        {
            onyxMethod: Onyx.METHOD.MERGE,
            key: `${ONYXKEYS.COLLECTION.TRANSACTION}${transaction.transactionID}`,
            value: {
                // Disabling this line since transaction.filename can be an empty string
                // eslint-disable-next-line @typescript-eslint/prefer-nullish-coalescing
                errors: getReceiptError(transaction.receipt, transaction.filename || transaction.receipt?.filename, isScanRequest),
                pendingFields: clearedPendingFields,
            },
        },
        {
            onyxMethod: Onyx.METHOD.MERGE,
            key: `${ONYXKEYS.COLLECTION.REPORT_ACTIONS}${transactionThreadReport?.reportID}`,
            value: {
                [transactionThreadCreatedReportAction?.reportActionID ?? '-1']: {
                    errors: getMicroSecondOnyxErrorWithTranslationKey('iou.error.genericCreateFailureMessage'),
                },
            },
        },
    );

    // We don't need to compute violations unless we're on a paid policy
    if (!policy || !isPaidGroupPolicy(policy)) {
        return [optimisticData, successData, failureData];
    }

    const violationsOnyxData = ViolationsUtils.getViolationsOnyxData(transaction, [], policy, policyTagList ?? {}, policyCategories ?? {}, hasDependentTags(policy, policyTagList ?? {}));

    if (violationsOnyxData) {
        optimisticData.push(violationsOnyxData);
        failureData.push({
            onyxMethod: Onyx.METHOD.SET,
            key: `${ONYXKEYS.COLLECTION.TRANSACTION_VIOLATIONS}${transaction.transactionID}`,
            value: [],
        });
    }

    // Show field violations only for control policies
    if (isControlPolicy(policy) && iouReport) {
        const {optimisticData: fieldViolationsOptimisticData, failureData: fieldViolationsFailureData} = getFieldViolationsOnyxData(iouReport);
        optimisticData.push(...fieldViolationsOptimisticData);
        failureData.push(...fieldViolationsFailureData);
    }

    return [optimisticData, successData, failureData];
}

function getDeleteTrackExpenseInformation(
    chatReportID: string,
    transactionID: string,
    reportAction: OnyxTypes.ReportAction,
    shouldDeleteTransactionFromOnyx = true,
    isMovingTransactionFromTrackExpense = false,
    actionableWhisperReportActionID = '',
    resolution = '',
) {
    // STEP 1: Get all collections we're updating
    const chatReport = allReports?.[`${ONYXKEYS.COLLECTION.REPORT}${chatReportID}`] ?? null;
    const transaction = allTransactions[`${ONYXKEYS.COLLECTION.TRANSACTION}${transactionID}`];
    const transactionViolations = allTransactionViolations[`${ONYXKEYS.COLLECTION.TRANSACTION_VIOLATIONS}${transactionID}`];
    const transactionThreadID = reportAction.childReportID;
    let transactionThread = null;
    if (transactionThreadID) {
        transactionThread = allReports?.[`${ONYXKEYS.COLLECTION.REPORT}${transactionThreadID}`] ?? null;
    }

    // STEP 2: Decide if we need to:
    // 1. Delete the transactionThread - delete if there are no visible comments in the thread and we're not moving the transaction
    // 2. Update the moneyRequestPreview to show [Deleted expense] - update if the transactionThread exists AND it isn't being deleted and we're not moving the transaction
    const shouldDeleteTransactionThread = !isMovingTransactionFromTrackExpense && (transactionThreadID ? (reportAction?.childVisibleActionCount ?? 0) === 0 : false);

    const shouldShowDeletedRequestMessage = !isMovingTransactionFromTrackExpense && !!transactionThreadID && !shouldDeleteTransactionThread;

    // STEP 3: Update the IOU reportAction.
    const updatedReportAction = {
        [reportAction.reportActionID]: {
            pendingAction: shouldShowDeletedRequestMessage ? CONST.RED_BRICK_ROAD_PENDING_ACTION.UPDATE : CONST.RED_BRICK_ROAD_PENDING_ACTION.DELETE,
            previousMessage: reportAction.message,
            message: [
                {
                    type: 'COMMENT',
                    html: '',
                    text: '',
                    isEdited: true,
                    isDeletedParentAction: shouldShowDeletedRequestMessage,
                },
            ],
            originalMessage: {
                IOUTransactionID: null,
            },
            errors: undefined,
        },
        ...(actionableWhisperReportActionID && {[actionableWhisperReportActionID]: {originalMessage: {resolution}}}),
    } as OnyxTypes.ReportActions;
    let canUserPerformWriteAction = true;
    if (chatReport) {
        canUserPerformWriteAction = !!canUserPerformWriteActionReportUtils(chatReport);
    }
    const lastVisibleAction = getLastVisibleAction(chatReport?.reportID ?? '-1', canUserPerformWriteAction, updatedReportAction);
    const {lastMessageText = '', lastMessageHtml = ''} = getLastVisibleMessage(chatReport?.reportID ?? '-1', canUserPerformWriteAction, updatedReportAction);

    // STEP 4: Build Onyx data
    const optimisticData: OnyxUpdate[] = [];

    if (shouldDeleteTransactionFromOnyx) {
        optimisticData.push({
            onyxMethod: Onyx.METHOD.SET,
            key: `${ONYXKEYS.COLLECTION.TRANSACTION}${transactionID}`,
            value: null,
        });
    }

    optimisticData.push({
        onyxMethod: Onyx.METHOD.SET,
        key: `${ONYXKEYS.COLLECTION.TRANSACTION_VIOLATIONS}${transactionID}`,
        value: null,
    });

    if (shouldDeleteTransactionThread) {
        optimisticData.push(
            // Use merge instead of set to avoid deleting the report too quickly, which could cause a brief "not found" page to appear.
            // The remaining parts of the report object will be removed after the API call is successful.
            {
                onyxMethod: Onyx.METHOD.MERGE,
                key: `${ONYXKEYS.COLLECTION.REPORT}${transactionThreadID}`,
                value: {
                    reportID: null,
                    stateNum: CONST.REPORT.STATE_NUM.APPROVED,
                    statusNum: CONST.REPORT.STATUS_NUM.CLOSED,
                    participants: {
                        [userAccountID]: {
                            notificationPreference: CONST.REPORT.NOTIFICATION_PREFERENCE.HIDDEN,
                        },
                    },
                },
            },
            {
                onyxMethod: Onyx.METHOD.SET,
                key: `${ONYXKEYS.COLLECTION.REPORT_ACTIONS}${transactionThreadID}`,
                value: null,
            },
        );
    }

    optimisticData.push(
        {
            onyxMethod: Onyx.METHOD.MERGE,
            key: `${ONYXKEYS.COLLECTION.REPORT_ACTIONS}${chatReport?.reportID}`,
            value: updatedReportAction,
        },
        {
            onyxMethod: Onyx.METHOD.MERGE,
            key: `${ONYXKEYS.COLLECTION.REPORT}${chatReport?.reportID}`,
            value: {
                lastMessageText,
                lastVisibleActionCreated: lastVisibleAction?.created,
                lastMessageHtml: !lastMessageHtml ? lastMessageText : lastMessageHtml,
            },
        },
    );

    const successData: OnyxUpdate[] = [
        {
            onyxMethod: Onyx.METHOD.MERGE,
            key: `${ONYXKEYS.COLLECTION.REPORT_ACTIONS}${chatReport?.reportID}`,
            value: {
                [reportAction.reportActionID]: {
                    pendingAction: null,
                    errors: null,
                },
            },
        },
    ];

    // Ensure that any remaining data is removed upon successful completion, even if the server sends a report removal response.
    // This is done to prevent the removal update from lingering in the applyHTTPSOnyxUpdates function.
    if (shouldDeleteTransactionThread && transactionThread) {
        successData.push({
            onyxMethod: Onyx.METHOD.MERGE,
            key: `${ONYXKEYS.COLLECTION.REPORT}${transactionThreadID}`,
            value: null,
        });
    }

    const failureData: OnyxUpdate[] = [];

    if (shouldDeleteTransactionFromOnyx) {
        failureData.push({
            onyxMethod: Onyx.METHOD.SET,
            key: `${ONYXKEYS.COLLECTION.TRANSACTION}${transactionID}`,
            value: transaction ?? null,
        });
    }

    failureData.push({
        onyxMethod: Onyx.METHOD.SET,
        key: `${ONYXKEYS.COLLECTION.TRANSACTION_VIOLATIONS}${transactionID}`,
        value: transactionViolations ?? null,
    });

    if (shouldDeleteTransactionThread) {
        failureData.push({
            onyxMethod: Onyx.METHOD.SET,
            key: `${ONYXKEYS.COLLECTION.REPORT}${transactionThreadID}`,
            value: transactionThread,
        });
    }

    if (actionableWhisperReportActionID) {
        const actionableWhisperReportAction = getReportAction(chatReportID, actionableWhisperReportActionID);
        failureData.push({
            onyxMethod: Onyx.METHOD.MERGE,
            key: `${ONYXKEYS.COLLECTION.REPORT_ACTIONS}${chatReport?.reportID}`,
            value: {
                [actionableWhisperReportActionID]: {
                    originalMessage: {
                        resolution: isActionableTrackExpense(actionableWhisperReportAction) ? getOriginalMessage(actionableWhisperReportAction)?.resolution ?? null : null,
                    },
                },
            },
        });
    }
    failureData.push(
        {
            onyxMethod: Onyx.METHOD.MERGE,
            key: `${ONYXKEYS.COLLECTION.REPORT_ACTIONS}${chatReport?.reportID}`,
            value: {
                [reportAction.reportActionID]: {
                    ...reportAction,
                    pendingAction: null,
                    errors: getMicroSecondOnyxErrorWithTranslationKey('iou.error.genericDeleteFailureMessage'),
                },
            },
        },
        {
            onyxMethod: Onyx.METHOD.MERGE,
            key: `${ONYXKEYS.COLLECTION.REPORT}${chatReport?.reportID}`,
            value: chatReport,
        },
    );

    const parameters: DeleteMoneyRequestParams = {
        transactionID,
        reportActionID: reportAction.reportActionID,
    };

    return {parameters, optimisticData, successData, failureData, shouldDeleteTransactionThread, chatReport};
}

/** Gathers all the data needed to create an invoice. */
function getSendInvoiceInformation(
    transaction: OnyxEntry<OnyxTypes.Transaction>,
    currentUserAccountID: number,
    invoiceChatReport?: OnyxEntry<OnyxTypes.Report>,
    receipt?: Receipt,
    policy?: OnyxEntry<OnyxTypes.Policy>,
    policyTagList?: OnyxEntry<OnyxTypes.PolicyTagLists>,
    policyCategories?: OnyxEntry<OnyxTypes.PolicyCategories>,
    companyName?: string,
    companyWebsite?: string,
): SendInvoiceInformation {
    const {amount = 0, currency = '', created = '', merchant = '', category = '', tag = '', taxCode = '', taxAmount = 0, billable, comment, participants} = transaction ?? {};
    const trimmedComment = (comment?.comment ?? '').trim();
    const senderWorkspaceID = participants?.find((participant) => participant?.isSender)?.policyID ?? '-1';
    const receiverParticipant = participants?.find((participant) => participant?.accountID) ?? invoiceChatReport?.invoiceReceiver;
    const receiverAccountID = receiverParticipant && 'accountID' in receiverParticipant && receiverParticipant.accountID ? receiverParticipant.accountID : -1;
    let receiver = getPersonalDetailsForAccountID(receiverAccountID);
    let optimisticPersonalDetailListAction = {};

    // STEP 1: Get existing chat report OR build a new optimistic one
    let isNewChatReport = false;
    let chatReport = !isEmptyObject(invoiceChatReport) && invoiceChatReport?.reportID ? invoiceChatReport : null;

    if (!chatReport) {
        chatReport = getInvoiceChatByParticipants(senderWorkspaceID, receiverAccountID) ?? null;
    }

    if (!chatReport) {
        isNewChatReport = true;
        chatReport = buildOptimisticChatReport([receiverAccountID, currentUserAccountID], CONST.REPORT.DEFAULT_REPORT_NAME, CONST.REPORT.CHAT_TYPE.INVOICE, senderWorkspaceID);
    }

    // STEP 2: Create a new optimistic invoice report.
<<<<<<< HEAD
    const optimisticInvoiceReport = buildOptimisticInvoiceReport(chatReport.reportID, senderWorkspaceID, receiverAccountID, receiver.displayName ?? '', amount, currency);
=======
    const optimisticInvoiceReport = ReportUtils.buildOptimisticInvoiceReport(
        chatReport.reportID,
        senderWorkspaceID,
        receiverAccountID,
        receiver.displayName ?? (receiverParticipant as Participant)?.login ?? '',
        amount,
        currency,
    );
>>>>>>> 1466c022

    // STEP 3: Build optimistic receipt and transaction
    const receiptObject: Receipt = {};
    let filename;
    if (receipt?.source) {
        receiptObject.source = receipt.source;
        receiptObject.state = receipt.state ?? CONST.IOU.RECEIPT_STATE.SCANREADY;
        filename = receipt.name;
    }
    const optimisticTransaction = buildOptimisticTransaction(
        amount,
        currency,
        optimisticInvoiceReport.reportID,
        trimmedComment,
        [],
        created,
        '',
        '',
        merchant,
        receiptObject,
        filename,
        undefined,
        category,
        tag,
        taxCode,
        taxAmount,
        billable,
    );

    const optimisticPolicyRecentlyUsedCategories = buildOptimisticPolicyRecentlyUsedCategories(optimisticInvoiceReport.policyID, category);
    const optimisticPolicyRecentlyUsedTags = buildOptimisticPolicyRecentlyUsedTags(optimisticInvoiceReport.policyID, tag);
    const optimisticRecentlyUsedCurrencies = buildOptimisticRecentlyUsedCurrencies(currency);

    // STEP 4: Add optimistic personal details for participant
    const shouldCreateOptimisticPersonalDetails = isNewChatReport && !allPersonalDetails[receiverAccountID];
    if (shouldCreateOptimisticPersonalDetails) {
        const receiverLogin = receiverParticipant && 'login' in receiverParticipant && receiverParticipant.login ? receiverParticipant.login : '';
        receiver = {
            accountID: receiverAccountID,
            displayName: formatPhoneNumber(receiverLogin),
            login: receiverLogin,
            isOptimisticPersonalDetail: true,
        };

        optimisticPersonalDetailListAction = {[receiverAccountID]: receiver};
    }

    // STEP 5: Build optimistic reportActions.
    const reportPreviewAction = buildOptimisticReportPreview(chatReport, optimisticInvoiceReport, trimmedComment, optimisticTransaction);
    optimisticInvoiceReport.parentReportActionID = reportPreviewAction.reportActionID;
    chatReport.lastVisibleActionCreated = reportPreviewAction.created;
    const [optimisticCreatedActionForChat, optimisticCreatedActionForIOUReport, iouAction, optimisticTransactionThread, optimisticCreatedActionForTransactionThread] =
        buildOptimisticMoneyRequestEntities(
            optimisticInvoiceReport,
            CONST.IOU.REPORT_ACTION_TYPE.CREATE,
            amount,
            currency,
            trimmedComment,
            receiver.login ?? '',
            [receiver],
            optimisticTransaction.transactionID,
            undefined,
            false,
            false,
            false,
        );

    // STEP 6: Build Onyx Data
    const [optimisticData, successData, failureData] = buildOnyxDataForInvoice(
        chatReport,
        optimisticInvoiceReport,
        optimisticTransaction,
        optimisticCreatedActionForChat,
        optimisticCreatedActionForIOUReport,
        iouAction,
        optimisticPersonalDetailListAction,
        reportPreviewAction,
        optimisticPolicyRecentlyUsedCategories,
        optimisticPolicyRecentlyUsedTags,
        isNewChatReport,
        optimisticTransactionThread,
        optimisticCreatedActionForTransactionThread,
        policy,
        policyTagList,
        policyCategories,
        optimisticRecentlyUsedCurrencies,
        companyName,
        companyWebsite,
    );

    return {
        createdIOUReportActionID: optimisticCreatedActionForIOUReport.reportActionID,
        createdReportActionIDForThread: optimisticCreatedActionForTransactionThread?.reportActionID ?? '-1',
        reportActionID: iouAction.reportActionID,
        senderWorkspaceID,
        receiver,
        invoiceRoom: chatReport,
        createdChatReportActionID: optimisticCreatedActionForChat.reportActionID,
        invoiceReportID: optimisticInvoiceReport.reportID,
        reportPreviewReportActionID: reportPreviewAction.reportActionID,
        transactionID: optimisticTransaction.transactionID,
        transactionThreadReportID: optimisticTransactionThread.reportID,
        onyxData: {
            optimisticData,
            successData,
            failureData,
        },
    };
}

/**
 * Gathers all the data needed to submit an expense. It attempts to find existing reports, iouReports, and receipts. If it doesn't find them, then
 * it creates optimistic versions of them and uses those instead
 */
function getMoneyRequestInformation(moneyRequestInformation: MoneyRequestInformationParams): MoneyRequestInformation {
    const {parentChatReport, transactionParams, participantParams, policyParams = {}, existingTransaction, existingTransactionID, moneyRequestReportID = ''} = moneyRequestInformation;
    const {payeeAccountID = userAccountID, payeeEmail = currentUserEmail, participant} = participantParams;
    const {policy, policyCategories, policyTagList} = policyParams;
    const {attendees, amount, comment = '', currency, created, merchant, receipt, category, tag, taxCode, taxAmount, billable, linkedTrackedExpenseReportAction} = transactionParams;

    const payerEmail = addSMSDomainIfPhoneNumber(participant.login ?? '');
    const payerAccountID = Number(participant.accountID);
    const isPolicyExpenseChat = participant.isPolicyExpenseChat;

    // STEP 1: Get existing chat report OR build a new optimistic one
    let isNewChatReport = false;
    let chatReport = !isEmptyObject(parentChatReport) && parentChatReport?.reportID ? parentChatReport : null;

    // If this is a policyExpenseChat, the chatReport must exist and we can get it from Onyx.
    // report is null if the flow is initiated from the global create menu. However, participant always stores the reportID if it exists, which is the case for policyExpenseChats
    if (!chatReport && isPolicyExpenseChat) {
        chatReport = allReports?.[`${ONYXKEYS.COLLECTION.REPORT}${participant.reportID}`] ?? null;
    }

    if (!chatReport) {
        chatReport = getChatByParticipants([payerAccountID, payeeAccountID]) ?? null;
    }

    // If we still don't have a report, it likely doens't exist and we need to build an optimistic one
    if (!chatReport) {
        isNewChatReport = true;
        chatReport = buildOptimisticChatReport([payerAccountID, payeeAccountID]);
    }

    // STEP 2: Get the Expense/IOU report. If the moneyRequestReportID has been provided, we want to add the transaction to this specific report.
    // If no such reportID has been provided, let's use the chatReport.iouReportID property. In case that is not present, build a new optimistic Expense/IOU report.
    let iouReport: OnyxInputValue<OnyxTypes.Report> = null;
    if (moneyRequestReportID) {
        iouReport = allReports?.[`${ONYXKEYS.COLLECTION.REPORT}${moneyRequestReportID}`] ?? null;
    } else {
        iouReport = allReports?.[`${ONYXKEYS.COLLECTION.REPORT}${chatReport.iouReportID}`] ?? null;
    }

    const shouldCreateNewMoneyRequestReport = shouldCreateNewMoneyRequestReportReportUtils(iouReport, chatReport);

    if (!iouReport || shouldCreateNewMoneyRequestReport) {
        iouReport = isPolicyExpenseChat
            ? buildOptimisticExpenseReport(chatReport.reportID, chatReport.policyID ?? '-1', payeeAccountID, amount, currency)
            : buildOptimisticIOUReport(payeeAccountID, payerAccountID, amount, chatReport.reportID, currency);
    } else if (isPolicyExpenseChat) {
        iouReport = {...iouReport};
        // Because of the Expense reports are stored as negative values, we subtract the total from the amount
        if (iouReport?.currency === currency) {
            if (typeof iouReport.total === 'number') {
                iouReport.total -= amount;
            }

            if (typeof iouReport.unheldTotal === 'number') {
                iouReport.unheldTotal -= amount;
            }
        }
    } else {
        iouReport = updateIOUOwnerAndTotal(iouReport, payeeAccountID, amount, currency);
    }

    // STEP 3: Build an optimistic transaction with the receipt
    const isDistanceRequest = existingTransaction && existingTransaction.iouRequestType === CONST.IOU.REQUEST_TYPE.DISTANCE;
    let optimisticTransaction = buildOptimisticTransaction(
        isExpenseReport(iouReport) ? -amount : amount,
        currency,
        iouReport.reportID,
        comment,
        attendees,
        created,
        '',
        '',
        merchant,
        receipt,
        '',
        existingTransactionID,
        category,
        tag,
        taxCode,
        isExpenseReport(iouReport) ? -(taxAmount ?? 0) : taxAmount,
        billable,
        isDistanceRequest ? {waypoints: CONST.RED_BRICK_ROAD_PENDING_ACTION.ADD} : undefined,
        undefined,
        existingTransaction,
        policy,
    );

    const optimisticPolicyRecentlyUsedCategories = buildOptimisticPolicyRecentlyUsedCategories(iouReport.policyID, category);
    const optimisticPolicyRecentlyUsedTags = buildOptimisticPolicyRecentlyUsedTags(iouReport.policyID, tag);
    const optimisticPolicyRecentlyUsedCurrencies = buildOptimisticRecentlyUsedCurrencies(currency);

    // If there is an existing transaction (which is the case for distance requests), then the data from the existing transaction
    // needs to be manually merged into the optimistic transaction. This is because buildOnyxDataForMoneyRequest() uses `Onyx.set()` for the transaction
    // data. This is a big can of worms to change it to `Onyx.merge()` as explored in https://expensify.slack.com/archives/C05DWUDHVK7/p1692139468252109.
    // I want to clean this up at some point, but it's possible this will live in the code for a while so I've created https://github.com/Expensify/App/issues/25417
    // to remind me to do this.
    if (isDistanceRequest) {
        optimisticTransaction = fastMerge(existingTransaction, optimisticTransaction, false);
    }

    // STEP 4: Build optimistic reportActions. We need:
    // 1. CREATED action for the chatReport
    // 2. CREATED action for the iouReport
    // 3. IOU action for the iouReport
    // 4. The transaction thread, which requires the iouAction, and CREATED action for the transaction thread
    // 5. REPORT_PREVIEW action for the chatReport
    // Note: The CREATED action for the IOU report must be optimistically generated before the IOU action so there's no chance that it appears after the IOU action in the chat
    const [optimisticCreatedActionForChat, optimisticCreatedActionForIOUReport, iouAction, optimisticTransactionThread, optimisticCreatedActionForTransactionThread] =
        buildOptimisticMoneyRequestEntities(
            iouReport,
            CONST.IOU.REPORT_ACTION_TYPE.CREATE,
            amount,
            currency,
            comment,
            payeeEmail,
            [participant],
            optimisticTransaction.transactionID,
            undefined,
            false,
            false,
            false,
            undefined,
            linkedTrackedExpenseReportAction?.childReportID,
            linkedTrackedExpenseReportAction,
        );

    let reportPreviewAction = shouldCreateNewMoneyRequestReport ? null : getReportPreviewAction(chatReport.reportID, iouReport.reportID);

    if (reportPreviewAction) {
        reportPreviewAction = updateReportPreview(iouReport, reportPreviewAction, false, comment, optimisticTransaction);
    } else {
        reportPreviewAction = buildOptimisticReportPreview(chatReport, iouReport, comment, optimisticTransaction);
        chatReport.lastVisibleActionCreated = reportPreviewAction.created;

        // Generated ReportPreview action is a parent report action of the iou report.
        // We are setting the iou report's parentReportActionID to display subtitle correctly in IOU page when offline.
        iouReport.parentReportActionID = reportPreviewAction.reportActionID;
    }

    const shouldCreateOptimisticPersonalDetails = isNewChatReport && !allPersonalDetails[payerAccountID];
    // Add optimistic personal details for participant
    const optimisticPersonalDetailListAction = shouldCreateOptimisticPersonalDetails
        ? {
              [payerAccountID]: {
                  accountID: payerAccountID,
                  // Disabling this line since participant.displayName can be an empty string
                  // eslint-disable-next-line @typescript-eslint/prefer-nullish-coalescing
                  displayName: formatPhoneNumber(participant.displayName || payerEmail),
                  login: participant.login,
                  isOptimisticPersonalDetail: true,
              },
          }
        : {};

    const predictedNextStatus = policy?.reimbursementChoice === CONST.POLICY.REIMBURSEMENT_CHOICES.REIMBURSEMENT_NO ? CONST.REPORT.STATUS_NUM.CLOSED : CONST.REPORT.STATUS_NUM.OPEN;
    const optimisticNextStep = buildNextStep(iouReport, predictedNextStatus);

    // STEP 5: Build Onyx Data
    const [optimisticData, successData, failureData] = buildOnyxDataForMoneyRequest({
        isNewChatReport,
        shouldCreateNewMoneyRequestReport,
        policyParams: {
            policy,
            policyCategories,
            policyTagList,
        },
        optimisticParams: {
            chat: {
                report: chatReport,
                createdAction: optimisticCreatedActionForChat,
                reportPreviewAction,
            },
            iou: {
                report: iouReport,
                createdAction: optimisticCreatedActionForIOUReport,
                action: iouAction,
            },
            transactionParams: {
                transaction: optimisticTransaction,
                transactionThreadReport: optimisticTransactionThread,
                transactionThreadCreatedReportAction: optimisticCreatedActionForTransactionThread,
            },
            policyRecentlyUsed: {
                categories: optimisticPolicyRecentlyUsedCategories,
                tags: optimisticPolicyRecentlyUsedTags,
                currencies: optimisticPolicyRecentlyUsedCurrencies,
            },
            personalDetailListAction: optimisticPersonalDetailListAction,
            nextStep: optimisticNextStep,
        },
    });

    return {
        payerAccountID,
        payerEmail,
        iouReport,
        chatReport,
        transaction: optimisticTransaction,
        iouAction,
        createdChatReportActionID: isNewChatReport ? optimisticCreatedActionForChat.reportActionID : '-1',
        createdIOUReportActionID: shouldCreateNewMoneyRequestReport ? optimisticCreatedActionForIOUReport.reportActionID : '-1',
        reportPreviewAction,
        transactionThreadReportID: optimisticTransactionThread?.reportID ?? '-1',
        createdReportActionIDForThread: optimisticCreatedActionForTransactionThread?.reportActionID ?? '-1',
        onyxData: {
            optimisticData,
            successData,
            failureData,
        },
    };
}

/**
 * Gathers all the data needed to make an expense. It attempts to find existing reports, iouReports, and receipts. If it doesn't find them, then
 * it creates optimistic versions of them and uses those instead
 */
function getTrackExpenseInformation(
    parentChatReport: OnyxEntry<OnyxTypes.Report>,
    participant: Participant,
    comment: string,
    amount: number,
    currency: string,
    created: string,
    merchant: string,
    receipt: OnyxEntry<Receipt>,
    category: string | undefined,
    tag: string | undefined,
    taxCode: string | undefined,
    taxAmount: number | undefined,
    billable: boolean | undefined,
    policy: OnyxEntry<OnyxTypes.Policy> | undefined,
    policyTagList: OnyxEntry<OnyxTypes.PolicyTagLists> | undefined,
    policyCategories: OnyxEntry<OnyxTypes.PolicyCategories> | undefined,
    payeeEmail = currentUserEmail,
    payeeAccountID = userAccountID,
    moneyRequestReportID = '',
    linkedTrackedExpenseReportAction?: OnyxTypes.ReportAction,
    existingTransactionID?: string,
): TrackExpenseInformation | null {
    const optimisticData: OnyxUpdate[] = [];
    const successData: OnyxUpdate[] = [];
    const failureData: OnyxUpdate[] = [];

    const isPolicyExpenseChat = participant.isPolicyExpenseChat;

    // STEP 1: Get existing chat report
    let chatReport = !isEmptyObject(parentChatReport) && parentChatReport?.reportID ? parentChatReport : null;
    // The chatReport always exists, and we can get it from Onyx if chatReport is null.
    if (!chatReport) {
        chatReport = allReports?.[`${ONYXKEYS.COLLECTION.REPORT}${participant.reportID}`] ?? null;
    }

    // If we still don't have a report, it likely doesn't exist, and we will early return here as it should not happen
    // Maybe later, we can build an optimistic selfDM chat.
    if (!chatReport) {
        return null;
    }

    // Check if the report is a draft
    const isDraftReportLocal = isDraftReport(chatReport?.reportID);

    let createdWorkspaceParams: CreateWorkspaceParams | undefined;

    if (isDraftReportLocal) {
        const workspaceData = buildPolicyData(undefined, policy?.makeMeAdmin, policy?.name, policy?.id, chatReport?.reportID);
        createdWorkspaceParams = workspaceData.params;
        optimisticData.push(...workspaceData.optimisticData);
        successData.push(...workspaceData.successData);
        failureData.push(...workspaceData.failureData);
    }

    // STEP 2: If not in the self-DM flow, we need to use the expense report.
    // For this, first use the chatReport.iouReportID property. Build a new optimistic expense report if needed.
    const shouldUseMoneyReport = !!isPolicyExpenseChat;

    let iouReport: OnyxInputValue<OnyxTypes.Report> = null;
    let shouldCreateNewMoneyRequestReport = false;

    if (shouldUseMoneyReport) {
        if (moneyRequestReportID) {
            iouReport = allReports?.[`${ONYXKEYS.COLLECTION.REPORT}${moneyRequestReportID}`] ?? null;
        } else {
            iouReport = allReports?.[`${ONYXKEYS.COLLECTION.REPORT}${chatReport.iouReportID}`] ?? null;
        }

        shouldCreateNewMoneyRequestReport = shouldCreateNewMoneyRequestReportReportUtils(iouReport, chatReport);
        if (!iouReport || shouldCreateNewMoneyRequestReport) {
            iouReport = buildOptimisticExpenseReport(chatReport.reportID, chatReport.policyID ?? '-1', payeeAccountID, amount, currency, amount);
        } else {
            iouReport = {...iouReport};
            // Because of the Expense reports are stored as negative values, we subtract the total from the amount
            if (iouReport?.currency === currency) {
                if (typeof iouReport.total === 'number' && typeof iouReport.nonReimbursableTotal === 'number') {
                    iouReport.total -= amount;
                    iouReport.nonReimbursableTotal -= amount;
                }

                if (typeof iouReport.unheldTotal === 'number' && typeof iouReport.unheldNonReimbursableTotal === 'number') {
                    iouReport.unheldTotal -= amount;
                    iouReport.unheldNonReimbursableTotal -= amount;
                }
            }
        }
    }

    // If shouldUseMoneyReport is true, the iouReport was defined.
    // But we'll use the `shouldUseMoneyReport && iouReport` check further instead of `shouldUseMoneyReport` to avoid TS errors.

    // STEP 3: Build optimistic receipt and transaction
    const receiptObject: Receipt = {};
    let filename;
    if (receipt?.source) {
        receiptObject.source = receipt.source;
        receiptObject.state = receipt.state ?? CONST.IOU.RECEIPT_STATE.SCANREADY;
        filename = receipt.name;
    }
    const existingTransaction = allTransactionDrafts[`${ONYXKEYS.COLLECTION.TRANSACTION_DRAFT}${existingTransactionID ?? CONST.IOU.OPTIMISTIC_TRANSACTION_ID}`];
    if (!filename) {
        filename = existingTransaction?.filename;
    }
    const isDistanceRequest = existingTransaction && existingTransaction.iouRequestType === CONST.IOU.REQUEST_TYPE.DISTANCE;
    let optimisticTransaction = buildOptimisticTransaction(
        isExpenseReport(iouReport) ? -amount : amount,
        currency,
        shouldUseMoneyReport && iouReport ? iouReport.reportID : '-1',
        comment,
        [],
        created,
        '',
        '',
        merchant,
        receiptObject,
        filename,
        existingTransactionID ?? null,
        category,
        tag,
        taxCode,
        taxAmount,
        billable,
        isDistanceRequest ? {waypoints: CONST.RED_BRICK_ROAD_PENDING_ACTION.ADD} : undefined,
        false,
        existingTransaction,
        policy,
    );

    // If there is an existing transaction (which is the case for distance requests), then the data from the existing transaction
    // needs to be manually merged into the optimistic transaction. This is because buildOnyxDataForMoneyRequest() uses `Onyx.set()` for the transaction
    // data. This is a big can of worms to change it to `Onyx.merge()` as explored in https://expensify.slack.com/archives/C05DWUDHVK7/p1692139468252109.
    // I want to clean this up at some point, but it's possible this will live in the code for a while so I've created https://github.com/Expensify/App/issues/25417
    // to remind me to do this.
    if (isDistanceRequest) {
        optimisticTransaction = fastMerge(existingTransaction, optimisticTransaction, false);
    }

    // STEP 4: Build optimistic reportActions. We need:
    // 1. CREATED action for the iouReport (if tracking in the Expense chat)
    // 2. IOU action for the iouReport (if tracking in the Expense chat), otherwise – for chatReport
    // 3. The transaction thread, which requires the iouAction, and CREATED action for the transaction thread
    // 4. REPORT_PREVIEW action for the chatReport (if tracking in the Expense chat)
    const [, optimisticCreatedActionForIOUReport, iouAction, optimisticTransactionThread, optimisticCreatedActionForTransactionThread] = buildOptimisticMoneyRequestEntities(
        shouldUseMoneyReport && iouReport ? iouReport : chatReport,
        CONST.IOU.REPORT_ACTION_TYPE.TRACK,
        amount,
        currency,
        comment,
        payeeEmail,
        [participant],
        optimisticTransaction.transactionID,
        undefined,
        false,
        false,
        false,
        !shouldUseMoneyReport,
        linkedTrackedExpenseReportAction?.childReportID,
        linkedTrackedExpenseReportAction,
    );

    let reportPreviewAction: OnyxInputValue<OnyxTypes.ReportAction<typeof CONST.REPORT.ACTIONS.TYPE.REPORT_PREVIEW>> = null;
    if (shouldUseMoneyReport && iouReport) {
        reportPreviewAction = shouldCreateNewMoneyRequestReport ? null : getReportPreviewAction(chatReport.reportID, iouReport.reportID);

        if (reportPreviewAction) {
            reportPreviewAction = updateReportPreview(iouReport, reportPreviewAction, false, comment, optimisticTransaction);
        } else {
            reportPreviewAction = buildOptimisticReportPreview(chatReport, iouReport, comment, optimisticTransaction);
            // Generated ReportPreview action is a parent report action of the iou report.
            // We are setting the iou report's parentReportActionID to display subtitle correctly in IOU page when offline.
            iouReport.parentReportActionID = reportPreviewAction.reportActionID;
        }
    }

    let actionableTrackExpenseWhisper: OnyxInputValue<OnyxTypes.ReportAction> = null;
    if (!isPolicyExpenseChat) {
        actionableTrackExpenseWhisper = buildOptimisticActionableTrackExpenseWhisper(iouAction, optimisticTransaction.transactionID);
    }

    // STEP 5: Build Onyx Data
    const trackExpenseOnyxData = buildOnyxDataForTrackExpense(
        chatReport,
        iouReport,
        optimisticTransaction,
        optimisticCreatedActionForIOUReport,
        iouAction,
        reportPreviewAction,
        optimisticTransactionThread ?? {},
        optimisticCreatedActionForTransactionThread,
        shouldCreateNewMoneyRequestReport,
        policy,
        policyTagList,
        policyCategories,
        undefined,
        actionableTrackExpenseWhisper,
    );

    return {
        createdWorkspaceParams,
        chatReport,
        iouReport: iouReport ?? undefined,
        transaction: optimisticTransaction,
        iouAction,
        createdChatReportActionID: '-1',
        createdIOUReportActionID: shouldCreateNewMoneyRequestReport ? optimisticCreatedActionForIOUReport.reportActionID : '-1',
        reportPreviewAction: reportPreviewAction ?? undefined,
        transactionThreadReportID: optimisticTransactionThread.reportID,
        createdReportActionIDForThread: optimisticCreatedActionForTransactionThread?.reportActionID ?? '-1',
        actionableWhisperReportActionIDParam: actionableTrackExpenseWhisper?.reportActionID ?? '',
        onyxData: {
            optimisticData: optimisticData.concat(trackExpenseOnyxData[0]),
            successData: successData.concat(trackExpenseOnyxData[1]),
            failureData: failureData.concat(trackExpenseOnyxData[2]),
        },
    };
}

/**
 * Compute the diff amount when we update the transaction
 */
function calculateDiffAmount(
    iouReport: OnyxTypes.OnyxInputOrEntry<OnyxTypes.Report>,
    updatedTransaction: OnyxTypes.OnyxInputOrEntry<OnyxTypes.Transaction>,
    transaction: OnyxEntry<OnyxTypes.Transaction>,
): number {
    if (!iouReport) {
        return 0;
    }
    const isExpenseReportLocal = isExpenseReport(iouReport);
    const updatedCurrency = getCurrency(updatedTransaction);
    const currentCurrency = getCurrency(transaction);

    const currentAmount = getAmount(transaction, isExpenseReportLocal);
    const updatedAmount = getAmount(updatedTransaction, isExpenseReportLocal);

    if (updatedCurrency === iouReport?.currency && currentCurrency !== iouReport?.currency) {
        // Add the diff to the total if we change the currency from a different currency to the currency of the IOU report
        return updatedAmount;
    }

    if (updatedCurrency === iouReport?.currency && updatedAmount !== currentAmount) {
        // Calculate the diff between the updated amount and the current amount if we change the amount and the currency of the transaction is the currency of the report
        return updatedAmount - currentAmount;
    }

    return 0;
}

/**
 * @param transactionID
 * @param transactionThreadReportID
 * @param transactionChanges
 * @param [transactionChanges.created] Present when updated the date field
 * @param policy  May be undefined, an empty object, or an object matching the Policy type (src/types/onyx/Policy.ts)
 * @param policyTagList
 * @param policyCategories
 */
function getUpdateMoneyRequestParams(
    transactionID: string,
    transactionThreadReportID: string,
    transactionChanges: TransactionChanges,
    policy: OnyxEntry<OnyxTypes.Policy>,
    policyTagList: OnyxTypes.OnyxInputOrEntry<OnyxTypes.PolicyTagLists>,
    policyCategories: OnyxTypes.OnyxInputOrEntry<OnyxTypes.PolicyCategories>,
    violations?: OnyxEntry<OnyxTypes.TransactionViolations>,
): UpdateMoneyRequestData {
    const optimisticData: OnyxUpdate[] = [];
    const successData: OnyxUpdate[] = [];
    const failureData: OnyxUpdate[] = [];

    // Step 1: Set any "pending fields" (ones updated while the user was offline) to have error messages in the failureData
    const pendingFields: OnyxTypes.Transaction['pendingFields'] = Object.fromEntries(Object.keys(transactionChanges).map((key) => [key, CONST.RED_BRICK_ROAD_PENDING_ACTION.UPDATE]));
    const clearedPendingFields = Object.fromEntries(Object.keys(transactionChanges).map((key) => [key, null]));
    const errorFields = Object.fromEntries(Object.keys(pendingFields).map((key) => [key, {[DateUtils.getMicroseconds()]: Localize.translateLocal('iou.error.genericEditFailureMessage')}]));

    // Step 2: Get all the collections being updated
    const transactionThread = allReports?.[`${ONYXKEYS.COLLECTION.REPORT}${transactionThreadReportID}`] ?? null;
    const transaction = allTransactions?.[`${ONYXKEYS.COLLECTION.TRANSACTION}${transactionID}`];
    const isTransactionOnHold = isOnHold(transaction);
    const iouReport = allReports?.[`${ONYXKEYS.COLLECTION.REPORT}${transactionThread?.parentReportID}`] ?? null;
    const isFromExpenseReport = isExpenseReport(iouReport);
    const isScanning = hasReceiptTransactionUtils(transaction) && isReceiptBeingScannedTransactionUtils(transaction);
    const updatedTransaction: OnyxEntry<OnyxTypes.Transaction> = transaction
        ? getUpdatedTransaction({
              transaction,
              transactionChanges,
              isFromExpenseReport,
              policy,
          })
        : undefined;
    const transactionDetails = getTransactionDetails(updatedTransaction);

    if (transactionDetails?.waypoints) {
        // This needs to be a JSON string since we're sending this to the MapBox API
        transactionDetails.waypoints = JSON.stringify(transactionDetails.waypoints);
    }

    const dataToIncludeInParams: Partial<TransactionDetails> = Object.fromEntries(Object.entries(transactionDetails ?? {}).filter(([key]) => Object.keys(transactionChanges).includes(key)));

    const params: UpdateMoneyRequestParams = {
        ...dataToIncludeInParams,
        reportID: iouReport?.reportID,
        transactionID,
    };

    const hasPendingWaypoints = 'waypoints' in transactionChanges;
    const hasModifiedDistanceRate = 'customUnitRateID' in transactionChanges;
    if (transaction && updatedTransaction && (hasPendingWaypoints || hasModifiedDistanceRate)) {
        // Delete the draft transaction when editing waypoints when the server responds successfully and there are no errors
        successData.push({
            onyxMethod: Onyx.METHOD.SET,
            key: `${ONYXKEYS.COLLECTION.TRANSACTION_DRAFT}${transactionID}`,
            value: null,
        });

        // Revert the transaction's amount to the original value on failure.
        // The IOU Report will be fully reverted in the failureData further below.
        failureData.push({
            onyxMethod: Onyx.METHOD.MERGE,
            key: `${ONYXKEYS.COLLECTION.TRANSACTION}${transactionID}`,
            value: {
                amount: transaction.amount,
                modifiedAmount: transaction.modifiedAmount,
                modifiedMerchant: transaction.modifiedMerchant,
                modifiedCurrency: transaction.modifiedCurrency,
            },
        });
    }

    // Step 3: Build the modified expense report actions
    // We don't create a modified report action if:
    // - we're updating the waypoints
    // - we're updating the distance rate while the waypoints are still pending
    // In these cases, there isn't a valid optimistic mileage data we can use,
    // and the report action is created on the server with the distance-related response from the MapBox API
    const updatedReportAction = buildOptimisticModifiedExpenseReportAction(transactionThread, transaction, transactionChanges, isFromExpenseReport, policy, updatedTransaction);
    if (!hasPendingWaypoints && !(hasModifiedDistanceRate && isFetchingWaypointsFromServer(transaction))) {
        params.reportActionID = updatedReportAction.reportActionID;

        optimisticData.push({
            onyxMethod: Onyx.METHOD.MERGE,
            key: `${ONYXKEYS.COLLECTION.REPORT_ACTIONS}${transactionThread?.reportID}`,
            value: {
                [updatedReportAction.reportActionID]: updatedReportAction as OnyxTypes.ReportAction,
            },
        });
        optimisticData.push({
            onyxMethod: Onyx.METHOD.MERGE,
            key: `${ONYXKEYS.COLLECTION.REPORT}${transactionThread?.reportID}`,
            value: {
                lastVisibleActionCreated: updatedReportAction.created,
                lastReadTime: updatedReportAction.created,
            },
        });
        failureData.push({
            onyxMethod: Onyx.METHOD.MERGE,
            key: `${ONYXKEYS.COLLECTION.REPORT}${transactionThread?.reportID}`,
            value: {
                lastVisibleActionCreated: transactionThread?.lastVisibleActionCreated,
                lastReadTime: transactionThread?.lastReadTime,
            },
        });
        successData.push({
            onyxMethod: Onyx.METHOD.MERGE,
            key: `${ONYXKEYS.COLLECTION.REPORT_ACTIONS}${transactionThread?.reportID}`,
            value: {
                [updatedReportAction.reportActionID]: {pendingAction: null},
            },
        });
        failureData.push({
            onyxMethod: Onyx.METHOD.MERGE,
            key: `${ONYXKEYS.COLLECTION.REPORT_ACTIONS}${transactionThread?.reportID}`,
            value: {
                [updatedReportAction.reportActionID]: {
                    ...(updatedReportAction as OnyxTypes.ReportAction),
                    errors: getMicroSecondOnyxErrorWithTranslationKey('iou.error.genericEditFailureMessage'),
                },
            },
        });
    }

    // Step 4: Compute the IOU total and update the report preview message (and report header) so LHN amount owed is correct.
    const diff = calculateDiffAmount(iouReport, updatedTransaction, transaction);

    let updatedMoneyRequestReport: OnyxTypes.OnyxInputOrEntry<OnyxTypes.Report>;
    if (!iouReport) {
        updatedMoneyRequestReport = null;
    } else if ((isExpenseReport(iouReport) || isInvoiceReportReportUtils(iouReport)) && typeof iouReport.total === 'number') {
        // For expense report, the amount is negative, so we should subtract total from diff
        updatedMoneyRequestReport = {
            ...iouReport,
            total: iouReport.total - diff,
        };
        if (!transaction?.reimbursable && typeof updatedMoneyRequestReport.nonReimbursableTotal === 'number') {
            updatedMoneyRequestReport.nonReimbursableTotal -= diff;
        }
        if (!isTransactionOnHold) {
            if (typeof updatedMoneyRequestReport.unheldTotal === 'number') {
                updatedMoneyRequestReport.unheldTotal -= diff;
            }
            if (!transaction?.reimbursable && typeof updatedMoneyRequestReport.unheldNonReimbursableTotal === 'number') {
                updatedMoneyRequestReport.unheldNonReimbursableTotal -= diff;
            }
        }
    } else {
        updatedMoneyRequestReport = updateIOUOwnerAndTotal(iouReport, updatedReportAction.actorAccountID ?? -1, diff, getCurrency(transaction), false, true, isTransactionOnHold);
    }

    optimisticData.push(
        {
            onyxMethod: Onyx.METHOD.MERGE,
            key: `${ONYXKEYS.COLLECTION.REPORT}${iouReport?.reportID}`,
            value: updatedMoneyRequestReport,
        },
        {
            onyxMethod: Onyx.METHOD.MERGE,
            key: `${ONYXKEYS.COLLECTION.REPORT}${iouReport?.parentReportID}`,
            value: getOutstandingChildRequest(updatedMoneyRequestReport),
        },
    );
    successData.push({
        onyxMethod: Onyx.METHOD.MERGE,
        key: `${ONYXKEYS.COLLECTION.REPORT}${iouReport?.reportID}`,
        value: {pendingAction: null},
    });

    // Optimistically modify the transaction and the transaction thread
    optimisticData.push({
        onyxMethod: Onyx.METHOD.MERGE,
        key: `${ONYXKEYS.COLLECTION.TRANSACTION}${transactionID}`,
        value: {
            ...updatedTransaction,
            pendingFields,
            errorFields: null,
        },
    });

    optimisticData.push({
        onyxMethod: Onyx.METHOD.MERGE,
        key: `${ONYXKEYS.COLLECTION.REPORT}${transactionThreadReportID}`,
        value: {
            lastActorAccountID: updatedReportAction.actorAccountID,
        },
    });

    if (isScanning && ('amount' in transactionChanges || 'currency' in transactionChanges)) {
        optimisticData.push(
            {
                onyxMethod: Onyx.METHOD.MERGE,
                key: `${ONYXKEYS.COLLECTION.REPORT_ACTIONS}${iouReport?.reportID}`,
                value: {
                    [transactionThread?.parentReportActionID ?? '-1']: {
                        originalMessage: {
                            whisperedTo: [],
                        },
                    },
                },
            },
            {
                onyxMethod: Onyx.METHOD.MERGE,
                key: `${ONYXKEYS.COLLECTION.REPORT_ACTIONS}${iouReport?.parentReportID}`,
                value: {
                    [iouReport?.parentReportActionID ?? '-1']: {
                        originalMessage: {
                            whisperedTo: [],
                        },
                    },
                },
            },
        );
    }

    // Update recently used categories if the category is changed
    const hasModifiedCategory = 'category' in transactionChanges;
    if (hasModifiedCategory) {
        const optimisticPolicyRecentlyUsedCategories = buildOptimisticPolicyRecentlyUsedCategories(iouReport?.policyID, transactionChanges.category);
        if (optimisticPolicyRecentlyUsedCategories.length) {
            optimisticData.push({
                onyxMethod: Onyx.METHOD.SET,
                key: `${ONYXKEYS.COLLECTION.POLICY_RECENTLY_USED_CATEGORIES}${iouReport?.policyID}`,
                value: optimisticPolicyRecentlyUsedCategories,
            });
        }
    }

    // Update recently used currencies if the currency is changed
    if ('currency' in transactionChanges) {
        const optimisticRecentlyUsedCurrencies = buildOptimisticRecentlyUsedCurrencies(transactionChanges.currency);
        if (optimisticRecentlyUsedCurrencies.length) {
            optimisticData.push({
                onyxMethod: Onyx.METHOD.SET,
                key: ONYXKEYS.RECENTLY_USED_CURRENCIES,
                value: optimisticRecentlyUsedCurrencies,
            });
        }
    }

    // Update recently used categories if the tag is changed
    const hasModifiedTag = 'tag' in transactionChanges;
    if (hasModifiedTag) {
        const optimisticPolicyRecentlyUsedTags = buildOptimisticPolicyRecentlyUsedTags(iouReport?.policyID, transactionChanges.tag);
        if (!isEmptyObject(optimisticPolicyRecentlyUsedTags)) {
            optimisticData.push({
                onyxMethod: Onyx.METHOD.MERGE,
                key: `${ONYXKEYS.COLLECTION.POLICY_RECENTLY_USED_TAGS}${iouReport?.policyID}`,
                value: optimisticPolicyRecentlyUsedTags,
            });
        }
    }

    const overLimitViolation = violations?.find((violation) => violation.name === 'overLimit');
    // Update violation limit, if we modify attendees. The given limit value is for a single attendee, if we have multiple attendees we should multpiply limit by attende count
    if ('attendees' in transactionChanges && !!overLimitViolation) {
        const limitForSingleAttendee = ViolationsUtils.getViolationAmountLimit(overLimitViolation);
        if (limitForSingleAttendee * (transactionChanges?.attendees?.length ?? 1) > Math.abs(getAmount(transaction))) {
            optimisticData.push({
                onyxMethod: Onyx.METHOD.MERGE,
                key: `${ONYXKEYS.COLLECTION.TRANSACTION_VIOLATIONS}${transactionID}`,
                value: violations?.filter((violation) => violation.name !== 'overLimit') ?? [],
            });
        }
    }

    // Clear out the error fields and loading states on success
    successData.push({
        onyxMethod: Onyx.METHOD.MERGE,
        key: `${ONYXKEYS.COLLECTION.TRANSACTION}${transactionID}`,
        value: {
            pendingFields: clearedPendingFields,
            isLoading: false,
            errorFields: null,
            routes: null,
        },
    });

    // Clear out loading states, pending fields, and add the error fields
    failureData.push({
        onyxMethod: Onyx.METHOD.MERGE,
        key: `${ONYXKEYS.COLLECTION.TRANSACTION}${transactionID}`,
        value: {
            pendingFields: clearedPendingFields,
            isLoading: false,
            errorFields,
        },
    });

    if (iouReport) {
        // Reset the iouReport to its original state
        failureData.push({
            onyxMethod: Onyx.METHOD.MERGE,
            key: `${ONYXKEYS.COLLECTION.REPORT}${iouReport.reportID}`,
            value: iouReport,
        });
    }

    if (policy && isPaidGroupPolicy(policy) && updatedTransaction && (hasModifiedTag || hasModifiedCategory || hasModifiedDistanceRate)) {
        const currentTransactionViolations = allTransactionViolations[`${ONYXKEYS.COLLECTION.TRANSACTION_VIOLATIONS}${transactionID}`] ?? [];
        optimisticData.push(
            ViolationsUtils.getViolationsOnyxData(
                updatedTransaction,
                currentTransactionViolations,
                policy,
                policyTagList ?? {},
                policyCategories ?? {},
                hasDependentTags(policy, policyTagList ?? {}),
            ),
        );
        failureData.push({
            onyxMethod: Onyx.METHOD.MERGE,
            key: `${ONYXKEYS.COLLECTION.TRANSACTION_VIOLATIONS}${transactionID}`,
            value: currentTransactionViolations,
        });
    }

    // Reset the transaction thread to its original state
    failureData.push({
        onyxMethod: Onyx.METHOD.MERGE,
        key: `${ONYXKEYS.COLLECTION.REPORT}${transactionThreadReportID}`,
        value: transactionThread,
    });

    return {
        params,
        onyxData: {optimisticData, successData, failureData},
    };
}

/**
 * @param transactionID
 * @param transactionThreadReportID
 * @param transactionChanges
 * @param [transactionChanges.created] Present when updated the date field
 * @param policy  May be undefined, an empty object, or an object matching the Policy type (src/types/onyx/Policy.ts)
 */
function getUpdateTrackExpenseParams(
    transactionID: string,
    transactionThreadReportID: string,
    transactionChanges: TransactionChanges,
    policy: OnyxEntry<OnyxTypes.Policy>,
): UpdateMoneyRequestData {
    const optimisticData: OnyxUpdate[] = [];
    const successData: OnyxUpdate[] = [];
    const failureData: OnyxUpdate[] = [];

    // Step 1: Set any "pending fields" (ones updated while the user was offline) to have error messages in the failureData
    const pendingFields = Object.fromEntries(Object.keys(transactionChanges).map((key) => [key, CONST.RED_BRICK_ROAD_PENDING_ACTION.UPDATE]));
    const clearedPendingFields = Object.fromEntries(Object.keys(transactionChanges).map((key) => [key, null]));
    const errorFields = Object.fromEntries(Object.keys(pendingFields).map((key) => [key, {[DateUtils.getMicroseconds()]: Localize.translateLocal('iou.error.genericEditFailureMessage')}]));

    // Step 2: Get all the collections being updated
    const transactionThread = allReports?.[`${ONYXKEYS.COLLECTION.REPORT}${transactionThreadReportID}`] ?? null;
    const transaction = allTransactions?.[`${ONYXKEYS.COLLECTION.TRANSACTION}${transactionID}`];
    const chatReport = allReports?.[`${ONYXKEYS.COLLECTION.REPORT}${transactionThread?.parentReportID}`] ?? null;
    const isScanning = hasReceiptTransactionUtils(transaction) && isReceiptBeingScannedTransactionUtils(transaction);
    const updatedTransaction = transaction
        ? getUpdatedTransaction({
              transaction,
              transactionChanges,
              isFromExpenseReport: false,
              policy,
          })
        : null;
    const transactionDetails = getTransactionDetails(updatedTransaction);

    if (transactionDetails?.waypoints) {
        // This needs to be a JSON string since we're sending this to the MapBox API
        transactionDetails.waypoints = JSON.stringify(transactionDetails.waypoints);
    }

    const dataToIncludeInParams: Partial<TransactionDetails> = Object.fromEntries(Object.entries(transactionDetails ?? {}).filter(([key]) => Object.keys(transactionChanges).includes(key)));

    const params: UpdateMoneyRequestParams = {
        ...dataToIncludeInParams,
        reportID: chatReport?.reportID,
        transactionID,
    };

    const hasPendingWaypoints = 'waypoints' in transactionChanges;
    const hasModifiedDistanceRate = 'customUnitRateID' in transactionChanges;
    if (transaction && updatedTransaction && (hasPendingWaypoints || hasModifiedDistanceRate)) {
        // Delete the draft transaction when editing waypoints when the server responds successfully and there are no errors
        successData.push({
            onyxMethod: Onyx.METHOD.SET,
            key: `${ONYXKEYS.COLLECTION.TRANSACTION_DRAFT}${transactionID}`,
            value: null,
        });

        // Revert the transaction's amount to the original value on failure.
        // The IOU Report will be fully reverted in the failureData further below.
        failureData.push({
            onyxMethod: Onyx.METHOD.MERGE,
            key: `${ONYXKEYS.COLLECTION.TRANSACTION}${transactionID}`,
            value: {
                amount: transaction.amount,
                modifiedAmount: transaction.modifiedAmount,
                modifiedMerchant: transaction.modifiedMerchant,
            },
        });
    }

    // Step 3: Build the modified expense report actions
    // We don't create a modified report action if:
    // - we're updating the waypoints
    // - we're updating the distance rate while the waypoints are still pending
    // In these cases, there isn't a valid optimistic mileage data we can use,
    // and the report action is created on the server with the distance-related response from the MapBox API
    const updatedReportAction = buildOptimisticModifiedExpenseReportAction(transactionThread, transaction, transactionChanges, false, policy, updatedTransaction);
    if (!hasPendingWaypoints && !(hasModifiedDistanceRate && isFetchingWaypointsFromServer(transaction))) {
        params.reportActionID = updatedReportAction.reportActionID;

        optimisticData.push({
            onyxMethod: Onyx.METHOD.MERGE,
            key: `${ONYXKEYS.COLLECTION.REPORT_ACTIONS}${transactionThread?.reportID}`,
            value: {
                [updatedReportAction.reportActionID]: updatedReportAction as OnyxTypes.ReportAction,
            },
        });
        successData.push({
            onyxMethod: Onyx.METHOD.MERGE,
            key: `${ONYXKEYS.COLLECTION.REPORT_ACTIONS}${transactionThread?.reportID}`,
            value: {
                [updatedReportAction.reportActionID]: {pendingAction: null},
            },
        });
        failureData.push({
            onyxMethod: Onyx.METHOD.MERGE,
            key: `${ONYXKEYS.COLLECTION.REPORT_ACTIONS}${transactionThread?.reportID}`,
            value: {
                [updatedReportAction.reportActionID]: {
                    ...(updatedReportAction as OnyxTypes.ReportAction),
                    errors: getMicroSecondOnyxErrorWithTranslationKey('iou.error.genericEditFailureMessage'),
                },
            },
        });
    }

    // Step 4: Update the report preview message (and report header) so LHN amount tracked is correct.
    // Optimistically modify the transaction and the transaction thread
    optimisticData.push({
        onyxMethod: Onyx.METHOD.MERGE,
        key: `${ONYXKEYS.COLLECTION.TRANSACTION}${transactionID}`,
        value: {
            ...updatedTransaction,
            pendingFields,
            errorFields: null,
        },
    });

    optimisticData.push({
        onyxMethod: Onyx.METHOD.MERGE,
        key: `${ONYXKEYS.COLLECTION.REPORT}${transactionThreadReportID}`,
        value: {
            lastActorAccountID: updatedReportAction.actorAccountID,
        },
    });

    if (isScanning && ('amount' in transactionChanges || 'currency' in transactionChanges)) {
        optimisticData.push({
            onyxMethod: Onyx.METHOD.MERGE,
            key: `${ONYXKEYS.COLLECTION.REPORT_ACTIONS}${chatReport?.reportID}`,
            value: {
                [transactionThread?.parentReportActionID ?? '-1']: {
                    originalMessage: {
                        whisperedTo: [],
                    },
                },
            },
        });
    }

    // Clear out the error fields and loading states on success
    successData.push({
        onyxMethod: Onyx.METHOD.MERGE,
        key: `${ONYXKEYS.COLLECTION.TRANSACTION}${transactionID}`,
        value: {
            pendingFields: clearedPendingFields,
            isLoading: false,
            errorFields: null,
            routes: null,
        },
    });

    // Clear out loading states, pending fields, and add the error fields
    failureData.push({
        onyxMethod: Onyx.METHOD.MERGE,
        key: `${ONYXKEYS.COLLECTION.TRANSACTION}${transactionID}`,
        value: {
            pendingFields: clearedPendingFields,
            isLoading: false,
            errorFields,
        },
    });

    // Reset the transaction thread to its original state
    failureData.push({
        onyxMethod: Onyx.METHOD.MERGE,
        key: `${ONYXKEYS.COLLECTION.REPORT}${transactionThreadReportID}`,
        value: transactionThread,
    });

    return {
        params,
        onyxData: {optimisticData, successData, failureData},
    };
}

/** Updates the created date of an expense */
function updateMoneyRequestDate(
    transactionID: string,
    transactionThreadReportID: string,
    value: string,
    policy: OnyxEntry<OnyxTypes.Policy>,
    policyTags: OnyxEntry<OnyxTypes.PolicyTagLists>,
    policyCategories: OnyxEntry<OnyxTypes.PolicyCategories>,
) {
    const transactionChanges: TransactionChanges = {
        created: value,
    };
    const transactionThreadReport = allReports?.[`${ONYXKEYS.COLLECTION.REPORT}${transactionThreadReportID}`] ?? null;
    const parentReport = allReports?.[`${ONYXKEYS.COLLECTION.REPORT}${transactionThreadReport?.parentReportID}`] ?? null;
    let data: UpdateMoneyRequestData;
    if (isTrackExpenseReport(transactionThreadReport) && isSelfDM(parentReport)) {
        data = getUpdateTrackExpenseParams(transactionID, transactionThreadReportID, transactionChanges, policy);
    } else {
        data = getUpdateMoneyRequestParams(transactionID, transactionThreadReportID, transactionChanges, policy, policyTags, policyCategories);
    }
    const {params, onyxData} = data;
    API.write(WRITE_COMMANDS.UPDATE_MONEY_REQUEST_DATE, params, onyxData);
}

/** Updates the billable field of an expense */
function updateMoneyRequestBillable(
    transactionID: string,
    transactionThreadReportID: string,
    value: boolean,
    policy: OnyxEntry<OnyxTypes.Policy>,
    policyTagList: OnyxEntry<OnyxTypes.PolicyTagLists>,
    policyCategories: OnyxEntry<OnyxTypes.PolicyCategories>,
) {
    const transactionChanges: TransactionChanges = {
        billable: value,
    };
    const {params, onyxData} = getUpdateMoneyRequestParams(transactionID, transactionThreadReportID, transactionChanges, policy, policyTagList, policyCategories);
    API.write(WRITE_COMMANDS.UPDATE_MONEY_REQUEST_BILLABLE, params, onyxData);
}

/** Updates the merchant field of an expense */
function updateMoneyRequestMerchant(
    transactionID: string,
    transactionThreadReportID: string,
    value: string,
    policy: OnyxEntry<OnyxTypes.Policy>,
    policyTagList: OnyxEntry<OnyxTypes.PolicyTagLists>,
    policyCategories: OnyxEntry<OnyxTypes.PolicyCategories>,
) {
    const transactionChanges: TransactionChanges = {
        merchant: value,
    };
    const transactionThreadReport = allReports?.[`${ONYXKEYS.COLLECTION.REPORT}${transactionThreadReportID}`] ?? null;
    const parentReport = allReports?.[`${ONYXKEYS.COLLECTION.REPORT}${transactionThreadReport?.parentReportID}`] ?? null;
    let data: UpdateMoneyRequestData;
    if (isTrackExpenseReport(transactionThreadReport) && isSelfDM(parentReport)) {
        data = getUpdateTrackExpenseParams(transactionID, transactionThreadReportID, transactionChanges, policy);
    } else {
        data = getUpdateMoneyRequestParams(transactionID, transactionThreadReportID, transactionChanges, policy, policyTagList, policyCategories);
    }
    const {params, onyxData} = data;
    API.write(WRITE_COMMANDS.UPDATE_MONEY_REQUEST_MERCHANT, params, onyxData);
}

/** Updates the attendees list of an expense */
function updateMoneyRequestAttendees(
    transactionID: string,
    transactionThreadReportID: string,
    attendees: Attendee[],
    policy: OnyxEntry<OnyxTypes.Policy>,
    policyTagList: OnyxEntry<OnyxTypes.PolicyTagLists>,
    policyCategories: OnyxEntry<OnyxTypes.PolicyCategories>,
    violations: OnyxEntry<OnyxTypes.TransactionViolations>,
) {
    const transactionChanges: TransactionChanges = {
        attendees,
    };
    const data = getUpdateMoneyRequestParams(transactionID, transactionThreadReportID, transactionChanges, policy, policyTagList, policyCategories, violations);
    const {params, onyxData} = data;
    API.write(WRITE_COMMANDS.UPDATE_MONEY_REQUEST_ATTENDEES, params, onyxData);
}

/** Updates the tag of an expense */
function updateMoneyRequestTag(
    transactionID: string,
    transactionThreadReportID: string,
    tag: string,
    policy: OnyxEntry<OnyxTypes.Policy>,
    policyTagList: OnyxEntry<OnyxTypes.PolicyTagLists>,
    policyCategories: OnyxEntry<OnyxTypes.PolicyCategories>,
) {
    const transactionChanges: TransactionChanges = {
        tag,
    };
    const {params, onyxData} = getUpdateMoneyRequestParams(transactionID, transactionThreadReportID, transactionChanges, policy, policyTagList, policyCategories);
    API.write(WRITE_COMMANDS.UPDATE_MONEY_REQUEST_TAG, params, onyxData);
}

/** Updates the created tax amount of an expense */
function updateMoneyRequestTaxAmount(
    transactionID: string,
    optimisticReportActionID: string,
    taxAmount: number,
    policy: OnyxEntry<OnyxTypes.Policy>,
    policyTagList: OnyxEntry<OnyxTypes.PolicyTagLists>,
    policyCategories: OnyxEntry<OnyxTypes.PolicyCategories>,
) {
    const transactionChanges = {
        taxAmount,
    };
    const {params, onyxData} = getUpdateMoneyRequestParams(transactionID, optimisticReportActionID, transactionChanges, policy, policyTagList, policyCategories);
    API.write('UpdateMoneyRequestTaxAmount', params, onyxData);
}

type UpdateMoneyRequestTaxRateParams = {
    transactionID: string;
    optimisticReportActionID: string;
    taxCode: string;
    taxAmount: number;
    policy: OnyxEntry<OnyxTypes.Policy>;
    policyTagList: OnyxEntry<OnyxTypes.PolicyTagLists>;
    policyCategories: OnyxEntry<OnyxTypes.PolicyCategories>;
};

/** Updates the created tax rate of an expense */
function updateMoneyRequestTaxRate({transactionID, optimisticReportActionID, taxCode, taxAmount, policy, policyTagList, policyCategories}: UpdateMoneyRequestTaxRateParams) {
    const transactionChanges = {
        taxCode,
        taxAmount,
    };
    const {params, onyxData} = getUpdateMoneyRequestParams(transactionID, optimisticReportActionID, transactionChanges, policy, policyTagList, policyCategories);
    API.write('UpdateMoneyRequestTaxRate', params, onyxData);
}

type UpdateMoneyRequestDistanceParams = {
    transactionID: string;
    transactionThreadReportID: string;
    waypoints: WaypointCollection;
    routes?: Routes;
    policy?: OnyxEntry<OnyxTypes.Policy>;
    policyTagList?: OnyxEntry<OnyxTypes.PolicyTagLists>;
    policyCategories?: OnyxEntry<OnyxTypes.PolicyCategories>;
    transactionBackup: OnyxEntry<OnyxTypes.Transaction>;
};

/** Updates the waypoints of a distance expense */
function updateMoneyRequestDistance({
    transactionID,
    transactionThreadReportID,
    waypoints,
    routes = undefined,
    policy = {} as OnyxTypes.Policy,
    policyTagList = {},
    policyCategories = {},
    transactionBackup,
}: UpdateMoneyRequestDistanceParams) {
    const transactionChanges: TransactionChanges = {
        waypoints: sanitizeRecentWaypoints(waypoints),
        routes,
    };
    const transactionThreadReport = allReports?.[`${ONYXKEYS.COLLECTION.REPORT}${transactionThreadReportID}`] ?? null;
    const parentReport = allReports?.[`${ONYXKEYS.COLLECTION.REPORT}${transactionThreadReport?.parentReportID}`] ?? null;
    let data: UpdateMoneyRequestData;
    if (isTrackExpenseReport(transactionThreadReport) && isSelfDM(parentReport)) {
        data = getUpdateTrackExpenseParams(transactionID, transactionThreadReportID, transactionChanges, policy);
    } else {
        data = getUpdateMoneyRequestParams(transactionID, transactionThreadReportID, transactionChanges, policy, policyTagList, policyCategories);
    }
    const {params, onyxData} = data;

    const recentServerValidatedWaypoints = getRecentWaypoints().filter((item) => !item.pendingAction);
    onyxData?.failureData?.push({
        onyxMethod: Onyx.METHOD.SET,
        key: `${ONYXKEYS.NVP_RECENT_WAYPOINTS}`,
        value: recentServerValidatedWaypoints,
    });

    if (transactionBackup) {
        const transaction = allTransactions?.[`${ONYXKEYS.COLLECTION.TRANSACTION}${transactionID}`];

        // We need to include all keys of the optimisticData's waypoints in the failureData for onyx merge to properly reset
        // waypoint keys that do not exist in the failureData's waypoints. For instance, if the optimisticData waypoints had
        // three keys and the failureData waypoint had only 2 keys then the third key that doesn't exist in the failureData
        // waypoints should be explicitly reset otherwise onyx merge will leave it intact.
        const allWaypointKeys = [...new Set([...Object.keys(transactionBackup.comment?.waypoints ?? {}), ...Object.keys(transaction?.comment?.waypoints ?? {})])];
        const onyxWaypoints = allWaypointKeys.reduce((acc: NullishDeep<WaypointCollection>, key) => {
            acc[key] = transactionBackup.comment?.waypoints?.[key] ? {...transactionBackup.comment?.waypoints?.[key]} : null;
            return acc;
        }, {});
        const allModifiedWaypointsKeys = [...new Set([...Object.keys(waypoints ?? {}), ...Object.keys(transaction?.modifiedWaypoints ?? {})])];
        const onyxModifiedWaypoints = allModifiedWaypointsKeys.reduce((acc: NullishDeep<WaypointCollection>, key) => {
            acc[key] = transactionBackup.modifiedWaypoints?.[key] ? {...transactionBackup.modifiedWaypoints?.[key]} : null;
            return acc;
        }, {});
        onyxData?.failureData?.push({
            onyxMethod: Onyx.METHOD.MERGE,
            key: `${ONYXKEYS.COLLECTION.TRANSACTION}${transactionID}`,
            value: {
                comment: {
                    waypoints: onyxWaypoints,
                    customUnit: {
                        quantity: transactionBackup?.comment?.customUnit?.quantity,
                    },
                },
                modifiedWaypoints: onyxModifiedWaypoints,
                routes: null,
            },
        });
    }

    API.write(WRITE_COMMANDS.UPDATE_MONEY_REQUEST_DISTANCE, params, onyxData);
}

/** Updates the category of an expense */
function updateMoneyRequestCategory(
    transactionID: string,
    transactionThreadReportID: string,
    category: string,
    policy: OnyxEntry<OnyxTypes.Policy>,
    policyTagList: OnyxEntry<OnyxTypes.PolicyTagLists>,
    policyCategories: OnyxEntry<OnyxTypes.PolicyCategories>,
) {
    const transactionChanges: TransactionChanges = {
        category,
    };
    const {params, onyxData} = getUpdateMoneyRequestParams(transactionID, transactionThreadReportID, transactionChanges, policy, policyTagList, policyCategories);
    API.write(WRITE_COMMANDS.UPDATE_MONEY_REQUEST_CATEGORY, params, onyxData);
}

/** Updates the description of an expense */
function updateMoneyRequestDescription(
    transactionID: string,
    transactionThreadReportID: string,
    comment: string,
    policy: OnyxEntry<OnyxTypes.Policy>,
    policyTagList: OnyxEntry<OnyxTypes.PolicyTagLists>,
    policyCategories: OnyxEntry<OnyxTypes.PolicyCategories>,
) {
    const transactionChanges: TransactionChanges = {
        comment,
    };
    const transactionThreadReport = allReports?.[`${ONYXKEYS.COLLECTION.REPORT}${transactionThreadReportID}`] ?? null;
    const parentReport = allReports?.[`${ONYXKEYS.COLLECTION.REPORT}${transactionThreadReport?.parentReportID}`] ?? null;
    let data: UpdateMoneyRequestData;
    if (isTrackExpenseReport(transactionThreadReport) && isSelfDM(parentReport)) {
        data = getUpdateTrackExpenseParams(transactionID, transactionThreadReportID, transactionChanges, policy);
    } else {
        data = getUpdateMoneyRequestParams(transactionID, transactionThreadReportID, transactionChanges, policy, policyTagList, policyCategories);
    }
    const {params, onyxData} = data;
    API.write(WRITE_COMMANDS.UPDATE_MONEY_REQUEST_DESCRIPTION, params, onyxData);
}

/** Updates the distance rate of an expense */
function updateMoneyRequestDistanceRate(
    transactionID: string,
    transactionThreadReportID: string,
    rateID: string,
    policy: OnyxEntry<OnyxTypes.Policy>,
    policyTagList: OnyxEntry<OnyxTypes.PolicyTagLists>,
    policyCategories: OnyxEntry<OnyxTypes.PolicyCategories>,
    updatedTaxAmount?: number,
    updatedTaxCode?: string,
) {
    const transactionChanges: TransactionChanges = {
        customUnitRateID: rateID,
        ...(typeof updatedTaxAmount === 'number' ? {taxAmount: updatedTaxAmount} : {}),
        ...(updatedTaxCode ? {taxCode: updatedTaxCode} : {}),
    };
    const transactionThreadReport = allReports?.[`${ONYXKEYS.COLLECTION.REPORT}${transactionThreadReportID}`] ?? null;
    const parentReport = allReports?.[`${ONYXKEYS.COLLECTION.REPORT}${transactionThreadReport?.parentReportID}`] ?? null;

    const transaction = allTransactions?.[`${ONYXKEYS.COLLECTION.TRANSACTION}${transactionID}`];
    if (transaction) {
        const existingDistanceUnit = transaction?.comment?.customUnit?.distanceUnit;
        const newDistanceUnit = DistanceRequestUtils.getRateByCustomUnitRateID({customUnitRateID: rateID, policy})?.unit;

        // If the distanceUnit is set and the rate is changed to one that has a different unit, mark the merchant as modified to make the distance field pending
        if (existingDistanceUnit && newDistanceUnit && newDistanceUnit !== existingDistanceUnit) {
            transactionChanges.merchant = getMerchant(transaction);
        }
    }

    let data: UpdateMoneyRequestData;
    if (isTrackExpenseReport(transactionThreadReport) && isSelfDM(parentReport)) {
        data = getUpdateTrackExpenseParams(transactionID, transactionThreadReportID, transactionChanges, policy);
    } else {
        data = getUpdateMoneyRequestParams(transactionID, transactionThreadReportID, transactionChanges, policy, policyTagList, policyCategories);
    }
    const {params, onyxData} = data;
    // `taxAmount` & `taxCode` only needs to be updated in the optimistic data, so we need to remove them from the params
    const {taxAmount, taxCode, ...paramsWithoutTaxUpdated} = params;
    API.write(WRITE_COMMANDS.UPDATE_MONEY_REQUEST_DISTANCE_RATE, paramsWithoutTaxUpdated, onyxData);
}

const getConvertTrackedExpenseInformation = (
    transactionID: string,
    actionableWhisperReportActionID: string,
    moneyRequestReportID: string,
    linkedTrackedExpenseReportAction: OnyxTypes.ReportAction,
    linkedTrackedExpenseReportID: string,
    transactionThreadReportID: string,
    resolution: IOUAction,
) => {
    const optimisticData: OnyxUpdate[] = [];
    const successData: OnyxUpdate[] = [];
    const failureData: OnyxUpdate[] = [];

    // Delete the transaction from the track expense report
    const {
        optimisticData: deleteOptimisticData,
        successData: deleteSuccessData,
        failureData: deleteFailureData,
    } = getDeleteTrackExpenseInformation(linkedTrackedExpenseReportID, transactionID, linkedTrackedExpenseReportAction, false, true, actionableWhisperReportActionID, resolution);

    optimisticData?.push(...deleteOptimisticData);
    successData?.push(...deleteSuccessData);
    failureData?.push(...deleteFailureData);

    // Build modified expense report action with the transaction changes
    const modifiedExpenseReportAction = buildOptimisticMovedTrackedExpenseModifiedReportAction(transactionThreadReportID, moneyRequestReportID);

    optimisticData?.push({
        onyxMethod: Onyx.METHOD.MERGE,
        key: `${ONYXKEYS.COLLECTION.REPORT_ACTIONS}${transactionThreadReportID}`,
        value: {
            [modifiedExpenseReportAction.reportActionID]: modifiedExpenseReportAction as OnyxTypes.ReportAction,
        },
    });
    successData?.push({
        onyxMethod: Onyx.METHOD.MERGE,
        key: `${ONYXKEYS.COLLECTION.REPORT_ACTIONS}${transactionThreadReportID}`,
        value: {
            [modifiedExpenseReportAction.reportActionID]: {pendingAction: null},
        },
    });
    failureData?.push({
        onyxMethod: Onyx.METHOD.MERGE,
        key: `${ONYXKEYS.COLLECTION.REPORT_ACTIONS}${transactionThreadReportID}`,
        value: {
            [modifiedExpenseReportAction.reportActionID]: {
                ...(modifiedExpenseReportAction as OnyxTypes.ReportAction),
                errors: getMicroSecondOnyxErrorWithTranslationKey('iou.error.genericEditFailureMessage'),
            },
        },
    });

    return {optimisticData, successData, failureData, modifiedExpenseReportActionID: modifiedExpenseReportAction.reportActionID};
};

function convertTrackedExpenseToRequest(
    payerAccountID: number,
    payerEmail: string,
    chatReportID: string,
    transactionID: string,
    actionableWhisperReportActionID: string,
    createdChatReportActionID: string,
    moneyRequestReportID: string,
    moneyRequestCreatedReportActionID: string,
    moneyRequestPreviewReportActionID: string,
    linkedTrackedExpenseReportAction: OnyxTypes.ReportAction,
    linkedTrackedExpenseReportID: string,
    transactionThreadReportID: string,
    reportPreviewReportActionID: string,
    onyxData: OnyxData,
    amount: number,
    currency: string,
    comment: string,
    merchant: string,
    created: string,
    attendees?: Attendee[],
    receipt?: Receipt,
) {
    const {optimisticData, successData, failureData} = onyxData;

    const {
        optimisticData: moveTransactionOptimisticData,
        successData: moveTransactionSuccessData,
        failureData: moveTransactionFailureData,
        modifiedExpenseReportActionID,
    } = getConvertTrackedExpenseInformation(
        transactionID,
        actionableWhisperReportActionID,
        moneyRequestReportID,
        linkedTrackedExpenseReportAction,
        linkedTrackedExpenseReportID,
        transactionThreadReportID,
        CONST.IOU.ACTION.SUBMIT,
    );

    optimisticData?.push(...moveTransactionOptimisticData);
    successData?.push(...moveTransactionSuccessData);
    failureData?.push(...moveTransactionFailureData);

    const parameters = {
        attendees,
        amount,
        currency,
        comment,
        created,
        merchant,
        receipt,
        payerAccountID,
        payerEmail,
        chatReportID,
        transactionID,
        actionableWhisperReportActionID,
        createdChatReportActionID,
        moneyRequestReportID,
        moneyRequestCreatedReportActionID,
        moneyRequestPreviewReportActionID,
        transactionThreadReportID,
        modifiedExpenseReportActionID,
        reportPreviewReportActionID,
    };
    API.write(WRITE_COMMANDS.CONVERT_TRACKED_EXPENSE_TO_REQUEST, parameters, {optimisticData, successData, failureData});
}

function categorizeTrackedExpense(trackedExpenseParams: CategorizeTrackedExpenseParams) {
    const {onyxData, reportInformation, transactionParams, policyParams, createdWorkspaceParams} = trackedExpenseParams;
    const {optimisticData, successData, failureData} = onyxData ?? {};
    const {transactionID} = transactionParams;
    const {isDraftPolicy} = policyParams;
    const {actionableWhisperReportActionID, moneyRequestReportID, linkedTrackedExpenseReportAction, linkedTrackedExpenseReportID, transactionThreadReportID} = reportInformation;
    const {
        optimisticData: moveTransactionOptimisticData,
        successData: moveTransactionSuccessData,
        failureData: moveTransactionFailureData,
        modifiedExpenseReportActionID,
    } = getConvertTrackedExpenseInformation(
        transactionID,
        actionableWhisperReportActionID,
        moneyRequestReportID,
        linkedTrackedExpenseReportAction,
        linkedTrackedExpenseReportID,
        transactionThreadReportID,
        CONST.IOU.ACTION.CATEGORIZE,
    );

    optimisticData?.push(...moveTransactionOptimisticData);
    successData?.push(...moveTransactionSuccessData);
    failureData?.push(...moveTransactionFailureData);
    const parameters = {
        onyxData,
        ...reportInformation,
        ...policyParams,
        ...transactionParams,
        modifiedExpenseReportActionID,
        policyExpenseChatReportID: createdWorkspaceParams?.expenseChatReportID,
        policyExpenseCreatedReportActionID: createdWorkspaceParams?.expenseCreatedReportActionID,
        adminsChatReportID: createdWorkspaceParams?.adminsChatReportID,
        adminsCreatedReportActionID: createdWorkspaceParams?.adminsCreatedReportActionID,
    };

    API.write(WRITE_COMMANDS.CATEGORIZE_TRACKED_EXPENSE, parameters, {optimisticData, successData, failureData});

    // If a draft policy was used, then the CategorizeTrackedExpense command will create a real one
    // so let's track that conversion here
    if (isDraftPolicy) {
        GoogleTagManager.publishEvent(CONST.ANALYTICS.EVENT.WORKSPACE_CREATED, userAccountID);
    }
}

function shareTrackedExpense(
    policyID: string,
    transactionID: string,
    moneyRequestPreviewReportActionID: string,
    moneyRequestReportID: string,
    moneyRequestCreatedReportActionID: string,
    actionableWhisperReportActionID: string,
    linkedTrackedExpenseReportAction: OnyxTypes.ReportAction,
    linkedTrackedExpenseReportID: string,
    transactionThreadReportID: string,
    reportPreviewReportActionID: string,
    onyxData: OnyxData | undefined,
    amount: number,
    currency: string,
    comment: string,
    merchant: string,
    created: string,
    category?: string,
    tag?: string,
    taxCode = '',
    taxAmount = 0,
    billable?: boolean,
    receipt?: Receipt,
    createdWorkspaceParams?: CreateWorkspaceParams,
) {
    const {optimisticData, successData, failureData} = onyxData ?? {};

    const {
        optimisticData: moveTransactionOptimisticData,
        successData: moveTransactionSuccessData,
        failureData: moveTransactionFailureData,
        modifiedExpenseReportActionID,
    } = getConvertTrackedExpenseInformation(
        transactionID,
        actionableWhisperReportActionID,
        moneyRequestReportID,
        linkedTrackedExpenseReportAction,
        linkedTrackedExpenseReportID,
        transactionThreadReportID,
        CONST.IOU.ACTION.SHARE,
    );

    optimisticData?.push(...moveTransactionOptimisticData);
    successData?.push(...moveTransactionSuccessData);
    failureData?.push(...moveTransactionFailureData);

    const parameters = {
        policyID,
        transactionID,
        moneyRequestPreviewReportActionID,
        moneyRequestReportID,
        moneyRequestCreatedReportActionID,
        actionableWhisperReportActionID,
        modifiedExpenseReportActionID,
        reportPreviewReportActionID,
        amount,
        currency,
        comment,
        merchant,
        created,
        category,
        tag,
        taxCode,
        taxAmount,
        billable,
        receipt,
        policyExpenseChatReportID: createdWorkspaceParams?.expenseChatReportID,
        policyExpenseCreatedReportActionID: createdWorkspaceParams?.expenseCreatedReportActionID,
        adminsChatReportID: createdWorkspaceParams?.adminsChatReportID,
        adminsCreatedReportActionID: createdWorkspaceParams?.adminsCreatedReportActionID,
    };

    API.write(WRITE_COMMANDS.SHARE_TRACKED_EXPENSE, parameters, {optimisticData, successData, failureData});
}

/**
 * Submit expense to another user
 */
function requestMoney(requestMoneyInformation: RequestMoneyInformation) {
    const {report, participantParams, policyParams = {}, transactionParams, gpsPoints, action, reimbursible} = requestMoneyInformation;
    const {payeeAccountID} = participantParams;
    const {
        amount,
        currency,
        merchant,
        comment = '',
        receipt,
        category,
        tag,
        taxCode = '',
        taxAmount = 0,
        billable,
        created,
        attendees,
        actionableWhisperReportActionID,
        linkedTrackedExpenseReportAction,
        linkedTrackedExpenseReportID,
    } = transactionParams;

    // If the report is iou or expense report, we should get the linked chat report to be passed to the getMoneyRequestInformation function
    const isMoneyRequestReport = isMoneyRequestReportReportUtils(report);
    const currentChatReport = isMoneyRequestReport ? getReportOrDraftReport(report?.chatReportID) : report;
    const moneyRequestReportID = isMoneyRequestReport ? report?.reportID : '';
    const isMovingTransactionFromTrackExpense = isMovingTransactionFromTrackExpenseIOUUtils(action);

    const {
        payerAccountID,
        payerEmail,
        iouReport,
        chatReport,
        transaction,
        iouAction,
        createdChatReportActionID,
        createdIOUReportActionID,
        reportPreviewAction,
        transactionThreadReportID,
        createdReportActionIDForThread,
        onyxData,
    } = getMoneyRequestInformation({
        parentChatReport: isMovingTransactionFromTrackExpense ? undefined : currentChatReport,
        participantParams,
        policyParams,
        transactionParams,
        moneyRequestReportID,
        existingTransactionID:
            isMovingTransactionFromTrackExpense && linkedTrackedExpenseReportAction && isMoneyRequestAction(linkedTrackedExpenseReportAction)
                ? getOriginalMessage(linkedTrackedExpenseReportAction)?.IOUTransactionID
                : undefined,
    });
    const activeReportID = isMoneyRequestReport ? report?.reportID : chatReport.reportID;

    switch (action) {
        case CONST.IOU.ACTION.SUBMIT: {
            if (!linkedTrackedExpenseReportAction || !actionableWhisperReportActionID || !linkedTrackedExpenseReportID) {
                return;
            }

            convertTrackedExpenseToRequest(
                payerAccountID,
                payerEmail,
                chatReport.reportID,
                transaction.transactionID,
                actionableWhisperReportActionID,
                createdChatReportActionID,
                iouReport.reportID,
                createdIOUReportActionID,
                iouAction.reportActionID,
                linkedTrackedExpenseReportAction,
                linkedTrackedExpenseReportID,
                transactionThreadReportID,
                reportPreviewAction.reportActionID,
                onyxData,
                amount,
                currency,
                comment,
                merchant,
                created,
                attendees,
                receipt,
            );
            break;
        }
        default: {
            const parameters: RequestMoneyParams = {
                debtorEmail: payerEmail,
                debtorAccountID: payerAccountID,
                amount,
                currency,
                comment,
                created,
                merchant,
                iouReportID: iouReport.reportID,
                chatReportID: chatReport.reportID,
                transactionID: transaction.transactionID,
                reportActionID: iouAction.reportActionID,
                createdChatReportActionID,
                createdIOUReportActionID,
                reportPreviewReportActionID: reportPreviewAction.reportActionID,
                receipt,
                receiptState: receipt?.state,
                category,
                tag,
                taxCode,
                taxAmount,
                billable,
                // This needs to be a string of JSON because of limitations with the fetch() API and nested objects
                receiptGpsPoints: gpsPoints ? JSON.stringify(gpsPoints) : undefined,
                transactionThreadReportID,
                createdReportActionIDForThread,
                reimbursible,
            };

            // eslint-disable-next-line rulesdir/no-multiple-api-calls
            API.write(WRITE_COMMANDS.REQUEST_MONEY, parameters, onyxData);
        }
    }

    InteractionManager.runAfterInteractions(() => removeDraftTransaction(CONST.IOU.OPTIMISTIC_TRANSACTION_ID));
    Navigation.dismissModal(isSearchTopmostCentralPane() ? undefined : activeReportID);
    if (activeReportID) {
        notifyNewAction(activeReportID, payeeAccountID);
    }
}

function sendInvoice(
    currentUserAccountID: number,
    transaction: OnyxEntry<OnyxTypes.Transaction>,
    invoiceChatReport?: OnyxEntry<OnyxTypes.Report>,
    receiptFile?: Receipt,
    policy?: OnyxEntry<OnyxTypes.Policy>,
    policyTagList?: OnyxEntry<OnyxTypes.PolicyTagLists>,
    policyCategories?: OnyxEntry<OnyxTypes.PolicyCategories>,
    companyName?: string,
    companyWebsite?: string,
) {
    const {
        senderWorkspaceID,
        receiver,
        invoiceRoom,
        createdChatReportActionID,
        invoiceReportID,
        reportPreviewReportActionID,
        transactionID,
        transactionThreadReportID,
        createdIOUReportActionID,
        createdReportActionIDForThread,
        reportActionID,
        onyxData,
    } = getSendInvoiceInformation(transaction, currentUserAccountID, invoiceChatReport, receiptFile, policy, policyTagList, policyCategories, companyName, companyWebsite);

    const parameters: SendInvoiceParams = {
        createdIOUReportActionID,
        createdReportActionIDForThread,
        reportActionID,
        senderWorkspaceID,
        accountID: currentUserAccountID,
        amount: transaction?.amount ?? 0,
        currency: transaction?.currency ?? '',
        comment: transaction?.comment?.comment?.trim() ?? '',
        merchant: transaction?.merchant ?? '',
        category: transaction?.category,
        date: transaction?.created ?? '',
        invoiceRoomReportID: invoiceRoom.reportID,
        createdChatReportActionID,
        invoiceReportID,
        reportPreviewReportActionID,
        transactionID,
        transactionThreadReportID,
        companyName,
        companyWebsite,
        ...(invoiceChatReport?.reportID ? {receiverInvoiceRoomID: invoiceChatReport.reportID} : {receiverEmail: receiver.login ?? ''}),
    };

    API.write(WRITE_COMMANDS.SEND_INVOICE, parameters, onyxData);
    InteractionManager.runAfterInteractions(() => removeDraftTransaction(CONST.IOU.OPTIMISTIC_TRANSACTION_ID));

    if (isSearchTopmostCentralPane()) {
        Navigation.dismissModal();
    } else {
        Navigation.dismissModalWithReport(invoiceRoom);
    }

    notifyNewAction(invoiceRoom.reportID, receiver.accountID);
}

/**
 * Track an expense
 */
function trackExpense(
    report: OnyxTypes.Report,
    amount: number,
    currency: string,
    created: string,
    merchant: string,
    payeeEmail: string | undefined,
    payeeAccountID: number,
    participant: Participant,
    comment: string,
    isDraftPolicy: boolean,
    receipt?: Receipt,
    category?: string,
    tag?: string,
    taxCode = '',
    taxAmount = 0,
    billable?: boolean,
    policy?: OnyxEntry<OnyxTypes.Policy>,
    policyTagList?: OnyxEntry<OnyxTypes.PolicyTagLists>,
    policyCategories?: OnyxEntry<OnyxTypes.PolicyCategories>,
    gpsPoints?: GPSPoint,
    validWaypoints?: WaypointCollection,
    action?: IOUAction,
    actionableWhisperReportActionID?: string,
    linkedTrackedExpenseReportAction?: OnyxTypes.ReportAction,
    linkedTrackedExpenseReportID?: string,
    customUnitRateID?: string,
) {
    const isMoneyRequestReport = isMoneyRequestReportReportUtils(report);
    const currentChatReport = isMoneyRequestReport ? getReportOrDraftReport(report.chatReportID) : report;
    const moneyRequestReportID = isMoneyRequestReport ? report.reportID : '';
    const isMovingTransactionFromTrackExpense = isMovingTransactionFromTrackExpenseIOUUtils(action);

    // Pass an open receipt so the distance expense will show a map with the route optimistically
    const trackedReceipt = validWaypoints ? {source: ReceiptGeneric as ReceiptSource, state: CONST.IOU.RECEIPT_STATE.OPEN} : receipt;

    const {
        createdWorkspaceParams,
        iouReport,
        chatReport,
        transaction,
        iouAction,
        createdChatReportActionID,
        createdIOUReportActionID,
        reportPreviewAction,
        transactionThreadReportID,
        createdReportActionIDForThread,
        actionableWhisperReportActionIDParam,
        onyxData,
    } =
        getTrackExpenseInformation(
            currentChatReport,
            participant,
            comment,
            amount,
            currency,
            created,
            merchant,
            trackedReceipt,
            category,
            tag,
            taxCode,
            taxAmount,
            billable,
            policy,
            policyTagList,
            policyCategories,
            payeeEmail,
            payeeAccountID,
            moneyRequestReportID,
            linkedTrackedExpenseReportAction,
            isMovingTransactionFromTrackExpense && linkedTrackedExpenseReportAction && isMoneyRequestAction(linkedTrackedExpenseReportAction)
                ? getOriginalMessage(linkedTrackedExpenseReportAction)?.IOUTransactionID
                : undefined,
        ) ?? {};
    const activeReportID = isMoneyRequestReport ? report.reportID : chatReport?.reportID;

    const recentServerValidatedWaypoints = getRecentWaypoints().filter((item) => !item.pendingAction);
    onyxData?.failureData?.push({
        onyxMethod: Onyx.METHOD.SET,
        key: `${ONYXKEYS.NVP_RECENT_WAYPOINTS}`,
        value: recentServerValidatedWaypoints,
    });

    switch (action) {
        case CONST.IOU.ACTION.CATEGORIZE: {
            if (!linkedTrackedExpenseReportAction || !actionableWhisperReportActionID || !linkedTrackedExpenseReportID) {
                return;
            }
            const transactionParams = {
                transactionID: transaction?.transactionID ?? '-1',
                amount,
                currency,
                comment,
                merchant,
                created,
                taxCode,
                taxAmount,
                category,
                tag,
                billable,
                receipt: trackedReceipt,
            };
            const policyParams = {
                policyID: chatReport?.policyID ?? '-1',
                isDraftPolicy,
            };
            const reportInformation = {
                moneyRequestPreviewReportActionID: iouAction?.reportActionID ?? '-1',
                moneyRequestReportID: iouReport?.reportID ?? '-1',
                moneyRequestCreatedReportActionID: createdIOUReportActionID ?? '-1',
                actionableWhisperReportActionID,
                linkedTrackedExpenseReportAction,
                linkedTrackedExpenseReportID,
                transactionThreadReportID: transactionThreadReportID ?? '-1',
                reportPreviewReportActionID: reportPreviewAction?.reportActionID ?? '-1',
            };
            const trackedExpenseParams = {
                onyxData,
                reportInformation,
                transactionParams,
                policyParams,
                createdWorkspaceParams,
            };

            categorizeTrackedExpense(trackedExpenseParams);
            break;
        }
        case CONST.IOU.ACTION.SHARE: {
            if (!linkedTrackedExpenseReportAction || !actionableWhisperReportActionID || !linkedTrackedExpenseReportID) {
                return;
            }
            shareTrackedExpense(
                chatReport?.policyID ?? '-1',
                transaction?.transactionID ?? '-1',
                iouAction?.reportActionID ?? '-1',
                iouReport?.reportID ?? '-1',
                createdIOUReportActionID ?? '-1',
                actionableWhisperReportActionID,
                linkedTrackedExpenseReportAction,
                linkedTrackedExpenseReportID,
                transactionThreadReportID ?? '-1',
                reportPreviewAction?.reportActionID ?? '-1',
                onyxData,
                amount,
                currency,
                comment,
                merchant,
                created,
                category,
                tag,
                taxCode,
                taxAmount,
                billable,
                trackedReceipt,
                createdWorkspaceParams,
            );
            break;
        }
        default: {
            const parameters: TrackExpenseParams = {
                amount,
                currency,
                comment,
                created,
                merchant,
                iouReportID: iouReport?.reportID,
                chatReportID: chatReport?.reportID ?? '-1',
                transactionID: transaction?.transactionID ?? '-1',
                reportActionID: iouAction?.reportActionID ?? '-1',
                createdChatReportActionID: createdChatReportActionID ?? '-1',
                createdIOUReportActionID,
                reportPreviewReportActionID: reportPreviewAction?.reportActionID,
                receipt: trackedReceipt,
                receiptState: trackedReceipt?.state,
                category,
                tag,
                taxCode,
                taxAmount,
                billable,
                // This needs to be a string of JSON because of limitations with the fetch() API and nested objects
                receiptGpsPoints: gpsPoints ? JSON.stringify(gpsPoints) : undefined,
                transactionThreadReportID: transactionThreadReportID ?? '-1',
                createdReportActionIDForThread: createdReportActionIDForThread ?? '-1',
                waypoints: validWaypoints ? JSON.stringify(sanitizeRecentWaypoints(validWaypoints)) : undefined,
                customUnitRateID,
            };
            if (actionableWhisperReportActionIDParam) {
                parameters.actionableWhisperReportActionID = actionableWhisperReportActionIDParam;
            }
            API.write(WRITE_COMMANDS.TRACK_EXPENSE, parameters, onyxData);
        }
    }
    InteractionManager.runAfterInteractions(() => removeDraftTransaction(CONST.IOU.OPTIMISTIC_TRANSACTION_ID));
    Navigation.dismissModal(isSearchTopmostCentralPane() ? undefined : activeReportID);

    if (action === CONST.IOU.ACTION.SHARE) {
        if (isSearchTopmostCentralPane() && activeReportID) {
            Navigation.goBack();
            Navigation.navigate(ROUTES.REPORT_WITH_ID.getRoute(activeReportID));
        }
        Navigation.setNavigationActionToMicrotaskQueue(() => Navigation.navigate(ROUTES.ROOM_INVITE.getRoute(activeReportID ?? '-1', CONST.IOU.SHARE.ROLE.ACCOUNTANT)));
    }

    notifyNewAction(activeReportID ?? '', payeeAccountID);
}

function getOrCreateOptimisticSplitChatReport(existingSplitChatReportID: string, participants: Participant[], participantAccountIDs: number[], currentUserAccountID: number) {
    // The existing chat report could be passed as reportID or exist on the sole "participant" (in this case a report option)
    const existingChatReportID = existingSplitChatReportID || (participants.at(0)?.reportID ?? '-1');

    // Check if the report is available locally if we do have one
    let existingSplitChatReport = existingChatReportID ? allReports?.[`${ONYXKEYS.COLLECTION.REPORT}${existingChatReportID}`] : null;

    const allParticipantsAccountIDs = [...participantAccountIDs, currentUserAccountID];
    if (!existingSplitChatReport) {
        existingSplitChatReport = getChatByParticipants(allParticipantsAccountIDs, undefined, participantAccountIDs.length > 1);
    }

    // We found an existing chat report we are done...
    if (existingSplitChatReport) {
        // Yes, these are the same, but give the caller a way to identify if we created a new report or not
        return {existingSplitChatReport, splitChatReport: existingSplitChatReport};
    }

    // Create a Group Chat if we have multiple participants
    if (participants.length > 1) {
        const splitChatReport = buildOptimisticChatReport(
            allParticipantsAccountIDs,
            '',
            CONST.REPORT.CHAT_TYPE.GROUP,
            undefined,
            undefined,
            undefined,
            undefined,
            undefined,
            undefined,
            CONST.REPORT.NOTIFICATION_PREFERENCE.ALWAYS,
        );
        return {existingSplitChatReport: null, splitChatReport};
    }

    // Otherwise, create a new 1:1 chat report
    const splitChatReport = buildOptimisticChatReport(participantAccountIDs);
    return {existingSplitChatReport: null, splitChatReport};
}

/**
 * Build the Onyx data and IOU split necessary for splitting a bill with 3+ users.
 * 1. Build the optimistic Onyx data for the group chat, i.e. chatReport and iouReportAction creating the former if it doesn't yet exist.
 * 2. Loop over the group chat participant list, building optimistic or updating existing chatReports, iouReports and iouReportActions between the user and each participant.
 * We build both Onyx data and the IOU split that is sent as a request param and is used by Auth to create the chatReports, iouReports and iouReportActions in the database.
 * The IOU split has the following shape:
 *  [
 *      {email: 'currentUser', amount: 100},
 *      {email: 'user2', amount: 100, iouReportID: '100', chatReportID: '110', transactionID: '120', reportActionID: '130'},
 *      {email: 'user3', amount: 100, iouReportID: '200', chatReportID: '210', transactionID: '220', reportActionID: '230'}
 *  ]
 * @param amount - always in the smallest unit of the currency
 * @param existingSplitChatReportID - the report ID where the split expense happens, could be a group chat or a workspace chat
 */
function createSplitsAndOnyxData(
    participants: Participant[],
    currentUserLogin: string,
    currentUserAccountID: number,
    amount: number,
    comment: string,
    currency: string,
    merchant: string,
    created: string,
    category: string,
    tag: string,
    splitShares: SplitShares = {},
    existingSplitChatReportID = '',
    billable = false,
    iouRequestType: IOURequestType = CONST.IOU.REQUEST_TYPE.MANUAL,
    taxCode = '',
    taxAmount = 0,
): SplitsAndOnyxData {
    const currentUserEmailForIOUSplit = addSMSDomainIfPhoneNumber(currentUserLogin);
    const participantAccountIDs = participants.map((participant) => Number(participant.accountID));

    const {splitChatReport, existingSplitChatReport} = getOrCreateOptimisticSplitChatReport(existingSplitChatReportID, participants, participantAccountIDs, currentUserAccountID);
    const isOwnPolicyExpenseChat = !!splitChatReport.isOwnPolicyExpenseChat;

    // Pass an open receipt so the distance expense will show a map with the route optimistically
    const receipt: Receipt | undefined = iouRequestType === CONST.IOU.REQUEST_TYPE.DISTANCE ? {source: ReceiptGeneric as ReceiptSource, state: CONST.IOU.RECEIPT_STATE.OPEN} : undefined;

    const existingTransaction = allTransactionDrafts[`${ONYXKEYS.COLLECTION.TRANSACTION_DRAFT}${CONST.IOU.OPTIMISTIC_TRANSACTION_ID}`];
    const isDistanceRequest = existingTransaction && existingTransaction.iouRequestType === CONST.IOU.REQUEST_TYPE.DISTANCE;
    let splitTransaction = buildOptimisticTransaction(
        amount,
        currency,
        CONST.REPORT.SPLIT_REPORTID,
        comment,
        [],
        created,
        '',
        '',
        merchant || Localize.translateLocal('iou.expense'),
        receipt,
        undefined,
        undefined,
        category,
        tag,
        taxCode,
        taxAmount,
        billable,
        isDistanceRequest ? {waypoints: CONST.RED_BRICK_ROAD_PENDING_ACTION.ADD} : undefined,
        undefined,
        existingTransaction,
    );

    // Important data is set on the draft distance transaction, such as the iouRequestType marking it as a distance request, so merge it into the optimistic split transaction
    if (isDistanceRequest) {
        splitTransaction = fastMerge(existingTransaction, splitTransaction, false);
    }

    // Note: The created action must be optimistically generated before the IOU action so there's no chance that the created action appears after the IOU action in the chat
    const splitCreatedReportAction = buildOptimisticCreatedReportAction(currentUserEmailForIOUSplit);
    const splitIOUReportAction = buildOptimisticIOUReportAction(
        CONST.IOU.REPORT_ACTION_TYPE.SPLIT,
        amount,
        currency,
        comment,
        participants,
        splitTransaction.transactionID,
        undefined,
        '',
        false,
        false,
        isOwnPolicyExpenseChat,
    );

    splitChatReport.lastReadTime = DateUtils.getDBTime();
    splitChatReport.lastMessageText = getReportActionText(splitIOUReportAction);
    splitChatReport.lastMessageHtml = getReportActionHtml(splitIOUReportAction);
    splitChatReport.lastActorAccountID = currentUserAccountID;
    splitChatReport.lastVisibleActionCreated = splitIOUReportAction.created;

    // If we have an existing splitChatReport (group chat or workspace) use it's pending fields, otherwise indicate that we are adding a chat
    if (!existingSplitChatReport) {
        splitChatReport.pendingFields = {
            createChat: CONST.RED_BRICK_ROAD_PENDING_ACTION.ADD,
        };
    }

    const optimisticData: OnyxUpdate[] = [
        {
            // Use set for new reports because it doesn't exist yet, is faster,
            // and we need the data to be available when we navigate to the chat page
            onyxMethod: existingSplitChatReport ? Onyx.METHOD.MERGE : Onyx.METHOD.SET,
            key: `${ONYXKEYS.COLLECTION.REPORT}${splitChatReport.reportID}`,
            value: splitChatReport,
        },
        {
            onyxMethod: Onyx.METHOD.SET,
            key: ONYXKEYS.NVP_QUICK_ACTION_GLOBAL_CREATE,
            value: {
                action: iouRequestType === CONST.IOU.REQUEST_TYPE.DISTANCE ? CONST.QUICK_ACTIONS.SPLIT_DISTANCE : CONST.QUICK_ACTIONS.SPLIT_MANUAL,
                chatReportID: splitChatReport.reportID,
                isFirstQuickAction: isEmptyObject(quickAction),
            },
        },
        existingSplitChatReport
            ? {
                  onyxMethod: Onyx.METHOD.MERGE,
                  key: `${ONYXKEYS.COLLECTION.REPORT_ACTIONS}${splitChatReport.reportID}`,
                  value: {
                      [splitIOUReportAction.reportActionID]: splitIOUReportAction as OnyxTypes.ReportAction,
                  },
              }
            : {
                  onyxMethod: Onyx.METHOD.SET,
                  key: `${ONYXKEYS.COLLECTION.REPORT_ACTIONS}${splitChatReport.reportID}`,
                  value: {
                      [splitCreatedReportAction.reportActionID]: splitCreatedReportAction as OnyxTypes.ReportAction,
                      [splitIOUReportAction.reportActionID]: splitIOUReportAction as OnyxTypes.ReportAction,
                  },
              },
        {
            onyxMethod: Onyx.METHOD.SET,
            key: `${ONYXKEYS.COLLECTION.TRANSACTION}${splitTransaction.transactionID}`,
            value: splitTransaction,
        },
    ];
    const successData: OnyxUpdate[] = [
        {
            onyxMethod: Onyx.METHOD.MERGE,
            key: `${ONYXKEYS.COLLECTION.REPORT_ACTIONS}${splitChatReport.reportID}`,
            value: {
                ...(existingSplitChatReport ? {} : {[splitCreatedReportAction.reportActionID]: {pendingAction: null}}),
                [splitIOUReportAction.reportActionID]: {pendingAction: null},
            },
        },
        {
            onyxMethod: Onyx.METHOD.MERGE,
            key: `${ONYXKEYS.COLLECTION.TRANSACTION}${splitTransaction.transactionID}`,
            value: {pendingAction: null, pendingFields: null},
        },
    ];

    const redundantParticipants: Record<number, null> = {};
    if (!existingSplitChatReport) {
        successData.push({
            onyxMethod: Onyx.METHOD.MERGE,
            key: `${ONYXKEYS.COLLECTION.REPORT}${splitChatReport.reportID}`,
            value: {pendingFields: {createChat: null}, participants: redundantParticipants},
        });
    }

    const failureData: OnyxUpdate[] = [
        {
            onyxMethod: Onyx.METHOD.MERGE,
            key: `${ONYXKEYS.COLLECTION.TRANSACTION}${splitTransaction.transactionID}`,
            value: {
                errors: getMicroSecondOnyxErrorWithTranslationKey('iou.error.genericCreateFailureMessage'),
                pendingAction: null,
                pendingFields: null,
            },
        },
        {
            onyxMethod: Onyx.METHOD.SET,
            key: ONYXKEYS.NVP_QUICK_ACTION_GLOBAL_CREATE,
            value: quickAction ?? null,
        },
    ];

    if (existingSplitChatReport) {
        failureData.push({
            onyxMethod: Onyx.METHOD.MERGE,
            key: `${ONYXKEYS.COLLECTION.REPORT_ACTIONS}${splitChatReport.reportID}`,
            value: {
                [splitIOUReportAction.reportActionID]: {
                    errors: getMicroSecondOnyxErrorWithTranslationKey('iou.error.genericCreateFailureMessage'),
                },
            },
        });
    } else {
        failureData.push(
            {
                onyxMethod: Onyx.METHOD.MERGE,
                key: `${ONYXKEYS.COLLECTION.REPORT}${splitChatReport.reportID}`,
                value: {
                    errorFields: {
                        createChat: getMicroSecondOnyxErrorWithTranslationKey('report.genericCreateReportFailureMessage'),
                    },
                },
            },
            {
                onyxMethod: Onyx.METHOD.MERGE,
                key: `${ONYXKEYS.COLLECTION.REPORT_ACTIONS}${splitChatReport.reportID}`,
                value: {
                    [splitIOUReportAction.reportActionID]: {
                        errors: getMicroSecondOnyxErrorWithTranslationKey('iou.error.genericCreateFailureMessage'),
                    },
                },
            },
        );
    }

    // Loop through participants creating individual chats, iouReports and reportActionIDs as needed
    const currentUserAmount = splitShares?.[currentUserAccountID]?.amount ?? calculateIOUAmount(participants.length, amount, currency, true);
    const currentUserTaxAmount = calculateIOUAmount(participants.length, taxAmount, currency, true);

    const splits: Split[] = [{email: currentUserEmailForIOUSplit, accountID: currentUserAccountID, amount: currentUserAmount, taxAmount: currentUserTaxAmount}];

    const hasMultipleParticipants = participants.length > 1;
    participants.forEach((participant) => {
        // In a case when a participant is a workspace, even when a current user is not an owner of the workspace
        const isPolicyExpenseChat = isPolicyExpenseChatReportUtils(participant);
        const splitAmount = splitShares?.[participant.accountID ?? -1]?.amount ?? calculateIOUAmount(participants.length, amount, currency, false);
        const splitTaxAmount = calculateIOUAmount(participants.length, taxAmount, currency, false);

        // To exclude someone from a split, the amount can be 0. The scenario for this is when creating a split from a group chat, we have remove the option to deselect users to exclude them.
        // We can input '0' next to someone we want to exclude.
        if (splitAmount === 0) {
            return;
        }

        // In case the participant is a workspace, email & accountID should remain undefined and won't be used in the rest of this code
        // participant.login is undefined when the request is initiated from a group DM with an unknown user, so we need to add a default
        const email = isOwnPolicyExpenseChat || isPolicyExpenseChat ? '' : addSMSDomainIfPhoneNumber(participant.login ?? '').toLowerCase();
        const accountID = isOwnPolicyExpenseChat || isPolicyExpenseChat ? 0 : Number(participant.accountID);
        if (email === currentUserEmailForIOUSplit) {
            return;
        }

        // STEP 1: Get existing chat report OR build a new optimistic one
        // If we only have one participant and the request was initiated from the global create menu, i.e. !existingGroupChatReportID, the oneOnOneChatReport is the groupChatReport
        let oneOnOneChatReport: OnyxTypes.Report | OptimisticChatReport;
        let isNewOneOnOneChatReport = false;
        let shouldCreateOptimisticPersonalDetails = false;
        const personalDetailExists = accountID in allPersonalDetails;

        // If this is a split between two people only and the function
        // wasn't provided with an existing group chat report id
        // or, if the split is being made from the workspace chat, then the oneOnOneChatReport is the same as the splitChatReport
        // in this case existingSplitChatReport will belong to the policy expense chat and we won't be
        // entering code that creates optimistic personal details
        if ((!hasMultipleParticipants && !existingSplitChatReportID) || isOwnPolicyExpenseChat) {
            oneOnOneChatReport = splitChatReport;
            shouldCreateOptimisticPersonalDetails = !existingSplitChatReport && !personalDetailExists;
        } else {
            const existingChatReport = getChatByParticipants([accountID, currentUserAccountID]);
            isNewOneOnOneChatReport = !existingChatReport;
            shouldCreateOptimisticPersonalDetails = isNewOneOnOneChatReport && !personalDetailExists;
            oneOnOneChatReport = existingChatReport ?? buildOptimisticChatReport([accountID, currentUserAccountID]);
        }

        // STEP 2: Get existing IOU/Expense report and update its total OR build a new optimistic one
        let oneOnOneIOUReport: OneOnOneIOUReport = oneOnOneChatReport.iouReportID ? allReports?.[`${ONYXKEYS.COLLECTION.REPORT}${oneOnOneChatReport.iouReportID}`] : null;
        const shouldCreateNewOneOnOneIOUReport = shouldCreateNewMoneyRequestReportReportUtils(oneOnOneIOUReport, oneOnOneChatReport);

        if (!oneOnOneIOUReport || shouldCreateNewOneOnOneIOUReport) {
            oneOnOneIOUReport = isOwnPolicyExpenseChat
                ? buildOptimisticExpenseReport(oneOnOneChatReport.reportID, oneOnOneChatReport.policyID ?? '-1', currentUserAccountID, splitAmount, currency)
                : buildOptimisticIOUReport(currentUserAccountID, accountID, splitAmount, oneOnOneChatReport.reportID, currency);
        } else if (isOwnPolicyExpenseChat) {
            // Because of the Expense reports are stored as negative values, we subtract the total from the amount
            if (oneOnOneIOUReport?.currency === currency) {
                if (typeof oneOnOneIOUReport.total === 'number') {
                    oneOnOneIOUReport.total -= splitAmount;
                }

                if (typeof oneOnOneIOUReport.unheldTotal === 'number') {
                    oneOnOneIOUReport.unheldTotal -= splitAmount;
                }
            }
        } else {
            oneOnOneIOUReport = updateIOUOwnerAndTotal(oneOnOneIOUReport, currentUserAccountID, splitAmount, currency);
        }

        // STEP 3: Build optimistic transaction
        const oneOnOneTransaction = buildOptimisticTransaction(
            isExpenseReport(oneOnOneIOUReport) ? -splitAmount : splitAmount,
            currency,
            oneOnOneIOUReport.reportID,
            comment,
            [],
            created,
            CONST.IOU.TYPE.SPLIT,
            splitTransaction.transactionID,
            merchant || Localize.translateLocal('iou.expense'),
            undefined,
            undefined,
            undefined,
            category,
            tag,
            taxCode,
            isExpenseReport(oneOnOneIOUReport) ? -splitTaxAmount : splitTaxAmount,
            billable,
        );

        // STEP 4: Build optimistic reportActions. We need:
        // 1. CREATED action for the chatReport
        // 2. CREATED action for the iouReport
        // 3. IOU action for the iouReport
        // 4. Transaction Thread and the CREATED action for it
        // 5. REPORT_PREVIEW action for the chatReport
        const [oneOnOneCreatedActionForChat, oneOnOneCreatedActionForIOU, oneOnOneIOUAction, optimisticTransactionThread, optimisticCreatedActionForTransactionThread] =
            buildOptimisticMoneyRequestEntities(
                oneOnOneIOUReport,
                CONST.IOU.REPORT_ACTION_TYPE.CREATE,
                splitAmount,
                currency,
                comment,
                currentUserEmailForIOUSplit,
                [participant],
                oneOnOneTransaction.transactionID,
            );

        // Add optimistic personal details for new participants
        const oneOnOnePersonalDetailListAction: OnyxTypes.PersonalDetailsList = shouldCreateOptimisticPersonalDetails
            ? {
                  [accountID]: {
                      accountID,
                      // Disabling this line since participant.displayName can be an empty string
                      // eslint-disable-next-line @typescript-eslint/prefer-nullish-coalescing
                      displayName: formatPhoneNumber(participant.displayName || email),
                      login: participant.login,
                      isOptimisticPersonalDetail: true,
                  },
              }
            : {};

        if (shouldCreateOptimisticPersonalDetails) {
            // BE will send different participants. We clear the optimistic ones to avoid duplicated entries
            redundantParticipants[accountID] = null;
        }

        let oneOnOneReportPreviewAction = getReportPreviewAction(oneOnOneChatReport.reportID, oneOnOneIOUReport.reportID);
        if (oneOnOneReportPreviewAction) {
            oneOnOneReportPreviewAction = updateReportPreview(oneOnOneIOUReport, oneOnOneReportPreviewAction);
        } else {
            oneOnOneReportPreviewAction = buildOptimisticReportPreview(oneOnOneChatReport, oneOnOneIOUReport);
        }

        // Add category to optimistic policy recently used categories when a participant is a workspace
        const optimisticPolicyRecentlyUsedCategories = isPolicyExpenseChat ? buildOptimisticPolicyRecentlyUsedCategories(participant.policyID, category) : [];

        const optimisticRecentlyUsedCurrencies = buildOptimisticRecentlyUsedCurrencies(currency);

        // Add tag to optimistic policy recently used tags when a participant is a workspace
        const optimisticPolicyRecentlyUsedTags = isPolicyExpenseChat ? buildOptimisticPolicyRecentlyUsedTags(participant.policyID, tag) : {};

        // STEP 5: Build Onyx Data
        const [oneOnOneOptimisticData, oneOnOneSuccessData, oneOnOneFailureData] = buildOnyxDataForMoneyRequest({
            isNewChatReport: isNewOneOnOneChatReport,
            shouldCreateNewMoneyRequestReport: shouldCreateNewOneOnOneIOUReport,
            isOneOnOneSplit: true,
            optimisticParams: {
                chat: {
                    report: oneOnOneChatReport,
                    createdAction: oneOnOneCreatedActionForChat,
                    reportPreviewAction: oneOnOneReportPreviewAction,
                },
                iou: {
                    report: oneOnOneIOUReport,
                    createdAction: oneOnOneCreatedActionForIOU,
                    action: oneOnOneIOUAction,
                },
                transactionParams: {
                    transaction: oneOnOneTransaction,
                    transactionThreadReport: optimisticTransactionThread,
                    transactionThreadCreatedReportAction: optimisticCreatedActionForTransactionThread,
                },
                policyRecentlyUsed: {
                    categories: optimisticPolicyRecentlyUsedCategories,
                    tags: optimisticPolicyRecentlyUsedTags,
                    currencies: optimisticRecentlyUsedCurrencies,
                },
                personalDetailListAction: oneOnOnePersonalDetailListAction,
            },
        });

        const individualSplit = {
            email,
            accountID,
            isOptimisticAccount: isOptimisticPersonalDetail(accountID),
            amount: splitAmount,
            iouReportID: oneOnOneIOUReport.reportID,
            chatReportID: oneOnOneChatReport.reportID,
            transactionID: oneOnOneTransaction.transactionID,
            reportActionID: oneOnOneIOUAction.reportActionID,
            createdChatReportActionID: oneOnOneCreatedActionForChat.reportActionID,
            createdIOUReportActionID: oneOnOneCreatedActionForIOU.reportActionID,
            reportPreviewReportActionID: oneOnOneReportPreviewAction.reportActionID,
            transactionThreadReportID: optimisticTransactionThread.reportID,
            createdReportActionIDForThread: optimisticCreatedActionForTransactionThread?.reportActionID,
            taxAmount: splitTaxAmount,
        };

        splits.push(individualSplit);
        optimisticData.push(...oneOnOneOptimisticData);
        successData.push(...oneOnOneSuccessData);
        failureData.push(...oneOnOneFailureData);
    });

    optimisticData.push({
        onyxMethod: Onyx.METHOD.MERGE,
        key: `${ONYXKEYS.COLLECTION.TRANSACTION}${splitTransaction.transactionID}`,
        value: {
            comment: {
                splits: splits.map((split) => ({accountID: split.accountID, amount: split.amount})),
            },
        },
    });

    const splitData: SplitData = {
        chatReportID: splitChatReport.reportID,
        transactionID: splitTransaction.transactionID,
        reportActionID: splitIOUReportAction.reportActionID,
        policyID: splitChatReport.policyID,
        chatType: splitChatReport.chatType,
    };

    if (!existingSplitChatReport) {
        splitData.createdReportActionID = splitCreatedReportAction.reportActionID;
    }

    return {
        splitData,
        splits,
        onyxData: {optimisticData, successData, failureData},
    };
}

type SplitBillActionsParams = {
    participants: Participant[];
    currentUserLogin: string;
    currentUserAccountID: number;
    amount: number;
    comment: string;
    currency: string;
    merchant: string;
    created: string;
    category?: string;
    tag?: string;
    billable?: boolean;
    iouRequestType?: IOURequestType;
    existingSplitChatReportID?: string;
    splitShares?: SplitShares;
    splitPayerAccountIDs?: number[];
    taxCode?: string;
    taxAmount?: number;
};

/**
 * @param amount - always in smallest currency unit
 * @param existingSplitChatReportID - Either a group DM or a workspace chat
 */
function splitBill({
    participants,
    currentUserLogin,
    currentUserAccountID,
    amount,
    comment,
    currency,
    merchant,
    created,
    category = '',
    tag = '',
    billable = false,
    iouRequestType = CONST.IOU.REQUEST_TYPE.MANUAL,
    existingSplitChatReportID = '',
    splitShares = {},
    splitPayerAccountIDs = [],
    taxCode = '',
    taxAmount = 0,
}: SplitBillActionsParams) {
    const {splitData, splits, onyxData} = createSplitsAndOnyxData(
        participants,
        currentUserLogin,
        currentUserAccountID,
        amount,
        comment,
        currency,
        merchant,
        created,
        category,
        tag,
        splitShares,
        existingSplitChatReportID,
        billable,
        iouRequestType,
        taxCode,
        taxAmount,
    );

    const parameters: SplitBillParams = {
        reportID: splitData.chatReportID,
        amount,
        splits: JSON.stringify(splits),
        currency,
        comment,
        category,
        merchant,
        created,
        tag,
        billable,
        transactionID: splitData.transactionID,
        reportActionID: splitData.reportActionID,
        createdReportActionID: splitData.createdReportActionID,
        policyID: splitData.policyID,
        chatType: splitData.chatType,
        splitPayerAccountIDs,
        taxCode,
        taxAmount,
    };

    API.write(WRITE_COMMANDS.SPLIT_BILL, parameters, onyxData);
    InteractionManager.runAfterInteractions(() => removeDraftTransaction(CONST.IOU.OPTIMISTIC_TRANSACTION_ID));

    Navigation.dismissModal(isSearchTopmostCentralPane() ? undefined : existingSplitChatReportID);
    notifyNewAction(splitData.chatReportID, currentUserAccountID);
}

/**
 * @param amount - always in the smallest currency unit
 */
function splitBillAndOpenReport({
    participants,
    currentUserLogin,
    currentUserAccountID,
    amount,
    comment,
    currency,
    merchant,
    created,
    category = '',
    tag = '',
    billable = false,
    iouRequestType = CONST.IOU.REQUEST_TYPE.MANUAL,
    splitShares = {},
    splitPayerAccountIDs = [],
    taxCode = '',
    taxAmount = 0,
}: SplitBillActionsParams) {
    const {splitData, splits, onyxData} = createSplitsAndOnyxData(
        participants,
        currentUserLogin,
        currentUserAccountID,
        amount,
        comment,
        currency,
        merchant,
        created,
        category,
        tag,
        splitShares,
        '',
        billable,
        iouRequestType,
        taxCode,
        taxAmount,
    );

    const parameters: SplitBillParams = {
        reportID: splitData.chatReportID,
        amount,
        splits: JSON.stringify(splits),
        currency,
        merchant,
        created,
        comment,
        category,
        tag,
        billable,
        transactionID: splitData.transactionID,
        reportActionID: splitData.reportActionID,
        createdReportActionID: splitData.createdReportActionID,
        policyID: splitData.policyID,
        chatType: splitData.chatType,
        splitPayerAccountIDs,
        taxCode,
        taxAmount,
    };

    API.write(WRITE_COMMANDS.SPLIT_BILL_AND_OPEN_REPORT, parameters, onyxData);
    InteractionManager.runAfterInteractions(() => removeDraftTransaction(CONST.IOU.OPTIMISTIC_TRANSACTION_ID));

    Navigation.dismissModal(isSearchTopmostCentralPane() ? undefined : splitData.chatReportID);
    notifyNewAction(splitData.chatReportID, currentUserAccountID);
}

type StartSplitBilActionParams = {
    participants: Participant[];
    currentUserLogin: string;
    currentUserAccountID: number;
    comment: string;
    receipt: Receipt;
    existingSplitChatReportID?: string;
    billable?: boolean;
    category: string | undefined;
    tag: string | undefined;
    currency: string;
    taxCode: string;
    taxAmount: number;
};

/** Used exclusively for starting a split expense request that contains a receipt, the split request will be completed once the receipt is scanned
 *  or user enters details manually.
 *
 * @param existingSplitChatReportID - Either a group DM or a workspace chat
 */
function startSplitBill({
    participants,
    currentUserLogin,
    currentUserAccountID,
    comment,
    receipt,
    existingSplitChatReportID = '',
    billable = false,
    category = '',
    tag = '',
    currency,
    taxCode = '',
    taxAmount = 0,
}: StartSplitBilActionParams) {
    const currentUserEmailForIOUSplit = addSMSDomainIfPhoneNumber(currentUserLogin);
    const participantAccountIDs = participants.map((participant) => Number(participant.accountID));
    const {splitChatReport, existingSplitChatReport} = getOrCreateOptimisticSplitChatReport(existingSplitChatReportID, participants, participantAccountIDs, currentUserAccountID);
    const isOwnPolicyExpenseChat = !!splitChatReport.isOwnPolicyExpenseChat;

    const {name: filename, source, state = CONST.IOU.RECEIPT_STATE.SCANREADY} = receipt;
    const receiptObject: Receipt = {state, source};

    // ReportID is -2 (aka "deleted") on the group transaction
    const splitTransaction = buildOptimisticTransaction(
        0,
        currency,
        CONST.REPORT.SPLIT_REPORTID,
        comment,
        [],
        '',
        '',
        '',
        CONST.TRANSACTION.PARTIAL_TRANSACTION_MERCHANT,
        receiptObject,
        filename,
        undefined,
        category,
        tag,
        taxCode,
        taxAmount,
        billable,
    );

    // Note: The created action must be optimistically generated before the IOU action so there's no chance that the created action appears after the IOU action in the chat
    const splitChatCreatedReportAction = buildOptimisticCreatedReportAction(currentUserEmailForIOUSplit);
    const splitIOUReportAction = buildOptimisticIOUReportAction(
        CONST.IOU.REPORT_ACTION_TYPE.SPLIT,
        0,
        CONST.CURRENCY.USD,
        comment,
        participants,
        splitTransaction.transactionID,
        undefined,
        '',
        false,
        false,
        isOwnPolicyExpenseChat,
    );

    splitChatReport.lastReadTime = DateUtils.getDBTime();
    splitChatReport.lastMessageText = getReportActionText(splitIOUReportAction);
    splitChatReport.lastMessageHtml = getReportActionHtml(splitIOUReportAction);

    // If we have an existing splitChatReport (group chat or workspace) use it's pending fields, otherwise indicate that we are adding a chat
    if (!existingSplitChatReport) {
        splitChatReport.pendingFields = {
            createChat: CONST.RED_BRICK_ROAD_PENDING_ACTION.ADD,
        };
    }

    const optimisticData: OnyxUpdate[] = [
        {
            // Use set for new reports because it doesn't exist yet, is faster,
            // and we need the data to be available when we navigate to the chat page
            onyxMethod: existingSplitChatReport ? Onyx.METHOD.MERGE : Onyx.METHOD.SET,
            key: `${ONYXKEYS.COLLECTION.REPORT}${splitChatReport.reportID}`,
            value: splitChatReport,
        },
        {
            onyxMethod: Onyx.METHOD.SET,
            key: ONYXKEYS.NVP_QUICK_ACTION_GLOBAL_CREATE,
            value: {
                action: CONST.QUICK_ACTIONS.SPLIT_SCAN,
                chatReportID: splitChatReport.reportID,
                isFirstQuickAction: isEmptyObject(quickAction),
            },
        },
        existingSplitChatReport
            ? {
                  onyxMethod: Onyx.METHOD.MERGE,
                  key: `${ONYXKEYS.COLLECTION.REPORT_ACTIONS}${splitChatReport.reportID}`,
                  value: {
                      [splitIOUReportAction.reportActionID]: splitIOUReportAction as OnyxTypes.ReportAction,
                  },
              }
            : {
                  onyxMethod: Onyx.METHOD.SET,
                  key: `${ONYXKEYS.COLLECTION.REPORT_ACTIONS}${splitChatReport.reportID}`,
                  value: {
                      [splitChatCreatedReportAction.reportActionID]: splitChatCreatedReportAction,
                      [splitIOUReportAction.reportActionID]: splitIOUReportAction as OnyxTypes.ReportAction,
                  },
              },
        {
            onyxMethod: Onyx.METHOD.SET,
            key: `${ONYXKEYS.COLLECTION.TRANSACTION}${splitTransaction.transactionID}`,
            value: splitTransaction,
        },
    ];

    const successData: OnyxUpdate[] = [
        {
            onyxMethod: Onyx.METHOD.MERGE,
            key: `${ONYXKEYS.COLLECTION.REPORT_ACTIONS}${splitChatReport.reportID}`,
            value: {
                ...(existingSplitChatReport ? {} : {[splitChatCreatedReportAction.reportActionID]: {pendingAction: null}}),
                [splitIOUReportAction.reportActionID]: {pendingAction: null},
            },
        },
        {
            onyxMethod: Onyx.METHOD.MERGE,
            key: `${ONYXKEYS.COLLECTION.TRANSACTION}${splitTransaction.transactionID}`,
            value: {pendingAction: null},
        },
    ];

    const redundantParticipants: Record<number, null> = {};
    if (!existingSplitChatReport) {
        successData.push({
            onyxMethod: Onyx.METHOD.MERGE,
            key: `${ONYXKEYS.COLLECTION.REPORT}${splitChatReport.reportID}`,
            value: {pendingFields: {createChat: null}, participants: redundantParticipants},
        });
    }

    const failureData: OnyxUpdate[] = [
        {
            onyxMethod: Onyx.METHOD.MERGE,
            key: `${ONYXKEYS.COLLECTION.TRANSACTION}${splitTransaction.transactionID}`,
            value: {
                errors: getMicroSecondOnyxErrorWithTranslationKey('iou.error.genericCreateFailureMessage'),
            },
        },
        {
            onyxMethod: Onyx.METHOD.SET,
            key: ONYXKEYS.NVP_QUICK_ACTION_GLOBAL_CREATE,
            value: quickAction ?? null,
        },
    ];

    if (existingSplitChatReport) {
        failureData.push({
            onyxMethod: Onyx.METHOD.MERGE,
            key: `${ONYXKEYS.COLLECTION.REPORT_ACTIONS}${splitChatReport.reportID}`,
            value: {
                [splitIOUReportAction.reportActionID]: {
                    errors: getReceiptError(receipt, filename),
                },
            },
        });
    } else {
        failureData.push(
            {
                onyxMethod: Onyx.METHOD.MERGE,
                key: `${ONYXKEYS.COLLECTION.REPORT}${splitChatReport.reportID}`,
                value: {
                    errorFields: {
                        createChat: getMicroSecondOnyxErrorWithTranslationKey('report.genericCreateReportFailureMessage'),
                    },
                },
            },
            {
                onyxMethod: Onyx.METHOD.MERGE,
                key: `${ONYXKEYS.COLLECTION.REPORT_ACTIONS}${splitChatReport.reportID}`,
                value: {
                    [splitChatCreatedReportAction.reportActionID]: {
                        errors: getMicroSecondOnyxErrorWithTranslationKey('report.genericCreateReportFailureMessage'),
                    },
                    [splitIOUReportAction.reportActionID]: {
                        errors: getReceiptError(receipt, filename),
                    },
                },
            },
        );
    }

    const splits: Split[] = [{email: currentUserEmailForIOUSplit, accountID: currentUserAccountID}];

    participants.forEach((participant) => {
        // Disabling this line since participant.login can be an empty string
        // eslint-disable-next-line @typescript-eslint/prefer-nullish-coalescing
        const email = participant.isOwnPolicyExpenseChat ? '' : addSMSDomainIfPhoneNumber(participant.login || participant.text || '').toLowerCase();
        const accountID = participant.isOwnPolicyExpenseChat ? 0 : Number(participant.accountID);
        if (email === currentUserEmailForIOUSplit) {
            return;
        }

        // When splitting with a workspace chat, we only need to supply the policyID and the workspace reportID as it's needed so we can update the report preview
        if (participant.isOwnPolicyExpenseChat) {
            splits.push({
                policyID: participant.policyID,
                chatReportID: splitChatReport.reportID,
            });
            return;
        }

        const participantPersonalDetails = allPersonalDetails[participant?.accountID ?? -1];
        if (!participantPersonalDetails) {
            optimisticData.push({
                onyxMethod: Onyx.METHOD.MERGE,
                key: ONYXKEYS.PERSONAL_DETAILS_LIST,
                value: {
                    [accountID]: {
                        accountID,
                        // Disabling this line since participant.displayName can be an empty string
                        // eslint-disable-next-line @typescript-eslint/prefer-nullish-coalescing
                        displayName: formatPhoneNumber(participant.displayName || email),
                        // Disabling this line since participant.login can be an empty string
                        // eslint-disable-next-line @typescript-eslint/prefer-nullish-coalescing
                        login: participant.login || participant.text,
                        isOptimisticPersonalDetail: true,
                    },
                },
            });
            // BE will send different participants. We clear the optimistic ones to avoid duplicated entries
            redundantParticipants[accountID] = null;
        }

        splits.push({
            email,
            accountID,
        });
    });

    participants.forEach((participant) => {
        const isPolicyExpenseChat = isPolicyExpenseChatReportUtils(participant);
        if (!isPolicyExpenseChat) {
            return;
        }

        const optimisticPolicyRecentlyUsedCategories = buildOptimisticPolicyRecentlyUsedCategories(participant.policyID, category);
        const optimisticPolicyRecentlyUsedTags = buildOptimisticPolicyRecentlyUsedTags(participant.policyID, tag);
        const optimisticRecentlyUsedCurrencies = buildOptimisticRecentlyUsedCurrencies(currency);

        if (optimisticPolicyRecentlyUsedCategories.length > 0) {
            optimisticData.push({
                onyxMethod: Onyx.METHOD.SET,
                key: `${ONYXKEYS.COLLECTION.POLICY_RECENTLY_USED_CATEGORIES}${participant.policyID}`,
                value: optimisticPolicyRecentlyUsedCategories,
            });
        }

        if (optimisticRecentlyUsedCurrencies.length > 0) {
            optimisticData.push({
                onyxMethod: Onyx.METHOD.SET,
                key: ONYXKEYS.RECENTLY_USED_CURRENCIES,
                value: optimisticRecentlyUsedCurrencies,
            });
        }

        if (!isEmptyObject(optimisticPolicyRecentlyUsedTags)) {
            optimisticData.push({
                onyxMethod: Onyx.METHOD.MERGE,
                key: `${ONYXKEYS.COLLECTION.POLICY_RECENTLY_USED_TAGS}${participant.policyID}`,
                value: optimisticPolicyRecentlyUsedTags,
            });
        }
    });

    // Save the new splits array into the transaction's comment in case the user calls CompleteSplitBill while offline
    optimisticData.push({
        onyxMethod: Onyx.METHOD.MERGE,
        key: `${ONYXKEYS.COLLECTION.TRANSACTION}${splitTransaction.transactionID}`,
        value: {
            comment: {
                splits,
            },
        },
    });

    const parameters: StartSplitBillParams = {
        chatReportID: splitChatReport.reportID,
        reportActionID: splitIOUReportAction.reportActionID,
        transactionID: splitTransaction.transactionID,
        splits: JSON.stringify(splits),
        receipt,
        comment,
        category,
        tag,
        currency,
        isFromGroupDM: !existingSplitChatReport,
        billable,
        ...(existingSplitChatReport ? {} : {createdReportActionID: splitChatCreatedReportAction.reportActionID}),
        chatType: splitChatReport?.chatType,
        taxCode,
        taxAmount,
    };

    API.write(WRITE_COMMANDS.START_SPLIT_BILL, parameters, {optimisticData, successData, failureData});

    Navigation.dismissModalWithReport(splitChatReport);
    notifyNewAction(splitChatReport.reportID ?? '-1', currentUserAccountID);
}

/** Used for editing a split expense while it's still scanning or when SmartScan fails, it completes a split expense started by startSplitBill above.
 *
 * @param chatReportID - The group chat or workspace reportID
 * @param reportAction - The split action that lives in the chatReport above
 * @param updatedTransaction - The updated **draft** split transaction
 * @param sessionAccountID - accountID of the current user
 * @param sessionEmail - email of the current user
 */
function completeSplitBill(chatReportID: string, reportAction: OnyxTypes.ReportAction, updatedTransaction: OnyxEntry<OnyxTypes.Transaction>, sessionAccountID: number, sessionEmail: string) {
    const currentUserEmailForIOUSplit = addSMSDomainIfPhoneNumber(sessionEmail);
    const transactionID = updatedTransaction?.transactionID ?? '-1';
    const unmodifiedTransaction = allTransactions[`${ONYXKEYS.COLLECTION.TRANSACTION}${transactionID}`];

    // Save optimistic updated transaction and action
    const optimisticData: OnyxUpdate[] = [
        {
            onyxMethod: Onyx.METHOD.MERGE,
            key: `${ONYXKEYS.COLLECTION.TRANSACTION}${transactionID}`,
            value: {
                ...updatedTransaction,
                receipt: {
                    state: CONST.IOU.RECEIPT_STATE.OPEN,
                },
            },
        },
        {
            onyxMethod: Onyx.METHOD.MERGE,
            key: `${ONYXKEYS.COLLECTION.REPORT_ACTIONS}${chatReportID}`,
            value: {
                [reportAction.reportActionID]: {
                    lastModified: DateUtils.getDBTime(),
                    originalMessage: {
                        whisperedTo: [],
                    },
                },
            },
        },
    ];

    const successData: OnyxUpdate[] = [
        {
            onyxMethod: Onyx.METHOD.MERGE,
            key: `${ONYXKEYS.COLLECTION.TRANSACTION}${transactionID}`,
            value: {pendingAction: null},
        },
        {
            onyxMethod: Onyx.METHOD.MERGE,
            key: `${ONYXKEYS.COLLECTION.SPLIT_TRANSACTION_DRAFT}${transactionID}`,
            value: {pendingAction: null},
        },
    ];

    const failureData: OnyxUpdate[] = [
        {
            onyxMethod: Onyx.METHOD.MERGE,
            key: `${ONYXKEYS.COLLECTION.TRANSACTION}${transactionID}`,
            value: {
                ...unmodifiedTransaction,
                errors: getMicroSecondOnyxErrorWithTranslationKey('iou.error.genericCreateFailureMessage'),
            },
        },
        {
            onyxMethod: Onyx.METHOD.MERGE,
            key: `${ONYXKEYS.COLLECTION.REPORT_ACTIONS}${chatReportID}`,
            value: {
                [reportAction.reportActionID]: {
                    ...reportAction,
                    errors: getMicroSecondOnyxErrorWithTranslationKey('iou.error.genericCreateFailureMessage'),
                },
            },
        },
    ];

    const splitParticipants: Split[] = updatedTransaction?.comment?.splits ?? [];
    const amount = updatedTransaction?.modifiedAmount;
    const currency = updatedTransaction?.modifiedCurrency;

    // Exclude the current user when calculating the split amount, `calculateAmount` takes it into account
    const splitAmount = calculateIOUAmount(splitParticipants.length - 1, amount ?? 0, currency ?? '', false);
    const splitTaxAmount = calculateIOUAmount(splitParticipants.length - 1, updatedTransaction?.taxAmount ?? 0, currency ?? '', false);

    const splits: Split[] = [{email: currentUserEmailForIOUSplit}];
    splitParticipants.forEach((participant) => {
        // Skip creating the transaction for the current user
        if (participant.email === currentUserEmailForIOUSplit) {
            return;
        }
        const isPolicyExpenseChat = !!participant.policyID;

        if (!isPolicyExpenseChat) {
            // In case this is still the optimistic accountID saved in the splits array, return early as we cannot know
            // if there is an existing chat between the split creator and this participant
            // Instead, we will rely on Auth generating the report IDs and the user won't see any optimistic chats or reports created
            const participantPersonalDetails: OnyxTypes.PersonalDetails | null = allPersonalDetails[participant?.accountID ?? -1];
            if (!participantPersonalDetails || participantPersonalDetails.isOptimisticPersonalDetail) {
                splits.push({
                    email: participant.email,
                });
                return;
            }
        }

        let oneOnOneChatReport: OnyxEntry<OnyxTypes.Report>;
        let isNewOneOnOneChatReport = false;
        if (isPolicyExpenseChat) {
            // The workspace chat reportID is saved in the splits array when starting a split expense with a workspace
            oneOnOneChatReport = allReports?.[`${ONYXKEYS.COLLECTION.REPORT}${participant.chatReportID}`];
        } else {
            const existingChatReport = getChatByParticipants(participant.accountID ? [participant.accountID, sessionAccountID] : []);
            isNewOneOnOneChatReport = !existingChatReport;
            oneOnOneChatReport = existingChatReport ?? buildOptimisticChatReport(participant.accountID ? [participant.accountID, sessionAccountID] : []);
        }

        let oneOnOneIOUReport: OneOnOneIOUReport = oneOnOneChatReport?.iouReportID ? allReports?.[`${ONYXKEYS.COLLECTION.REPORT}${oneOnOneChatReport.iouReportID}`] : null;
        const shouldCreateNewOneOnOneIOUReport = shouldCreateNewMoneyRequestReportReportUtils(oneOnOneIOUReport, oneOnOneChatReport);

        if (!oneOnOneIOUReport || shouldCreateNewOneOnOneIOUReport) {
            oneOnOneIOUReport = isPolicyExpenseChat
                ? buildOptimisticExpenseReport(oneOnOneChatReport?.reportID ?? '-1', participant.policyID ?? '-1', sessionAccountID, splitAmount, currency ?? '')
                : buildOptimisticIOUReport(sessionAccountID, participant.accountID ?? -1, splitAmount, oneOnOneChatReport?.reportID ?? '-1', currency ?? '');
        } else if (isPolicyExpenseChat) {
            if (typeof oneOnOneIOUReport?.total === 'number') {
                // Because of the Expense reports are stored as negative values, we subtract the total from the amount
                oneOnOneIOUReport.total -= splitAmount;
            }
        } else {
            oneOnOneIOUReport = updateIOUOwnerAndTotal(oneOnOneIOUReport, sessionAccountID, splitAmount, currency ?? '');
        }

        const oneOnOneTransaction = buildOptimisticTransaction(
            isPolicyExpenseChat ? -splitAmount : splitAmount,
            currency ?? '',
            oneOnOneIOUReport?.reportID ?? '-1',
            updatedTransaction?.comment?.comment,
            [],
            updatedTransaction?.modifiedCreated,
            CONST.IOU.TYPE.SPLIT,
            transactionID,
            updatedTransaction?.modifiedMerchant,
            {...updatedTransaction?.receipt, state: CONST.IOU.RECEIPT_STATE.OPEN},
            updatedTransaction?.filename,
            undefined,
            updatedTransaction?.category,
            updatedTransaction?.tag,
            updatedTransaction?.taxCode,
            isPolicyExpenseChat ? -splitTaxAmount : splitAmount,
            updatedTransaction?.billable,
        );

        const [oneOnOneCreatedActionForChat, oneOnOneCreatedActionForIOU, oneOnOneIOUAction, optimisticTransactionThread, optimisticCreatedActionForTransactionThread] =
            buildOptimisticMoneyRequestEntities(
                oneOnOneIOUReport,
                CONST.IOU.REPORT_ACTION_TYPE.CREATE,
                splitAmount,
                currency ?? '',
                updatedTransaction?.comment?.comment ?? '',
                currentUserEmailForIOUSplit,
                [participant],
                oneOnOneTransaction.transactionID,
                undefined,
            );

        let oneOnOneReportPreviewAction = getReportPreviewAction(oneOnOneChatReport?.reportID ?? '-1', oneOnOneIOUReport?.reportID ?? '-1');
        if (oneOnOneReportPreviewAction) {
            oneOnOneReportPreviewAction = updateReportPreview(oneOnOneIOUReport, oneOnOneReportPreviewAction);
        } else {
            oneOnOneReportPreviewAction = buildOptimisticReportPreview(oneOnOneChatReport, oneOnOneIOUReport, '', oneOnOneTransaction);
        }

        const [oneOnOneOptimisticData, oneOnOneSuccessData, oneOnOneFailureData] = buildOnyxDataForMoneyRequest({
            isNewChatReport: isNewOneOnOneChatReport,
            isOneOnOneSplit: true,
            shouldCreateNewMoneyRequestReport: shouldCreateNewOneOnOneIOUReport,
            optimisticParams: {
                chat: {
                    report: oneOnOneChatReport,
                    createdAction: oneOnOneCreatedActionForChat,
                    reportPreviewAction: oneOnOneReportPreviewAction,
                },
                iou: {
                    report: oneOnOneIOUReport,
                    createdAction: oneOnOneCreatedActionForIOU,
                    action: oneOnOneIOUAction,
                },
                transactionParams: {
                    transaction: oneOnOneTransaction,
                    transactionThreadReport: optimisticTransactionThread,
                    transactionThreadCreatedReportAction: optimisticCreatedActionForTransactionThread,
                },
                policyRecentlyUsed: {},
            },
        });

        splits.push({
            email: participant.email,
            accountID: participant.accountID,
            policyID: participant.policyID,
            iouReportID: oneOnOneIOUReport?.reportID,
            chatReportID: oneOnOneChatReport?.reportID,
            transactionID: oneOnOneTransaction.transactionID,
            reportActionID: oneOnOneIOUAction.reportActionID,
            createdChatReportActionID: oneOnOneCreatedActionForChat.reportActionID,
            createdIOUReportActionID: oneOnOneCreatedActionForIOU.reportActionID,
            reportPreviewReportActionID: oneOnOneReportPreviewAction.reportActionID,
            transactionThreadReportID: optimisticTransactionThread.reportID,
            createdReportActionIDForThread: optimisticCreatedActionForTransactionThread?.reportActionID,
        });

        optimisticData.push(...oneOnOneOptimisticData);
        successData.push(...oneOnOneSuccessData);
        failureData.push(...oneOnOneFailureData);
    });

    const {
        amount: transactionAmount,
        currency: transactionCurrency,
        created: transactionCreated,
        merchant: transactionMerchant,
        comment: transactionComment,
        category: transactionCategory,
        tag: transactionTag,
        taxCode: transactionTaxCode,
        taxAmount: transactionTaxAmount,
        billable: transactionBillable,
    } = getTransactionDetails(updatedTransaction) ?? {};

    const parameters: CompleteSplitBillParams = {
        transactionID,
        amount: transactionAmount,
        currency: transactionCurrency,
        created: transactionCreated,
        merchant: transactionMerchant,
        comment: transactionComment,
        category: transactionCategory,
        tag: transactionTag,
        splits: JSON.stringify(splits),
        taxCode: transactionTaxCode,
        taxAmount: transactionTaxAmount,
        billable: transactionBillable,
    };

    API.write(WRITE_COMMANDS.COMPLETE_SPLIT_BILL, parameters, {optimisticData, successData, failureData});
    InteractionManager.runAfterInteractions(() => removeDraftTransaction(CONST.IOU.OPTIMISTIC_TRANSACTION_ID));
    Navigation.dismissModal(isSearchTopmostCentralPane() ? undefined : chatReportID);
    notifyNewAction(chatReportID, sessionAccountID);
}

function setDraftSplitTransaction(transactionID: string, transactionChanges: TransactionChanges = {}) {
    let draftSplitTransaction = allDraftSplitTransactions[`${ONYXKEYS.COLLECTION.SPLIT_TRANSACTION_DRAFT}${transactionID}`];

    if (!draftSplitTransaction) {
        draftSplitTransaction = allTransactions[`${ONYXKEYS.COLLECTION.TRANSACTION}${transactionID}`];
    }

    const updatedTransaction = draftSplitTransaction
        ? getUpdatedTransaction({
              transaction: draftSplitTransaction,
              transactionChanges,
              isFromExpenseReport: false,
              shouldUpdateReceiptState: false,
          })
        : null;

    Onyx.merge(`${ONYXKEYS.COLLECTION.SPLIT_TRANSACTION_DRAFT}${transactionID}`, updatedTransaction);
}

/** Requests money based on a distance (e.g. mileage from a map) */
function createDistanceRequest(distanceRequestInformation: CreateDistanceRequestInformation) {
    const {
        report,
        participants,
        currentUserLogin = '',
        currentUserAccountID = -1,
        iouType = CONST.IOU.TYPE.SUBMIT,
        existingTransaction,
        transactionParams,
        policyParams = {},
    } = distanceRequestInformation;
    const {policy, policyCategories, policyTagList} = policyParams;
    const {amount, comment, currency, created, category, tag, taxAmount, taxCode, merchant, billable, validWaypoints, customUnitRateID = '', splitShares = {}} = transactionParams;

    // If the report is an iou or expense report, we should get the linked chat report to be passed to the getMoneyRequestInformation function
    const isMoneyRequestReport = isMoneyRequestReportReportUtils(report);
    const currentChatReport = isMoneyRequestReport ? getReportOrDraftReport(report?.chatReportID) : report;
    const moneyRequestReportID = isMoneyRequestReport ? report?.reportID : '';

    const optimisticReceipt: Receipt = {
        source: ReceiptGeneric as ReceiptSource,
        state: CONST.IOU.RECEIPT_STATE.OPEN,
    };

    let parameters: CreateDistanceRequestParams;
    let onyxData: OnyxData;
    const sanitizedWaypoints = sanitizeRecentWaypoints(validWaypoints);
    if (iouType === CONST.IOU.TYPE.SPLIT) {
        const {
            splitData,
            splits,
            onyxData: splitOnyxData,
        } = createSplitsAndOnyxData(
            participants,
            currentUserLogin ?? '',
            currentUserAccountID,
            amount,
            comment,
            currency,
            merchant,
            created,
            category ?? '',
            tag ?? '',
            splitShares,
            report?.reportID ?? '',
            billable,
            CONST.IOU.REQUEST_TYPE.DISTANCE,
            taxCode,
            taxAmount,
        );
        onyxData = splitOnyxData;

        // Splits don't use the IOU report param. The split transaction isn't linked to a report shown in the UI, it's linked to a special default reportID of -2.
        // Therefore, any params related to the IOU report are irrelevant and omitted below.
        parameters = {
            transactionID: splitData.transactionID,
            chatReportID: splitData.chatReportID,
            createdChatReportActionID: splitData.createdReportActionID ?? '',
            reportActionID: splitData.reportActionID,
            waypoints: JSON.stringify(sanitizedWaypoints),
            customUnitRateID,
            comment,
            created,
            category,
            tag,
            taxCode,
            taxAmount,
            billable,
            splits: JSON.stringify(splits),
            chatType: splitData.chatType,
        };
    } else {
        const participant = participants.at(0) ?? {};
        const {
            iouReport,
            chatReport,
            transaction,
            iouAction,
            createdChatReportActionID,
            createdIOUReportActionID,
            reportPreviewAction,
            transactionThreadReportID,
            createdReportActionIDForThread,
            payerEmail,
            onyxData: moneyRequestOnyxData,
        } = getMoneyRequestInformation({
            parentChatReport: currentChatReport,
            existingTransaction,
            moneyRequestReportID,
            participantParams: {
                participant,
                payeeAccountID: userAccountID,
                payeeEmail: currentUserEmail,
            },
            policyParams: {
                policy,
                policyCategories,
                policyTagList,
            },
            transactionParams: {
                amount,
                currency,
                comment,
                created,
                merchant,
                receipt: optimisticReceipt,
                category,
                tag,
                taxCode,
                taxAmount,
                billable,
            },
        });

        onyxData = moneyRequestOnyxData;

        parameters = {
            comment,
            iouReportID: iouReport.reportID,
            chatReportID: chatReport.reportID,
            transactionID: transaction.transactionID,
            reportActionID: iouAction.reportActionID,
            createdChatReportActionID,
            createdIOUReportActionID,
            reportPreviewReportActionID: reportPreviewAction.reportActionID,
            waypoints: JSON.stringify(sanitizedWaypoints),
            created,
            category,
            tag,
            taxCode,
            taxAmount,
            billable,
            transactionThreadReportID,
            createdReportActionIDForThread,
            payerEmail,
            customUnitRateID,
        };
    }

    const recentServerValidatedWaypoints = getRecentWaypoints().filter((item) => !item.pendingAction);
    onyxData?.failureData?.push({
        onyxMethod: Onyx.METHOD.SET,
        key: `${ONYXKEYS.NVP_RECENT_WAYPOINTS}`,
        value: recentServerValidatedWaypoints,
    });

    API.write(WRITE_COMMANDS.CREATE_DISTANCE_REQUEST, parameters, onyxData);
    InteractionManager.runAfterInteractions(() => removeDraftTransaction(CONST.IOU.OPTIMISTIC_TRANSACTION_ID));
    const activeReportID = isMoneyRequestReport ? report?.reportID ?? '-1' : parameters.chatReportID;
    Navigation.dismissModal(isSearchTopmostCentralPane() ? undefined : activeReportID);
    notifyNewAction(activeReportID, userAccountID);
}

type UpdateMoneyRequestAmountAndCurrencyParams = {
    transactionID: string;
    transactionThreadReportID: string;
    currency: string;
    amount: number;
    taxAmount: number;
    policy?: OnyxEntry<OnyxTypes.Policy>;
    policyTagList?: OnyxEntry<OnyxTypes.PolicyTagLists>;
    policyCategories?: OnyxEntry<OnyxTypes.PolicyCategories>;
    taxCode: string;
};

/** Updates the amount and currency fields of an expense */
function updateMoneyRequestAmountAndCurrency({
    transactionID,
    transactionThreadReportID,
    currency,
    amount,
    taxAmount,
    policy,
    policyTagList,
    policyCategories,
    taxCode,
}: UpdateMoneyRequestAmountAndCurrencyParams) {
    const transactionChanges = {
        amount,
        currency,
        taxCode,
        taxAmount,
    };
    const transactionThreadReport = allReports?.[`${ONYXKEYS.COLLECTION.REPORT}${transactionThreadReportID}`] ?? null;
    const parentReport = allReports?.[`${ONYXKEYS.COLLECTION.REPORT}${transactionThreadReport?.parentReportID}`] ?? null;
    let data: UpdateMoneyRequestData;
    if (isTrackExpenseReport(transactionThreadReport) && isSelfDM(parentReport)) {
        data = getUpdateTrackExpenseParams(transactionID, transactionThreadReportID, transactionChanges, policy);
    } else {
        data = getUpdateMoneyRequestParams(transactionID, transactionThreadReportID, transactionChanges, policy, policyTagList ?? null, policyCategories ?? null);
    }
    const {params, onyxData} = data;
    API.write(WRITE_COMMANDS.UPDATE_MONEY_REQUEST_AMOUNT_AND_CURRENCY, params, onyxData);
}

/**
 *
 * @param transactionID  - The transactionID of IOU
 * @param reportAction - The reportAction of the transaction in the IOU report
 * @return the url to navigate back once the money request is deleted
 */
function prepareToCleanUpMoneyRequest(transactionID: string, reportAction: OnyxTypes.ReportAction) {
    // STEP 1: Get all collections we're updating
    const iouReportID = isMoneyRequestAction(reportAction) ? getOriginalMessage(reportAction)?.IOUReportID : '-1';
    const iouReport = allReports?.[`${ONYXKEYS.COLLECTION.REPORT}${iouReportID}`] ?? null;
    const chatReport = allReports?.[`${ONYXKEYS.COLLECTION.REPORT}${iouReport?.chatReportID}`];
    // eslint-disable-next-line @typescript-eslint/no-non-null-assertion
    const reportPreviewAction = getReportPreviewAction(iouReport?.chatReportID ?? '-1', iouReport?.reportID ?? '-1')!;
    const transaction = allTransactions[`${ONYXKEYS.COLLECTION.TRANSACTION}${transactionID}`];
    const isTransactionOnHold = isOnHold(transaction);
    const transactionViolations = allTransactionViolations[`${ONYXKEYS.COLLECTION.TRANSACTION_VIOLATIONS}${transactionID}`];
    const transactionThreadID = reportAction.childReportID;
    let transactionThread = null;
    if (transactionThreadID) {
        transactionThread = allReports?.[`${ONYXKEYS.COLLECTION.REPORT}${transactionThreadID}`] ?? null;
    }

    // STEP 2: Decide if we need to:
    // 1. Delete the transactionThread - delete if there are no visible comments in the thread
    // 2. Update the moneyRequestPreview to show [Deleted expense] - update if the transactionThread exists AND it isn't being deleted
    const shouldDeleteTransactionThread = transactionThreadID ? (reportAction?.childVisibleActionCount ?? 0) === 0 : false;
    const shouldShowDeletedRequestMessage = !!transactionThreadID && !shouldDeleteTransactionThread;

    // STEP 3: Update the IOU reportAction and decide if the iouReport should be deleted. We delete the iouReport if there are no visible comments left in the report.
    const updatedReportAction = {
        [reportAction.reportActionID]: {
            pendingAction: shouldShowDeletedRequestMessage ? CONST.RED_BRICK_ROAD_PENDING_ACTION.UPDATE : CONST.RED_BRICK_ROAD_PENDING_ACTION.DELETE,
            previousMessage: reportAction.message,
            message: [
                {
                    type: 'COMMENT',
                    html: '',
                    text: '',
                    isEdited: true,
                    isDeletedParentAction: shouldShowDeletedRequestMessage,
                },
            ],
            originalMessage: {
                IOUTransactionID: null,
            },
            errors: null,
        },
    } as Record<string, NullishDeep<OnyxTypes.ReportAction>>;

    let canUserPerformWriteAction = true;
    if (chatReport) {
        canUserPerformWriteAction = !!canUserPerformWriteActionReportUtils(chatReport);
    }
    const lastVisibleAction = getLastVisibleAction(iouReport?.reportID ?? '-1', canUserPerformWriteAction, updatedReportAction);
    const iouReportLastMessageText = getLastVisibleMessage(iouReport?.reportID ?? '-1', canUserPerformWriteAction, updatedReportAction).lastMessageText;
    const shouldDeleteIOUReport = iouReportLastMessageText.length === 0 && !isDeletedParentAction(lastVisibleAction) && (!transactionThreadID || shouldDeleteTransactionThread);

    // STEP 4: Update the iouReport and reportPreview with new totals and messages if it wasn't deleted
    let updatedIOUReport: OnyxInputValue<OnyxTypes.Report>;
    const currency = getCurrency(transaction);
    const updatedReportPreviewAction: OnyxTypes.ReportAction<typeof CONST.REPORT.ACTIONS.TYPE.REPORT_PREVIEW> = {...reportPreviewAction};
    updatedReportPreviewAction.pendingAction = shouldDeleteIOUReport ? CONST.RED_BRICK_ROAD_PENDING_ACTION.DELETE : CONST.RED_BRICK_ROAD_PENDING_ACTION.UPDATE;
    if (iouReport && isExpenseReport(iouReport)) {
        updatedIOUReport = {...iouReport};

        if (typeof updatedIOUReport.total === 'number' && currency === iouReport?.currency) {
            // Because of the Expense reports are stored as negative values, we add the total from the amount
            const amountDiff = getAmount(transaction, true);
            updatedIOUReport.total += amountDiff;

            if (!transaction?.reimbursable && typeof updatedIOUReport.nonReimbursableTotal === 'number') {
                updatedIOUReport.nonReimbursableTotal += amountDiff;
            }

            if (!isTransactionOnHold) {
                if (typeof updatedIOUReport.unheldTotal === 'number') {
                    updatedIOUReport.unheldTotal += amountDiff;
                }

                if (!transaction?.reimbursable && typeof updatedIOUReport.unheldNonReimbursableTotal === 'number') {
                    updatedIOUReport.unheldNonReimbursableTotal += amountDiff;
                }
            }
        }
    } else {
        updatedIOUReport = updateIOUOwnerAndTotal(iouReport, reportAction.actorAccountID ?? -1, getAmount(transaction, false), currency, true, false, isTransactionOnHold);
    }

    if (updatedIOUReport) {
        updatedIOUReport.lastMessageText = iouReportLastMessageText;
        updatedIOUReport.lastVisibleActionCreated = lastVisibleAction?.created;
    }

    const hasNonReimbursableTransactions = hasNonReimbursableTransactionsReportUtils(iouReport?.reportID);
    const messageText = Localize.translateLocal(hasNonReimbursableTransactions ? 'iou.payerSpentAmount' : 'iou.payerOwesAmount', {
        payer: getPersonalDetailsForAccountID(updatedIOUReport?.managerID ?? -1).login ?? '',
        amount: convertToDisplayString(updatedIOUReport?.total, updatedIOUReport?.currency),
    });

    if (getReportActionMessage(updatedReportPreviewAction)) {
        if (Array.isArray(updatedReportPreviewAction?.message)) {
            const message = updatedReportPreviewAction.message.at(0);
            if (message) {
                message.text = messageText;
                message.deleted = shouldDeleteIOUReport ? DateUtils.getDBTime() : '';
            }
        } else if (!Array.isArray(updatedReportPreviewAction.message) && updatedReportPreviewAction.message) {
            updatedReportPreviewAction.message.text = messageText;
            updatedReportPreviewAction.message.deleted = shouldDeleteIOUReport ? DateUtils.getDBTime() : '';
        }
    }

    if (updatedReportPreviewAction && reportPreviewAction?.childMoneyRequestCount && reportPreviewAction?.childMoneyRequestCount > 0) {
        updatedReportPreviewAction.childMoneyRequestCount = reportPreviewAction.childMoneyRequestCount - 1;
    }

    return {
        shouldDeleteTransactionThread,
        shouldDeleteIOUReport,
        updatedReportAction,
        updatedIOUReport,
        updatedReportPreviewAction,
        transactionThreadID,
        transactionThread,
        chatReport,
        transaction,
        transactionViolations,
        reportPreviewAction,
        iouReport,
    };
}

/**
 * Calculate the URL to navigate to after a money request deletion
 * @param transactionID - The ID of the money request being deleted
 * @param reportAction - The report action associated with the money request
 * @param isSingleTransactionView - whether we are in the transaction thread report
 * @returns The URL to navigate to
 */
function getNavigationUrlOnMoneyRequestDelete(transactionID: string, reportAction: OnyxTypes.ReportAction, isSingleTransactionView = false): Route | undefined {
    const {shouldDeleteTransactionThread, shouldDeleteIOUReport, iouReport} = prepareToCleanUpMoneyRequest(transactionID, reportAction);

    // Determine which report to navigate back to
    if (iouReport && isSingleTransactionView && shouldDeleteTransactionThread && !shouldDeleteIOUReport) {
        return ROUTES.REPORT_WITH_ID.getRoute(iouReport.reportID);
    }

    if (iouReport?.chatReportID && shouldDeleteIOUReport) {
        return ROUTES.REPORT_WITH_ID.getRoute(iouReport.chatReportID);
    }

    return undefined;
}

/**
 * Calculate the URL to navigate to after a track expense deletion
 * @param chatReportID - The ID of the chat report containing the track expense
 * @param transactionID - The ID of the track expense being deleted
 * @param reportAction - The report action associated with the track expense
 * @param isSingleTransactionView - Whether we're in single transaction view
 * @returns The URL to navigate to
 */
function getNavigationUrlAfterTrackExpenseDelete(chatReportID: string, transactionID: string, reportAction: OnyxTypes.ReportAction, isSingleTransactionView = false): Route | undefined {
    const chatReport = allReports?.[`${ONYXKEYS.COLLECTION.REPORT}${chatReportID}`] ?? null;

    // If not a self DM, handle it as a regular money request
    if (!isSelfDM(chatReport)) {
        return getNavigationUrlOnMoneyRequestDelete(transactionID, reportAction, isSingleTransactionView);
    }

    const transactionThreadID = reportAction.childReportID;
    const shouldDeleteTransactionThread = transactionThreadID ? (reportAction?.childVisibleActionCount ?? 0) === 0 : false;

    // Only navigate if in single transaction view and the thread will be deleted
    if (isSingleTransactionView && shouldDeleteTransactionThread && chatReport?.reportID) {
        // Pop the deleted report screen before navigating. This prevents navigating to the Concierge chat due to the missing report.
        return ROUTES.REPORT_WITH_ID.getRoute(chatReport.reportID);
    }

    return undefined;
}

/**
 *
 * @param transactionID  - The transactionID of IOU
 * @param reportAction - The reportAction of the transaction in the IOU report
 * @param isSingleTransactionView - whether we are in the transaction thread report
 * @return the url to navigate back once the money request is deleted
 */
function cleanUpMoneyRequest(transactionID: string, reportAction: OnyxTypes.ReportAction, isSingleTransactionView = false) {
    const {
        shouldDeleteTransactionThread,
        shouldDeleteIOUReport,
        updatedReportAction,
        updatedIOUReport,
        updatedReportPreviewAction,
        transactionThreadID,
        chatReport,
        iouReport,
        reportPreviewAction,
    } = prepareToCleanUpMoneyRequest(transactionID, reportAction);

    const urlToNavigateBack = getNavigationUrlOnMoneyRequestDelete(transactionID, reportAction, isSingleTransactionView);
    // build Onyx data

    // Onyx operations to delete the transaction, update the IOU report action and chat report action
    const reportActionsOnyxUpdates: OnyxUpdate[] = [];
    const onyxUpdates: OnyxUpdate[] = [
        {
            onyxMethod: Onyx.METHOD.SET,
            key: `${ONYXKEYS.COLLECTION.TRANSACTION}${transactionID}`,
            value: null,
        },
    ];
    reportActionsOnyxUpdates.push({
        onyxMethod: Onyx.METHOD.MERGE,
        key: `${ONYXKEYS.COLLECTION.REPORT_ACTIONS}${iouReport?.reportID}`,
        value: {
            [reportAction.reportActionID]: shouldDeleteIOUReport
                ? null
                : {
                      pendingAction: null,
                  },
        },
    });

    if (reportPreviewAction?.reportActionID) {
        reportActionsOnyxUpdates.push({
            onyxMethod: Onyx.METHOD.MERGE,
            key: `${ONYXKEYS.COLLECTION.REPORT_ACTIONS}${chatReport?.reportID}`,
            value: {
                [reportPreviewAction.reportActionID]: {
                    ...updatedReportPreviewAction,
                    pendingAction: null,
                    errors: null,
                },
            },
        });
    }

    // added the operation to delete associated transaction violations
    onyxUpdates.push({
        onyxMethod: Onyx.METHOD.SET,
        key: `${ONYXKEYS.COLLECTION.TRANSACTION_VIOLATIONS}${transactionID}`,
        value: null,
    });

    // added the operation to delete transaction thread
    if (shouldDeleteTransactionThread) {
        onyxUpdates.push(
            {
                onyxMethod: Onyx.METHOD.SET,
                key: `${ONYXKEYS.COLLECTION.REPORT}${transactionThreadID}`,
                value: null,
            },
            {
                onyxMethod: Onyx.METHOD.SET,
                key: `${ONYXKEYS.COLLECTION.REPORT_ACTIONS}${transactionThreadID}`,
                value: null,
            },
        );
    }

    // added operations to update IOU report and chat report
    reportActionsOnyxUpdates.push({
        onyxMethod: Onyx.METHOD.MERGE,
        key: `${ONYXKEYS.COLLECTION.REPORT_ACTIONS}${iouReport?.reportID}`,
        value: updatedReportAction,
    });
    onyxUpdates.push(
        {
            onyxMethod: Onyx.METHOD.MERGE,
            key: `${ONYXKEYS.COLLECTION.REPORT}${iouReport?.reportID}`,
            value: updatedIOUReport,
        },
        {
            onyxMethod: Onyx.METHOD.MERGE,
            key: `${ONYXKEYS.COLLECTION.REPORT}${chatReport?.reportID}`,
            value: getOutstandingChildRequest(updatedIOUReport),
        },
    );

    if (!shouldDeleteIOUReport && updatedReportPreviewAction.childMoneyRequestCount === 0) {
        onyxUpdates.push({
            onyxMethod: Onyx.METHOD.MERGE,
            key: `${ONYXKEYS.COLLECTION.REPORT}${chatReport?.reportID}`,
            value: {
                hasOutstandingChildRequest: false,
            },
        });
    }

    if (shouldDeleteIOUReport) {
        let canUserPerformWriteAction = true;
        if (chatReport) {
            canUserPerformWriteAction = !!canUserPerformWriteActionReportUtils(chatReport);
        }
        onyxUpdates.push(
            {
                onyxMethod: Onyx.METHOD.MERGE,
                key: `${ONYXKEYS.COLLECTION.REPORT}${chatReport?.reportID}`,
                value: {
                    hasOutstandingChildRequest: false,
                    iouReportID: null,
                    lastMessageText: getLastVisibleMessage(iouReport?.chatReportID ?? '-1', canUserPerformWriteAction, {
                        [reportPreviewAction?.reportActionID ?? '-1']: null,
                    })?.lastMessageText,
                    lastVisibleActionCreated: getLastVisibleAction(iouReport?.chatReportID ?? '-1', canUserPerformWriteAction, {
                        [reportPreviewAction?.reportActionID ?? '-1']: null,
                    })?.created,
                },
            },
            {
                onyxMethod: Onyx.METHOD.SET,
                key: `${ONYXKEYS.COLLECTION.REPORT}${iouReport?.reportID}`,
                value: null,
            },
        );
    }

    // First, update the reportActions to ensure related actions are not displayed.
    Onyx.update(reportActionsOnyxUpdates).then(() => {
        Navigation.goBack(urlToNavigateBack);
        InteractionManager.runAfterInteractions(() => {
            // After navigation, update the remaining data.
            Onyx.update(onyxUpdates);
        });
    });
}

/**
 *
 * @param transactionID  - The transactionID of IOU
 * @param reportAction - The reportAction of the transaction in the IOU report
 * @param isSingleTransactionView - whether we are in the transaction thread report
 * @return the url to navigate back once the money request is deleted
 */
function deleteMoneyRequest(transactionID: string, reportAction: OnyxTypes.ReportAction, isSingleTransactionView = false) {
    // STEP 1: Calculate and prepare the data
    const {
        shouldDeleteTransactionThread,
        shouldDeleteIOUReport,
        updatedReportAction,
        updatedIOUReport,
        updatedReportPreviewAction,
        transactionThreadID,
        transactionThread,
        chatReport,
        transaction,
        transactionViolations,
        iouReport,
        reportPreviewAction,
    } = prepareToCleanUpMoneyRequest(transactionID, reportAction);

    const urlToNavigateBack = getNavigationUrlOnMoneyRequestDelete(transactionID, reportAction, isSingleTransactionView);

    // STEP 2: Build Onyx data
    // The logic mostly resembles the cleanUpMoneyRequest function
    const optimisticData: OnyxUpdate[] = [
        {
            onyxMethod: Onyx.METHOD.SET,
            key: `${ONYXKEYS.COLLECTION.TRANSACTION}${transactionID}`,
            value: null,
        },
    ];

    optimisticData.push({
        onyxMethod: Onyx.METHOD.SET,
        key: `${ONYXKEYS.COLLECTION.TRANSACTION_VIOLATIONS}${transactionID}`,
        value: null,
    });

    if (shouldDeleteTransactionThread) {
        optimisticData.push(
            // Use merge instead of set to avoid deleting the report too quickly, which could cause a brief "not found" page to appear.
            // The remaining parts of the report object will be removed after the API call is successful.
            {
                onyxMethod: Onyx.METHOD.MERGE,
                key: `${ONYXKEYS.COLLECTION.REPORT}${transactionThreadID}`,
                value: {
                    reportID: null,
                    stateNum: CONST.REPORT.STATE_NUM.APPROVED,
                    statusNum: CONST.REPORT.STATUS_NUM.CLOSED,
                    participants: {
                        [userAccountID]: {
                            notificationPreference: CONST.REPORT.NOTIFICATION_PREFERENCE.HIDDEN,
                        },
                    },
                },
            },
            {
                onyxMethod: Onyx.METHOD.SET,
                key: `${ONYXKEYS.COLLECTION.REPORT_ACTIONS}${transactionThreadID}`,
                value: null,
            },
        );
    }

    optimisticData.push(
        {
            onyxMethod: Onyx.METHOD.MERGE,
            key: `${ONYXKEYS.COLLECTION.REPORT_ACTIONS}${iouReport?.reportID}`,
            value: updatedReportAction,
        },
        {
            onyxMethod: Onyx.METHOD.MERGE,
            key: `${ONYXKEYS.COLLECTION.REPORT}${iouReport?.reportID}`,
            value: updatedIOUReport,
        },
        {
            onyxMethod: Onyx.METHOD.MERGE,
            key: `${ONYXKEYS.COLLECTION.REPORT_ACTIONS}${chatReport?.reportID}`,
            value: {
                [reportPreviewAction?.reportActionID ?? '-1']: updatedReportPreviewAction,
            },
        },
        {
            onyxMethod: Onyx.METHOD.MERGE,
            key: `${ONYXKEYS.COLLECTION.REPORT}${chatReport?.reportID}`,
            value: getOutstandingChildRequest(updatedIOUReport),
        },
    );

    if (!shouldDeleteIOUReport && updatedReportPreviewAction?.childMoneyRequestCount === 0) {
        optimisticData.push({
            onyxMethod: Onyx.METHOD.MERGE,
            key: `${ONYXKEYS.COLLECTION.REPORT}${chatReport?.reportID}`,
            value: {
                hasOutstandingChildRequest: false,
            },
        });
    }

    if (shouldDeleteIOUReport) {
        let canUserPerformWriteAction = true;
        if (chatReport) {
            canUserPerformWriteAction = !!canUserPerformWriteActionReportUtils(chatReport);
        }
        optimisticData.push({
            onyxMethod: Onyx.METHOD.MERGE,
            key: `${ONYXKEYS.COLLECTION.REPORT}${chatReport?.reportID}`,
            value: {
                hasOutstandingChildRequest: false,
                iouReportID: null,
                lastMessageText: getLastVisibleMessage(iouReport?.chatReportID ?? '-1', canUserPerformWriteAction, {[reportPreviewAction?.reportActionID ?? '-1']: null})?.lastMessageText,
                lastVisibleActionCreated: getLastVisibleAction(iouReport?.chatReportID ?? '-1', canUserPerformWriteAction, {
                    [reportPreviewAction?.reportActionID ?? '-1']: null,
                })?.created,
            },
        });
        optimisticData.push({
            onyxMethod: Onyx.METHOD.MERGE,
            key: `${ONYXKEYS.COLLECTION.REPORT}${iouReport?.reportID}`,
            value: {
                pendingFields: {
                    preview: CONST.RED_BRICK_ROAD_PENDING_ACTION.DELETE,
                },
            },
        });
    }

    const successData: OnyxUpdate[] = [
        {
            onyxMethod: Onyx.METHOD.MERGE,
            key: `${ONYXKEYS.COLLECTION.REPORT_ACTIONS}${iouReport?.reportID}`,
            value: {
                [reportAction.reportActionID]: shouldDeleteIOUReport
                    ? null
                    : {
                          pendingAction: null,
                      },
            },
        },
        {
            onyxMethod: Onyx.METHOD.MERGE,
            key: `${ONYXKEYS.COLLECTION.REPORT_ACTIONS}${chatReport?.reportID}`,
            value: {
                [reportPreviewAction?.reportActionID ?? '-1']: {
                    pendingAction: null,
                    errors: null,
                },
            },
        },
    ];

    // Ensure that any remaining data is removed upon successful completion, even if the server sends a report removal response.
    // This is done to prevent the removal update from lingering in the applyHTTPSOnyxUpdates function.
    if (shouldDeleteTransactionThread && transactionThread) {
        successData.push({
            onyxMethod: Onyx.METHOD.MERGE,
            key: `${ONYXKEYS.COLLECTION.REPORT}${transactionThreadID}`,
            value: null,
        });
    }

    if (shouldDeleteIOUReport) {
        successData.push({
            onyxMethod: Onyx.METHOD.SET,
            key: `${ONYXKEYS.COLLECTION.REPORT}${iouReport?.reportID}`,
            value: null,
        });
    }

    const failureData: OnyxUpdate[] = [
        {
            onyxMethod: Onyx.METHOD.SET,
            key: `${ONYXKEYS.COLLECTION.TRANSACTION}${transactionID}`,
            value: transaction ?? null,
        },
    ];

    failureData.push({
        onyxMethod: Onyx.METHOD.SET,
        key: `${ONYXKEYS.COLLECTION.TRANSACTION_VIOLATIONS}${transactionID}`,
        value: transactionViolations ?? null,
    });

    if (shouldDeleteTransactionThread) {
        failureData.push({
            onyxMethod: Onyx.METHOD.SET,
            key: `${ONYXKEYS.COLLECTION.REPORT}${transactionThreadID}`,
            value: transactionThread,
        });
    }

    const errorKey = DateUtils.getMicroseconds();

    failureData.push(
        {
            onyxMethod: Onyx.METHOD.MERGE,
            key: `${ONYXKEYS.COLLECTION.REPORT_ACTIONS}${iouReport?.reportID}`,
            value: {
                [reportAction.reportActionID]: {
                    ...reportAction,
                    pendingAction: null,
                    errors: {
                        [errorKey]: Localize.translateLocal('iou.error.genericDeleteFailureMessage'),
                    },
                },
            },
        },
        shouldDeleteIOUReport
            ? {
                  onyxMethod: Onyx.METHOD.SET,
                  key: `${ONYXKEYS.COLLECTION.REPORT}${iouReport?.reportID}`,
                  value: iouReport,
              }
            : {
                  onyxMethod: Onyx.METHOD.MERGE,
                  key: `${ONYXKEYS.COLLECTION.REPORT}${iouReport?.reportID}`,
                  value: iouReport,
              },
        {
            onyxMethod: Onyx.METHOD.MERGE,
            key: `${ONYXKEYS.COLLECTION.REPORT_ACTIONS}${chatReport?.reportID}`,
            value: {
                [reportPreviewAction?.reportActionID ?? '-1']: {
                    ...reportPreviewAction,
                    pendingAction: null,
                    errors: {
                        [errorKey]: Localize.translateLocal('iou.error.genericDeleteFailureMessage'),
                    },
                },
            },
        },
    );

    if (chatReport && shouldDeleteIOUReport) {
        failureData.push({
            onyxMethod: Onyx.METHOD.MERGE,
            key: `${ONYXKEYS.COLLECTION.REPORT}${chatReport.reportID}`,
            value: chatReport,
        });
    }

    if (!shouldDeleteIOUReport && updatedReportPreviewAction?.childMoneyRequestCount === 0) {
        failureData.push({
            onyxMethod: Onyx.METHOD.MERGE,
            key: `${ONYXKEYS.COLLECTION.REPORT}${chatReport?.reportID}`,
            value: {
                hasOutstandingChildRequest: true,
            },
        });
    }

    const parameters: DeleteMoneyRequestParams = {
        transactionID,
        reportActionID: reportAction.reportActionID,
    };

    // STEP 3: Make the API request
    API.write(WRITE_COMMANDS.DELETE_MONEY_REQUEST, parameters, {optimisticData, successData, failureData});
    clearPdfByOnyxKey(transactionID);

    return urlToNavigateBack;
}

function deleteTrackExpense(chatReportID: string, transactionID: string, reportAction: OnyxTypes.ReportAction, isSingleTransactionView = false) {
    const urlToNavigateBack = getNavigationUrlAfterTrackExpenseDelete(chatReportID, transactionID, reportAction, isSingleTransactionView);

    // STEP 1: Get all collections we're updating
    const chatReport = allReports?.[`${ONYXKEYS.COLLECTION.REPORT}${chatReportID}`] ?? null;
    if (!isSelfDM(chatReport)) {
        deleteMoneyRequest(transactionID, reportAction, isSingleTransactionView);
        return urlToNavigateBack;
    }

    const whisperAction = getTrackExpenseActionableWhisper(transactionID, chatReportID);
    const actionableWhisperReportActionID = whisperAction?.reportActionID;
    const {parameters, optimisticData, successData, failureData} = getDeleteTrackExpenseInformation(
        chatReportID,
        transactionID,
        reportAction,
        undefined,
        undefined,
        actionableWhisperReportActionID,
        CONST.REPORT.ACTIONABLE_TRACK_EXPENSE_WHISPER_RESOLUTION.NOTHING,
    );

    // STEP 6: Make the API request
    API.write(WRITE_COMMANDS.DELETE_MONEY_REQUEST, parameters, {optimisticData, successData, failureData});
    clearPdfByOnyxKey(transactionID);

    // STEP 7: Navigate the user depending on which page they are on and which resources were deleted
    return urlToNavigateBack;
}

/**
 * @param managerID - Account ID of the person sending the money
 * @param recipient - The user receiving the money
 */
function getSendMoneyParams(
    report: OnyxEntry<OnyxTypes.Report>,
    amount: number,
    currency: string,
    comment: string,
    paymentMethodType: PaymentMethodType,
    managerID: number,
    recipient: Participant,
): SendMoneyParamsData {
    const recipientEmail = addSMSDomainIfPhoneNumber(recipient.login ?? '');
    const recipientAccountID = Number(recipient.accountID);
    const newIOUReportDetails = JSON.stringify({
        amount,
        currency,
        requestorEmail: recipientEmail,
        requestorAccountID: recipientAccountID,
        comment,
        idempotencyKey: Str.guid(),
    });

    let chatReport = !isEmptyObject(report) && report?.reportID ? report : getChatByParticipants([recipientAccountID, managerID]);
    let isNewChat = false;
    if (!chatReport) {
        chatReport = buildOptimisticChatReport([recipientAccountID, managerID]);
        isNewChat = true;
    }
    const optimisticIOUReport = buildOptimisticIOUReport(recipientAccountID, managerID, amount, chatReport.reportID, currency, true);

    const optimisticTransaction = buildOptimisticTransaction(amount, currency, optimisticIOUReport.reportID, comment);
    const optimisticTransactionData: OnyxUpdate = {
        onyxMethod: Onyx.METHOD.SET,
        key: `${ONYXKEYS.COLLECTION.TRANSACTION}${optimisticTransaction.transactionID}`,
        value: optimisticTransaction,
    };

    const [optimisticCreatedActionForChat, optimisticCreatedActionForIOUReport, optimisticIOUReportAction, optimisticTransactionThread, optimisticCreatedActionForTransactionThread] =
        buildOptimisticMoneyRequestEntities(
            optimisticIOUReport,
            CONST.IOU.REPORT_ACTION_TYPE.PAY,
            amount,
            currency,
            comment,
            recipientEmail,
            [recipient],
            optimisticTransaction.transactionID,
            paymentMethodType,
            false,
            true,
        );

    const reportPreviewAction = buildOptimisticReportPreview(chatReport, optimisticIOUReport);

    // Change the method to set for new reports because it doesn't exist yet, is faster,
    // and we need the data to be available when we navigate to the chat page
    const optimisticChatReportData: OnyxUpdate = isNewChat
        ? {
              onyxMethod: Onyx.METHOD.SET,
              key: `${ONYXKEYS.COLLECTION.REPORT}${chatReport.reportID}`,
              value: {
                  ...chatReport,
                  // Set and clear pending fields on the chat report
                  pendingFields: {createChat: CONST.RED_BRICK_ROAD_PENDING_ACTION.ADD},
                  lastReadTime: DateUtils.getDBTime(),
                  lastVisibleActionCreated: reportPreviewAction.created,
              },
          }
        : {
              onyxMethod: Onyx.METHOD.MERGE,
              key: `${ONYXKEYS.COLLECTION.REPORT}${chatReport.reportID}`,
              value: {
                  ...chatReport,
                  lastReadTime: DateUtils.getDBTime(),
                  lastVisibleActionCreated: reportPreviewAction.created,
              },
          };
    const optimisticQuickActionData: OnyxUpdate = {
        onyxMethod: Onyx.METHOD.SET,
        key: ONYXKEYS.NVP_QUICK_ACTION_GLOBAL_CREATE,
        value: {
            action: CONST.QUICK_ACTIONS.SEND_MONEY,
            chatReportID: chatReport.reportID,
            isFirstQuickAction: isEmptyObject(quickAction),
        },
    };
    const optimisticIOUReportData: OnyxUpdate = {
        onyxMethod: Onyx.METHOD.SET,
        key: `${ONYXKEYS.COLLECTION.REPORT}${optimisticIOUReport.reportID}`,
        value: {
            ...optimisticIOUReport,
            lastMessageText: getReportActionText(optimisticIOUReportAction),
            lastMessageHtml: getReportActionHtml(optimisticIOUReportAction),
        },
    };
    const optimisticTransactionThreadData: OnyxUpdate = {
        onyxMethod: Onyx.METHOD.SET,
        key: `${ONYXKEYS.COLLECTION.REPORT}${optimisticTransactionThread.reportID}`,
        value: optimisticTransactionThread,
    };
    const optimisticIOUReportActionsData: OnyxUpdate = {
        onyxMethod: Onyx.METHOD.MERGE,
        key: `${ONYXKEYS.COLLECTION.REPORT_ACTIONS}${optimisticIOUReport.reportID}`,
        value: {
            [optimisticCreatedActionForIOUReport.reportActionID]: optimisticCreatedActionForIOUReport,
            [optimisticIOUReportAction.reportActionID]: {
                ...(optimisticIOUReportAction as OnyxTypes.ReportAction),
                pendingAction: CONST.RED_BRICK_ROAD_PENDING_ACTION.ADD,
            },
        },
    };
    const optimisticChatReportActionsData: OnyxUpdate = {
        onyxMethod: Onyx.METHOD.MERGE,
        key: `${ONYXKEYS.COLLECTION.REPORT_ACTIONS}${chatReport.reportID}`,
        value: {
            [reportPreviewAction.reportActionID]: reportPreviewAction,
        },
    };
    const optimisticTransactionThreadReportActionsData: OnyxUpdate = {
        onyxMethod: Onyx.METHOD.MERGE,
        key: `${ONYXKEYS.COLLECTION.REPORT_ACTIONS}${optimisticTransactionThread.reportID}`,
        value: {
            [optimisticCreatedActionForTransactionThread?.reportActionID ?? '-1']: optimisticCreatedActionForTransactionThread,
        },
    };

    const successData: OnyxUpdate[] = [];

    // Add optimistic personal details for recipient
    let optimisticPersonalDetailListData: OnyxUpdate | null = null;
    const optimisticPersonalDetailListAction = isNewChat
        ? {
              [recipientAccountID]: {
                  accountID: recipientAccountID,
                  // Disabling this line since participant.displayName can be an empty string
                  // eslint-disable-next-line @typescript-eslint/prefer-nullish-coalescing
                  displayName: recipient.displayName || recipient.login,
                  login: recipient.login,
              },
          }
        : {};

    const redundantParticipants: Record<number, null> = {};
    if (!isEmptyObject(optimisticPersonalDetailListAction)) {
        const successPersonalDetailListAction: Record<number, null> = {};

        // BE will send different participants. We clear the optimistic ones to avoid duplicated entries
        Object.keys(optimisticPersonalDetailListAction).forEach((accountIDKey) => {
            const accountID = Number(accountIDKey);
            successPersonalDetailListAction[accountID] = null;
            redundantParticipants[accountID] = null;
        });

        optimisticPersonalDetailListData = {
            onyxMethod: Onyx.METHOD.MERGE,
            key: ONYXKEYS.PERSONAL_DETAILS_LIST,
            value: optimisticPersonalDetailListAction,
        };
        successData.push({
            onyxMethod: Onyx.METHOD.MERGE,
            key: ONYXKEYS.PERSONAL_DETAILS_LIST,
            value: successPersonalDetailListAction,
        });
    }

    successData.push(
        {
            onyxMethod: Onyx.METHOD.MERGE,
            key: `${ONYXKEYS.COLLECTION.REPORT}${optimisticIOUReport.reportID}`,
            value: {
                participants: redundantParticipants,
            },
        },
        {
            onyxMethod: Onyx.METHOD.MERGE,
            key: `${ONYXKEYS.COLLECTION.REPORT}${optimisticTransactionThread.reportID}`,
            value: {
                participants: redundantParticipants,
            },
        },
        {
            onyxMethod: Onyx.METHOD.MERGE,
            key: `${ONYXKEYS.COLLECTION.REPORT_METADATA}${optimisticTransactionThread.reportID}`,
            value: {
                isOptimisticReport: false,
            },
        },
        {
            onyxMethod: Onyx.METHOD.MERGE,
            key: `${ONYXKEYS.COLLECTION.REPORT_ACTIONS}${optimisticIOUReport.reportID}`,
            value: {
                [optimisticIOUReportAction.reportActionID]: {
                    pendingAction: null,
                },
            },
        },
        {
            onyxMethod: Onyx.METHOD.MERGE,
            key: `${ONYXKEYS.COLLECTION.TRANSACTION}${optimisticTransaction.transactionID}`,
            value: {pendingAction: null},
        },
        {
            onyxMethod: Onyx.METHOD.MERGE,
            key: `${ONYXKEYS.COLLECTION.REPORT_METADATA}${chatReport.reportID}`,
            value: {
                isOptimisticReport: false,
            },
        },
        {
            onyxMethod: Onyx.METHOD.MERGE,
            key: `${ONYXKEYS.COLLECTION.REPORT_ACTIONS}${chatReport.reportID}`,
            value: {
                [reportPreviewAction.reportActionID]: {
                    pendingAction: null,
                },
            },
        },
        {
            onyxMethod: Onyx.METHOD.MERGE,
            key: `${ONYXKEYS.COLLECTION.REPORT_ACTIONS}${optimisticTransactionThread.reportID}`,
            value: {
                [optimisticCreatedActionForTransactionThread?.reportActionID ?? '-1']: {
                    pendingAction: null,
                },
            },
        },
    );

    const failureData: OnyxUpdate[] = [
        {
            onyxMethod: Onyx.METHOD.MERGE,
            key: `${ONYXKEYS.COLLECTION.TRANSACTION}${optimisticTransaction.transactionID}`,
            value: {
                errors: getMicroSecondOnyxErrorWithTranslationKey('iou.error.other'),
            },
        },
        {
            onyxMethod: Onyx.METHOD.MERGE,
            key: `${ONYXKEYS.COLLECTION.REPORT}${optimisticTransactionThread.reportID}`,
            value: {
                errorFields: {
                    createChat: getMicroSecondOnyxErrorWithTranslationKey('report.genericCreateReportFailureMessage'),
                },
            },
        },
        {
            onyxMethod: Onyx.METHOD.MERGE,
            key: `${ONYXKEYS.COLLECTION.REPORT_ACTIONS}${optimisticTransactionThread.reportID}`,
            value: {
                [optimisticCreatedActionForTransactionThread?.reportActionID ?? '-1']: {
                    errors: getMicroSecondOnyxErrorWithTranslationKey('iou.error.genericCreateFailureMessage'),
                },
            },
        },
        {
            onyxMethod: Onyx.METHOD.SET,
            key: ONYXKEYS.NVP_QUICK_ACTION_GLOBAL_CREATE,
            value: quickAction ?? null,
        },
    ];

    // Now, let's add the data we need just when we are creating a new chat report
    if (isNewChat) {
        successData.push({
            onyxMethod: Onyx.METHOD.MERGE,
            key: `${ONYXKEYS.COLLECTION.REPORT}${chatReport.reportID}`,
            value: {pendingFields: null, participants: redundantParticipants},
        });
        failureData.push(
            {
                onyxMethod: Onyx.METHOD.MERGE,
                key: `${ONYXKEYS.COLLECTION.REPORT}${chatReport.reportID}`,
                value: {
                    errorFields: {
                        createChat: getMicroSecondOnyxErrorWithTranslationKey('report.genericCreateReportFailureMessage'),
                    },
                },
            },
            {
                onyxMethod: Onyx.METHOD.MERGE,
                key: `${ONYXKEYS.COLLECTION.REPORT_ACTIONS}${optimisticIOUReport.reportID}`,
                value: {
                    [optimisticIOUReportAction.reportActionID]: {
                        errors: getMicroSecondOnyxErrorWithTranslationKey('iou.error.genericCreateFailureMessage'),
                    },
                },
            },
        );

        const optimisticChatReportActionsValue = optimisticChatReportActionsData.value as Record<string, OnyxTypes.ReportAction>;

        if (optimisticChatReportActionsValue) {
            // Add an optimistic created action to the optimistic chat reportActions data
            optimisticChatReportActionsValue[optimisticCreatedActionForChat.reportActionID] = optimisticCreatedActionForChat;
        }
    } else {
        failureData.push({
            onyxMethod: Onyx.METHOD.MERGE,
            key: `${ONYXKEYS.COLLECTION.REPORT_ACTIONS}${optimisticIOUReport.reportID}`,
            value: {
                [optimisticIOUReportAction.reportActionID]: {
                    errors: getMicroSecondOnyxErrorWithTranslationKey('iou.error.other'),
                },
            },
        });
    }

    const optimisticData: OnyxUpdate[] = [
        optimisticChatReportData,
        optimisticQuickActionData,
        optimisticIOUReportData,
        optimisticChatReportActionsData,
        optimisticIOUReportActionsData,
        optimisticTransactionData,
        optimisticTransactionThreadData,
        optimisticTransactionThreadReportActionsData,
    ];

    if (!isEmptyObject(optimisticPersonalDetailListData)) {
        optimisticData.push(optimisticPersonalDetailListData);
    }

    return {
        params: {
            iouReportID: optimisticIOUReport.reportID,
            chatReportID: chatReport.reportID,
            reportActionID: optimisticIOUReportAction.reportActionID,
            paymentMethodType,
            transactionID: optimisticTransaction.transactionID,
            newIOUReportDetails,
            createdReportActionID: isNewChat ? optimisticCreatedActionForChat.reportActionID : '-1',
            reportPreviewReportActionID: reportPreviewAction.reportActionID,
            createdIOUReportActionID: optimisticCreatedActionForIOUReport.reportActionID,
            transactionThreadReportID: optimisticTransactionThread.reportID,
            createdReportActionIDForThread: optimisticCreatedActionForTransactionThread?.reportActionID ?? '-1',
        },
        optimisticData,
        successData,
        failureData,
    };
}

type OptimisticHoldReportExpenseActionID = {
    optimisticReportActionID: string;
    oldReportActionID: string;
};

function getHoldReportActionsAndTransactions(reportID: string) {
    const iouReportActions = getAllReportActions(reportID);
    const holdReportActions: Array<OnyxTypes.ReportAction<typeof CONST.REPORT.ACTIONS.TYPE.IOU>> = [];
    const holdTransactions: OnyxTypes.Transaction[] = [];

    Object.values(iouReportActions).forEach((action) => {
        const transactionID = isMoneyRequestAction(action) ? getOriginalMessage(action)?.IOUTransactionID ?? null : null;
        const transaction = getTransaction(transactionID ?? '-1');

        if (transaction?.comment?.hold) {
            holdReportActions.push(action as OnyxTypes.ReportAction<typeof CONST.REPORT.ACTIONS.TYPE.IOU>);
            holdTransactions.push(transaction);
        }
    });

    return {holdReportActions, holdTransactions};
}

function getReportFromHoldRequestsOnyxData(
    chatReport: OnyxTypes.Report,
    iouReport: OnyxEntry<OnyxTypes.Report>,
    recipient: Participant,
): {
    optimisticHoldReportID: string;
    optimisticHoldActionID: string;
    optimisticHoldReportExpenseActionIDs: OptimisticHoldReportExpenseActionID[];
    optimisticData: OnyxUpdate[];
    successData: OnyxUpdate[];
    failureData: OnyxUpdate[];
} {
    const {holdReportActions, holdTransactions} = getHoldReportActionsAndTransactions(iouReport?.reportID ?? '');
    const firstHoldTransaction = holdTransactions.at(0);
    const newParentReportActionID = rand64();

    const coefficient = isExpenseReport(iouReport) ? -1 : 1;
    const isPolicyExpenseChat = isPolicyExpenseChatReportUtils(chatReport);
    const holdAmount = ((iouReport?.total ?? 0) - (iouReport?.unheldTotal ?? 0)) * coefficient;
    const holdNonReimbursableAmount = ((iouReport?.nonReimbursableTotal ?? 0) - (iouReport?.unheldNonReimbursableTotal ?? 0)) * coefficient;
    const optimisticExpenseReport = isPolicyExpenseChat
        ? buildOptimisticExpenseReport(
              chatReport.reportID,
              chatReport.policyID ?? iouReport?.policyID ?? '',
              recipient.accountID ?? 1,
              holdAmount,
              iouReport?.currency ?? '',
              holdNonReimbursableAmount,
              newParentReportActionID,
          )
        : buildOptimisticIOUReport(iouReport?.ownerAccountID ?? -1, iouReport?.managerID ?? -1, holdAmount, chatReport.reportID, iouReport?.currency ?? '', false, newParentReportActionID);

    const optimisticExpenseReportPreview = buildOptimisticReportPreview(
        chatReport,
        optimisticExpenseReport,
        '',
        firstHoldTransaction,
        optimisticExpenseReport.reportID,
        newParentReportActionID,
    );

    const updateHeldReports: Record<string, Pick<OnyxTypes.Report, 'parentReportActionID' | 'parentReportID' | 'chatReportID'>> = {};
    const addHoldReportActions: OnyxTypes.ReportActions = {};
    const addHoldReportActionsSuccess: OnyxCollection<NullishDeep<ReportAction>> = {};
    const deleteHoldReportActions: Record<string, Pick<OnyxTypes.ReportAction, 'message'>> = {};
    const optimisticHoldReportExpenseActionIDs: OptimisticHoldReportExpenseActionID[] = [];

    holdReportActions.forEach((holdReportAction) => {
        const originalMessage = getOriginalMessage(holdReportAction);

        deleteHoldReportActions[holdReportAction.reportActionID] = {
            message: [
                {
                    deleted: DateUtils.getDBTime(),
                    type: CONST.REPORT.MESSAGE.TYPE.TEXT,
                    text: '',
                },
            ],
        };

        const reportActionID = rand64();
        addHoldReportActions[reportActionID] = {
            ...holdReportAction,
            reportActionID,
            originalMessage: {
                ...originalMessage,
                IOUReportID: optimisticExpenseReport.reportID,
            },
            pendingAction: CONST.RED_BRICK_ROAD_PENDING_ACTION.ADD,
        };
        addHoldReportActionsSuccess[reportActionID] = {
            pendingAction: null,
        };

        const heldReport = getReportOrDraftReport(holdReportAction.childReportID);
        if (heldReport) {
            optimisticHoldReportExpenseActionIDs.push({optimisticReportActionID: reportActionID, oldReportActionID: holdReportAction.reportActionID});

            updateHeldReports[`${ONYXKEYS.COLLECTION.REPORT}${heldReport.reportID}`] = {
                parentReportActionID: reportActionID,
                parentReportID: optimisticExpenseReport.reportID,
                chatReportID: optimisticExpenseReport.reportID,
            };
        }
    });

    const updateHeldTransactions: Record<string, Pick<OnyxTypes.Transaction, 'reportID'>> = {};
    holdTransactions.forEach((transaction) => {
        updateHeldTransactions[`${ONYXKEYS.COLLECTION.TRANSACTION}${transaction.transactionID}`] = {
            reportID: optimisticExpenseReport.reportID,
        };
    });

    const optimisticData: OnyxUpdate[] = [
        {
            onyxMethod: Onyx.METHOD.MERGE,
            key: `${ONYXKEYS.COLLECTION.REPORT}${chatReport.reportID}`,
            value: {
                iouReportID: optimisticExpenseReport.reportID,
            },
        },
        // add new optimistic expense report
        {
            onyxMethod: Onyx.METHOD.MERGE,
            key: `${ONYXKEYS.COLLECTION.REPORT}${optimisticExpenseReport.reportID}`,
            value: {
                ...optimisticExpenseReport,
                unheldTotal: 0,
                unheldNonReimbursableTotal: 0,
            },
        },
        // add preview report action to main chat
        {
            onyxMethod: Onyx.METHOD.MERGE,
            key: `${ONYXKEYS.COLLECTION.REPORT_ACTIONS}${chatReport.reportID}`,
            value: {
                [optimisticExpenseReportPreview.reportActionID]: optimisticExpenseReportPreview,
            },
        },
        // remove hold report actions from old iou report
        {
            onyxMethod: Onyx.METHOD.MERGE,
            key: `${ONYXKEYS.COLLECTION.REPORT_ACTIONS}${iouReport?.reportID ?? ''}`,
            value: deleteHoldReportActions,
        },
        // add hold report actions to new iou report
        {
            onyxMethod: Onyx.METHOD.MERGE,
            key: `${ONYXKEYS.COLLECTION.REPORT_ACTIONS}${optimisticExpenseReport.reportID}`,
            value: addHoldReportActions,
        },
        // update held reports with new parentReportActionID
        {
            onyxMethod: Onyx.METHOD.MERGE_COLLECTION,
            key: `${ONYXKEYS.COLLECTION.REPORT}`,
            value: updateHeldReports,
        },
        // update transactions with new iouReportID
        {
            onyxMethod: Onyx.METHOD.MERGE_COLLECTION,
            key: `${ONYXKEYS.COLLECTION.TRANSACTION}`,
            value: updateHeldTransactions,
        },
    ];

    const bringReportActionsBack: Record<string, OnyxTypes.ReportAction> = {};
    holdReportActions.forEach((reportAction) => {
        bringReportActionsBack[reportAction.reportActionID] = reportAction;
    });

    const bringHeldTransactionsBack: Record<string, OnyxTypes.Transaction> = {};
    holdTransactions.forEach((transaction) => {
        bringHeldTransactionsBack[`${ONYXKEYS.COLLECTION.TRANSACTION}${transaction.transactionID}`] = transaction;
    });

    const successData: OnyxUpdate[] = [
        {
            onyxMethod: Onyx.METHOD.MERGE,
            key: `${ONYXKEYS.COLLECTION.REPORT_ACTIONS}${chatReport.reportID}`,
            value: {
                [optimisticExpenseReportPreview.reportActionID]: {
                    pendingAction: null,
                },
            },
        },
        {
            onyxMethod: Onyx.METHOD.MERGE,
            key: `${ONYXKEYS.COLLECTION.REPORT_ACTIONS}${optimisticExpenseReport.reportID}`,
            value: addHoldReportActionsSuccess,
        },
    ];

    const failureData: OnyxUpdate[] = [
        // remove added optimistic expense report
        {
            onyxMethod: Onyx.METHOD.MERGE,
            key: `${ONYXKEYS.COLLECTION.REPORT}${optimisticExpenseReport.reportID}`,
            value: null,
        },
        // remove preview report action from the main chat
        {
            onyxMethod: Onyx.METHOD.MERGE,
            key: `${ONYXKEYS.COLLECTION.REPORT_ACTIONS}${chatReport.reportID}`,
            value: {
                [optimisticExpenseReportPreview.reportActionID]: null,
            },
        },
        // add hold report actions back to old iou report
        {
            onyxMethod: Onyx.METHOD.MERGE,
            key: `${ONYXKEYS.COLLECTION.REPORT_ACTIONS}${iouReport?.reportID ?? ''}`,
            value: bringReportActionsBack,
        },
        // remove hold report actions from the new iou report
        {
            onyxMethod: Onyx.METHOD.MERGE,
            key: `${ONYXKEYS.COLLECTION.REPORT_ACTIONS}${optimisticExpenseReport.reportID}`,
            value: null,
        },
        // add hold transactions back to old iou report
        {
            onyxMethod: Onyx.METHOD.MERGE_COLLECTION,
            key: `${ONYXKEYS.COLLECTION.TRANSACTION}`,
            value: bringHeldTransactionsBack,
        },
    ];

    return {
        optimisticData,
        optimisticHoldActionID: optimisticExpenseReportPreview.reportActionID,
        failureData,
        successData,
        optimisticHoldReportID: optimisticExpenseReport.reportID,
        optimisticHoldReportExpenseActionIDs,
    };
}

function getPayMoneyRequestParams(
    initialChatReport: OnyxTypes.Report,
    iouReport: OnyxEntry<OnyxTypes.Report>,
    recipient: Participant,
    paymentMethodType: PaymentMethodType,
    full: boolean,
    payAsBusiness?: boolean,
): PayMoneyRequestData {
    const isInvoiceReport = isInvoiceReportReportUtils(iouReport);
    const activePolicy = getPolicy(activePolicyID);
    let payerPolicyID = activePolicyID;
    let chatReport = initialChatReport;
    let policyParams = {};
    const optimisticData: OnyxUpdate[] = [];
    const successData: OnyxUpdate[] = [];
    const failureData: OnyxUpdate[] = [];
    const shouldCreatePolicy = !activePolicy || !isPolicyAdmin(activePolicy) || !isPaidGroupPolicy(activePolicy);

    if (isIndividualInvoiceRoom(chatReport) && payAsBusiness && shouldCreatePolicy) {
        payerPolicyID = generatePolicyID();
        const {
            optimisticData: policyOptimisticData,
            failureData: policyFailureData,
            successData: policySuccessData,
            params,
        } = buildPolicyData(currentUserEmail, true, undefined, payerPolicyID);
        const {adminsChatReportID, adminsCreatedReportActionID, expenseChatReportID, expenseCreatedReportActionID, customUnitRateID, customUnitID, ownerEmail, policyName} = params;

        policyParams = {
            policyID: payerPolicyID,
            adminsChatReportID,
            adminsCreatedReportActionID,
            expenseChatReportID,
            expenseCreatedReportActionID,
            customUnitRateID,
            customUnitID,
            ownerEmail,
            policyName,
        };

        optimisticData.push(...policyOptimisticData, {onyxMethod: Onyx.METHOD.MERGE, key: ONYXKEYS.NVP_ACTIVE_POLICY_ID, value: payerPolicyID});
        successData.push(...policySuccessData);
        failureData.push(...policyFailureData, {onyxMethod: Onyx.METHOD.MERGE, key: ONYXKEYS.NVP_ACTIVE_POLICY_ID, value: activePolicyID ?? null});
    }

    if (isIndividualInvoiceRoom(chatReport) && payAsBusiness && activePolicyID) {
        const existingB2BInvoiceRoom = getInvoiceChatByParticipants(chatReport.policyID ?? '', activePolicyID);
        if (existingB2BInvoiceRoom) {
            chatReport = existingB2BInvoiceRoom;
        }
    }

    let total = (iouReport?.total ?? 0) - (iouReport?.nonReimbursableTotal ?? 0);
    if (hasHeldExpensesReportUtils(iouReport?.reportID ?? '') && !full && !!iouReport?.unheldTotal) {
        total = iouReport.unheldTotal - (iouReport?.unheldNonReimbursableTotal ?? 0);
    }

    const optimisticIOUReportAction = buildOptimisticIOUReportAction(
        CONST.IOU.REPORT_ACTION_TYPE.PAY,
        isExpenseReport(iouReport) ? -total : total,
        iouReport?.currency ?? '',
        '',
        [recipient],
        '',
        paymentMethodType,
        iouReport?.reportID,
        true,
    );

    // In some instances, the report preview action might not be available to the payer (only whispered to the requestor)
    // hence we need to make the updates to the action safely.
    let optimisticReportPreviewAction = null;
    const reportPreviewAction = getReportPreviewAction(chatReport.reportID, iouReport?.reportID ?? '');
    if (reportPreviewAction) {
        optimisticReportPreviewAction = updateReportPreview(iouReport, reportPreviewAction, true);
    }
    let currentNextStep = null;
    let optimisticNextStep = null;
    if (!isInvoiceReport) {
        currentNextStep = allNextSteps[`${ONYXKEYS.COLLECTION.NEXT_STEP}${iouReport?.reportID ?? ''}`] ?? null;
        optimisticNextStep = buildNextStep(iouReport, CONST.REPORT.STATUS_NUM.REIMBURSED);
    }

    const optimisticChatReport = {
        ...chatReport,
        lastReadTime: DateUtils.getDBTime(),
        lastVisibleActionCreated: optimisticIOUReportAction.created,
        hasOutstandingChildRequest: false,
        iouReportID: null,
        lastMessageText: getReportActionText(optimisticIOUReportAction),
        lastMessageHtml: getReportActionHtml(optimisticIOUReportAction),
    };
    if (isIndividualInvoiceRoom(chatReport) && payAsBusiness && payerPolicyID) {
        optimisticChatReport.invoiceReceiver = {
            type: CONST.REPORT.INVOICE_RECEIVER_TYPE.BUSINESS,
            policyID: payerPolicyID,
        };
    }

    optimisticData.push(
        {
            onyxMethod: Onyx.METHOD.MERGE,
            key: `${ONYXKEYS.COLLECTION.REPORT}${chatReport.reportID}`,
            value: optimisticChatReport,
        },
        {
            onyxMethod: Onyx.METHOD.MERGE,
            key: `${ONYXKEYS.COLLECTION.REPORT_ACTIONS}${iouReport?.reportID ?? ''}`,
            value: {
                [optimisticIOUReportAction.reportActionID]: {
                    ...(optimisticIOUReportAction as OnyxTypes.ReportAction),
                    pendingAction: CONST.RED_BRICK_ROAD_PENDING_ACTION.ADD,
                },
            },
        },
        {
            onyxMethod: Onyx.METHOD.MERGE,
            key: `${ONYXKEYS.COLLECTION.REPORT}${iouReport?.reportID ?? ''}`,
            value: {
                ...iouReport,
                lastMessageText: getReportActionText(optimisticIOUReportAction),
                lastMessageHtml: getReportActionHtml(optimisticIOUReportAction),
                hasOutstandingChildRequest: false,
                statusNum: CONST.REPORT.STATUS_NUM.REIMBURSED,
                pendingFields: {
                    preview: CONST.RED_BRICK_ROAD_PENDING_ACTION.UPDATE,
                    reimbursed: CONST.RED_BRICK_ROAD_PENDING_ACTION.UPDATE,
                    partial: full ? null : CONST.RED_BRICK_ROAD_PENDING_ACTION.UPDATE,
                },
            },
        },
        {
            onyxMethod: Onyx.METHOD.MERGE,
            key: ONYXKEYS.NVP_LAST_PAYMENT_METHOD,
            value: {[iouReport?.policyID ?? '-1']: paymentMethodType},
        },
        {
            onyxMethod: Onyx.METHOD.MERGE,
            key: `${ONYXKEYS.COLLECTION.NEXT_STEP}${iouReport?.reportID ?? ''}`,
            value: optimisticNextStep,
        },
    );

    successData.push({
        onyxMethod: Onyx.METHOD.MERGE,
        key: `${ONYXKEYS.COLLECTION.REPORT}${iouReport?.reportID ?? ''}`,
        value: {
            pendingFields: {
                preview: null,
                reimbursed: null,
                partial: null,
            },
        },
    });

    failureData.push(
        {
            onyxMethod: Onyx.METHOD.MERGE,
            key: `${ONYXKEYS.COLLECTION.REPORT_ACTIONS}${iouReport?.reportID ?? ''}`,
            value: {
                [optimisticIOUReportAction.reportActionID]: {
                    errors: getMicroSecondOnyxErrorWithTranslationKey('iou.error.other'),
                },
            },
        },
        {
            onyxMethod: Onyx.METHOD.MERGE,
            key: `${ONYXKEYS.COLLECTION.REPORT}${iouReport?.reportID ?? ''}`,
            value: {
                ...iouReport,
            },
        },
        {
            onyxMethod: Onyx.METHOD.MERGE,
            key: `${ONYXKEYS.COLLECTION.REPORT}${chatReport.reportID}`,
            value: chatReport,
        },
        {
            onyxMethod: Onyx.METHOD.MERGE,
            key: `${ONYXKEYS.COLLECTION.NEXT_STEP}${iouReport?.reportID ?? ''}`,
            value: currentNextStep,
        },
    );

    // In case the report preview action is loaded locally, let's update it.
    if (optimisticReportPreviewAction) {
        optimisticData.push({
            onyxMethod: Onyx.METHOD.MERGE,
            key: `${ONYXKEYS.COLLECTION.REPORT_ACTIONS}${chatReport.reportID}`,
            value: {
                [optimisticReportPreviewAction.reportActionID]: optimisticReportPreviewAction,
            },
        });
        failureData.push({
            onyxMethod: Onyx.METHOD.MERGE,
            key: `${ONYXKEYS.COLLECTION.REPORT_ACTIONS}${chatReport.reportID}`,
            value: {
                [optimisticReportPreviewAction.reportActionID]: {
                    created: optimisticReportPreviewAction.created,
                },
            },
        });
    }

    // Optimistically unhold all transactions if we pay all requests
    if (full) {
        const reportTransactions = getAllReportTransactions(iouReport?.reportID);
        for (const transaction of reportTransactions) {
            optimisticData.push({
                onyxMethod: Onyx.METHOD.MERGE,
                key: `${ONYXKEYS.COLLECTION.TRANSACTION}${transaction.transactionID}`,
                value: {
                    comment: {
                        hold: null,
                    },
                },
            });
            failureData.push({
                onyxMethod: Onyx.METHOD.MERGE,
                key: `${ONYXKEYS.COLLECTION.TRANSACTION}${transaction.transactionID}`,
                value: {
                    comment: {
                        hold: transaction.comment?.hold,
                    },
                },
            });
        }

        const optimisticTransactionViolations: OnyxUpdate[] = reportTransactions.map(({transactionID}) => {
            return {
                onyxMethod: Onyx.METHOD.MERGE,
                key: `${ONYXKEYS.COLLECTION.TRANSACTION_VIOLATIONS}${transactionID}`,
                value: null,
            };
        });
        optimisticData.push(...optimisticTransactionViolations);

        const failureTransactionViolations: OnyxUpdate[] = reportTransactions.map(({transactionID}) => {
            const violations = allTransactionViolations[`${ONYXKEYS.COLLECTION.TRANSACTION_VIOLATIONS}${transactionID}`] ?? [];
            return {
                onyxMethod: Onyx.METHOD.MERGE,
                key: `${ONYXKEYS.COLLECTION.TRANSACTION_VIOLATIONS}${transactionID}`,
                value: violations,
            };
        });
        failureData.push(...failureTransactionViolations);
    }

    let optimisticHoldReportID;
    let optimisticHoldActionID;
    let optimisticHoldReportExpenseActionIDs;
    if (!full) {
        const holdReportOnyxData = getReportFromHoldRequestsOnyxData(chatReport, iouReport, recipient);

        optimisticData.push(...holdReportOnyxData.optimisticData);
        successData.push(...holdReportOnyxData.successData);
        failureData.push(...holdReportOnyxData.failureData);
        optimisticHoldReportID = holdReportOnyxData.optimisticHoldReportID;
        optimisticHoldActionID = holdReportOnyxData.optimisticHoldActionID;
        optimisticHoldReportExpenseActionIDs = JSON.stringify(holdReportOnyxData.optimisticHoldReportExpenseActionIDs);
    }

    return {
        params: {
            iouReportID: iouReport?.reportID ?? '',
            chatReportID: chatReport.reportID,
            reportActionID: optimisticIOUReportAction.reportActionID,
            paymentMethodType,
            full,
            amount: Math.abs(total),
            optimisticHoldReportID,
            optimisticHoldActionID,
            optimisticHoldReportExpenseActionIDs,
            ...policyParams,
        },
        optimisticData,
        successData,
        failureData,
    };
}

/**
 * @param managerID - Account ID of the person sending the money
 * @param recipient - The user receiving the money
 */
function sendMoneyElsewhere(report: OnyxEntry<OnyxTypes.Report>, amount: number, currency: string, comment: string, managerID: number, recipient: Participant) {
    const {params, optimisticData, successData, failureData} = getSendMoneyParams(report, amount, currency, comment, CONST.IOU.PAYMENT_TYPE.ELSEWHERE, managerID, recipient);

    API.write(WRITE_COMMANDS.SEND_MONEY_ELSEWHERE, params, {optimisticData, successData, failureData});

    Navigation.dismissModal(isSearchTopmostCentralPane() ? undefined : params.chatReportID);
    notifyNewAction(params.chatReportID, managerID);
}

/**
 * @param managerID - Account ID of the person sending the money
 * @param recipient - The user receiving the money
 */
function sendMoneyWithWallet(report: OnyxEntry<OnyxTypes.Report>, amount: number, currency: string, comment: string, managerID: number, recipient: Participant | OptionData) {
    const {params, optimisticData, successData, failureData} = getSendMoneyParams(report, amount, currency, comment, CONST.IOU.PAYMENT_TYPE.EXPENSIFY, managerID, recipient);

    API.write(WRITE_COMMANDS.SEND_MONEY_WITH_WALLET, params, {optimisticData, successData, failureData});

    Navigation.dismissModal(isSearchTopmostCentralPane() ? undefined : params.chatReportID);
    notifyNewAction(params.chatReportID, managerID);
}

function canApproveIOU(
    iouReport: OnyxTypes.OnyxInputOrEntry<OnyxTypes.Report> | SearchReport,
    policy: OnyxTypes.OnyxInputOrEntry<OnyxTypes.Policy> | SearchPolicy,
    chatReportRNVP?: OnyxTypes.ReportNameValuePairs,
) {
    // Only expense reports can be approved
    if (!isExpenseReport(iouReport) || !(policy && isPaidGroupPolicy(policy))) {
        return false;
    }

    const isOnSubmitAndClosePolicy = isSubmitAndClose(policy);
    if (isOnSubmitAndClosePolicy) {
        return false;
    }

    const managerID = iouReport?.managerID ?? -1;
    const isCurrentUserManager = managerID === userAccountID;
    const isOpenExpenseReport = isOpenExpenseReportReportUtils(iouReport);
    const isApproved = isReportApproved(iouReport);
    const iouSettled = isSettled(iouReport?.reportID);
    const reportNameValuePairs = chatReportRNVP ?? getReportNameValuePairs(iouReport?.reportID);
    const isArchivedReport = isArchivedRoom(iouReport, reportNameValuePairs);
    let isTransactionBeingScanned = false;
    const reportTransactions = getAllReportTransactions(iouReport?.reportID);
    for (const transaction of reportTransactions) {
        const hasReceipt = hasReceiptTransactionUtils(transaction);
        const isReceiptBeingScanned = isReceiptBeingScannedTransactionUtils(transaction);

        // If transaction has receipt (scan) and its receipt is being scanned, we shouldn't be able to Approve
        if (hasReceipt && isReceiptBeingScanned) {
            isTransactionBeingScanned = true;
        }
    }

    return isCurrentUserManager && !isOpenExpenseReport && !isApproved && !iouSettled && !isArchivedReport && !isTransactionBeingScanned;
}

function canIOUBePaid(
    iouReport: OnyxTypes.OnyxInputOrEntry<OnyxTypes.Report> | SearchReport,
    chatReport: OnyxTypes.OnyxInputOrEntry<OnyxTypes.Report> | SearchReport,
    policy: OnyxTypes.OnyxInputOrEntry<OnyxTypes.Policy> | SearchPolicy,
    transactions?: OnyxTypes.Transaction[] | SearchTransaction[],
    onlyShowPayElsewhere = false,
    chatReportRNVP?: OnyxTypes.ReportNameValuePairs,
    invoiceReceiverPolicy?: SearchPolicy,
    shouldCheckApprovedState = true,
) {
    const isPolicyExpenseChat = isPolicyExpenseChatReportUtils(chatReport);
    const reportNameValuePairs = chatReportRNVP ?? getReportNameValuePairs(chatReport?.reportID);
    const isChatReportArchived = isArchivedRoom(chatReport, reportNameValuePairs);
    const iouSettled = isSettled(iouReport);

    if (isEmptyObject(iouReport)) {
        return false;
    }

    if (policy?.reimbursementChoice === CONST.POLICY.REIMBURSEMENT_CHOICES.REIMBURSEMENT_NO) {
        if (!onlyShowPayElsewhere) {
            return false;
        }
        if (iouReport?.statusNum !== CONST.REPORT.STATUS_NUM.SUBMITTED) {
            return false;
        }
    }

    if (isInvoiceReportReportUtils(iouReport)) {
        if (iouSettled) {
            return false;
        }
        if (chatReport?.invoiceReceiver?.type === CONST.REPORT.INVOICE_RECEIVER_TYPE.INDIVIDUAL) {
            return chatReport?.invoiceReceiver?.accountID === userAccountID;
        }
        return (invoiceReceiverPolicy ?? getPolicy(chatReport?.invoiceReceiver?.policyID))?.role === CONST.POLICY.ROLE.ADMIN;
    }

    const isPayer = isPayerReportUtils(
        {
            email: currentUserEmail,
            accountID: userAccountID,
        },
        iouReport,
        onlyShowPayElsewhere,
        policy,
    );

    const isOpenExpenseReport = isPolicyExpenseChat && isOpenExpenseReportReportUtils(iouReport);

    const {reimbursableSpend} = getMoneyRequestSpendBreakdown(iouReport);
    const isAutoReimbursable = policy?.reimbursementChoice === CONST.POLICY.REIMBURSEMENT_CHOICES.REIMBURSEMENT_YES ? false : canBeAutoReimbursed(iouReport, policy);
    const shouldBeApproved = canApproveIOU(iouReport, policy);

    const isPayAtEndExpenseReport = isPayAtEndExpenseReportReportUtils(iouReport?.reportID, transactions);
    return (
        isPayer &&
        !isOpenExpenseReport &&
        !iouSettled &&
        !iouReport?.isWaitingOnBankAccount &&
        reimbursableSpend !== 0 &&
        !isChatReportArchived &&
        !isAutoReimbursable &&
        (!shouldBeApproved || !shouldCheckApprovedState) &&
        !isPayAtEndExpenseReport
    );
}

function canSubmitReport(report: OnyxEntry<OnyxTypes.Report> | SearchReport, policy: OnyxEntry<OnyxTypes.Policy> | SearchPolicy) {
    const currentUserAccountID = getCurrentUserAccountID();
    const isOpenExpenseReport = isOpenExpenseReportReportUtils(report);
    const {reimbursableSpend} = getMoneyRequestSpendBreakdown(report);
    const isAdmin = policy?.role === CONST.POLICY.ROLE.ADMIN;

    // This logic differs from the one in MoneyRequestHeader
    // We are intentionally doing this for now because Auth violations are not ready and thus not returned by Search results. Additionally, the risk of a customer having either RTER or Broken connection violation is really small in the current cohort.
    return isOpenExpenseReport && reimbursableSpend !== 0 && (report?.ownerAccountID === currentUserAccountID || isAdmin || report?.managerID === currentUserAccountID);
}

function getIOUReportActionToApproveOrPay(chatReport: OnyxEntry<OnyxTypes.Report>, excludedIOUReportID: string): OnyxEntry<ReportAction> {
    const chatReportActions = allReportActions?.[`${ONYXKEYS.COLLECTION.REPORT_ACTIONS}${chatReport?.reportID}`] ?? {};

    return Object.values(chatReportActions).find((action) => {
        const iouReport = getReportOrDraftReport(action.childReportID ?? '-1');
        const policy = getPolicy(iouReport?.policyID);
        const shouldShowSettlementButton = canIOUBePaid(iouReport, chatReport, policy) || canApproveIOU(iouReport, policy);
        return action.childReportID?.toString() !== excludedIOUReportID && action.actionName === CONST.REPORT.ACTIONS.TYPE.REPORT_PREVIEW && shouldShowSettlementButton;
    });
}

function hasIOUToApproveOrPay(chatReport: OnyxEntry<OnyxTypes.Report>, excludedIOUReportID: string): boolean {
    return !!getIOUReportActionToApproveOrPay(chatReport, excludedIOUReportID);
}

function isLastApprover(approvalChain: string[]): boolean {
    if (approvalChain.length === 0) {
        return true;
    }
    return approvalChain.at(-1) === currentUserEmail;
}

function getNextApproverAccountID(report: OnyxEntry<OnyxTypes.Report>) {
    const policy = getPolicy(report?.policyID);
    const approvalChain = getApprovalChain(policy, report);
    const submitToAccountID = getSubmitToAccountID(policy, report);

    if (approvalChain.length === 0) {
        return submitToAccountID;
    }

    const nextApproverEmail = approvalChain.length === 1 ? approvalChain.at(0) : approvalChain.at(approvalChain.indexOf(currentUserEmail) + 1);
    if (!nextApproverEmail) {
        return submitToAccountID;
    }

    return getAccountIDsByLogins([nextApproverEmail]).at(0);
}

function approveMoneyRequest(expenseReport: OnyxEntry<OnyxTypes.Report>, full?: boolean) {
    if (expenseReport?.policyID && shouldRestrictUserBillableActions(expenseReport.policyID)) {
        Navigation.navigate(ROUTES.RESTRICTED_ACTION.getRoute(expenseReport.policyID));
        return;
    }

    const currentNextStep = allNextSteps[`${ONYXKEYS.COLLECTION.NEXT_STEP}${expenseReport?.reportID}`] ?? null;
    let total = expenseReport?.total ?? 0;
    const hasHeldExpenses = hasHeldExpensesReportUtils(expenseReport?.reportID);
    if (hasHeldExpenses && !full && !!expenseReport?.unheldTotal) {
        total = expenseReport?.unheldTotal;
    }
    const optimisticApprovedReportAction = buildOptimisticApprovedReportAction(total, expenseReport?.currency ?? '', expenseReport?.reportID ?? '-1');

    const approvalChain = getApprovalChain(getPolicy(expenseReport?.policyID), expenseReport);

    const predictedNextStatus = isLastApprover(approvalChain) ? CONST.REPORT.STATUS_NUM.APPROVED : CONST.REPORT.STATUS_NUM.SUBMITTED;
    const predictedNextState = isLastApprover(approvalChain) ? CONST.REPORT.STATE_NUM.APPROVED : CONST.REPORT.STATE_NUM.SUBMITTED;
    const managerID = isLastApprover(approvalChain) ? expenseReport?.managerID : getNextApproverAccountID(expenseReport);

    const optimisticNextStep = buildNextStep(expenseReport, predictedNextStatus);
    const chatReport = getReportOrDraftReport(expenseReport?.chatReportID);

    const optimisticReportActionsData: OnyxUpdate = {
        onyxMethod: Onyx.METHOD.MERGE,
        key: `${ONYXKEYS.COLLECTION.REPORT_ACTIONS}${expenseReport?.reportID}`,
        value: {
            [optimisticApprovedReportAction.reportActionID]: {
                ...(optimisticApprovedReportAction as OnyxTypes.ReportAction),
                pendingAction: CONST.RED_BRICK_ROAD_PENDING_ACTION.ADD,
            },
        },
    };
    const optimisticIOUReportData: OnyxUpdate = {
        onyxMethod: Onyx.METHOD.MERGE,
        key: `${ONYXKEYS.COLLECTION.REPORT}${expenseReport?.reportID}`,
        value: {
            ...expenseReport,
            lastMessageText: getReportActionText(optimisticApprovedReportAction),
            lastMessageHtml: getReportActionHtml(optimisticApprovedReportAction),
            stateNum: predictedNextState,
            statusNum: predictedNextStatus,
            managerID,
            pendingFields: {
                partial: full ? null : CONST.RED_BRICK_ROAD_PENDING_ACTION.UPDATE,
            },
        },
    };

    const optimisticChatReportData: OnyxUpdate = {
        onyxMethod: Onyx.METHOD.MERGE,
        key: `${ONYXKEYS.COLLECTION.REPORT}${expenseReport?.chatReportID}`,
        value: {
            hasOutstandingChildRequest: hasIOUToApproveOrPay(chatReport, expenseReport?.reportID ?? '-1'),
        },
    };

    const optimisticNextStepData: OnyxUpdate = {
        onyxMethod: Onyx.METHOD.MERGE,
        key: `${ONYXKEYS.COLLECTION.NEXT_STEP}${expenseReport?.reportID}`,
        value: optimisticNextStep,
    };
    const optimisticData: OnyxUpdate[] = [optimisticIOUReportData, optimisticReportActionsData, optimisticNextStepData, optimisticChatReportData];

    const successData: OnyxUpdate[] = [
        {
            onyxMethod: Onyx.METHOD.MERGE,
            key: `${ONYXKEYS.COLLECTION.REPORT_ACTIONS}${expenseReport?.reportID}`,
            value: {
                [optimisticApprovedReportAction.reportActionID]: {
                    pendingAction: null,
                },
            },
        },
        {
            onyxMethod: Onyx.METHOD.MERGE,
            key: `${ONYXKEYS.COLLECTION.REPORT}${expenseReport?.reportID}`,
            value: {
                pendingFields: {
                    partial: null,
                },
            },
        },
    ];

    const failureData: OnyxUpdate[] = [
        {
            onyxMethod: Onyx.METHOD.MERGE,
            key: `${ONYXKEYS.COLLECTION.REPORT_ACTIONS}${expenseReport?.reportID}`,
            value: {
                [optimisticApprovedReportAction.reportActionID]: {
                    errors: getMicroSecondOnyxErrorWithTranslationKey('iou.error.other'),
                },
            },
        },
        {
            onyxMethod: Onyx.METHOD.MERGE,
            key: `${ONYXKEYS.COLLECTION.REPORT}${expenseReport?.chatReportID}`,
            value: {
                hasOutstandingChildRequest: chatReport?.hasOutstandingChildRequest,
                pendingFields: {
                    partial: null,
                },
            },
        },
        {
            onyxMethod: Onyx.METHOD.MERGE,
            key: `${ONYXKEYS.COLLECTION.NEXT_STEP}${expenseReport?.reportID}`,
            value: currentNextStep,
        },
    ];

    // Clear hold reason of all transactions if we approve all requests
    if (full && hasHeldExpenses) {
        const heldTransactions = getAllHeldTransactionsReportUtils(expenseReport?.reportID);
        heldTransactions.forEach((heldTransaction) => {
            optimisticData.push({
                onyxMethod: Onyx.METHOD.MERGE,
                key: `${ONYXKEYS.COLLECTION.TRANSACTION}${heldTransaction.transactionID}`,
                value: {
                    comment: {
                        hold: '',
                    },
                },
            });
            failureData.push({
                onyxMethod: Onyx.METHOD.MERGE,
                key: `${ONYXKEYS.COLLECTION.TRANSACTION}${heldTransaction.transactionID}`,
                value: {
                    comment: {
                        hold: heldTransaction.comment?.hold,
                    },
                },
            });
        });
    }

    let optimisticHoldReportID;
    let optimisticHoldActionID;
    let optimisticHoldReportExpenseActionIDs;
    if (!full && !!chatReport && !!expenseReport) {
        const holdReportOnyxData = getReportFromHoldRequestsOnyxData(chatReport, expenseReport, {accountID: expenseReport.ownerAccountID});

        optimisticData.push(...holdReportOnyxData.optimisticData);
        successData.push(...holdReportOnyxData.successData);
        failureData.push(...holdReportOnyxData.failureData);
        optimisticHoldReportID = holdReportOnyxData.optimisticHoldReportID;
        optimisticHoldActionID = holdReportOnyxData.optimisticHoldActionID;
        optimisticHoldReportExpenseActionIDs = JSON.stringify(holdReportOnyxData.optimisticHoldReportExpenseActionIDs);
    }

    const parameters: ApproveMoneyRequestParams = {
        reportID: expenseReport?.reportID ?? '-1',
        approvedReportActionID: optimisticApprovedReportAction.reportActionID,
        full,
        optimisticHoldReportID,
        optimisticHoldActionID,
        optimisticHoldReportExpenseActionIDs,
    };

    API.write(WRITE_COMMANDS.APPROVE_MONEY_REQUEST, parameters, {optimisticData, successData, failureData});
}

function unapproveExpenseReport(expenseReport: OnyxEntry<OnyxTypes.Report>) {
    if (isEmptyObject(expenseReport)) {
        return;
    }

    const currentNextStep = allNextSteps[`${ONYXKEYS.COLLECTION.NEXT_STEP}${expenseReport.reportID}`] ?? null;

    const optimisticUnapprovedReportAction = buildOptimisticUnapprovedReportAction(expenseReport.total ?? 0, expenseReport.currency ?? '', expenseReport.reportID);
    const optimisticNextStep = buildNextStep(expenseReport, CONST.REPORT.STATUS_NUM.SUBMITTED);

    const optimisticReportActionData: OnyxUpdate = {
        onyxMethod: Onyx.METHOD.MERGE,
        key: `${ONYXKEYS.COLLECTION.REPORT_ACTIONS}${expenseReport.reportID}`,
        value: {
            [optimisticUnapprovedReportAction.reportActionID]: {
                ...(optimisticUnapprovedReportAction as OnyxTypes.ReportAction),
                pendingAction: CONST.RED_BRICK_ROAD_PENDING_ACTION.ADD,
            },
        },
    };
    const optimisticIOUReportData: OnyxUpdate = {
        onyxMethod: Onyx.METHOD.MERGE,
        key: `${ONYXKEYS.COLLECTION.REPORT}${expenseReport.reportID}`,
        value: {
            ...expenseReport,
            lastMessageText: getReportActionText(optimisticUnapprovedReportAction),
            lastMessageHtml: getReportActionHtml(optimisticUnapprovedReportAction),
            stateNum: CONST.REPORT.STATE_NUM.SUBMITTED,
            statusNum: CONST.REPORT.STATUS_NUM.SUBMITTED,
            pendingFields: {
                partial: CONST.RED_BRICK_ROAD_PENDING_ACTION.UPDATE,
            },
        },
    };

    const optimisticNextStepData: OnyxUpdate = {
        onyxMethod: Onyx.METHOD.MERGE,
        key: `${ONYXKEYS.COLLECTION.NEXT_STEP}${expenseReport.reportID}`,
        value: optimisticNextStep,
    };

    const optimisticData: OnyxUpdate[] = [optimisticIOUReportData, optimisticReportActionData, optimisticNextStepData];

    const successData: OnyxUpdate[] = [
        {
            onyxMethod: Onyx.METHOD.MERGE,
            key: `${ONYXKEYS.COLLECTION.REPORT_ACTIONS}${expenseReport.reportID}`,
            value: {
                [optimisticUnapprovedReportAction.reportActionID]: {
                    pendingAction: null,
                },
            },
        },
        {
            onyxMethod: Onyx.METHOD.MERGE,
            key: `${ONYXKEYS.COLLECTION.REPORT}${expenseReport.reportID}`,
            value: {
                pendingFields: {
                    partial: null,
                },
            },
        },
    ];

    const failureData: OnyxUpdate[] = [
        {
            onyxMethod: Onyx.METHOD.MERGE,
            key: `${ONYXKEYS.COLLECTION.REPORT_ACTIONS}${expenseReport.reportID}`,
            value: {
                [optimisticUnapprovedReportAction.reportActionID]: {
                    errors: getMicroSecondOnyxErrorWithTranslationKey('iou.error.other'),
                },
            },
        },
        {
            onyxMethod: Onyx.METHOD.MERGE,
            key: `${ONYXKEYS.COLLECTION.NEXT_STEP}${expenseReport.reportID}`,
            value: currentNextStep,
        },
    ];

    if (expenseReport.parentReportID && expenseReport.parentReportActionID) {
        optimisticData.push({
            onyxMethod: Onyx.METHOD.MERGE,
            key: `${ONYXKEYS.COLLECTION.REPORT_ACTIONS}${expenseReport.parentReportID}`,
            value: {
                [expenseReport.parentReportActionID]: {
                    childStateNum: CONST.REPORT.STATE_NUM.SUBMITTED,
                    childStatusNum: CONST.REPORT.STATUS_NUM.SUBMITTED,
                },
            },
        });

        failureData.push({
            onyxMethod: Onyx.METHOD.MERGE,
            key: `${ONYXKEYS.COLLECTION.REPORT_ACTIONS}${expenseReport.parentReportID}`,
            value: {
                [expenseReport.parentReportActionID]: {
                    childStateNum: expenseReport.stateNum,
                    childStatusNum: expenseReport.statusNum,
                },
            },
        });
    }

    const parameters: UnapproveExpenseReportParams = {
        reportID: expenseReport.reportID,
        reportActionID: optimisticUnapprovedReportAction.reportActionID,
    };

    API.write(WRITE_COMMANDS.UNAPPROVE_EXPENSE_REPORT, parameters, {optimisticData, successData, failureData});
}

function submitReport(expenseReport: OnyxTypes.Report) {
    if (expenseReport.policyID && shouldRestrictUserBillableActions(expenseReport.policyID)) {
        Navigation.navigate(ROUTES.RESTRICTED_ACTION.getRoute(expenseReport.policyID));
        return;
    }

    const currentNextStep = allNextSteps[`${ONYXKEYS.COLLECTION.NEXT_STEP}${expenseReport.reportID}`] ?? null;
    const parentReport = getReportOrDraftReport(expenseReport.parentReportID);
    const policy = getPolicy(expenseReport.policyID);
    const isCurrentUserManager = currentUserPersonalDetails?.accountID === expenseReport.managerID;
    const isSubmitAndClosePolicy = isSubmitAndClose(policy);
    const adminAccountID = policy?.role === CONST.POLICY.ROLE.ADMIN ? currentUserPersonalDetails?.accountID : undefined;
    const optimisticSubmittedReportAction = buildOptimisticSubmittedReportAction(expenseReport?.total ?? 0, expenseReport.currency ?? '', expenseReport.reportID, adminAccountID);
    const optimisticNextStep = buildNextStep(expenseReport, isSubmitAndClosePolicy ? CONST.REPORT.STATUS_NUM.CLOSED : CONST.REPORT.STATUS_NUM.SUBMITTED);
    const approvalChain = getApprovalChain(policy, expenseReport);
    const managerID = getAccountIDsByLogins(approvalChain).at(0);

    const optimisticData: OnyxUpdate[] = !isSubmitAndClosePolicy
        ? [
              {
                  onyxMethod: Onyx.METHOD.MERGE,
                  key: `${ONYXKEYS.COLLECTION.REPORT_ACTIONS}${expenseReport.reportID}`,
                  value: {
                      [optimisticSubmittedReportAction.reportActionID]: {
                          ...(optimisticSubmittedReportAction as OnyxTypes.ReportAction),
                          pendingAction: CONST.RED_BRICK_ROAD_PENDING_ACTION.ADD,
                      },
                  },
              },
              {
                  onyxMethod: Onyx.METHOD.MERGE,
                  key: `${ONYXKEYS.COLLECTION.REPORT}${expenseReport.reportID}`,
                  value: {
                      ...expenseReport,
                      managerID,
                      lastMessageText: getReportActionText(optimisticSubmittedReportAction),
                      lastMessageHtml: getReportActionHtml(optimisticSubmittedReportAction),
                      stateNum: CONST.REPORT.STATE_NUM.SUBMITTED,
                      statusNum: CONST.REPORT.STATUS_NUM.SUBMITTED,
                  },
              },
          ]
        : [
              {
                  onyxMethod: Onyx.METHOD.MERGE,
                  key: `${ONYXKEYS.COLLECTION.REPORT}${expenseReport.reportID}`,
                  value: {
                      ...expenseReport,
                      stateNum: CONST.REPORT.STATE_NUM.APPROVED,
                      statusNum: CONST.REPORT.STATUS_NUM.CLOSED,
                  },
              },
          ];

    optimisticData.push({
        onyxMethod: Onyx.METHOD.MERGE,
        key: `${ONYXKEYS.COLLECTION.NEXT_STEP}${expenseReport.reportID}`,
        value: optimisticNextStep,
    });

    if (parentReport?.reportID) {
        optimisticData.push({
            onyxMethod: Onyx.METHOD.MERGE,
            key: `${ONYXKEYS.COLLECTION.REPORT}${parentReport.reportID}`,
            value: {
                ...parentReport,
                // In case its a manager who force submitted the report, they are the next user who needs to take an action
                hasOutstandingChildRequest: isCurrentUserManager,
                iouReportID: null,
            },
        });
    }

    const successData: OnyxUpdate[] = [];
    if (!isSubmitAndClosePolicy) {
        successData.push({
            onyxMethod: Onyx.METHOD.MERGE,
            key: `${ONYXKEYS.COLLECTION.REPORT_ACTIONS}${expenseReport.reportID}`,
            value: {
                [optimisticSubmittedReportAction.reportActionID]: {
                    pendingAction: null,
                },
            },
        });
    }

    const failureData: OnyxUpdate[] = [
        {
            onyxMethod: Onyx.METHOD.MERGE,
            key: `${ONYXKEYS.COLLECTION.REPORT}${expenseReport.reportID}`,
            value: {
                statusNum: CONST.REPORT.STATUS_NUM.OPEN,
                stateNum: CONST.REPORT.STATE_NUM.OPEN,
            },
        },
        {
            onyxMethod: Onyx.METHOD.MERGE,
            key: `${ONYXKEYS.COLLECTION.NEXT_STEP}${expenseReport.reportID}`,
            value: currentNextStep,
        },
    ];
    if (!isSubmitAndClosePolicy) {
        failureData.push({
            onyxMethod: Onyx.METHOD.MERGE,
            key: `${ONYXKEYS.COLLECTION.REPORT_ACTIONS}${expenseReport.reportID}`,
            value: {
                [optimisticSubmittedReportAction.reportActionID]: {
                    errors: getMicroSecondOnyxErrorWithTranslationKey('iou.error.other'),
                },
            },
        });
    }

    if (parentReport?.reportID) {
        failureData.push({
            onyxMethod: Onyx.METHOD.MERGE,
            key: `${ONYXKEYS.COLLECTION.REPORT}${parentReport.reportID}`,
            value: {
                hasOutstandingChildRequest: parentReport.hasOutstandingChildRequest,
                iouReportID: expenseReport.reportID,
            },
        });
    }

    const parameters: SubmitReportParams = {
        reportID: expenseReport.reportID,
        managerAccountID: getSubmitToAccountID(policy, expenseReport) ?? expenseReport.managerID,
        reportActionID: optimisticSubmittedReportAction.reportActionID,
    };

    API.write(WRITE_COMMANDS.SUBMIT_REPORT, parameters, {optimisticData, successData, failureData});
}

function cancelPayment(expenseReport: OnyxEntry<OnyxTypes.Report>, chatReport: OnyxTypes.Report) {
    if (isEmptyObject(expenseReport)) {
        return;
    }

    const optimisticReportAction = buildOptimisticCancelPaymentReportAction(expenseReport.reportID, -(expenseReport.total ?? 0), expenseReport.currency ?? '');
    const policy = getPolicy(chatReport.policyID);
    const approvalMode = policy?.approvalMode ?? CONST.POLICY.APPROVAL_MODE.BASIC;
    const stateNum: ValueOf<typeof CONST.REPORT.STATE_NUM> = approvalMode === CONST.POLICY.APPROVAL_MODE.OPTIONAL ? CONST.REPORT.STATE_NUM.SUBMITTED : CONST.REPORT.STATE_NUM.APPROVED;
    const statusNum: ValueOf<typeof CONST.REPORT.STATUS_NUM> = approvalMode === CONST.POLICY.APPROVAL_MODE.OPTIONAL ? CONST.REPORT.STATUS_NUM.CLOSED : CONST.REPORT.STATUS_NUM.APPROVED;
    const optimisticNextStep = buildNextStep(expenseReport, statusNum);
    const iouReportActions = getAllReportActions(chatReport.iouReportID ?? '-1');
    const expenseReportActions = getAllReportActions(expenseReport.reportID ?? '-1');
    const iouCreatedAction = Object.values(iouReportActions).find((action) => isCreatedAction(action));
    const expenseCreatedAction = Object.values(expenseReportActions).find((action) => isCreatedAction(action));
    const optimisticData: OnyxUpdate[] = [
        {
            onyxMethod: Onyx.METHOD.MERGE,
            key: `${ONYXKEYS.COLLECTION.REPORT_ACTIONS}${expenseReport.reportID}`,
            value: {
                [optimisticReportAction.reportActionID]: {
                    ...(optimisticReportAction as OnyxTypes.ReportAction),
                    pendingAction: CONST.RED_BRICK_ROAD_PENDING_ACTION.ADD,
                },
            },
        },
        {
            onyxMethod: Onyx.METHOD.MERGE,
            key: `${ONYXKEYS.COLLECTION.REPORT}${chatReport.reportID}`,
            value: {
                // The report created later will become the iouReportID of the chat report
                iouReportID: (iouCreatedAction?.created ?? '') > (expenseCreatedAction?.created ?? '') ? chatReport?.iouReportID : expenseReport.reportID,
            },
        },
        {
            onyxMethod: Onyx.METHOD.MERGE,
            key: `${ONYXKEYS.COLLECTION.REPORT}${expenseReport.reportID}`,
            value: {
                ...expenseReport,
                lastMessageText: getReportActionText(optimisticReportAction),
                lastMessageHtml: getReportActionHtml(optimisticReportAction),
                stateNum,
                statusNum,
            },
        },
    ];

    optimisticData.push({
        onyxMethod: Onyx.METHOD.MERGE,
        key: `${ONYXKEYS.COLLECTION.NEXT_STEP}${expenseReport.reportID}`,
        value: optimisticNextStep,
    });

    const successData: OnyxUpdate[] = [
        {
            onyxMethod: Onyx.METHOD.MERGE,
            key: `${ONYXKEYS.COLLECTION.REPORT_ACTIONS}${expenseReport.reportID}`,
            value: {
                [optimisticReportAction.reportActionID]: {
                    pendingAction: null,
                },
            },
        },
    ];

    const failureData: OnyxUpdate[] = [
        {
            onyxMethod: Onyx.METHOD.MERGE,
            key: `${ONYXKEYS.COLLECTION.REPORT_ACTIONS}${expenseReport.reportID}`,
            value: {
                [optimisticReportAction.reportActionID ?? '-1']: {
                    errors: getMicroSecondOnyxErrorWithTranslationKey('iou.error.other'),
                },
            },
        },
        {
            onyxMethod: Onyx.METHOD.MERGE,
            key: `${ONYXKEYS.COLLECTION.REPORT}${expenseReport.reportID}`,
            value: {
                statusNum: CONST.REPORT.STATUS_NUM.REIMBURSED,
            },
        },
    ];

    if (expenseReport.parentReportID && expenseReport.parentReportActionID) {
        optimisticData.push({
            onyxMethod: Onyx.METHOD.MERGE,
            key: `${ONYXKEYS.COLLECTION.REPORT_ACTIONS}${expenseReport.parentReportID}`,
            value: {
                [expenseReport.parentReportActionID]: {
                    childStateNum: stateNum,
                    childStatusNum: statusNum,
                },
            },
        });

        failureData.push({
            onyxMethod: Onyx.METHOD.MERGE,
            key: `${ONYXKEYS.COLLECTION.REPORT_ACTIONS}${expenseReport.parentReportID}`,
            value: {
                [expenseReport.parentReportActionID]: {
                    childStateNum: expenseReport.stateNum,
                    childStatusNum: expenseReport.statusNum,
                },
            },
        });
    }

    if (chatReport?.reportID) {
        optimisticData.push({
            onyxMethod: Onyx.METHOD.MERGE,
            key: `${ONYXKEYS.COLLECTION.REPORT}${chatReport.reportID}`,
            value: {
                hasOutstandingChildRequest: true,
                iouReportID: expenseReport.reportID,
            },
        });
        failureData.push({
            onyxMethod: Onyx.METHOD.MERGE,
            key: `${ONYXKEYS.COLLECTION.REPORT}${chatReport.reportID}`,
            value: {
                hasOutstandingChildRequest: chatReport.hasOutstandingChildRequest,
                iouReportID: chatReport.iouReportID,
            },
        });
    }
    failureData.push({
        onyxMethod: Onyx.METHOD.MERGE,
        key: `${ONYXKEYS.COLLECTION.NEXT_STEP}${expenseReport.reportID}`,
        value: buildNextStep(expenseReport, CONST.REPORT.STATUS_NUM.REIMBURSED),
    });

    API.write(
        WRITE_COMMANDS.CANCEL_PAYMENT,
        {
            iouReportID: expenseReport.reportID,
            chatReportID: chatReport.reportID,
            managerAccountID: expenseReport.managerID ?? -1,
            reportActionID: optimisticReportAction.reportActionID,
        },
        {optimisticData, successData, failureData},
    );
}

/**
 * Completes onboarding for invite link flow based on the selected payment option
 *
 * @param paymentSelected based on which we choose the onboarding choice and concierge message
 */
function completePaymentOnboarding(paymentSelected: ValueOf<typeof CONST.PAYMENT_SELECTED>, adminsChatReportID?: string, onboardingPolicyID?: string) {
    const isInviteOnboardingComplete = introSelected?.isInviteOnboardingComplete ?? false;

    if (isInviteOnboardingComplete || !introSelected?.choice || !introSelected?.inviteType) {
        return;
    }

    const session = getSession();

    const personalDetailsListValues = Object.values(getPersonalDetailsForAccountIDs(session?.accountID ? [session.accountID] : [], personalDetailsList));
    const personalDetails = personalDetailsListValues.at(0);

    let onboardingPurpose = introSelected?.choice;
    if (introSelected?.inviteType === CONST.ONBOARDING_INVITE_TYPES.IOU && paymentSelected === CONST.IOU.PAYMENT_SELECTED.BBA) {
        onboardingPurpose = CONST.ONBOARDING_CHOICES.MANAGE_TEAM;
    }

    if (introSelected?.inviteType === CONST.ONBOARDING_INVITE_TYPES.INVOICE && paymentSelected !== CONST.IOU.PAYMENT_SELECTED.BBA) {
        onboardingPurpose = CONST.ONBOARDING_CHOICES.CHAT_SPLIT;
    }

    completeOnboarding(
        onboardingPurpose,
        CONST.ONBOARDING_MESSAGES[onboardingPurpose],
        personalDetails?.firstName ?? '',
        personalDetails?.lastName ?? '',
        adminsChatReportID,
        onboardingPolicyID,
        paymentSelected,
        undefined,
        undefined,
        true,
    );
}
function payMoneyRequest(paymentType: PaymentMethodType, chatReport: OnyxTypes.Report, iouReport: OnyxEntry<OnyxTypes.Report>, full = true) {
    if (chatReport.policyID && shouldRestrictUserBillableActions(chatReport.policyID)) {
        Navigation.navigate(ROUTES.RESTRICTED_ACTION.getRoute(chatReport.policyID));
        return;
    }

    const paymentSelected = paymentType === CONST.IOU.PAYMENT_TYPE.VBBA ? CONST.IOU.PAYMENT_SELECTED.BBA : CONST.IOU.PAYMENT_SELECTED.PBA;
    completePaymentOnboarding(paymentSelected);

    const recipient = {accountID: iouReport?.ownerAccountID ?? -1};
    const {params, optimisticData, successData, failureData} = getPayMoneyRequestParams(chatReport, iouReport, recipient, paymentType, full);

    // For now, we need to call the PayMoneyRequestWithWallet API since PayMoneyRequest was not updated to work with
    // Expensify Wallets.
    const apiCommand = paymentType === CONST.IOU.PAYMENT_TYPE.EXPENSIFY ? WRITE_COMMANDS.PAY_MONEY_REQUEST_WITH_WALLET : WRITE_COMMANDS.PAY_MONEY_REQUEST;

    playSound(SOUNDS.SUCCESS);
    API.write(apiCommand, params, {optimisticData, successData, failureData});
}

function payInvoice(paymentMethodType: PaymentMethodType, chatReport: OnyxTypes.Report, invoiceReport: OnyxEntry<OnyxTypes.Report>, payAsBusiness = false) {
    const recipient = {accountID: invoiceReport?.ownerAccountID ?? -1};
    const {
        optimisticData,
        successData,
        failureData,
        params: {
            reportActionID,
            policyID,
            adminsChatReportID,
            adminsCreatedReportActionID,
            expenseChatReportID,
            expenseCreatedReportActionID,
            customUnitRateID,
            customUnitID,
            ownerEmail,
            policyName,
        },
    } = getPayMoneyRequestParams(chatReport, invoiceReport, recipient, paymentMethodType, true, payAsBusiness);

    const paymentSelected = paymentMethodType === CONST.IOU.PAYMENT_TYPE.VBBA ? CONST.IOU.PAYMENT_SELECTED.BBA : CONST.IOU.PAYMENT_SELECTED.PBA;
    completePaymentOnboarding(paymentSelected);

    let params: PayInvoiceParams = {
        reportID: invoiceReport?.reportID ?? '',
        reportActionID,
        paymentMethodType,
        payAsBusiness,
    };

    if (policyID) {
        params = {
            ...params,
            policyID,
            adminsChatReportID,
            adminsCreatedReportActionID,
            expenseChatReportID,
            expenseCreatedReportActionID,
            customUnitRateID,
            customUnitID,
            ownerEmail,
            policyName,
        };
    }

    playSound(SOUNDS.SUCCESS);
    API.write(WRITE_COMMANDS.PAY_INVOICE, params, {optimisticData, successData, failureData});
}

function detachReceipt(transactionID: string) {
    const transaction = allTransactions[`${ONYXKEYS.COLLECTION.TRANSACTION}${transactionID}`];
    const newTransaction = transaction
        ? {
              ...transaction,
              filename: '',
              receipt: {
                  source: '',
              },
          }
        : null;

    const optimisticData: OnyxUpdate[] = [
        {
            onyxMethod: Onyx.METHOD.SET,
            key: `${ONYXKEYS.COLLECTION.TRANSACTION}${transactionID}`,
            value: {
                ...newTransaction,
                pendingFields: {
                    receipt: CONST.RED_BRICK_ROAD_PENDING_ACTION.UPDATE,
                },
            },
        },
    ];

    const successData: OnyxUpdate[] = [
        {
            onyxMethod: Onyx.METHOD.MERGE,
            key: `${ONYXKEYS.COLLECTION.TRANSACTION}${transactionID}`,
            value: {
                pendingFields: {
                    receipt: null,
                },
            },
        },
    ];
    const failureData: OnyxUpdate[] = [
        {
            onyxMethod: Onyx.METHOD.MERGE,
            key: `${ONYXKEYS.COLLECTION.TRANSACTION}${transactionID}`,
            value: {
                ...(transaction ?? null),
                errors: getMicroSecondOnyxErrorWithTranslationKey('iou.error.receiptDeleteFailureError'),
                pendingFields: {
                    receipt: null,
                },
            },
        },
    ];

    const parameters: DetachReceiptParams = {transactionID};

    API.write(WRITE_COMMANDS.DETACH_RECEIPT, parameters, {optimisticData, successData, failureData});
}

function replaceReceipt(transactionID: string, file: File, source: string) {
    const transaction = allTransactions[`${ONYXKEYS.COLLECTION.TRANSACTION}${transactionID}`];
    const oldReceipt = transaction?.receipt ?? {};
    const receiptOptimistic = {
        source,
        state: CONST.IOU.RECEIPT_STATE.OPEN,
    };

    const optimisticData: OnyxUpdate[] = [
        {
            onyxMethod: Onyx.METHOD.MERGE,
            key: `${ONYXKEYS.COLLECTION.TRANSACTION}${transactionID}`,
            value: {
                receipt: receiptOptimistic,
                filename: file.name,
                pendingFields: {
                    receipt: CONST.RED_BRICK_ROAD_PENDING_ACTION.UPDATE,
                },
            },
        },
    ];

    const successData: OnyxUpdate[] = [
        {
            onyxMethod: Onyx.METHOD.MERGE,
            key: `${ONYXKEYS.COLLECTION.TRANSACTION}${transactionID}`,
            value: {
                pendingFields: {
                    receipt: null,
                },
            },
        },
    ];

    const failureData: OnyxUpdate[] = [
        {
            onyxMethod: Onyx.METHOD.MERGE,
            key: `${ONYXKEYS.COLLECTION.TRANSACTION}${transactionID}`,
            value: {
                receipt: !isEmptyObject(oldReceipt) ? oldReceipt : null,
                filename: transaction?.filename,
                errors: getReceiptError(receiptOptimistic, file.name),
                pendingFields: {
                    receipt: null,
                },
            },
        },
    ];

    const parameters: ReplaceReceiptParams = {
        transactionID,
        receipt: file,
    };

    API.write(WRITE_COMMANDS.REPLACE_RECEIPT, parameters, {optimisticData, successData, failureData});
}

/**
 * Finds the participants for an IOU based on the attached report
 * @param transactionID of the transaction to set the participants of
 * @param report attached to the transaction
 */
function setMoneyRequestParticipantsFromReport(transactionID: string, report: OnyxEntry<OnyxTypes.Report>): Participant[] {
    // If the report is iou or expense report, we should get the chat report to set participant for request money
    const chatReport = isMoneyRequestReportReportUtils(report) ? getReportOrDraftReport(report?.chatReportID) : report;
    const currentUserAccountID = currentUserPersonalDetails?.accountID;
    const shouldAddAsReport = !isEmptyObject(chatReport) && isSelfDM(chatReport);
    let participants: Participant[] = [];

    if (isPolicyExpenseChatReportUtils(chatReport) || shouldAddAsReport) {
        participants = [{accountID: 0, reportID: chatReport?.reportID, isPolicyExpenseChat: isPolicyExpenseChatReportUtils(chatReport), selected: true}];
    } else if (isInvoiceRoom(chatReport)) {
        participants = [
            {reportID: chatReport?.reportID, selected: true},
            {
                policyID: chatReport?.policyID,
                isSender: true,
                selected: false,
            },
        ];
    } else {
        const chatReportOtherParticipants = Object.keys(chatReport?.participants ?? {})
            .map(Number)
            .filter((accountID) => accountID !== currentUserAccountID);
        participants = chatReportOtherParticipants.map((accountID) => ({accountID, selected: true}));
    }

    Onyx.merge(`${ONYXKEYS.COLLECTION.TRANSACTION_DRAFT}${transactionID}`, {participants, participantsAutoAssigned: true});

    return participants;
}

function setMoneyRequestTaxRate(transactionID: string, taxCode: string) {
    Onyx.merge(`${ONYXKEYS.COLLECTION.TRANSACTION_DRAFT}${transactionID}`, {taxCode});
}

function setMoneyRequestTaxAmount(transactionID: string, taxAmount: number | null) {
    Onyx.merge(`${ONYXKEYS.COLLECTION.TRANSACTION_DRAFT}${transactionID}`, {taxAmount});
}

function dismissHoldUseExplanation() {
    const parameters: SetNameValuePairParams = {
        name: ONYXKEYS.NVP_DISMISSED_HOLD_USE_EXPLANATION,
        value: true,
    };

    const optimisticData: OnyxUpdate[] = [
        {
            onyxMethod: Onyx.METHOD.MERGE,
            key: ONYXKEYS.NVP_DISMISSED_HOLD_USE_EXPLANATION,
            value: true,
        },
    ];

    API.write(WRITE_COMMANDS.SET_NAME_VALUE_PAIR, parameters, {
        optimisticData,
    });
}

/**
 * Sets the `splitShares` map that holds individual shares of a split bill
 */
function setSplitShares(transaction: OnyxEntry<OnyxTypes.Transaction>, amount: number, currency: string, newAccountIDs: number[]) {
    if (!transaction) {
        return;
    }
    const oldAccountIDs = Object.keys(transaction.splitShares ?? {}).map((key) => Number(key));

    // Create an array containing unique IDs of the current transaction participants and the new ones
    // The current userAccountID might not be included in newAccountIDs if this is called from the participants step using Global Create
    // If this is called from an existing group chat, it'll be included. So we manually add them to account for both cases.
    const accountIDs = [...new Set<number>([userAccountID, ...newAccountIDs, ...oldAccountIDs])];

    const splitShares: SplitShares = accountIDs.reduce((acc: SplitShares, accountID): SplitShares => {
        // We want to replace the contents of splitShares to contain only `newAccountIDs` entries
        // In the case of going back to the participants page and removing a participant
        // a simple merge will have the previous participant still present in the splitshares object
        // So we manually set their entry to null
        if (!newAccountIDs.includes(accountID) && accountID !== userAccountID) {
            acc[accountID] = null;
            return acc;
        }

        const isPayer = accountID === userAccountID;
        const participantsLength = newAccountIDs.includes(userAccountID) ? newAccountIDs.length - 1 : newAccountIDs.length;
        const splitAmount = calculateIOUAmount(participantsLength, amount, currency, isPayer);
        acc[accountID] = {
            amount: splitAmount,
            isModified: false,
        };
        return acc;
    }, {});

    Onyx.merge(`${ONYXKEYS.COLLECTION.TRANSACTION_DRAFT}${transaction.transactionID}`, {splitShares});
}

function resetSplitShares(transaction: OnyxEntry<OnyxTypes.Transaction>, newAmount?: number, currency?: string) {
    if (!transaction) {
        return;
    }
    const accountIDs = Object.keys(transaction.splitShares ?? {}).map((key) => Number(key));
    if (!accountIDs) {
        return;
    }
    setSplitShares(transaction, newAmount ?? transaction.amount, currency ?? transaction.currency, accountIDs);
}

/**
 * Sets an individual split share of the participant accountID supplied
 */
function setIndividualShare(transactionID: string, participantAccountID: number, participantShare: number) {
    Onyx.merge(`${ONYXKEYS.COLLECTION.TRANSACTION_DRAFT}${transactionID}`, {
        splitShares: {
            [participantAccountID]: {amount: participantShare, isModified: true},
        },
    });
}

/**
 * Adjusts remaining unmodified shares when another share is modified
 * E.g. if total bill is $100 and split between 3 participants, when the user changes the first share to $50, the remaining unmodified shares will become $25 each.
 */
function adjustRemainingSplitShares(transaction: NonNullable<OnyxTypes.Transaction>) {
    const modifiedShares = Object.keys(transaction.splitShares ?? {}).filter((key: string) => transaction?.splitShares?.[Number(key)]?.isModified);

    if (!modifiedShares.length) {
        return;
    }

    const sumOfManualShares = modifiedShares
        .map((key: string): number => transaction?.splitShares?.[Number(key)]?.amount ?? 0)
        .reduce((prev: number, current: number): number => prev + current, 0);

    const unmodifiedSharesAccountIDs = Object.keys(transaction.splitShares ?? {})
        .filter((key: string) => !transaction?.splitShares?.[Number(key)]?.isModified)
        .map((key: string) => Number(key));

    const remainingTotal = transaction.amount - sumOfManualShares;
    if (remainingTotal < 0) {
        return;
    }

    const splitShares: SplitShares = unmodifiedSharesAccountIDs.reduce((acc: SplitShares, accountID: number, index: number): SplitShares => {
        const splitAmount = calculateIOUAmount(unmodifiedSharesAccountIDs.length - 1, remainingTotal, transaction.currency, index === 0);
        acc[accountID] = {
            amount: splitAmount,
        };
        return acc;
    }, {});

    Onyx.merge(`${ONYXKEYS.COLLECTION.TRANSACTION_DRAFT}${transaction.transactionID}`, {splitShares});
}

/**
 * Put expense on HOLD
 */
function putOnHold(transactionID: string, comment: string, reportID: string, searchHash?: number) {
    const currentTime = DateUtils.getDBTime();
    const createdReportAction = buildOptimisticHoldReportAction(currentTime);
    const createdReportActionComment = buildOptimisticHoldReportActionComment(comment, DateUtils.addMillisecondsFromDateTime(currentTime, 1));
    const newViolation = {name: CONST.VIOLATIONS.HOLD, type: CONST.VIOLATION_TYPES.VIOLATION};
    const transactionViolations = allTransactionViolations[`${ONYXKEYS.COLLECTION.TRANSACTION_VIOLATIONS}${transactionID}`] ?? [];
    const updatedViolations = [...transactionViolations, newViolation];
    const parentReportActionOptimistic = getOptimisticDataForParentReportAction(reportID, createdReportActionComment.created, CONST.RED_BRICK_ROAD_PENDING_ACTION.ADD);
    const transaction = allTransactions[`${ONYXKEYS.COLLECTION.TRANSACTION}${transactionID}`];
    const iouReport = allReports?.[`${ONYXKEYS.COLLECTION.REPORT}${transaction?.reportID}`];

    const optimisticData: OnyxUpdate[] = [
        {
            onyxMethod: Onyx.METHOD.MERGE,
            key: `${ONYXKEYS.COLLECTION.REPORT_ACTIONS}${reportID}`,
            value: {
                [createdReportAction.reportActionID]: createdReportAction as ReportAction,
                [createdReportActionComment.reportActionID]: createdReportActionComment as ReportAction,
            },
        },
        {
            onyxMethod: Onyx.METHOD.MERGE,
            key: `${ONYXKEYS.COLLECTION.TRANSACTION}${transactionID}`,
            value: {
                pendingAction: CONST.RED_BRICK_ROAD_PENDING_ACTION.UPDATE,
                comment: {
                    hold: createdReportAction.reportActionID,
                },
            },
        },
        {
            onyxMethod: Onyx.METHOD.MERGE,
            key: `${ONYXKEYS.COLLECTION.TRANSACTION_VIOLATIONS}${transactionID}`,
            value: updatedViolations,
        },
    ];

    if (iouReport && iouReport.currency === transaction?.currency) {
        const isExpenseReportLocal = isExpenseReport(iouReport);
        const coefficient = isExpenseReportLocal ? -1 : 1;
        const transactionAmount = getAmount(transaction, isExpenseReportLocal) * coefficient;
        optimisticData.push({
            onyxMethod: Onyx.METHOD.MERGE,
            key: `${ONYXKEYS.COLLECTION.REPORT}${iouReport.reportID}`,
            value: {
                unheldTotal: (iouReport.unheldTotal ?? 0) - transactionAmount,
                unheldNonReimbursableTotal: !transaction?.reimbursable ? (iouReport.unheldNonReimbursableTotal ?? 0) - transactionAmount : iouReport.unheldNonReimbursableTotal,
            },
        });
    }

    parentReportActionOptimistic.forEach((parentActionData) => {
        if (!parentActionData) {
            return;
        }
        optimisticData.push(parentActionData);
    });

    const successData: OnyxUpdate[] = [
        {
            onyxMethod: Onyx.METHOD.MERGE,
            key: `${ONYXKEYS.COLLECTION.TRANSACTION}${transactionID}`,
            value: {
                pendingAction: null,
            },
        },
    ];

    const failureData: OnyxUpdate[] = [
        {
            onyxMethod: Onyx.METHOD.MERGE,
            key: `${ONYXKEYS.COLLECTION.TRANSACTION}${transactionID}`,
            value: {
                pendingAction: null,
                comment: {
                    hold: null,
                },
                errors: getMicroSecondOnyxErrorWithTranslationKey('iou.error.genericHoldExpenseFailureMessage'),
            },
        },
    ];

    // If we are holding from the search page, we optimistically update the snapshot data that search uses so that it is kept in sync
    if (searchHash) {
        optimisticData.push({
            onyxMethod: Onyx.METHOD.MERGE,
            key: `${ONYXKEYS.COLLECTION.SNAPSHOT}${searchHash}`,
            value: {
                data: {
                    [`${ONYXKEYS.COLLECTION.TRANSACTION}${transactionID}`]: {
                        canHold: false,
                        canUnhold: true,
                    },
                },
            } as Record<string, Record<string, Partial<SearchTransaction>>>,
        });
        failureData.push({
            onyxMethod: Onyx.METHOD.MERGE,
            key: `${ONYXKEYS.COLLECTION.SNAPSHOT}${searchHash}`,
            value: {
                data: {
                    [`${ONYXKEYS.COLLECTION.TRANSACTION}${transactionID}`]: {
                        canHold: true,
                        canUnhold: false,
                    },
                },
            } as Record<string, Record<string, Partial<SearchTransaction>>>,
        });
    }

    API.write(
        'HoldRequest',
        {
            transactionID,
            comment,
            reportActionID: createdReportAction.reportActionID,
            commentReportActionID: createdReportActionComment.reportActionID,
        },
        {optimisticData, successData, failureData},
    );

    const currentReportID = getDisplayedReportID(reportID);
    notifyNewAction(currentReportID, userAccountID);
}

/**
 * Remove expense from HOLD
 */
function unholdRequest(transactionID: string, reportID: string, searchHash?: number) {
    const createdReportAction = buildOptimisticUnHoldReportAction();
    const transactionViolations = allTransactionViolations[`${ONYXKEYS.COLLECTION.TRANSACTION_VIOLATIONS}${transactionID}`];
    const transaction = allTransactions[`${ONYXKEYS.COLLECTION.TRANSACTION}${transactionID}`];
    const iouReport = allReports?.[`${ONYXKEYS.COLLECTION.REPORT}${transaction?.reportID}`];

    const optimisticData: OnyxUpdate[] = [
        {
            onyxMethod: Onyx.METHOD.MERGE,
            key: `${ONYXKEYS.COLLECTION.REPORT_ACTIONS}${reportID}`,
            value: {
                [createdReportAction.reportActionID]: createdReportAction as ReportAction,
            },
        },
        {
            onyxMethod: Onyx.METHOD.MERGE,
            key: `${ONYXKEYS.COLLECTION.TRANSACTION}${transactionID}`,
            value: {
                pendingAction: CONST.RED_BRICK_ROAD_PENDING_ACTION.UPDATE,
                comment: {
                    hold: null,
                },
            },
        },
        {
            onyxMethod: Onyx.METHOD.SET,
            key: `${ONYXKEYS.COLLECTION.TRANSACTION_VIOLATIONS}${transactionID}`,
            value: transactionViolations?.filter((violation) => violation.name !== CONST.VIOLATIONS.HOLD) ?? [],
        },
    ];

    if (iouReport && iouReport.currency === transaction?.currency) {
        const isExpenseReportLocal = isExpenseReport(iouReport);
        const coefficient = isExpenseReportLocal ? -1 : 1;
        const transactionAmount = getAmount(transaction, isExpenseReportLocal) * coefficient;
        optimisticData.push({
            onyxMethod: Onyx.METHOD.MERGE,
            key: `${ONYXKEYS.COLLECTION.REPORT}${iouReport.reportID}`,
            value: {
                unheldTotal: (iouReport.unheldTotal ?? 0) + transactionAmount,
                unheldNonReimbursableTotal: !transaction?.reimbursable ? (iouReport.unheldNonReimbursableTotal ?? 0) + transactionAmount : iouReport.unheldNonReimbursableTotal,
            },
        });
    }

    const successData: OnyxUpdate[] = [
        {
            onyxMethod: Onyx.METHOD.MERGE,
            key: `${ONYXKEYS.COLLECTION.TRANSACTION}${transactionID}`,
            value: {
                pendingAction: null,
                comment: {
                    hold: null,
                },
            },
        },
    ];

    const failureData: OnyxUpdate[] = [
        {
            onyxMethod: Onyx.METHOD.MERGE,
            key: `${ONYXKEYS.COLLECTION.TRANSACTION}${transactionID}`,
            value: {
                pendingAction: null,
                errors: getMicroSecondOnyxErrorWithTranslationKey('iou.error.genericUnholdExpenseFailureMessage'),
            },
        },
        {
            onyxMethod: Onyx.METHOD.SET,
            key: `${ONYXKEYS.COLLECTION.TRANSACTION_VIOLATIONS}${transactionID}`,
            value: transactionViolations ?? null,
        },
    ];

    // If we are unholding from the search page, we optimistically update the snapshot data that search uses so that it is kept in sync
    if (searchHash) {
        optimisticData.push({
            onyxMethod: Onyx.METHOD.MERGE,
            key: `${ONYXKEYS.COLLECTION.SNAPSHOT}${searchHash}`,
            value: {
                data: {
                    [`${ONYXKEYS.COLLECTION.TRANSACTION}${transactionID}`]: {
                        canHold: true,
                        canUnhold: false,
                    },
                },
            } as Record<string, Record<string, Partial<SearchTransaction>>>,
        });
        failureData.push({
            onyxMethod: Onyx.METHOD.MERGE,
            key: `${ONYXKEYS.COLLECTION.SNAPSHOT}${searchHash}`,
            value: {
                data: {
                    [`${ONYXKEYS.COLLECTION.TRANSACTION}${transactionID}`]: {
                        canHold: false,
                        canUnhold: true,
                    },
                },
            } as Record<string, Record<string, Partial<SearchTransaction>>>,
        });
    }

    API.write(
        'UnHoldRequest',
        {
            transactionID,
            reportActionID: createdReportAction.reportActionID,
        },
        {optimisticData, successData, failureData},
    );

    const currentReportID = getDisplayedReportID(reportID);
    notifyNewAction(currentReportID, userAccountID);
}
// eslint-disable-next-line rulesdir/no-negated-variables
function navigateToStartStepIfScanFileCannotBeRead(
    receiptFilename: string | undefined,
    receiptPath: ReceiptSource | undefined,
    onSuccess: (file: File) => void,
    requestType: IOURequestType,
    iouType: IOUType,
    transactionID: string,
    reportID: string,
    receiptType: string | undefined,
) {
    if (!receiptFilename || !receiptPath) {
        return;
    }

    const onFailure = () => {
        setMoneyRequestReceipt(transactionID, '', '', true);
        if (requestType === CONST.IOU.REQUEST_TYPE.MANUAL) {
            Navigation.navigate(ROUTES.MONEY_REQUEST_STEP_SCAN.getRoute(CONST.IOU.ACTION.CREATE, iouType, transactionID, reportID, Navigation.getActiveRouteWithoutParams()));
            return;
        }
        navigateToStartMoneyRequestStep(requestType, iouType, transactionID, reportID);
    };
    readFileAsync(receiptPath.toString(), receiptFilename, onSuccess, onFailure, receiptType);
}

/** Save the preferred payment method for a policy */
function savePreferredPaymentMethod(policyID: string, paymentMethod: PaymentMethodType) {
    Onyx.merge(`${ONYXKEYS.NVP_LAST_PAYMENT_METHOD}`, {[policyID]: paymentMethod});
}

/** Get report policy id of IOU request */
function getIOURequestPolicyID(transaction: OnyxEntry<OnyxTypes.Transaction>, report: OnyxEntry<OnyxTypes.Report>): string {
    // Workspace sender will exist for invoices
    const workspaceSender = transaction?.participants?.find((participant) => participant.isSender);
    return workspaceSender?.policyID ?? report?.policyID ?? '-1';
}

function getIOUActionForTransactions(transactionIDList: Array<string | undefined>, iouReportID: string | undefined): Array<ReportAction<typeof CONST.REPORT.ACTIONS.TYPE.IOU>> {
    return Object.values(allReportActions?.[`${ONYXKEYS.COLLECTION.REPORT_ACTIONS}${iouReportID}`] ?? {})?.filter(
        (reportAction): reportAction is ReportAction<typeof CONST.REPORT.ACTIONS.TYPE.IOU> => {
            if (!isMoneyRequestAction(reportAction)) {
                return false;
            }
            const message = getOriginalMessage(reportAction);
            if (!message?.IOUTransactionID) {
                return false;
            }
            return transactionIDList.includes(message.IOUTransactionID);
        },
    );
}

/** Merge several transactions into one by updating the fields of the one we want to keep and deleting the rest */
function mergeDuplicates(params: TransactionMergeParams) {
    const originalSelectedTransaction = allTransactions[`${ONYXKEYS.COLLECTION.TRANSACTION}${params.transactionID}`];

    const optimisticTransactionData: OnyxUpdate = {
        onyxMethod: Onyx.METHOD.MERGE,
        key: `${ONYXKEYS.COLLECTION.TRANSACTION}${params.transactionID}`,
        value: {
            ...originalSelectedTransaction,
            billable: params.billable,
            comment: {
                comment: params.comment,
            },
            category: params.category,
            created: params.created,
            currency: params.currency,
            modifiedMerchant: params.merchant,
            reimbursable: params.reimbursable,
            tag: params.tag,
        },
    };

    const failureTransactionData: OnyxUpdate = {
        onyxMethod: Onyx.METHOD.MERGE,
        key: `${ONYXKEYS.COLLECTION.TRANSACTION}${params.transactionID}`,
        // eslint-disable-next-line @typescript-eslint/non-nullable-type-assertion-style
        value: originalSelectedTransaction as OnyxTypes.Transaction,
    };

    const optimisticTransactionDuplicatesData: OnyxUpdate[] = params.transactionIDList.map((id) => ({
        onyxMethod: Onyx.METHOD.SET,
        key: `${ONYXKEYS.COLLECTION.TRANSACTION}${id}`,
        value: null,
    }));

    const failureTransactionDuplicatesData: OnyxUpdate[] = params.transactionIDList.map((id) => ({
        onyxMethod: Onyx.METHOD.MERGE,
        key: `${ONYXKEYS.COLLECTION.TRANSACTION}${id}`,
        // eslint-disable-next-line @typescript-eslint/non-nullable-type-assertion-style
        value: allTransactions[`${ONYXKEYS.COLLECTION.TRANSACTION}${id}`] as OnyxTypes.Transaction,
    }));

    const optimisticTransactionViolations: OnyxUpdate[] = [...params.transactionIDList, params.transactionID].map((id) => {
        const violations = allTransactionViolations[`${ONYXKEYS.COLLECTION.TRANSACTION_VIOLATIONS}${id}`] ?? [];
        return {
            onyxMethod: Onyx.METHOD.MERGE,
            key: `${ONYXKEYS.COLLECTION.TRANSACTION_VIOLATIONS}${id}`,
            value: violations.filter((violation) => violation.name !== CONST.VIOLATIONS.DUPLICATED_TRANSACTION),
        };
    });

    const failureTransactionViolations: OnyxUpdate[] = [...params.transactionIDList, params.transactionID].map((id) => {
        const violations = allTransactionViolations[`${ONYXKEYS.COLLECTION.TRANSACTION_VIOLATIONS}${id}`] ?? [];
        return {
            onyxMethod: Onyx.METHOD.MERGE,
            key: `${ONYXKEYS.COLLECTION.TRANSACTION_VIOLATIONS}${id}`,
            value: violations,
        };
    });

    const duplicateTransactionTotals = params.transactionIDList.reduce((total, id) => {
        const duplicateTransaction = allTransactions[`${ONYXKEYS.COLLECTION.TRANSACTION}${id}`];
        if (!duplicateTransaction) {
            return total;
        }
        return total + duplicateTransaction.amount;
    }, 0);

    const expenseReport = allReports?.[`${ONYXKEYS.COLLECTION.REPORT}${params.reportID}`];
    const expenseReportOptimisticData: OnyxUpdate = {
        onyxMethod: Onyx.METHOD.MERGE,
        key: `${ONYXKEYS.COLLECTION.REPORT}${params.reportID}`,
        value: {
            total: (expenseReport?.total ?? 0) - duplicateTransactionTotals,
        },
    };
    const expenseReportFailureData: OnyxUpdate = {
        onyxMethod: Onyx.METHOD.MERGE,
        key: `${ONYXKEYS.COLLECTION.REPORT}${params.reportID}`,
        value: {
            total: expenseReport?.total,
        },
    };

    const iouActionsToDelete = getIOUActionForTransactions(params.transactionIDList, params.reportID);

    const deletedTime = DateUtils.getDBTime();
    const expenseReportActionsOptimisticData: OnyxUpdate = {
        onyxMethod: Onyx.METHOD.MERGE,
        key: `${ONYXKEYS.COLLECTION.REPORT_ACTIONS}${params.reportID}`,
        value: iouActionsToDelete.reduce<Record<string, PartialDeep<ReportAction<typeof CONST.REPORT.ACTIONS.TYPE.IOU>>>>((val, reportAction) => {
            const firstMessage = Array.isArray(reportAction.message) ? reportAction.message.at(0) : null;
            // eslint-disable-next-line no-param-reassign
            val[reportAction.reportActionID] = {
                originalMessage: {
                    deleted: deletedTime,
                },
                ...(firstMessage && {
                    message: [
                        {
                            ...firstMessage,
                            deleted: deletedTime,
                        },
                        ...(Array.isArray(reportAction.message) ? reportAction.message.slice(1) : []),
                    ],
                }),
                ...(!Array.isArray(reportAction.message) && {
                    message: {
                        deleted: deletedTime,
                    },
                }),
            };
            return val;
        }, {}),
    };
    const expenseReportActionsFailureData: OnyxUpdate = {
        onyxMethod: Onyx.METHOD.MERGE,
        key: `${ONYXKEYS.COLLECTION.REPORT_ACTIONS}${params.reportID}`,
        value: iouActionsToDelete.reduce<Record<string, NullishDeep<PartialDeep<ReportAction<typeof CONST.REPORT.ACTIONS.TYPE.IOU>>>>>((val, reportAction) => {
            // eslint-disable-next-line no-param-reassign
            val[reportAction.reportActionID] = {
                originalMessage: {
                    deleted: null,
                },
                message: reportAction.message,
            };
            return val;
        }, {}),
    };

    const optimisticData: OnyxUpdate[] = [];
    const failureData: OnyxUpdate[] = [];

    optimisticData.push(
        optimisticTransactionData,
        ...optimisticTransactionDuplicatesData,
        ...optimisticTransactionViolations,
        expenseReportOptimisticData,
        expenseReportActionsOptimisticData,
    );
    failureData.push(failureTransactionData, ...failureTransactionDuplicatesData, ...failureTransactionViolations, expenseReportFailureData, expenseReportActionsFailureData);

    API.write(WRITE_COMMANDS.TRANSACTION_MERGE, params, {optimisticData, failureData});
}

function updateLastLocationPermissionPrompt() {
    Onyx.set(ONYXKEYS.NVP_LAST_LOCATION_PERMISSION_PROMPT, new Date().toISOString());
}

/** Instead of merging the duplicates, it updates the transaction we want to keep and puts the others on hold without deleting them */
function resolveDuplicates(params: TransactionMergeParams) {
    const originalSelectedTransaction = allTransactions[`${ONYXKEYS.COLLECTION.TRANSACTION}${params.transactionID}`];

    const optimisticTransactionData: OnyxUpdate = {
        onyxMethod: Onyx.METHOD.MERGE,
        key: `${ONYXKEYS.COLLECTION.TRANSACTION}${params.transactionID}`,
        value: {
            ...originalSelectedTransaction,
            billable: params.billable,
            comment: {
                comment: params.comment,
            },
            category: params.category,
            created: params.created,
            currency: params.currency,
            modifiedMerchant: params.merchant,
            reimbursable: params.reimbursable,
            tag: params.tag,
        },
    };

    const failureTransactionData: OnyxUpdate = {
        onyxMethod: Onyx.METHOD.MERGE,
        key: `${ONYXKEYS.COLLECTION.TRANSACTION}${params.transactionID}`,
        // eslint-disable-next-line @typescript-eslint/non-nullable-type-assertion-style
        value: originalSelectedTransaction as OnyxTypes.Transaction,
    };

    const optimisticTransactionViolations: OnyxUpdate[] = [...params.transactionIDList, params.transactionID].map((id) => {
        const violations = allTransactionViolations[`${ONYXKEYS.COLLECTION.TRANSACTION_VIOLATIONS}${id}`] ?? [];
        const newViolation = {name: CONST.VIOLATIONS.HOLD, type: CONST.VIOLATION_TYPES.VIOLATION};
        const updatedViolations = id === params.transactionID ? violations : [...violations, newViolation];
        return {
            onyxMethod: Onyx.METHOD.MERGE,
            key: `${ONYXKEYS.COLLECTION.TRANSACTION_VIOLATIONS}${id}`,
            value: updatedViolations.filter((violation) => violation.name !== CONST.VIOLATIONS.DUPLICATED_TRANSACTION),
        };
    });

    const failureTransactionViolations: OnyxUpdate[] = [...params.transactionIDList, params.transactionID].map((id) => {
        const violations = allTransactionViolations[`${ONYXKEYS.COLLECTION.TRANSACTION_VIOLATIONS}${id}`] ?? [];
        return {
            onyxMethod: Onyx.METHOD.MERGE,
            key: `${ONYXKEYS.COLLECTION.TRANSACTION_VIOLATIONS}${id}`,
            value: violations,
        };
    });

    const iouActionList = getIOUActionForTransactions(params.transactionIDList, params.reportID);
    const transactionThreadReportIDList = iouActionList.map((action) => action?.childReportID);
    const orderedTransactionIDList = iouActionList.map((action) => {
        const message = getOriginalMessage(action);
        return message?.IOUTransactionID ?? '';
    });

    const optimisticHoldActions: OnyxUpdate[] = [];
    const failureHoldActions: OnyxUpdate[] = [];
    const reportActionIDList: string[] = [];
    const optimisticHoldTransactionActions: OnyxUpdate[] = [];
    const failureHoldTransactionActions: OnyxUpdate[] = [];
    transactionThreadReportIDList.forEach((transactionThreadReportID) => {
        const createdReportAction = buildOptimisticHoldReportAction();
        reportActionIDList.push(createdReportAction.reportActionID);
        const transactionID = getTransactionID(transactionThreadReportID ?? '-1');
        optimisticHoldTransactionActions.push({
            onyxMethod: Onyx.METHOD.MERGE,
            key: `${ONYXKEYS.COLLECTION.TRANSACTION}${transactionID}`,
            value: {
                comment: {
                    hold: createdReportAction.reportActionID,
                },
            },
        });
        failureHoldTransactionActions.push({
            onyxMethod: Onyx.METHOD.MERGE,
            key: `${ONYXKEYS.COLLECTION.TRANSACTION}${transactionID}`,
            value: {
                comment: {
                    hold: null,
                },
            },
        });
        optimisticHoldActions.push({
            onyxMethod: Onyx.METHOD.MERGE,
            key: `${ONYXKEYS.COLLECTION.REPORT_ACTIONS}${transactionThreadReportID}`,
            value: {
                [createdReportAction.reportActionID]: createdReportAction,
            },
        });
        failureHoldActions.push({
            onyxMethod: Onyx.METHOD.MERGE,
            key: `${ONYXKEYS.COLLECTION.REPORT_ACTIONS}${transactionThreadReportID}`,
            value: {
                [createdReportAction.reportActionID]: {
                    errors: getMicroSecondOnyxErrorWithTranslationKey('iou.error.genericHoldExpenseFailureMessage'),
                },
            },
        });
    });

    const transactionThreadReportID = getIOUActionForTransactions([params.transactionID], params.reportID).at(0)?.childReportID;
    const optimisticReportAction = buildOptimisticDismissedViolationReportAction({
        reason: 'manual',
        violationName: CONST.VIOLATIONS.DUPLICATED_TRANSACTION,
    });

    const optimisticReportActionData: OnyxUpdate = {
        onyxMethod: Onyx.METHOD.MERGE,
        key: `${ONYXKEYS.COLLECTION.REPORT_ACTIONS}${transactionThreadReportID}`,
        value: {
            [optimisticReportAction.reportActionID]: optimisticReportAction,
        },
    };

    const failureReportActionData: OnyxUpdate = {
        onyxMethod: Onyx.METHOD.MERGE,
        key: `${ONYXKEYS.COLLECTION.REPORT_ACTIONS}${transactionThreadReportID}`,
        value: {
            [optimisticReportAction.reportActionID]: null,
        },
    };

    const optimisticData: OnyxUpdate[] = [];
    const failureData: OnyxUpdate[] = [];

    optimisticData.push(optimisticTransactionData, ...optimisticTransactionViolations, ...optimisticHoldActions, ...optimisticHoldTransactionActions, optimisticReportActionData);
    failureData.push(failureTransactionData, ...failureTransactionViolations, ...failureHoldActions, ...failureHoldTransactionActions, failureReportActionData);
    const {reportID, transactionIDList, receiptID, ...otherParams} = params;

    const parameters: ResolveDuplicatesParams = {
        ...otherParams,
        reportActionIDList,
        transactionIDList: orderedTransactionIDList,
        dismissedViolationReportActionID: optimisticReportAction.reportActionID,
    };

    API.write(WRITE_COMMANDS.RESOLVE_DUPLICATES, parameters, {optimisticData, failureData});
}

export {
    adjustRemainingSplitShares,
    getNextApproverAccountID,
    approveMoneyRequest,
    canApproveIOU,
    cancelPayment,
    canIOUBePaid,
    cleanUpMoneyRequest,
    clearMoneyRequest,
    completeSplitBill,
    createDistanceRequest,
    createDraftTransaction,
    deleteMoneyRequest,
    deleteTrackExpense,
    detachReceipt,
    dismissHoldUseExplanation,
    getIOURequestPolicyID,
    initMoneyRequest,
    navigateToStartStepIfScanFileCannotBeRead,
    completePaymentOnboarding,
    payInvoice,
    payMoneyRequest,
    putOnHold,
    replaceReceipt,
    requestMoney,
    resetSplitShares,
    savePreferredPaymentMethod,
    sendInvoice,
    sendMoneyElsewhere,
    sendMoneyWithWallet,
    setCustomUnitRateID,
    setDraftSplitTransaction,
    setIndividualShare,
    setMoneyRequestAmount,
    setMoneyRequestAttendees,
    setMoneyRequestBillable,
    setMoneyRequestCategory,
    setMoneyRequestCreated,
    setMoneyRequestCurrency,
    setMoneyRequestDescription,
    setMoneyRequestDistanceRate,
    setMoneyRequestMerchant,
    setMoneyRequestParticipants,
    setMoneyRequestParticipantsFromReport,
    setMoneyRequestPendingFields,
    setMoneyRequestReceipt,
    setMoneyRequestTag,
    setMoneyRequestTaxAmount,
    setMoneyRequestTaxRate,
    setSplitPayer,
    setSplitShares,
    splitBill,
    splitBillAndOpenReport,
    startMoneyRequest,
    startSplitBill,
    submitReport,
    trackExpense,
    unapproveExpenseReport,
    unholdRequest,
    updateMoneyRequestAttendees,
    updateMoneyRequestAmountAndCurrency,
    updateMoneyRequestBillable,
    updateMoneyRequestCategory,
    updateMoneyRequestDate,
    updateMoneyRequestDescription,
    updateMoneyRequestDistance,
    updateMoneyRequestDistanceRate,
    updateMoneyRequestMerchant,
    updateMoneyRequestTag,
    updateMoneyRequestTaxAmount,
    updateMoneyRequestTaxRate,
    mergeDuplicates,
    updateLastLocationPermissionPrompt,
    resolveDuplicates,
    getIOUReportActionToApproveOrPay,
    getNavigationUrlOnMoneyRequestDelete,
    getNavigationUrlAfterTrackExpenseDelete,
    canSubmitReport,
};
export type {GPSPoint as GpsPoint, IOURequestType};<|MERGE_RESOLUTION|>--- conflicted
+++ resolved
@@ -2163,10 +2163,7 @@
     }
 
     // STEP 2: Create a new optimistic invoice report.
-<<<<<<< HEAD
-    const optimisticInvoiceReport = buildOptimisticInvoiceReport(chatReport.reportID, senderWorkspaceID, receiverAccountID, receiver.displayName ?? '', amount, currency);
-=======
-    const optimisticInvoiceReport = ReportUtils.buildOptimisticInvoiceReport(
+    const optimisticInvoiceReport = buildOptimisticInvoiceReport(
         chatReport.reportID,
         senderWorkspaceID,
         receiverAccountID,
@@ -2174,7 +2171,6 @@
         amount,
         currency,
     );
->>>>>>> 1466c022
 
     // STEP 3: Build optimistic receipt and transaction
     const receiptObject: Receipt = {};

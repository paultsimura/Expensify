import {format} from 'date-fns';
import fastMerge from 'expensify-common/lib/fastMerge';
import Str from 'expensify-common/lib/str';
import type {OnyxCollection, OnyxEntry, OnyxUpdate} from 'react-native-onyx';
import Onyx from 'react-native-onyx';
import type {ValueOf} from 'type-fest';
import ReceiptGeneric from '@assets/images/receipt-generic.png';
import * as API from '@libs/API';
import type {
    ApproveMoneyRequestParams,
    CompleteSplitBillParams,
    CreateDistanceRequestParams,
    DeleteMoneyRequestParams,
    DetachReceiptParams,
    EditMoneyRequestParams,
    PayMoneyRequestParams,
    ReplaceReceiptParams,
    RequestMoneyParams,
    SendInvoiceParams,
    SendMoneyParams,
    SplitBillParams,
    StartSplitBillParams,
    SubmitReportParams,
    TrackExpenseParams,
    UpdateMoneyRequestParams,
} from '@libs/API/parameters';
import {WRITE_COMMANDS} from '@libs/API/types';
import * as CurrencyUtils from '@libs/CurrencyUtils';
import DateUtils from '@libs/DateUtils';
import DistanceRequestUtils from '@libs/DistanceRequestUtils';
import * as ErrorUtils from '@libs/ErrorUtils';
import * as FileUtils from '@libs/fileDownload/FileUtils';
import * as IOUUtils from '@libs/IOUUtils';
import * as LocalePhoneNumber from '@libs/LocalePhoneNumber';
import * as Localize from '@libs/Localize';
import Navigation from '@libs/Navigation/Navigation';
import * as NextStepUtils from '@libs/NextStepUtils';
import type {TaxRatesOption} from '@libs/OptionsListUtils';
import Permissions from '@libs/Permissions';
import * as PhoneNumber from '@libs/PhoneNumber';
import * as PolicyUtils from '@libs/PolicyUtils';
import * as ReportActionsUtils from '@libs/ReportActionsUtils';
import type {OptimisticChatReport, OptimisticCreatedReportAction, OptimisticInviteReportAction, OptimisticIOUReportAction, TransactionDetails} from '@libs/ReportUtils';
import * as ReportUtils from '@libs/ReportUtils';
import * as TransactionUtils from '@libs/TransactionUtils';
import * as UserUtils from '@libs/UserUtils';
import ViolationsUtils from '@libs/Violations/ViolationsUtils';
import type {IOUAction, IOUType} from '@src/CONST';
import CONST from '@src/CONST';
import ONYXKEYS from '@src/ONYXKEYS';
import ROUTES from '@src/ROUTES';
import type * as OnyxTypes from '@src/types/onyx';
import type {Participant, Split} from '@src/types/onyx/IOU';
import type {ErrorFields, Errors} from '@src/types/onyx/OnyxCommon';
import type {IOUMessage, PaymentMethodType} from '@src/types/onyx/OriginalMessage';
import type ReportAction from '@src/types/onyx/ReportAction';
import type {OnyxData} from '@src/types/onyx/Request';
import type {Comment, Receipt, ReceiptSource, SplitShares, TransactionChanges, WaypointCollection} from '@src/types/onyx/Transaction';
import type {EmptyObject} from '@src/types/utils/EmptyObject';
import {isEmptyObject} from '@src/types/utils/EmptyObject';
import * as CachedPDFPaths from './CachedPDFPaths';
import * as Policy from './Policy';
import * as Report from './Report';

type IOURequestType = ValueOf<typeof CONST.IOU.REQUEST_TYPE>;

type OneOnOneIOUReport = OnyxTypes.Report | undefined | null;

type MoneyRequestInformation = {
    payerAccountID: number;
    payerEmail: string;
    iouReport: OnyxTypes.Report;
    chatReport: OnyxTypes.Report;
    transaction: OnyxTypes.Transaction;
    iouAction: OptimisticIOUReportAction;
    createdChatReportActionID: string;
    createdIOUReportActionID: string;
    reportPreviewAction: OnyxTypes.ReportAction;
    transactionThreadReportID: string;
    createdReportActionIDForThread: string;
    onyxData: OnyxData;
};

type TrackExpenseInformation = {
    iouReport?: OnyxTypes.Report;
    chatReport: OnyxTypes.Report;
    transaction: OnyxTypes.Transaction;
    iouAction: OptimisticIOUReportAction;
    createdChatReportActionID: string;
    createdIOUReportActionID?: string;
    reportPreviewAction?: OnyxTypes.ReportAction;
    transactionThreadReportID: string;
    createdReportActionIDForThread: string;
    onyxData: OnyxData;
};

type SendInvoiceInformation = {
    senderWorkspaceID: string;
    receiver: Partial<OnyxTypes.PersonalDetails>;
    invoiceRoomReportID: string;
    createdChatReportActionID: string;
    invoiceReportID: string;
    reportPreviewReportActionID: string;
    transactionID: string;
    transactionThreadReportID: string;
    onyxData: OnyxData;
};

type SplitData = {
    chatReportID: string;
    transactionID: string;
    reportActionID: string;
    policyID?: string;
    createdReportActionID?: string;
    chatType?: string;
};

type SplitsAndOnyxData = {
    splitData: SplitData;
    splits: Split[];
    onyxData: OnyxData;
};

type UpdateMoneyRequestData = {
    params: UpdateMoneyRequestParams;
    onyxData: OnyxData;
};

type PayMoneyRequestData = {
    params: PayMoneyRequestParams;
    optimisticData: OnyxUpdate[];
    successData: OnyxUpdate[];
    failureData: OnyxUpdate[];
};

type SendMoneyParamsData = {
    params: SendMoneyParams;
    optimisticData: OnyxUpdate[];
    successData: OnyxUpdate[];
    failureData: OnyxUpdate[];
};

type GPSPoint = {
    lat: number;
    long: number;
};

let betas: OnyxTypes.Beta[] = [];
Onyx.connect({
    key: ONYXKEYS.BETAS,
    callback: (value) => (betas = value ?? []),
});

let allPersonalDetails: OnyxTypes.PersonalDetailsList = {};
Onyx.connect({
    key: ONYXKEYS.PERSONAL_DETAILS_LIST,
    callback: (value) => {
        allPersonalDetails = value ?? {};
    },
});

let allReports: OnyxCollection<OnyxTypes.Report> = null;
Onyx.connect({
    key: ONYXKEYS.COLLECTION.REPORT,
    waitForCollectionCallback: true,
    callback: (value) => (allReports = value),
});

let allTransactions: NonNullable<OnyxCollection<OnyxTypes.Transaction>> = {};
Onyx.connect({
    key: ONYXKEYS.COLLECTION.TRANSACTION,
    waitForCollectionCallback: true,
    callback: (value) => {
        if (!value) {
            allTransactions = {};
            return;
        }

        allTransactions = value;
    },
});

let allTransactionDrafts: NonNullable<OnyxCollection<OnyxTypes.Transaction>> = {};
Onyx.connect({
    key: ONYXKEYS.COLLECTION.TRANSACTION_DRAFT,
    waitForCollectionCallback: true,
    callback: (value) => {
        allTransactionDrafts = value ?? {};
    },
});

let allTransactionViolations: NonNullable<OnyxCollection<OnyxTypes.TransactionViolations>> = {};
Onyx.connect({
    key: ONYXKEYS.COLLECTION.TRANSACTION_VIOLATIONS,
    waitForCollectionCallback: true,
    callback: (value) => {
        if (!value) {
            allTransactionViolations = {};
            return;
        }

        allTransactionViolations = value;
    },
});

let allDraftSplitTransactions: NonNullable<OnyxCollection<OnyxTypes.Transaction>> = {};
Onyx.connect({
    key: ONYXKEYS.COLLECTION.SPLIT_TRANSACTION_DRAFT,
    waitForCollectionCallback: true,
    callback: (value) => {
        allDraftSplitTransactions = value ?? {};
    },
});

let allNextSteps: NonNullable<OnyxCollection<OnyxTypes.ReportNextStep>> = {};
Onyx.connect({
    key: ONYXKEYS.COLLECTION.NEXT_STEP,
    waitForCollectionCallback: true,
    callback: (value) => {
        allNextSteps = value ?? {};
    },
});

let userAccountID = -1;
let currentUserEmail = '';
Onyx.connect({
    key: ONYXKEYS.SESSION,
    callback: (value) => {
        currentUserEmail = value?.email ?? '';
        userAccountID = value?.accountID ?? -1;
    },
});

let currentUserPersonalDetails: OnyxTypes.PersonalDetails | EmptyObject = {};
Onyx.connect({
    key: ONYXKEYS.PERSONAL_DETAILS_LIST,
    callback: (value) => {
        currentUserPersonalDetails = value?.[userAccountID] ?? {};
    },
});

let currentDate: OnyxEntry<string> = '';
Onyx.connect({
    key: ONYXKEYS.CURRENT_DATE,
    callback: (value) => {
        currentDate = value;
    },
});

let quickAction: OnyxEntry<OnyxTypes.QuickAction> = {};
Onyx.connect({
    key: ONYXKEYS.NVP_QUICK_ACTION_GLOBAL_CREATE,
    callback: (value) => {
        quickAction = value;
    },
});

let allReportActions: OnyxCollection<OnyxTypes.ReportActions>;
Onyx.connect({
    key: ONYXKEYS.COLLECTION.REPORT_ACTIONS,
    waitForCollectionCallback: true,
    callback: (actions) => {
        if (!actions) {
            return;
        }
        allReportActions = actions;
    },
});

/**
 * Find the report preview action from given chat report and iou report
 */
function getReportPreviewAction(chatReportID: string, iouReportID: string): OnyxEntry<ReportAction> {
    const reportActions = allReportActions?.[`${ONYXKEYS.COLLECTION.REPORT_ACTIONS}${chatReportID}`] ?? {};

    // Find the report preview action from the chat report
    return (
        Object.values(reportActions).find(
            (reportAction) => reportAction && reportAction.actionName === CONST.REPORT.ACTIONS.TYPE.REPORT_PREVIEW && reportAction.originalMessage.linkedReportID === iouReportID,
        ) ?? null
    );
}

/**
 * Initialize expense info
 * @param reportID to attach the transaction to
 * @param policy
 * @param isFromGlobalCreate
 * @param iouRequestType one of manual/scan/distance
 * @param skipConfirmation if true, skip confirmation step
 */
function initMoneyRequest(reportID: string, policy: OnyxEntry<OnyxTypes.Policy>, isFromGlobalCreate: boolean, iouRequestType: IOURequestType = CONST.IOU.REQUEST_TYPE.MANUAL) {
    // Generate a brand new transactionID
    const newTransactionID = CONST.IOU.OPTIMISTIC_TRANSACTION_ID;
    // Disabling this line since currentDate can be an empty string
    // eslint-disable-next-line @typescript-eslint/prefer-nullish-coalescing
    const created = currentDate || format(new Date(), 'yyyy-MM-dd');
    const comment: Comment = {};

    // Add initial empty waypoints when starting a distance expense
    if (iouRequestType === CONST.IOU.REQUEST_TYPE.DISTANCE) {
        comment.waypoints = {
            waypoint0: {},
            waypoint1: {},
        };
        if (!isFromGlobalCreate) {
            const customUnitRateID = DistanceRequestUtils.getCustomUnitRateID(reportID);
            comment.customUnit = {customUnitRateID};
        }
    }

    // Store the transaction in Onyx and mark it as not saved so it can be cleaned up later
    // Use set() here so that there is no way that data will be leaked between objects when it gets reset
    Onyx.set(`${ONYXKEYS.COLLECTION.TRANSACTION_DRAFT}${newTransactionID}`, {
        amount: 0,
        comment,
        created,
        currency: currentUserPersonalDetails.localCurrencyCode ?? CONST.CURRENCY.USD,
        iouRequestType,
        reportID,
        transactionID: newTransactionID,
        isFromGlobalCreate,
        merchant: CONST.TRANSACTION.PARTIAL_TRANSACTION_MERCHANT,
        splitPayerAccountIDs: [currentUserPersonalDetails.accountID],
    });
}

function createDraftTransaction(transaction: OnyxTypes.Transaction) {
    if (!transaction) {
        return;
    }

    const newTransaction = {
        ...transaction,
    };

    Onyx.set(`${ONYXKEYS.COLLECTION.TRANSACTION_DRAFT}${transaction.transactionID}`, newTransaction);
}

function clearMoneyRequest(transactionID: string, skipConfirmation = false) {
    Onyx.set(`${ONYXKEYS.COLLECTION.SKIP_CONFIRMATION}${transactionID}`, skipConfirmation);
    Onyx.set(`${ONYXKEYS.COLLECTION.TRANSACTION_DRAFT}${transactionID}`, null);
}

function startMoneyRequest(iouType: ValueOf<typeof CONST.IOU.TYPE>, reportID: string, requestType?: IOURequestType, skipConfirmation = false) {
    clearMoneyRequest(CONST.IOU.OPTIMISTIC_TRANSACTION_ID, skipConfirmation);
    switch (requestType) {
        case CONST.IOU.REQUEST_TYPE.MANUAL:
            Navigation.navigate(ROUTES.MONEY_REQUEST_CREATE_TAB_MANUAL.getRoute(CONST.IOU.ACTION.CREATE, iouType, CONST.IOU.OPTIMISTIC_TRANSACTION_ID, reportID));
            return;
        case CONST.IOU.REQUEST_TYPE.SCAN:
            Navigation.navigate(ROUTES.MONEY_REQUEST_CREATE_TAB_SCAN.getRoute(CONST.IOU.ACTION.CREATE, iouType, CONST.IOU.OPTIMISTIC_TRANSACTION_ID, reportID));
            return;
        case CONST.IOU.REQUEST_TYPE.DISTANCE:
            Navigation.navigate(ROUTES.MONEY_REQUEST_CREATE_TAB_DISTANCE.getRoute(CONST.IOU.ACTION.CREATE, iouType, CONST.IOU.OPTIMISTIC_TRANSACTION_ID, reportID));
            return;
        default:
            Navigation.navigate(ROUTES.MONEY_REQUEST_CREATE.getRoute(CONST.IOU.ACTION.CREATE, iouType, CONST.IOU.OPTIMISTIC_TRANSACTION_ID, reportID));
    }
}

function setMoneyRequestAmount(transactionID: string, amount: number, currency: string) {
    Onyx.merge(`${ONYXKEYS.COLLECTION.TRANSACTION_DRAFT}${transactionID}`, {amount, currency});
}

function setMoneyRequestCreated(transactionID: string, created: string, isDraft: boolean) {
    Onyx.merge(`${isDraft ? ONYXKEYS.COLLECTION.TRANSACTION_DRAFT : ONYXKEYS.COLLECTION.TRANSACTION}${transactionID}`, {created});
}

function setMoneyRequestCurrency(transactionID: string, currency: string, isEditing = false) {
    const fieldToUpdate = isEditing ? 'modifiedCurrency' : 'currency';
    Onyx.merge(`${ONYXKEYS.COLLECTION.TRANSACTION_DRAFT}${transactionID}`, {[fieldToUpdate]: currency});
}

function setMoneyRequestDescription(transactionID: string, comment: string, isDraft: boolean) {
    Onyx.merge(`${isDraft ? ONYXKEYS.COLLECTION.TRANSACTION_DRAFT : ONYXKEYS.COLLECTION.TRANSACTION}${transactionID}`, {comment: {comment: comment.trim()}});
}

function setMoneyRequestMerchant(transactionID: string, merchant: string, isDraft: boolean) {
    Onyx.merge(`${isDraft ? ONYXKEYS.COLLECTION.TRANSACTION_DRAFT : ONYXKEYS.COLLECTION.TRANSACTION}${transactionID}`, {merchant});
}

function setMoneyRequestPendingFields(transactionID: string, pendingFields: OnyxTypes.Transaction['pendingFields']) {
    Onyx.merge(`${ONYXKEYS.COLLECTION.TRANSACTION_DRAFT}${transactionID}`, {pendingFields});
}

function setMoneyRequestCategory(transactionID: string, category: string) {
    Onyx.merge(`${ONYXKEYS.COLLECTION.TRANSACTION_DRAFT}${transactionID}`, {category});
}

function setMoneyRequestTag(transactionID: string, tag: string) {
    Onyx.merge(`${ONYXKEYS.COLLECTION.TRANSACTION_DRAFT}${transactionID}`, {tag});
}

function setMoneyRequestBillable(transactionID: string, billable: boolean) {
    Onyx.merge(`${ONYXKEYS.COLLECTION.TRANSACTION_DRAFT}${transactionID}`, {billable});
}

function setMoneyRequestParticipants(transactionID: string, participants: Participant[] = []) {
    Onyx.merge(`${ONYXKEYS.COLLECTION.TRANSACTION_DRAFT}${transactionID}`, {participants});
}

function setSplitPayer(transactionID: string, payerAccountID: number) {
    Onyx.merge(`${ONYXKEYS.COLLECTION.TRANSACTION_DRAFT}${transactionID}`, {splitPayerAccountIDs: [payerAccountID]});
}

function setMoneyRequestReceipt(transactionID: string, source: string, filename: string, isDraft: boolean, type?: string) {
    Onyx.merge(`${isDraft ? ONYXKEYS.COLLECTION.TRANSACTION_DRAFT : ONYXKEYS.COLLECTION.TRANSACTION}${transactionID}`, {
        receipt: {source, type: type ?? ''},
        filename,
    });
}

/**
 * Set custom unit rateID for the transaction draft
 */
function setCustomUnitRateID(transactionID: string, customUnitRateID: string) {
    Onyx.merge(`${ONYXKEYS.COLLECTION.TRANSACTION_DRAFT}${transactionID}`, {comment: {customUnit: {customUnitRateID}}});
}

/** Update transaction distance rate */
function updateDistanceRequestRate(transactionID: string, rateID: string, policyID: string) {
    Onyx.merge(ONYXKEYS.NVP_LAST_SELECTED_DISTANCE_RATES, {[policyID]: rateID});
    Onyx.merge(`${ONYXKEYS.COLLECTION.TRANSACTION_DRAFT}${transactionID}`, {comment: {customUnit: {customUnitRateID: rateID}}});
}

/** Helper function to get the receipt error for expenses, or the generic error if there's no receipt */
function getReceiptError(receipt?: Receipt, filename?: string, isScanRequest = true, errorKey?: number): Errors | ErrorFields {
    return isEmptyObject(receipt) || !isScanRequest
        ? ErrorUtils.getMicroSecondOnyxError('iou.error.genericCreateFailureMessage', false, errorKey)
        : ErrorUtils.getMicroSecondOnyxErrorObject({error: CONST.IOU.RECEIPT_ERROR, source: receipt.source?.toString() ?? '', filename: filename ?? ''}, errorKey);
}

/** Builds the Onyx data for an expense */
function buildOnyxDataForMoneyRequest(
    chatReport: OnyxEntry<OnyxTypes.Report>,
    iouReport: OnyxTypes.Report,
    transaction: OnyxTypes.Transaction,
    chatCreatedAction: OptimisticCreatedReportAction,
    iouCreatedAction: OptimisticCreatedReportAction,
    iouAction: OptimisticIOUReportAction,
    optimisticPersonalDetailListAction: OnyxTypes.PersonalDetailsList,
    reportPreviewAction: ReportAction,
    optimisticPolicyRecentlyUsedCategories: string[],
    optimisticPolicyRecentlyUsedTags: OnyxTypes.RecentlyUsedTags,
    isNewChatReport: boolean,
    transactionThreadReport: OptimisticChatReport | EmptyObject,
    transactionThreadCreatedReportAction: OptimisticCreatedReportAction | EmptyObject,
    shouldCreateNewMoneyRequestReport: boolean,
    policy?: OnyxEntry<OnyxTypes.Policy>,
    policyTagList?: OnyxEntry<OnyxTypes.PolicyTagList>,
    policyCategories?: OnyxEntry<OnyxTypes.PolicyCategories>,
    optimisticNextStep?: OnyxTypes.ReportNextStep | null,
    isOneOnOneSplit = false,
    existingTransactionThreadReportID?: string,
): [OnyxUpdate[], OnyxUpdate[], OnyxUpdate[]] {
    const isScanRequest = TransactionUtils.isScanRequest(transaction);
    const outstandingChildRequest = ReportUtils.getOutstandingChildRequest(iouReport);
    const clearedPendingFields = Object.fromEntries(Object.keys(transaction.pendingFields ?? {}).map((key) => [key, null]));
    const optimisticData: OnyxUpdate[] = [];
    let newQuickAction: ValueOf<typeof CONST.QUICK_ACTIONS> = isScanRequest ? CONST.QUICK_ACTIONS.REQUEST_SCAN : CONST.QUICK_ACTIONS.REQUEST_MANUAL;
    if (TransactionUtils.isDistanceRequest(transaction)) {
        newQuickAction = CONST.QUICK_ACTIONS.REQUEST_DISTANCE;
    }
    const existingTransactionThreadReport = allReports?.[`${ONYXKEYS.COLLECTION.REPORT}${existingTransactionThreadReportID}`] ?? null;

    if (chatReport) {
        optimisticData.push({
            // Use SET for new reports because it doesn't exist yet, is faster and we need the data to be available when we navigate to the chat page
            onyxMethod: isNewChatReport ? Onyx.METHOD.SET : Onyx.METHOD.MERGE,
            key: `${ONYXKEYS.COLLECTION.REPORT}${chatReport.reportID}`,
            value: {
                ...chatReport,
                lastReadTime: DateUtils.getDBTime(),
                lastMessageTranslationKey: '',
                iouReportID: iouReport.reportID,
                ...outstandingChildRequest,
                ...(isNewChatReport ? {pendingFields: {createChat: CONST.RED_BRICK_ROAD_PENDING_ACTION.ADD}} : {}),
            },
        });
    }

    optimisticData.push(
        {
            onyxMethod: shouldCreateNewMoneyRequestReport ? Onyx.METHOD.SET : Onyx.METHOD.MERGE,
            key: `${ONYXKEYS.COLLECTION.REPORT}${iouReport.reportID}`,
            value: {
                ...iouReport,
                lastMessageText: iouAction.message?.[0]?.text,
                lastMessageHtml: iouAction.message?.[0]?.html,
                pendingFields: {
                    ...(shouldCreateNewMoneyRequestReport ? {createChat: CONST.RED_BRICK_ROAD_PENDING_ACTION.ADD} : {preview: CONST.RED_BRICK_ROAD_PENDING_ACTION.UPDATE}),
                },
            },
        },
        {
            onyxMethod: Onyx.METHOD.SET,
            key: `${ONYXKEYS.COLLECTION.TRANSACTION}${transaction.transactionID}`,
            value: transaction,
        },
        isNewChatReport
            ? {
                  onyxMethod: Onyx.METHOD.SET,
                  key: `${ONYXKEYS.COLLECTION.REPORT_ACTIONS}${chatReport?.reportID}`,
                  value: {
                      [chatCreatedAction.reportActionID]: chatCreatedAction,
                      [reportPreviewAction.reportActionID]: reportPreviewAction,
                  },
              }
            : {
                  onyxMethod: Onyx.METHOD.MERGE,
                  key: `${ONYXKEYS.COLLECTION.REPORT_ACTIONS}${chatReport?.reportID}`,
                  value: {
                      [reportPreviewAction.reportActionID]: reportPreviewAction,
                  },
              },
        shouldCreateNewMoneyRequestReport
            ? {
                  onyxMethod: Onyx.METHOD.SET,
                  key: `${ONYXKEYS.COLLECTION.REPORT_ACTIONS}${iouReport.reportID}`,
                  value: {
                      [iouCreatedAction.reportActionID]: iouCreatedAction as OnyxTypes.ReportAction,
                      [iouAction.reportActionID]: iouAction as OnyxTypes.ReportAction,
                  },
              }
            : {
                  onyxMethod: Onyx.METHOD.MERGE,
                  key: `${ONYXKEYS.COLLECTION.REPORT_ACTIONS}${iouReport.reportID}`,
                  value: {
                      [iouAction.reportActionID]: iouAction as OnyxTypes.ReportAction,
                  },
              },
        {
            onyxMethod: Onyx.METHOD.MERGE,
            key: `${ONYXKEYS.COLLECTION.REPORT}${transactionThreadReport.reportID}`,
            value: {
                ...transactionThreadReport,
                pendingFields: {createChat: CONST.RED_BRICK_ROAD_PENDING_ACTION.ADD},
            },
        },
        // Remove the temporary transaction used during the creation flow
        {
            onyxMethod: Onyx.METHOD.SET,
            key: `${ONYXKEYS.COLLECTION.TRANSACTION_DRAFT}${CONST.IOU.OPTIMISTIC_TRANSACTION_ID}`,
            value: null,
        },
    );

    if (!isEmptyObject(transactionThreadCreatedReportAction)) {
        optimisticData.push({
            onyxMethod: Onyx.METHOD.MERGE,
            key: `${ONYXKEYS.COLLECTION.REPORT_ACTIONS}${transactionThreadReport.reportID}`,
            value: {
                [transactionThreadCreatedReportAction.reportActionID]: transactionThreadCreatedReportAction,
            },
        });
    }

    if (!isOneOnOneSplit) {
        optimisticData.push({
            onyxMethod: Onyx.METHOD.SET,
            key: ONYXKEYS.NVP_QUICK_ACTION_GLOBAL_CREATE,
            value: {
                action: newQuickAction,
                chatReportID: chatReport?.reportID,
                isFirstQuickAction: isEmptyObject(quickAction),
            },
        });
    }

    if (optimisticPolicyRecentlyUsedCategories.length) {
        optimisticData.push({
            onyxMethod: Onyx.METHOD.SET,
            key: `${ONYXKEYS.COLLECTION.POLICY_RECENTLY_USED_CATEGORIES}${iouReport.policyID}`,
            value: optimisticPolicyRecentlyUsedCategories,
        });
    }

    if (!isEmptyObject(optimisticPolicyRecentlyUsedTags)) {
        optimisticData.push({
            onyxMethod: Onyx.METHOD.MERGE,
            key: `${ONYXKEYS.COLLECTION.POLICY_RECENTLY_USED_TAGS}${iouReport.policyID}`,
            value: optimisticPolicyRecentlyUsedTags,
        });
    }

    if (!isEmptyObject(optimisticPersonalDetailListAction)) {
        optimisticData.push({
            onyxMethod: Onyx.METHOD.MERGE,
            key: ONYXKEYS.PERSONAL_DETAILS_LIST,
            value: optimisticPersonalDetailListAction,
        });
    }

    if (!isEmptyObject(optimisticNextStep)) {
        optimisticData.push({
            onyxMethod: Onyx.METHOD.MERGE,
            key: `${ONYXKEYS.COLLECTION.NEXT_STEP}${iouReport.reportID}`,
            value: optimisticNextStep,
        });
    }

    const successData: OnyxUpdate[] = [];

    if (isNewChatReport) {
        successData.push({
            onyxMethod: Onyx.METHOD.MERGE,
            key: `${ONYXKEYS.COLLECTION.REPORT}${chatReport?.reportID}`,
            value: {
                pendingFields: null,
                errorFields: null,
                isOptimisticReport: false,
            },
        });
    }

    successData.push(
        {
            onyxMethod: Onyx.METHOD.MERGE,
            key: `${ONYXKEYS.COLLECTION.REPORT}${iouReport.reportID}`,
            value: {
                pendingFields: null,
                errorFields: null,
            },
        },
        {
            onyxMethod: Onyx.METHOD.MERGE,
            key: `${ONYXKEYS.COLLECTION.REPORT}${transactionThreadReport.reportID}`,
            value: {
                pendingFields: null,
                errorFields: null,
            },
        },
        {
            onyxMethod: Onyx.METHOD.MERGE,
            key: `${ONYXKEYS.COLLECTION.TRANSACTION}${transaction.transactionID}`,
            value: {
                pendingAction: null,
                pendingFields: clearedPendingFields,
            },
        },

        {
            onyxMethod: Onyx.METHOD.MERGE,
            key: `${ONYXKEYS.COLLECTION.REPORT_ACTIONS}${chatReport?.reportID}`,
            value: {
                ...(isNewChatReport
                    ? {
                          [chatCreatedAction.reportActionID]: {
                              pendingAction: null,
                              errors: null,
                          },
                      }
                    : {}),
                [reportPreviewAction.reportActionID]: {
                    pendingAction: null,
                },
            },
        },
        {
            onyxMethod: Onyx.METHOD.MERGE,
            key: `${ONYXKEYS.COLLECTION.REPORT_ACTIONS}${iouReport.reportID}`,
            value: {
                ...(shouldCreateNewMoneyRequestReport
                    ? {
                          [iouCreatedAction.reportActionID]: {
                              pendingAction: null,
                              errors: null,
                          },
                      }
                    : {}),
                [iouAction.reportActionID]: {
                    pendingAction: null,
                    errors: null,
                },
            },
        },
    );

    if (!isEmptyObject(transactionThreadCreatedReportAction)) {
        successData.push({
            onyxMethod: Onyx.METHOD.MERGE,
            key: `${ONYXKEYS.COLLECTION.REPORT_ACTIONS}${transactionThreadReport.reportID}`,
            value: {
                [transactionThreadCreatedReportAction.reportActionID]: {
                    pendingAction: null,
                    errors: null,
                },
            },
        });
    }

    const errorKey = DateUtils.getMicroseconds();

    const failureData: OnyxUpdate[] = [
        {
            onyxMethod: Onyx.METHOD.MERGE,
            key: `${ONYXKEYS.COLLECTION.REPORT}${chatReport?.reportID}`,
            value: {
                iouReportID: chatReport?.iouReportID,
                lastReadTime: chatReport?.lastReadTime,
                pendingFields: null,
                hasOutstandingChildRequest: chatReport?.hasOutstandingChildRequest,
                ...(isNewChatReport
                    ? {
                          errorFields: {
                              createChat: ErrorUtils.getMicroSecondOnyxError('report.genericCreateReportFailureMessage'),
                          },
                      }
                    : {}),
            },
        },
        {
            onyxMethod: Onyx.METHOD.MERGE,
            key: `${ONYXKEYS.COLLECTION.REPORT}${iouReport.reportID}`,
            value: {
                pendingFields: null,
                errorFields: {
                    ...(shouldCreateNewMoneyRequestReport ? {createChat: ErrorUtils.getMicroSecondOnyxError('report.genericCreateReportFailureMessage')} : {}),
                },
            },
        },
        {
            onyxMethod: Onyx.METHOD.MERGE,
            key: `${ONYXKEYS.COLLECTION.REPORT}${transactionThreadReport.reportID}`,
            value: {
                pendingFields: null,
                errorFields: existingTransactionThreadReport
                    ? null
                    : {
                          createChat: ErrorUtils.getMicroSecondOnyxError('report.genericCreateReportFailureMessage'),
                      },
            },
        },
        {
            onyxMethod: Onyx.METHOD.MERGE,
            key: `${ONYXKEYS.COLLECTION.TRANSACTION}${transaction.transactionID}`,
            value: {
                errors: ErrorUtils.getMicroSecondOnyxError('iou.error.genericCreateFailureMessage'),
                pendingAction: null,
                pendingFields: clearedPendingFields,
            },
        },
        {
            onyxMethod: Onyx.METHOD.MERGE,
            key: `${ONYXKEYS.COLLECTION.REPORT_ACTIONS}${iouReport.reportID}`,
            value: {
                ...(shouldCreateNewMoneyRequestReport
                    ? {
                          [iouCreatedAction.reportActionID]: {
                              // Disabling this line since transaction.filename can be an empty string
                              // eslint-disable-next-line @typescript-eslint/prefer-nullish-coalescing
                              errors: getReceiptError(transaction.receipt, transaction.filename || transaction.receipt?.filename, isScanRequest, errorKey),
                          },
                          [iouAction.reportActionID]: {
                              errors: ErrorUtils.getMicroSecondOnyxError('iou.error.genericCreateFailureMessage'),
                          },
                      }
                    : {
                          [iouAction.reportActionID]: {
                              // Disabling this line since transaction.filename can be an empty string
                              // eslint-disable-next-line @typescript-eslint/prefer-nullish-coalescing
                              errors: getReceiptError(transaction.receipt, transaction.filename || transaction.receipt?.filename, isScanRequest, errorKey),
                          },
                      }),
            },
        },
    ];

    if (!isEmptyObject(transactionThreadCreatedReportAction)) {
        failureData.push({
            onyxMethod: Onyx.METHOD.MERGE,
            key: `${ONYXKEYS.COLLECTION.REPORT_ACTIONS}${transactionThreadReport.reportID}`,
            value: {
                [transactionThreadCreatedReportAction.reportActionID]: {
                    errors: ErrorUtils.getMicroSecondOnyxError('iou.error.genericCreateFailureMessage'),
                },
            },
        });
    }

    // We don't need to compute violations unless we're on a paid policy
    if (!policy || !PolicyUtils.isPaidGroupPolicy(policy)) {
        return [optimisticData, successData, failureData];
    }

    const violationsOnyxData = ViolationsUtils.getViolationsOnyxData(transaction, [], !!policy.requiresTag, policyTagList ?? {}, !!policy.requiresCategory, policyCategories ?? {});

    if (violationsOnyxData) {
        optimisticData.push(violationsOnyxData);
        failureData.push({
            onyxMethod: Onyx.METHOD.SET,
            key: `${ONYXKEYS.COLLECTION.TRANSACTION_VIOLATIONS}${transaction.transactionID}`,
            value: [],
        });
    }

    return [optimisticData, successData, failureData];
}

/** Builds the Onyx data for an invoice */
function buildOnyxDataForInvoice(
    chatReport: OnyxEntry<OnyxTypes.Report>,
    iouReport: OnyxTypes.Report,
    transaction: OnyxTypes.Transaction,
    chatCreatedAction: OptimisticCreatedReportAction,
    iouCreatedAction: OptimisticCreatedReportAction,
    iouAction: OptimisticIOUReportAction,
    optimisticPersonalDetailListAction: OnyxTypes.PersonalDetailsList,
    reportPreviewAction: ReportAction,
    optimisticPolicyRecentlyUsedCategories: string[],
    optimisticPolicyRecentlyUsedTags: OnyxTypes.RecentlyUsedTags,
    isNewChatReport: boolean,
    transactionThreadReport: OptimisticChatReport,
    transactionThreadCreatedReportAction: OptimisticCreatedReportAction | EmptyObject,
    inviteReportAction?: OptimisticInviteReportAction,
    policy?: OnyxEntry<OnyxTypes.Policy>,
    policyTagList?: OnyxEntry<OnyxTypes.PolicyTagList>,
    policyCategories?: OnyxEntry<OnyxTypes.PolicyCategories>,
): [OnyxUpdate[], OnyxUpdate[], OnyxUpdate[]] {
    const clearedPendingFields = Object.fromEntries(Object.keys(transaction.pendingFields ?? {}).map((key) => [key, null]));
    const optimisticData: OnyxUpdate[] = [
        {
            onyxMethod: Onyx.METHOD.SET,
            key: `${ONYXKEYS.COLLECTION.REPORT}${iouReport.reportID}`,
            value: {
                ...iouReport,
                lastMessageText: iouAction.message?.[0]?.text,
                lastMessageHtml: iouAction.message?.[0]?.html,
                pendingFields: {
                    createChat: CONST.RED_BRICK_ROAD_PENDING_ACTION.ADD,
                },
            },
        },
        {
            onyxMethod: Onyx.METHOD.SET,
            key: `${ONYXKEYS.COLLECTION.TRANSACTION}${transaction.transactionID}`,
            value: transaction,
        },
        isNewChatReport && inviteReportAction
            ? {
                  onyxMethod: Onyx.METHOD.SET,
                  key: `${ONYXKEYS.COLLECTION.REPORT_ACTIONS}${chatReport?.reportID}`,
                  value: {
                      [inviteReportAction.reportActionID]: inviteReportAction as ReportAction,
                      [chatCreatedAction.reportActionID]: chatCreatedAction,
                      [reportPreviewAction.reportActionID]: reportPreviewAction,
                  },
              }
            : {
                  onyxMethod: Onyx.METHOD.MERGE,
                  key: `${ONYXKEYS.COLLECTION.REPORT_ACTIONS}${chatReport?.reportID}`,
                  value: {
                      [reportPreviewAction.reportActionID]: reportPreviewAction,
                  },
              },
        {
            onyxMethod: Onyx.METHOD.MERGE,
            key: `${ONYXKEYS.COLLECTION.REPORT_ACTIONS}${iouReport.reportID}`,
            value: {
                [iouCreatedAction.reportActionID]: iouCreatedAction as OnyxTypes.ReportAction,
                [iouAction.reportActionID]: iouAction as OnyxTypes.ReportAction,
            },
        },
        {
            onyxMethod: Onyx.METHOD.MERGE,
            key: `${ONYXKEYS.COLLECTION.REPORT}${transactionThreadReport.reportID}`,
            value: transactionThreadReport,
        },
        {
            onyxMethod: Onyx.METHOD.MERGE,
            key: `${ONYXKEYS.COLLECTION.REPORT_ACTIONS}${transactionThreadReport.reportID}`,
            value: {
                [transactionThreadCreatedReportAction.reportActionID]: transactionThreadCreatedReportAction,
            },
        },
        // Remove the temporary transaction used during the creation flow
        {
            onyxMethod: Onyx.METHOD.SET,
            key: `${ONYXKEYS.COLLECTION.TRANSACTION_DRAFT}${CONST.IOU.OPTIMISTIC_TRANSACTION_ID}`,
            value: null,
        },
    ];

    if (chatReport) {
        optimisticData.push({
            // Use SET for new reports because it doesn't exist yet, is faster and we need the data to be available when we navigate to the chat page
            onyxMethod: isNewChatReport ? Onyx.METHOD.SET : Onyx.METHOD.MERGE,
            key: `${ONYXKEYS.COLLECTION.REPORT}${chatReport.reportID}`,
            value: {
                ...chatReport,
                lastReadTime: DateUtils.getDBTime(),
                lastMessageTranslationKey: '',
                iouReportID: iouReport.reportID,
                ...(isNewChatReport ? {pendingFields: {createChat: CONST.RED_BRICK_ROAD_PENDING_ACTION.ADD}} : {}),
            },
        });
    }

    if (optimisticPolicyRecentlyUsedCategories.length) {
        optimisticData.push({
            onyxMethod: Onyx.METHOD.SET,
            key: `${ONYXKEYS.COLLECTION.POLICY_RECENTLY_USED_CATEGORIES}${iouReport.policyID}`,
            value: optimisticPolicyRecentlyUsedCategories,
        });
    }

    if (!isEmptyObject(optimisticPolicyRecentlyUsedTags)) {
        optimisticData.push({
            onyxMethod: Onyx.METHOD.MERGE,
            key: `${ONYXKEYS.COLLECTION.POLICY_RECENTLY_USED_TAGS}${iouReport.policyID}`,
            value: optimisticPolicyRecentlyUsedTags,
        });
    }

    if (!isEmptyObject(optimisticPersonalDetailListAction)) {
        optimisticData.push({
            onyxMethod: Onyx.METHOD.MERGE,
            key: ONYXKEYS.PERSONAL_DETAILS_LIST,
            value: optimisticPersonalDetailListAction,
        });
    }

    const successData: OnyxUpdate[] = [
        {
            onyxMethod: Onyx.METHOD.MERGE,
            key: `${ONYXKEYS.COLLECTION.REPORT}${iouReport.reportID}`,
            value: {
                pendingFields: null,
                errorFields: null,
            },
        },
        {
            onyxMethod: Onyx.METHOD.MERGE,
            key: `${ONYXKEYS.COLLECTION.REPORT}${transactionThreadReport.reportID}`,
            value: {
                pendingFields: null,
                errorFields: null,
            },
        },
        {
            onyxMethod: Onyx.METHOD.MERGE,
            key: `${ONYXKEYS.COLLECTION.TRANSACTION}${transaction.transactionID}`,
            value: {
                pendingAction: null,
                pendingFields: clearedPendingFields,
            },
        },
        {
            onyxMethod: Onyx.METHOD.MERGE,
            key: `${ONYXKEYS.COLLECTION.REPORT_ACTIONS}${chatReport?.reportID}`,
            value: {
                ...(isNewChatReport
                    ? {
                          [chatCreatedAction.reportActionID]: {
                              pendingAction: null,
                              errors: null,
                          },
                      }
                    : {}),
                [reportPreviewAction.reportActionID]: {
                    pendingAction: null,
                },
            },
        },
        {
            onyxMethod: Onyx.METHOD.MERGE,
            key: `${ONYXKEYS.COLLECTION.REPORT_ACTIONS}${iouReport.reportID}`,
            value: {
                [iouCreatedAction.reportActionID]: {
                    pendingAction: null,
                    errors: null,
                },
                [iouAction.reportActionID]: {
                    pendingAction: null,
                    errors: null,
                },
            },
        },
        {
            onyxMethod: Onyx.METHOD.MERGE,
            key: `${ONYXKEYS.COLLECTION.REPORT_ACTIONS}${transactionThreadReport.reportID}`,
            value: {
                [transactionThreadCreatedReportAction.reportActionID]: {
                    pendingAction: null,
                    errors: null,
                },
            },
        },
    ];

    if (isNewChatReport) {
        successData.push({
            onyxMethod: Onyx.METHOD.MERGE,
            key: `${ONYXKEYS.COLLECTION.REPORT}${chatReport?.reportID}`,
            value: {
                pendingFields: null,
                errorFields: null,
                isOptimisticReport: false,
            },
        });
    }

    const errorKey = DateUtils.getMicroseconds();

    const failureData: OnyxUpdate[] = [
        {
            onyxMethod: Onyx.METHOD.MERGE,
            key: `${ONYXKEYS.COLLECTION.REPORT}${chatReport?.reportID}`,
            value: {
                iouReportID: chatReport?.iouReportID,
                lastReadTime: chatReport?.lastReadTime,
                pendingFields: null,
                hasOutstandingChildRequest: chatReport?.hasOutstandingChildRequest,
                ...(isNewChatReport
                    ? {
                          errorFields: {
                              createChat: ErrorUtils.getMicroSecondOnyxError('report.genericCreateReportFailureMessage'),
                          },
                      }
                    : {}),
            },
        },
        {
            onyxMethod: Onyx.METHOD.MERGE,
            key: `${ONYXKEYS.COLLECTION.REPORT}${iouReport.reportID}`,
            value: {
                pendingFields: null,
                errorFields: {
                    createChat: ErrorUtils.getMicroSecondOnyxError('report.genericCreateReportFailureMessage'),
                },
            },
        },
        {
            onyxMethod: Onyx.METHOD.MERGE,
            key: `${ONYXKEYS.COLLECTION.REPORT}${transactionThreadReport.reportID}`,
            value: {
                errorFields: {
                    createChat: ErrorUtils.getMicroSecondOnyxError('report.genericCreateReportFailureMessage'),
                },
            },
        },
        {
            onyxMethod: Onyx.METHOD.MERGE,
            key: `${ONYXKEYS.COLLECTION.TRANSACTION}${transaction.transactionID}`,
            value: {
                errors: ErrorUtils.getMicroSecondOnyxError('iou.error.genericCreateInvoiceFailureMessage'),
                pendingAction: null,
                pendingFields: clearedPendingFields,
            },
        },
        {
            onyxMethod: Onyx.METHOD.MERGE,
            key: `${ONYXKEYS.COLLECTION.REPORT_ACTIONS}${iouReport.reportID}`,
            value: {
                [iouCreatedAction.reportActionID]: {
                    // Disabling this line since transaction.filename can be an empty string
                    // eslint-disable-next-line @typescript-eslint/prefer-nullish-coalescing
                    errors: getReceiptError(transaction.receipt, transaction.filename || transaction.receipt?.filename, false, errorKey),
                },
                [iouAction.reportActionID]: {
                    errors: ErrorUtils.getMicroSecondOnyxError('iou.error.genericCreateInvoiceFailureMessage'),
                },
            },
        },
        {
            onyxMethod: Onyx.METHOD.MERGE,
            key: `${ONYXKEYS.COLLECTION.REPORT_ACTIONS}${transactionThreadReport.reportID}`,
            value: {
                [transactionThreadCreatedReportAction.reportActionID]: {
                    errors: ErrorUtils.getMicroSecondOnyxError('iou.error.genericCreateInvoiceFailureMessage', false, errorKey),
                },
            },
        },
    ];

    // We don't need to compute violations unless we're on a paid policy
    if (!policy || !PolicyUtils.isPaidGroupPolicy(policy)) {
        return [optimisticData, successData, failureData];
    }

    const violationsOnyxData = ViolationsUtils.getViolationsOnyxData(transaction, [], !!policy.requiresTag, policyTagList ?? {}, !!policy.requiresCategory, policyCategories ?? {});

    if (violationsOnyxData) {
        optimisticData.push(violationsOnyxData);
        failureData.push({
            onyxMethod: Onyx.METHOD.SET,
            key: `${ONYXKEYS.COLLECTION.TRANSACTION_VIOLATIONS}${transaction.transactionID}`,
            value: [],
        });
    }

    return [optimisticData, successData, failureData];
}

/** Builds the Onyx data for track expense */
function buildOnyxDataForTrackExpense(
    chatReport: OnyxEntry<OnyxTypes.Report>,
    iouReport: OnyxEntry<OnyxTypes.Report>,
    transaction: OnyxTypes.Transaction,
    iouCreatedAction: OptimisticCreatedReportAction,
    iouAction: OptimisticIOUReportAction,
    reportPreviewAction: OnyxEntry<ReportAction>,
    transactionThreadReport: OptimisticChatReport | EmptyObject,
    transactionThreadCreatedReportAction: OptimisticCreatedReportAction | EmptyObject,
    shouldCreateNewMoneyRequestReport: boolean,
    policy?: OnyxEntry<OnyxTypes.Policy>,
    policyTagList?: OnyxEntry<OnyxTypes.PolicyTagList>,
    policyCategories?: OnyxEntry<OnyxTypes.PolicyCategories>,
    existingTransactionThreadReportID?: string,
): [OnyxUpdate[], OnyxUpdate[], OnyxUpdate[]] {
    const isScanRequest = TransactionUtils.isScanRequest(transaction);
    const isDistanceRequest = TransactionUtils.isDistanceRequest(transaction);
    const clearedPendingFields = Object.fromEntries(Object.keys(transaction.pendingFields ?? {}).map((key) => [key, null]));
    const optimisticData: OnyxUpdate[] = [];
    let newQuickAction: ValueOf<typeof CONST.QUICK_ACTIONS> = CONST.QUICK_ACTIONS.TRACK_MANUAL;
    if (isScanRequest) {
        newQuickAction = CONST.QUICK_ACTIONS.TRACK_SCAN;
    } else if (isDistanceRequest) {
        newQuickAction = CONST.QUICK_ACTIONS.TRACK_DISTANCE;
    }
    const existingTransactionThreadReport = allReports?.[`${ONYXKEYS.COLLECTION.REPORT}${existingTransactionThreadReportID}`] ?? null;

    if (chatReport) {
        optimisticData.push(
            {
                onyxMethod: Onyx.METHOD.MERGE,
                key: `${ONYXKEYS.COLLECTION.REPORT}${chatReport.reportID}`,
                value: {
                    ...chatReport,
                    lastMessageText: iouAction.message?.[0]?.text,
                    lastMessageHtml: iouAction.message?.[0]?.html,
                    lastReadTime: DateUtils.getDBTime(),
                    iouReportID: iouReport?.reportID,
                },
            },
            {
                onyxMethod: Onyx.METHOD.SET,
                key: ONYXKEYS.NVP_QUICK_ACTION_GLOBAL_CREATE,
                value: {
                    action: newQuickAction,
                    chatReportID: chatReport.reportID,
                    isFirstQuickAction: isEmptyObject(quickAction),
                },
            },
        );
    }

    if (iouReport) {
        optimisticData.push(
            {
                onyxMethod: shouldCreateNewMoneyRequestReport ? Onyx.METHOD.SET : Onyx.METHOD.MERGE,
                key: `${ONYXKEYS.COLLECTION.REPORT}${iouReport.reportID}`,
                value: {
                    ...iouReport,
                    lastMessageText: iouAction.message?.[0]?.text,
                    lastMessageHtml: iouAction.message?.[0]?.html,
                    pendingFields: {
                        ...(shouldCreateNewMoneyRequestReport ? {createChat: CONST.RED_BRICK_ROAD_PENDING_ACTION.ADD} : {preview: CONST.RED_BRICK_ROAD_PENDING_ACTION.UPDATE}),
                    },
                },
            },
            shouldCreateNewMoneyRequestReport
                ? {
                      onyxMethod: Onyx.METHOD.SET,
                      key: `${ONYXKEYS.COLLECTION.REPORT_ACTIONS}${iouReport.reportID}`,
                      value: {
                          [iouCreatedAction.reportActionID]: iouCreatedAction as OnyxTypes.ReportAction,
                          [iouAction.reportActionID]: iouAction as OnyxTypes.ReportAction,
                      },
                  }
                : {
                      onyxMethod: Onyx.METHOD.MERGE,
                      key: `${ONYXKEYS.COLLECTION.REPORT_ACTIONS}${iouReport.reportID}`,
                      value: {
                          [iouAction.reportActionID]: iouAction as OnyxTypes.ReportAction,
                      },
                  },
            {
                onyxMethod: Onyx.METHOD.MERGE,
                key: `${ONYXKEYS.COLLECTION.REPORT_ACTIONS}${chatReport?.reportID}`,
                value: {
                    ...(reportPreviewAction && {[reportPreviewAction.reportActionID]: reportPreviewAction}),
                },
            },
        );
    } else {
        optimisticData.push({
            onyxMethod: Onyx.METHOD.MERGE,
            key: `${ONYXKEYS.COLLECTION.REPORT_ACTIONS}${chatReport?.reportID}`,
            value: {
                [iouAction.reportActionID]: iouAction as OnyxTypes.ReportAction,
            },
        });
    }

    optimisticData.push(
        {
            onyxMethod: Onyx.METHOD.SET,
            key: `${ONYXKEYS.COLLECTION.TRANSACTION}${transaction.transactionID}`,
            value: transaction,
        },
        {
            onyxMethod: Onyx.METHOD.MERGE,
            key: `${ONYXKEYS.COLLECTION.REPORT}${transactionThreadReport.reportID}`,
            value: {
                ...transactionThreadReport,
                pendingFields: {createChat: CONST.RED_BRICK_ROAD_PENDING_ACTION.ADD},
            },
        },
        // Remove the temporary transaction used during the creation flow
        {
            onyxMethod: Onyx.METHOD.SET,
            key: `${ONYXKEYS.COLLECTION.TRANSACTION_DRAFT}${CONST.IOU.OPTIMISTIC_TRANSACTION_ID}`,
            value: null,
        },
    );

    if (!isEmptyObject(transactionThreadCreatedReportAction)) {
        optimisticData.push({
            onyxMethod: Onyx.METHOD.MERGE,
            key: `${ONYXKEYS.COLLECTION.REPORT_ACTIONS}${transactionThreadReport.reportID}`,
            value: {
                [transactionThreadCreatedReportAction.reportActionID]: transactionThreadCreatedReportAction,
            },
        });
    }

    const successData: OnyxUpdate[] = [];

    if (iouReport) {
        successData.push(
            {
                onyxMethod: Onyx.METHOD.MERGE,
                key: `${ONYXKEYS.COLLECTION.REPORT}${iouReport?.reportID}`,
                value: {
                    pendingFields: null,
                    errorFields: null,
                },
            },
            {
                onyxMethod: Onyx.METHOD.MERGE,
                key: `${ONYXKEYS.COLLECTION.REPORT_ACTIONS}${iouReport?.reportID}`,
                value: {
                    ...(shouldCreateNewMoneyRequestReport
                        ? {
                              [iouCreatedAction.reportActionID]: {
                                  pendingAction: null,
                                  errors: null,
                              },
                          }
                        : {}),
                    [iouAction.reportActionID]: {
                        pendingAction: null,
                        errors: null,
                    },
                },
            },
            {
                onyxMethod: Onyx.METHOD.MERGE,
                key: `${ONYXKEYS.COLLECTION.REPORT_ACTIONS}${chatReport?.reportID}`,
                value: {
                    ...(reportPreviewAction && {[reportPreviewAction.reportActionID]: {pendingAction: null}}),
                },
            },
        );
    } else {
        successData.push({
            onyxMethod: Onyx.METHOD.MERGE,
            key: `${ONYXKEYS.COLLECTION.REPORT_ACTIONS}${chatReport?.reportID}`,
            value: {
                [iouAction.reportActionID]: {
                    pendingAction: null,
                    errors: null,
                },
                ...(reportPreviewAction && {[reportPreviewAction.reportActionID]: {pendingAction: null}}),
            },
        });
    }

    successData.push(
        {
            onyxMethod: Onyx.METHOD.MERGE,
            key: `${ONYXKEYS.COLLECTION.REPORT}${transactionThreadReport.reportID}`,
            value: {
                pendingFields: null,
                errorFields: null,
            },
        },
        {
            onyxMethod: Onyx.METHOD.MERGE,
            key: `${ONYXKEYS.COLLECTION.TRANSACTION}${transaction.transactionID}`,
            value: {
                pendingAction: null,
                pendingFields: clearedPendingFields,
            },
        },
    );

    if (!isEmptyObject(transactionThreadCreatedReportAction)) {
        successData.push({
            onyxMethod: Onyx.METHOD.MERGE,
            key: `${ONYXKEYS.COLLECTION.REPORT_ACTIONS}${transactionThreadReport.reportID}`,
            value: {
                [transactionThreadCreatedReportAction.reportActionID]: {
                    pendingAction: null,
                    errors: null,
                },
            },
        });
    }

    const failureData: OnyxUpdate[] = [];

    failureData.push({
        onyxMethod: Onyx.METHOD.SET,
        key: ONYXKEYS.NVP_QUICK_ACTION_GLOBAL_CREATE,
        value: quickAction,
    });

    if (iouReport) {
        failureData.push(
            {
                onyxMethod: Onyx.METHOD.MERGE,
                key: `${ONYXKEYS.COLLECTION.REPORT}${iouReport.reportID}`,
                value: {
                    pendingFields: null,
                    errorFields: {
                        ...(shouldCreateNewMoneyRequestReport ? {createChat: ErrorUtils.getMicroSecondOnyxError('report.genericCreateReportFailureMessage')} : {}),
                    },
                },
            },
            {
                onyxMethod: Onyx.METHOD.MERGE,
                key: `${ONYXKEYS.COLLECTION.REPORT_ACTIONS}${iouReport.reportID}`,
                value: {
                    ...(shouldCreateNewMoneyRequestReport
                        ? {
                              [iouCreatedAction.reportActionID]: {
                                  // Disabling this line since transaction.filename can be an empty string
                                  // eslint-disable-next-line @typescript-eslint/prefer-nullish-coalescing
                                  errors: getReceiptError(transaction.receipt, transaction.filename || transaction.receipt?.filename, isScanRequest),
                              },
                              [iouAction.reportActionID]: {
                                  errors: ErrorUtils.getMicroSecondOnyxError('iou.error.genericCreateFailureMessage'),
                              },
                          }
                        : {
                              [iouAction.reportActionID]: {
                                  // Disabling this line since transaction.filename can be an empty string
                                  // eslint-disable-next-line @typescript-eslint/prefer-nullish-coalescing
                                  errors: getReceiptError(transaction.receipt, transaction.filename || transaction.receipt?.filename, isScanRequest),
                              },
                          }),
                },
            },
        );
    } else {
        failureData.push({
            onyxMethod: Onyx.METHOD.MERGE,
            key: `${ONYXKEYS.COLLECTION.REPORT_ACTIONS}${chatReport?.reportID}`,
            value: {
                [iouAction.reportActionID]: {
                    // Disabling this line since transaction.filename can be an empty string
                    // eslint-disable-next-line @typescript-eslint/prefer-nullish-coalescing
                    errors: getReceiptError(transaction.receipt, transaction.filename || transaction.receipt?.filename, isScanRequest),
                },
            },
        });
    }

    failureData.push(
        {
            onyxMethod: Onyx.METHOD.MERGE,
            key: `${ONYXKEYS.COLLECTION.REPORT}${chatReport?.reportID}`,
            value: {
                lastReadTime: chatReport?.lastReadTime,
                lastMessageText: chatReport?.lastMessageText,
                lastMessageHtml: chatReport?.lastMessageHtml,
            },
        },
        {
            onyxMethod: Onyx.METHOD.MERGE,
            key: `${ONYXKEYS.COLLECTION.REPORT}${transactionThreadReport.reportID}`,
            value: {
                pendingFields: null,
                errorFields: existingTransactionThreadReport
                    ? null
                    : {
                          createChat: ErrorUtils.getMicroSecondOnyxError('report.genericCreateReportFailureMessage'),
                      },
            },
        },
        {
            onyxMethod: Onyx.METHOD.MERGE,
            key: `${ONYXKEYS.COLLECTION.TRANSACTION}${transaction.transactionID}`,
            value: {
                errors: ErrorUtils.getMicroSecondOnyxError('iou.error.genericCreateFailureMessage'),
                pendingAction: null,
                pendingFields: clearedPendingFields,
            },
        },
        {
            onyxMethod: Onyx.METHOD.MERGE,
            key: `${ONYXKEYS.COLLECTION.REPORT_ACTIONS}${transactionThreadReport.reportID}`,
            value: {
                [transactionThreadCreatedReportAction.reportActionID]: {
                    errors: ErrorUtils.getMicroSecondOnyxError('iou.error.genericCreateFailureMessage'),
                },
            },
        },
    );

    // We don't need to compute violations unless we're on a paid policy
    if (!policy || !PolicyUtils.isPaidGroupPolicy(policy)) {
        return [optimisticData, successData, failureData];
    }

    const violationsOnyxData = ViolationsUtils.getViolationsOnyxData(transaction, [], !!policy.requiresTag, policyTagList ?? {}, !!policy.requiresCategory, policyCategories ?? {});

    if (violationsOnyxData) {
        optimisticData.push(violationsOnyxData);
        failureData.push({
            onyxMethod: Onyx.METHOD.SET,
            key: `${ONYXKEYS.COLLECTION.TRANSACTION_VIOLATIONS}${transaction.transactionID}`,
            value: [],
        });
    }

    return [optimisticData, successData, failureData];
}

function getDeleteTrackExpenseInformation(
    chatReportID: string,
    transactionID: string,
    reportAction: OnyxTypes.ReportAction,
    shouldDeleteTransactionFromOnyx = true,
    isMovingTransactionFromTrackExpense = false,
) {
    // STEP 1: Get all collections we're updating
    const chatReport = allReports?.[`${ONYXKEYS.COLLECTION.REPORT}${chatReportID}`] ?? null;
    const transaction = allTransactions[`${ONYXKEYS.COLLECTION.TRANSACTION}${transactionID}`];
    const transactionViolations = allTransactionViolations[`${ONYXKEYS.COLLECTION.TRANSACTION_VIOLATIONS}${transactionID}`];
    const transactionThreadID = reportAction.childReportID;
    let transactionThread = null;
    if (transactionThreadID) {
        transactionThread = allReports?.[`${ONYXKEYS.COLLECTION.REPORT}${transactionThreadID}`] ?? null;
    }

    // STEP 2: Decide if we need to:
    // 1. Delete the transactionThread - delete if there are no visible comments in the thread and we're not moving the transaction
    // 2. Update the moneyRequestPreview to show [Deleted expense] - update if the transactionThread exists AND it isn't being deleted and we're not moving the transaction
    const shouldDeleteTransactionThread = !isMovingTransactionFromTrackExpense && (transactionThreadID ? (reportAction?.childVisibleActionCount ?? 0) === 0 : false);

    const shouldShowDeletedRequestMessage = !isMovingTransactionFromTrackExpense && !!transactionThreadID && !shouldDeleteTransactionThread;

    // STEP 3: Update the IOU reportAction.
    const updatedReportAction = {
        [reportAction.reportActionID]: {
            pendingAction: shouldShowDeletedRequestMessage ? CONST.RED_BRICK_ROAD_PENDING_ACTION.UPDATE : CONST.RED_BRICK_ROAD_PENDING_ACTION.DELETE,
            previousMessage: reportAction.message,
            message: [
                {
                    type: 'COMMENT',
                    html: '',
                    text: '',
                    isEdited: true,
                    isDeletedParentAction: shouldShowDeletedRequestMessage,
                },
            ],
            originalMessage: {
                IOUTransactionID: null,
            },
            errors: undefined,
        },
    } as OnyxTypes.ReportActions;

    const lastVisibleAction = ReportActionsUtils.getLastVisibleAction(chatReport?.reportID ?? '', updatedReportAction);
    const reportLastMessageText = ReportActionsUtils.getLastVisibleMessage(chatReport?.reportID ?? '', updatedReportAction).lastMessageText;

    // STEP 4: Build Onyx data
    const optimisticData: OnyxUpdate[] = [];

    if (shouldDeleteTransactionFromOnyx) {
        optimisticData.push({
            onyxMethod: Onyx.METHOD.SET,
            key: `${ONYXKEYS.COLLECTION.TRANSACTION}${transactionID}`,
            value: null,
        });
    }

    if (Permissions.canUseViolations(betas)) {
        optimisticData.push({
            onyxMethod: Onyx.METHOD.SET,
            key: `${ONYXKEYS.COLLECTION.TRANSACTION_VIOLATIONS}${transactionID}`,
            value: null,
        });
    }

    if (shouldDeleteTransactionThread) {
        optimisticData.push(
            {
                onyxMethod: Onyx.METHOD.SET,
                key: `${ONYXKEYS.COLLECTION.REPORT}${transactionThreadID}`,
                value: null,
            },
            {
                onyxMethod: Onyx.METHOD.SET,
                key: `${ONYXKEYS.COLLECTION.REPORT_ACTIONS}${transactionThreadID}`,
                value: null,
            },
        );
    }

    optimisticData.push(
        {
            onyxMethod: Onyx.METHOD.MERGE,
            key: `${ONYXKEYS.COLLECTION.REPORT_ACTIONS}${chatReport?.reportID}`,
            value: updatedReportAction,
        },
        {
            onyxMethod: Onyx.METHOD.MERGE,
            key: `${ONYXKEYS.COLLECTION.REPORT}${chatReport?.reportID}`,
            value: {
                lastMessageText: reportLastMessageText,
                lastVisibleActionCreated: lastVisibleAction?.created,
            },
        },
    );

    const successData: OnyxUpdate[] = [
        {
            onyxMethod: Onyx.METHOD.MERGE,
            key: `${ONYXKEYS.COLLECTION.REPORT_ACTIONS}${chatReport?.reportID}`,
            value: {
                [reportAction.reportActionID]: {
                    pendingAction: null,
                    errors: null,
                },
            },
        },
    ];

    const failureData: OnyxUpdate[] = [];

    if (shouldDeleteTransactionFromOnyx) {
        failureData.push({
            onyxMethod: Onyx.METHOD.SET,
            key: `${ONYXKEYS.COLLECTION.TRANSACTION}${transactionID}`,
            value: transaction,
        });
    }

    if (Permissions.canUseViolations(betas)) {
        failureData.push({
            onyxMethod: Onyx.METHOD.SET,
            key: `${ONYXKEYS.COLLECTION.TRANSACTION_VIOLATIONS}${transactionID}`,
            value: transactionViolations,
        });
    }

    if (shouldDeleteTransactionThread) {
        failureData.push({
            onyxMethod: Onyx.METHOD.SET,
            key: `${ONYXKEYS.COLLECTION.REPORT}${transactionThreadID}`,
            value: transactionThread,
        });
    }

    failureData.push(
        {
            onyxMethod: Onyx.METHOD.MERGE,
            key: `${ONYXKEYS.COLLECTION.REPORT_ACTIONS}${chatReport?.reportID}`,
            value: {
                [reportAction.reportActionID]: {
                    ...reportAction,
                    pendingAction: null,
                    errors: ErrorUtils.getMicroSecondOnyxError('iou.error.genericDeleteFailureMessage'),
                },
            },
        },
        {
            onyxMethod: Onyx.METHOD.MERGE,
            key: `${ONYXKEYS.COLLECTION.REPORT}${chatReport?.reportID}`,
            value: chatReport,
        },
    );

    const parameters: DeleteMoneyRequestParams = {
        transactionID,
        reportActionID: reportAction.reportActionID,
    };

    return {parameters, optimisticData, successData, failureData, shouldDeleteTransactionThread, chatReport};
}

/** Gathers all the data needed to create an invoice. */
function getSendInvoiceInformation(
    transaction: OnyxEntry<OnyxTypes.Transaction>,
    currentUserAccountID: number,
    invoiceChatReport?: OnyxEntry<OnyxTypes.Report>,
    receipt?: Receipt,
    policy?: OnyxEntry<OnyxTypes.Policy>,
    policyTagList?: OnyxEntry<OnyxTypes.PolicyTagList>,
    policyCategories?: OnyxEntry<OnyxTypes.PolicyCategories>,
): SendInvoiceInformation {
    const {amount = 0, currency = '', created = '', merchant = '', category = '', tag = '', billable, comment, participants} = transaction ?? {};
    const trimmedComment = (comment?.comment ?? '').trim();
    const senderWorkspaceID = participants?.find((participant) => participant?.isSender)?.policyID ?? '';
    const receiverParticipant = participants?.find((participant) => participant?.accountID);
    const receiverAccountID = receiverParticipant?.accountID ?? -1;
    let receiver = ReportUtils.getPersonalDetailsForAccountID(receiverAccountID);
    let optimisticPersonalDetailListAction = {};

    // STEP 1: Get existing chat report OR build a new optimistic one
    let isNewChatReport = false;
    let chatReport = !isEmptyObject(invoiceChatReport) && invoiceChatReport?.reportID ? invoiceChatReport : null;

    if (!chatReport) {
        chatReport = ReportUtils.getInvoiceChatByParticipants(senderWorkspaceID, receiverAccountID);
    }

    if (!chatReport) {
        isNewChatReport = true;
        chatReport = ReportUtils.buildOptimisticChatReport([receiverAccountID, currentUserAccountID], CONST.REPORT.DEFAULT_REPORT_NAME, CONST.REPORT.CHAT_TYPE.INVOICE, senderWorkspaceID);
    }

    // STEP 2: Create a new optimistic invoice report.
    const optimisticInvoiceReport = ReportUtils.buildOptimisticInvoiceReport(chatReport.reportID, senderWorkspaceID, receiverAccountID, receiver.displayName ?? '', amount, currency);

    // STEP 3: Build optimistic receipt and transaction
    const receiptObject: Receipt = {};
    let filename;
    if (receipt?.source) {
        receiptObject.source = receipt.source;
        receiptObject.state = receipt.state ?? CONST.IOU.RECEIPT_STATE.SCANREADY;
        filename = receipt.name;
    }
    const optimisticTransaction = TransactionUtils.buildOptimisticTransaction(
        amount,
        currency,
        optimisticInvoiceReport.reportID,
        trimmedComment,
        created,
        '',
        '',
        merchant,
        receiptObject,
        filename,
        undefined,
        category,
        tag,
        billable,
    );

    const optimisticPolicyRecentlyUsedCategories = Policy.buildOptimisticPolicyRecentlyUsedCategories(optimisticInvoiceReport.policyID, category);
    const optimisticPolicyRecentlyUsedTags = Policy.buildOptimisticPolicyRecentlyUsedTags(optimisticInvoiceReport.policyID, tag);

    // STEP 4: Add optimistic personal details for participant
    const shouldCreateOptimisticPersonalDetails = isNewChatReport && !allPersonalDetails[receiverAccountID];
    if (shouldCreateOptimisticPersonalDetails) {
        receiver = {
            accountID: receiverAccountID,
            avatar: UserUtils.getDefaultAvatarURL(receiverAccountID),
            displayName: LocalePhoneNumber.formatPhoneNumber(receiverParticipant?.login ?? ''),
            login: receiverParticipant?.login,
            isOptimisticPersonalDetail: true,
        };

        optimisticPersonalDetailListAction = {[receiverAccountID]: receiver};
    }

    // STEP 5: Build optimistic reportActions.
    let inviteReportAction: OptimisticInviteReportAction | undefined;
    const [optimisticCreatedActionForChat, optimisticCreatedActionForIOUReport, iouAction, optimisticTransactionThread, optimisticCreatedActionForTransactionThread] =
        ReportUtils.buildOptimisticMoneyRequestEntities(
            optimisticInvoiceReport,
            CONST.IOU.REPORT_ACTION_TYPE.CREATE,
            amount,
            currency,
            trimmedComment,
            receiver.login ?? '',
            [receiver],
            optimisticTransaction.transactionID,
            undefined,
            false,
            false,
            receiptObject,
            false,
        );
    if (isNewChatReport) {
        inviteReportAction = ReportUtils.buildOptimisticInviteReportAction(receiver?.displayName ?? '', receiver.accountID ?? -1);
    }
    const reportPreviewAction = ReportUtils.buildOptimisticReportPreview(chatReport, optimisticInvoiceReport, trimmedComment, optimisticTransaction);

    // STEP 6: Build Onyx Data
    const [optimisticData, successData, failureData] = buildOnyxDataForInvoice(
        chatReport,
        optimisticInvoiceReport,
        optimisticTransaction,
        optimisticCreatedActionForChat,
        optimisticCreatedActionForIOUReport,
        iouAction,
        optimisticPersonalDetailListAction,
        reportPreviewAction,
        optimisticPolicyRecentlyUsedCategories,
        optimisticPolicyRecentlyUsedTags,
        isNewChatReport,
        optimisticTransactionThread,
        optimisticCreatedActionForTransactionThread,
        inviteReportAction,
        policy,
        policyTagList,
        policyCategories,
    );

    return {
        senderWorkspaceID,
        receiver,
        invoiceRoomReportID: chatReport.reportID,
        createdChatReportActionID: optimisticCreatedActionForChat.reportActionID,
        invoiceReportID: optimisticInvoiceReport.reportID,
        reportPreviewReportActionID: reportPreviewAction.reportActionID,
        transactionID: optimisticTransaction.transactionID,
        transactionThreadReportID: optimisticTransactionThread.reportID,
        onyxData: {
            optimisticData,
            successData,
            failureData,
        },
    };
}

/**
 * Gathers all the data needed to submit an expense. It attempts to find existing reports, iouReports, and receipts. If it doesn't find them, then
 * it creates optimistic versions of them and uses those instead
 */
function getMoneyRequestInformation(
    parentChatReport: OnyxEntry<OnyxTypes.Report> | EmptyObject,
    participant: Participant,
    comment: string,
    amount: number,
    currency: string,
    created: string,
    merchant: string,
    receipt: Receipt | undefined,
    existingTransactionID: string | undefined,
    category: string | undefined,
    tag: string | undefined,
    billable: boolean | undefined,
    policy: OnyxEntry<OnyxTypes.Policy> | undefined,
    policyTagList: OnyxEntry<OnyxTypes.PolicyTagList> | undefined,
    policyCategories: OnyxEntry<OnyxTypes.PolicyCategories> | undefined,
    payeeAccountID = userAccountID,
    payeeEmail = currentUserEmail,
    moneyRequestReportID = '',
    linkedTrackedExpenseReportAction?: OnyxTypes.ReportAction,
): MoneyRequestInformation {
    const payerEmail = PhoneNumber.addSMSDomainIfPhoneNumber(participant.login ?? '');
    const payerAccountID = Number(participant.accountID);
    const isPolicyExpenseChat = participant.isPolicyExpenseChat;

    // STEP 1: Get existing chat report OR build a new optimistic one
    let isNewChatReport = false;
    let chatReport = !isEmptyObject(parentChatReport) && parentChatReport?.reportID ? parentChatReport : null;

    // If this is a policyExpenseChat, the chatReport must exist and we can get it from Onyx.
    // report is null if the flow is initiated from the global create menu. However, participant always stores the reportID if it exists, which is the case for policyExpenseChats
    if (!chatReport && isPolicyExpenseChat) {
        chatReport = allReports?.[`${ONYXKEYS.COLLECTION.REPORT}${participant.reportID}`] ?? null;
    }

    if (!chatReport) {
        chatReport = ReportUtils.getChatByParticipants([payerAccountID]);
    }

    // If we still don't have a report, it likely doens't exist and we need to build an optimistic one
    if (!chatReport) {
        isNewChatReport = true;
        chatReport = ReportUtils.buildOptimisticChatReport([payerAccountID]);
    }

    // STEP 2: Get the Expense/IOU report. If the moneyRequestReportID has been provided, we want to add the transaction to this specific report.
    // If no such reportID has been provided, let's use the chatReport.iouReportID property. In case that is not present, build a new optimistic Expense/IOU report.
    let iouReport: OnyxEntry<OnyxTypes.Report> = null;
    if (moneyRequestReportID) {
        iouReport = allReports?.[`${ONYXKEYS.COLLECTION.REPORT}${moneyRequestReportID}`] ?? null;
    } else {
        iouReport = allReports?.[`${ONYXKEYS.COLLECTION.REPORT}${chatReport.iouReportID}`] ?? null;
    }

    const shouldCreateNewMoneyRequestReport = ReportUtils.shouldCreateNewMoneyRequestReport(iouReport, chatReport);

    if (!iouReport || shouldCreateNewMoneyRequestReport) {
        iouReport = isPolicyExpenseChat
            ? ReportUtils.buildOptimisticExpenseReport(chatReport.reportID, chatReport.policyID ?? '', payeeAccountID, amount, currency)
            : ReportUtils.buildOptimisticIOUReport(payeeAccountID, payerAccountID, amount, chatReport.reportID, currency);
    } else if (isPolicyExpenseChat) {
        iouReport = {...iouReport};
        if (iouReport?.currency === currency && typeof iouReport.total === 'number') {
            // Because of the Expense reports are stored as negative values, we subtract the total from the amount
            iouReport.total -= amount;
        }
    } else {
        iouReport = IOUUtils.updateIOUOwnerAndTotal(iouReport, payeeAccountID, amount, currency);
    }
    // STEP 3: Build optimistic receipt and transaction
    const receiptObject: Receipt = {};
    let filename;
    if (receipt?.source) {
        receiptObject.source = receipt.source;
        receiptObject.state = receipt.state ?? CONST.IOU.RECEIPT_STATE.SCANREADY;
        filename = receipt.name;
    }
    const existingTransaction = allTransactionDrafts[`${ONYXKEYS.COLLECTION.TRANSACTION_DRAFT}${existingTransactionID ?? CONST.IOU.OPTIMISTIC_TRANSACTION_ID}`];
    const isDistanceRequest = existingTransaction && existingTransaction.iouRequestType === CONST.IOU.REQUEST_TYPE.DISTANCE;
    let optimisticTransaction = TransactionUtils.buildOptimisticTransaction(
        ReportUtils.isExpenseReport(iouReport) ? -amount : amount,
        currency,
        iouReport.reportID,
        comment,
        created,
        '',
        '',
        merchant,
        receiptObject,
        filename,
        existingTransactionID,
        category,
        tag,
        billable,
        isDistanceRequest ? {waypoints: CONST.RED_BRICK_ROAD_PENDING_ACTION.ADD} : undefined,
    );

    const optimisticPolicyRecentlyUsedCategories = Policy.buildOptimisticPolicyRecentlyUsedCategories(iouReport.policyID, category);
    const optimisticPolicyRecentlyUsedTags = Policy.buildOptimisticPolicyRecentlyUsedTags(iouReport.policyID, tag);

    // If there is an existing transaction (which is the case for distance requests), then the data from the existing transaction
    // needs to be manually merged into the optimistic transaction. This is because buildOnyxDataForMoneyRequest() uses `Onyx.set()` for the transaction
    // data. This is a big can of worms to change it to `Onyx.merge()` as explored in https://expensify.slack.com/archives/C05DWUDHVK7/p1692139468252109.
    // I want to clean this up at some point, but it's possible this will live in the code for a while so I've created https://github.com/Expensify/App/issues/25417
    // to remind me to do this.
    if (isDistanceRequest) {
        optimisticTransaction = fastMerge(existingTransaction, optimisticTransaction, false);
    }

    // STEP 4: Build optimistic reportActions. We need:
    // 1. CREATED action for the chatReport
    // 2. CREATED action for the iouReport
    // 3. IOU action for the iouReport
    // 4. The transaction thread, which requires the iouAction, and CREATED action for the transaction thread
    // 5. REPORT_PREVIEW action for the chatReport
    // Note: The CREATED action for the IOU report must be optimistically generated before the IOU action so there's no chance that it appears after the IOU action in the chat
    const [optimisticCreatedActionForChat, optimisticCreatedActionForIOUReport, iouAction, optimisticTransactionThread, optimisticCreatedActionForTransactionThread] =
        ReportUtils.buildOptimisticMoneyRequestEntities(
            iouReport,
            CONST.IOU.REPORT_ACTION_TYPE.CREATE,
            amount,
            currency,
            comment,
            payeeEmail,
            [participant],
            optimisticTransaction.transactionID,
            undefined,
            false,
            false,
            receiptObject,
            false,
            undefined,
            linkedTrackedExpenseReportAction?.childReportID,
            linkedTrackedExpenseReportAction,
        );

    let reportPreviewAction = shouldCreateNewMoneyRequestReport ? null : getReportPreviewAction(chatReport.reportID, iouReport.reportID);

    if (reportPreviewAction) {
        reportPreviewAction = ReportUtils.updateReportPreview(iouReport, reportPreviewAction, false, comment, optimisticTransaction);
    } else {
        reportPreviewAction = ReportUtils.buildOptimisticReportPreview(chatReport, iouReport, comment, optimisticTransaction);

        // Generated ReportPreview action is a parent report action of the iou report.
        // We are setting the iou report's parentReportActionID to display subtitle correctly in IOU page when offline.
        iouReport.parentReportActionID = reportPreviewAction.reportActionID;
    }

    const shouldCreateOptimisticPersonalDetails = isNewChatReport && !allPersonalDetails[payerAccountID];
    // Add optimistic personal details for participant
    const optimisticPersonalDetailListAction = shouldCreateOptimisticPersonalDetails
        ? {
              [payerAccountID]: {
                  accountID: payerAccountID,
                  avatar: UserUtils.getDefaultAvatarURL(payerAccountID),
                  // Disabling this line since participant.displayName can be an empty string
                  // eslint-disable-next-line @typescript-eslint/prefer-nullish-coalescing
                  displayName: LocalePhoneNumber.formatPhoneNumber(participant.displayName || payerEmail),
                  login: participant.login,
                  isOptimisticPersonalDetail: true,
              },
          }
        : {};

    const optimisticNextStep = NextStepUtils.buildNextStep(iouReport, CONST.REPORT.STATUS_NUM.OPEN);

    // STEP 5: Build Onyx Data
    const [optimisticData, successData, failureData] = buildOnyxDataForMoneyRequest(
        chatReport,
        iouReport,
        optimisticTransaction,
        optimisticCreatedActionForChat,
        optimisticCreatedActionForIOUReport,
        iouAction,
        optimisticPersonalDetailListAction,
        reportPreviewAction,
        optimisticPolicyRecentlyUsedCategories,
        optimisticPolicyRecentlyUsedTags,
        isNewChatReport,
        optimisticTransactionThread ?? {},
        optimisticCreatedActionForTransactionThread ?? {},
        shouldCreateNewMoneyRequestReport,
        policy,
        policyTagList,
        policyCategories,
        optimisticNextStep,
    );

    return {
        payerAccountID,
        payerEmail,
        iouReport,
        chatReport,
        transaction: optimisticTransaction,
        iouAction,
        createdChatReportActionID: isNewChatReport ? optimisticCreatedActionForChat.reportActionID : '0',
        createdIOUReportActionID: shouldCreateNewMoneyRequestReport ? optimisticCreatedActionForIOUReport.reportActionID : '0',
        reportPreviewAction,
        transactionThreadReportID: optimisticTransactionThread?.reportID ?? '0',
        createdReportActionIDForThread: optimisticCreatedActionForTransactionThread?.reportActionID ?? '0',
        onyxData: {
            optimisticData,
            successData,
            failureData,
        },
    };
}

/**
 * Gathers all the data needed to make an expense. It attempts to find existing reports, iouReports, and receipts. If it doesn't find them, then
 * it creates optimistic versions of them and uses those instead
 */
function getTrackExpenseInformation(
    parentChatReport: OnyxEntry<OnyxTypes.Report> | EmptyObject,
    participant: Participant,
    comment: string,
    amount: number,
    currency: string,
    created: string,
    merchant: string,
    receipt: Receipt | undefined,
    category: string | undefined,
    tag: string | undefined,
    billable: boolean | undefined,
    policy: OnyxEntry<OnyxTypes.Policy> | undefined,
    policyTagList: OnyxEntry<OnyxTypes.PolicyTagList> | undefined,
    policyCategories: OnyxEntry<OnyxTypes.PolicyCategories> | undefined,
    payeeEmail = currentUserEmail,
    payeeAccountID = userAccountID,
    moneyRequestReportID = '',
    linkedTrackedExpenseReportAction?: OnyxTypes.ReportAction,
    existingTransactionID?: string,
): TrackExpenseInformation | EmptyObject {
    const isPolicyExpenseChat = participant.isPolicyExpenseChat;

    // STEP 1: Get existing chat report
    let chatReport = !isEmptyObject(parentChatReport) && parentChatReport?.reportID ? parentChatReport : null;

    // The chatReport always exists, and we can get it from Onyx if chatReport is null.
    if (!chatReport) {
        chatReport = allReports?.[`${ONYXKEYS.COLLECTION.REPORT}${participant.reportID}`] ?? null;
    }

    // If we still don't have a report, it likely doesn't exist, and we will early return here as it should not happen
    // Maybe later, we can build an optimistic selfDM chat.
    if (!chatReport) {
        return {};
    }

    // STEP 2: If not in the self-DM flow, we need to use the expense report.
    // For this, first use the chatReport.iouReportID property. Build a new optimistic expense report if needed.
    const shouldUseMoneyReport = !!isPolicyExpenseChat;

    let iouReport: OnyxEntry<OnyxTypes.Report> = null;
    let shouldCreateNewMoneyRequestReport = false;

    if (shouldUseMoneyReport) {
        if (moneyRequestReportID) {
            iouReport = allReports?.[`${ONYXKEYS.COLLECTION.REPORT}${moneyRequestReportID}`] ?? null;
        } else {
            iouReport = allReports?.[`${ONYXKEYS.COLLECTION.REPORT}${chatReport.iouReportID}`] ?? null;
        }

        shouldCreateNewMoneyRequestReport = ReportUtils.shouldCreateNewMoneyRequestReport(iouReport, chatReport);
        if (!iouReport || shouldCreateNewMoneyRequestReport) {
            iouReport = ReportUtils.buildOptimisticExpenseReport(chatReport.reportID, chatReport.policyID ?? '', payeeAccountID, amount, currency, false);
        } else {
            iouReport = {...iouReport};
            if (iouReport?.currency === currency && typeof iouReport.total === 'number' && typeof iouReport.nonReimbursableTotal === 'number') {
                // Because of the Expense reports are stored as negative values, we subtract the total from the amount
                iouReport.total -= amount;
                iouReport.nonReimbursableTotal -= amount;
            }
        }
    }

    // If shouldUseMoneyReport is true, the iouReport was defined.
    // But we'll use the `shouldUseMoneyReport && iouReport` check further instead of `shouldUseMoneyReport` to avoid TS errors.

    // STEP 3: Build optimistic receipt and transaction
    const receiptObject: Receipt = {};
    let filename;
    if (receipt?.source) {
        receiptObject.source = receipt.source;
        receiptObject.state = receipt.state ?? CONST.IOU.RECEIPT_STATE.SCANREADY;
        filename = receipt.name;
    }
    const existingTransaction = allTransactionDrafts[`${ONYXKEYS.COLLECTION.TRANSACTION_DRAFT}${existingTransactionID ?? CONST.IOU.OPTIMISTIC_TRANSACTION_ID}`];
    const isDistanceRequest = existingTransaction && existingTransaction.iouRequestType === CONST.IOU.REQUEST_TYPE.DISTANCE;
    let optimisticTransaction = TransactionUtils.buildOptimisticTransaction(
        ReportUtils.isExpenseReport(iouReport) ? -amount : amount,
        currency,
        shouldUseMoneyReport && iouReport ? iouReport.reportID : '0',
        comment,
        created,
        '',
        '',
        merchant,
        receiptObject,
        filename,
        existingTransactionID ?? null,
        category,
        tag,
        billable,
        isDistanceRequest ? {waypoints: CONST.RED_BRICK_ROAD_PENDING_ACTION.ADD} : undefined,
        false,
    );

    // If there is an existing transaction (which is the case for distance requests), then the data from the existing transaction
    // needs to be manually merged into the optimistic transaction. This is because buildOnyxDataForMoneyRequest() uses `Onyx.set()` for the transaction
    // data. This is a big can of worms to change it to `Onyx.merge()` as explored in https://expensify.slack.com/archives/C05DWUDHVK7/p1692139468252109.
    // I want to clean this up at some point, but it's possible this will live in the code for a while so I've created https://github.com/Expensify/App/issues/25417
    // to remind me to do this.
    if (isDistanceRequest) {
        optimisticTransaction = fastMerge(existingTransaction, optimisticTransaction, false);
    }

    // STEP 4: Build optimistic reportActions. We need:
    // 1. CREATED action for the iouReport (if tracking in the Expense chat)
    // 2. IOU action for the iouReport (if tracking in the Expense chat), otherwise – for chatReport
    // 3. The transaction thread, which requires the iouAction, and CREATED action for the transaction thread
    // 4. REPORT_PREVIEW action for the chatReport (if tracking in the Expense chat)
    const [, optimisticCreatedActionForIOUReport, iouAction, optimisticTransactionThread, optimisticCreatedActionForTransactionThread] = ReportUtils.buildOptimisticMoneyRequestEntities(
        shouldUseMoneyReport && iouReport ? iouReport : chatReport,
        CONST.IOU.REPORT_ACTION_TYPE.TRACK,
        amount,
        currency,
        comment,
        payeeEmail,
        [participant],
        optimisticTransaction.transactionID,
        undefined,
        false,
        false,
        receiptObject,
        false,
        !shouldUseMoneyReport,
        linkedTrackedExpenseReportAction?.childReportID,
        linkedTrackedExpenseReportAction,
    );

    let reportPreviewAction: OnyxEntry<OnyxTypes.ReportAction> = null;
    if (shouldUseMoneyReport && iouReport) {
        reportPreviewAction = shouldCreateNewMoneyRequestReport ? null : getReportPreviewAction(chatReport.reportID, iouReport.reportID);

        if (reportPreviewAction) {
            reportPreviewAction = ReportUtils.updateReportPreview(iouReport, reportPreviewAction, false, comment, optimisticTransaction);
        } else {
            reportPreviewAction = ReportUtils.buildOptimisticReportPreview(chatReport, iouReport, comment, optimisticTransaction);
            // Generated ReportPreview action is a parent report action of the iou report.
            // We are setting the iou report's parentReportActionID to display subtitle correctly in IOU page when offline.
            iouReport.parentReportActionID = reportPreviewAction.reportActionID;
        }
    }

    // STEP 5: Build Onyx Data
    const [optimisticData, successData, failureData] = buildOnyxDataForTrackExpense(
        chatReport,
        iouReport,
        optimisticTransaction,
        optimisticCreatedActionForIOUReport,
        iouAction,
        reportPreviewAction,
        optimisticTransactionThread ?? {},
        (optimisticCreatedActionForTransactionThread as OptimisticCreatedReportAction) ?? {}, // Add type assertion here
        shouldCreateNewMoneyRequestReport,
        policy,
        policyTagList,
        policyCategories,
    );

    return {
        chatReport,
        iouReport: iouReport ?? undefined,
        transaction: optimisticTransaction,
        iouAction,
        createdChatReportActionID: '0',
        createdIOUReportActionID: shouldCreateNewMoneyRequestReport ? optimisticCreatedActionForIOUReport.reportActionID : '0',
        reportPreviewAction: reportPreviewAction ?? undefined,
        transactionThreadReportID: optimisticTransactionThread.reportID,
        createdReportActionIDForThread: optimisticCreatedActionForTransactionThread.reportActionID,
        onyxData: {
            optimisticData,
            successData,
            failureData,
        },
    };
}

/** Requests money based on a distance (e.g. mileage from a map) */
function createDistanceRequest(
    report: OnyxEntry<OnyxTypes.Report>,
    participant: Participant,
    comment: string,
    created: string,
    category: string | undefined,
    tag: string | undefined,
    amount: number,
    currency: string,
    merchant: string,
    billable: boolean | undefined,
    validWaypoints: WaypointCollection,
    policy?: OnyxEntry<OnyxTypes.Policy>,
    policyTagList?: OnyxEntry<OnyxTypes.PolicyTagList>,
    policyCategories?: OnyxEntry<OnyxTypes.PolicyCategories>,
    customUnitRateID?: string,
) {
    // If the report is an iou or expense report, we should get the linked chat report to be passed to the getMoneyRequestInformation function
    const isMoneyRequestReport = ReportUtils.isMoneyRequestReport(report);
    const currentChatReport = isMoneyRequestReport ? ReportUtils.getReport(report?.chatReportID) : report;
    const moneyRequestReportID = isMoneyRequestReport ? report?.reportID : '';
    const currentCreated = DateUtils.enrichMoneyRequestTimestamp(created);

    const optimisticReceipt: Receipt = {
        source: ReceiptGeneric as ReceiptSource,
        state: CONST.IOU.RECEIPT_STATE.OPEN,
    };
    const {
        iouReport,
        chatReport,
        transaction,
        iouAction,
        createdChatReportActionID,
        createdIOUReportActionID,
        reportPreviewAction,
        transactionThreadReportID,
        createdReportActionIDForThread,
        payerEmail,
        onyxData,
    } = getMoneyRequestInformation(
        currentChatReport,
        participant,
        comment,
        amount,
        currency,
        currentCreated,
        merchant,
        optimisticReceipt,
        undefined,
        category,
        tag,
        billable,
        policy,
        policyTagList,
        policyCategories,
        userAccountID,
        currentUserEmail,
        moneyRequestReportID,
    );

    const activeReportID = isMoneyRequestReport ? report?.reportID ?? '' : chatReport.reportID;
    const parameters: CreateDistanceRequestParams = {
        comment,
        iouReportID: iouReport.reportID,
        chatReportID: chatReport.reportID,
        transactionID: transaction.transactionID,
        reportActionID: iouAction.reportActionID,
        createdChatReportActionID,
        createdIOUReportActionID,
        reportPreviewReportActionID: reportPreviewAction.reportActionID,
        waypoints: JSON.stringify(validWaypoints),
        created: currentCreated,
        category,
        tag,
        billable,
        transactionThreadReportID,
        createdReportActionIDForThread,
        payerEmail,
        customUnitRateID,
    };

    API.write(WRITE_COMMANDS.CREATE_DISTANCE_REQUEST, parameters, onyxData);
    Navigation.dismissModal(activeReportID);
    Report.notifyNewAction(activeReportID, userAccountID);
}

/**
 * Compute the diff amount when we update the transaction
 */
function calculateDiffAmount(iouReport: OnyxEntry<OnyxTypes.Report>, updatedTransaction: OnyxEntry<OnyxTypes.Transaction>, transaction: OnyxEntry<OnyxTypes.Transaction>): number {
    if (!iouReport) {
        return 0;
    }
    const isExpenseReport = ReportUtils.isExpenseReport(iouReport);
    const updatedCurrency = TransactionUtils.getCurrency(updatedTransaction);
    const currentCurrency = TransactionUtils.getCurrency(transaction);

    const currentAmount = TransactionUtils.getAmount(transaction, isExpenseReport);
    const updatedAmount = TransactionUtils.getAmount(updatedTransaction, isExpenseReport);

    if (updatedCurrency === iouReport?.currency && currentCurrency !== iouReport?.currency) {
        // Add the diff to the total if we change the currency from a different currency to the currency of the IOU report
        return updatedAmount;
    }
    if (updatedCurrency !== iouReport?.currency && currentCurrency === iouReport?.currency) {
        // Subtract the diff from the total if we change the currency from the currency of IOU report to a different currency
        return -updatedAmount;
    }
    if (updatedCurrency === iouReport?.currency && updatedAmount !== currentAmount) {
        // Calculate the diff between the updated amount and the current amount if we change the amount and the currency of the transaction is the currency of the report
        return updatedAmount - currentAmount;
    }

    return 0;
}

/**
 * @param transactionID
 * @param transactionThreadReportID
 * @param transactionChanges
 * @param [transactionChanges.created] Present when updated the date field
 * @param policy  May be undefined, an empty object, or an object matching the Policy type (src/types/onyx/Policy.ts)
 * @param policyTagList
 * @param policyCategories
 * @param onlyIncludeChangedFields
 *               When 'true', then the returned params will only include the transaction details for the fields that were changed.
 *               When `false`, then the returned params will include all the transaction details, regardless of which fields were changed.
 *               This setting is necessary while the UpdateDistanceRequest API is refactored to be fully 1:1:1 in https://github.com/Expensify/App/issues/28358
 */
function getUpdateMoneyRequestParams(
    transactionID: string,
    transactionThreadReportID: string,
    transactionChanges: TransactionChanges,
    policy: OnyxEntry<OnyxTypes.Policy>,
    policyTagList: OnyxEntry<OnyxTypes.PolicyTagList>,
    policyCategories: OnyxEntry<OnyxTypes.PolicyCategories>,
    onlyIncludeChangedFields: boolean,
): UpdateMoneyRequestData {
    const optimisticData: OnyxUpdate[] = [];
    const successData: OnyxUpdate[] = [];
    const failureData: OnyxUpdate[] = [];

    // Step 1: Set any "pending fields" (ones updated while the user was offline) to have error messages in the failureData
    const pendingFields = Object.fromEntries(Object.keys(transactionChanges).map((key) => [key, CONST.RED_BRICK_ROAD_PENDING_ACTION.UPDATE]));
    const clearedPendingFields = Object.fromEntries(Object.keys(transactionChanges).map((key) => [key, null]));
    const errorFields = Object.fromEntries(Object.keys(pendingFields).map((key) => [key, {[DateUtils.getMicroseconds()]: Localize.translateLocal('iou.error.genericEditFailureMessage')}]));

    // Step 2: Get all the collections being updated
    const transactionThread = allReports?.[`${ONYXKEYS.COLLECTION.REPORT}${transactionThreadReportID}`] ?? null;
    const transaction = allTransactions?.[`${ONYXKEYS.COLLECTION.TRANSACTION}${transactionID}`];
    const iouReport = allReports?.[`${ONYXKEYS.COLLECTION.REPORT}${transactionThread?.parentReportID}`] ?? null;
    const isFromExpenseReport = ReportUtils.isExpenseReport(iouReport);
    const isScanning = TransactionUtils.hasReceipt(transaction) && TransactionUtils.isReceiptBeingScanned(transaction);
    let updatedTransaction = transaction ? TransactionUtils.getUpdatedTransaction(transaction, transactionChanges, isFromExpenseReport) : null;
    const transactionDetails = ReportUtils.getTransactionDetails(updatedTransaction);

    if (transactionDetails?.waypoints) {
        // This needs to be a JSON string since we're sending this to the MapBox API
        transactionDetails.waypoints = JSON.stringify(transactionDetails.waypoints);
    }

    const dataToIncludeInParams: Partial<TransactionDetails> | undefined = onlyIncludeChangedFields
        ? Object.fromEntries(Object.entries(transactionDetails ?? {}).filter(([key]) => Object.keys(transactionChanges).includes(key)))
        : transactionDetails;

    const params: UpdateMoneyRequestParams = {
        ...dataToIncludeInParams,
        reportID: iouReport?.reportID,
        transactionID,
    };

    const hasPendingWaypoints = 'waypoints' in transactionChanges;
    if (transaction && updatedTransaction && hasPendingWaypoints) {
        updatedTransaction = {
            ...updatedTransaction,
            amount: CONST.IOU.DEFAULT_AMOUNT,
            modifiedAmount: CONST.IOU.DEFAULT_AMOUNT,
            modifiedMerchant: Localize.translateLocal('iou.fieldPending'),
        };

        // Delete the draft transaction when editing waypoints when the server responds successfully and there are no errors
        successData.push({
            onyxMethod: Onyx.METHOD.SET,
            key: `${ONYXKEYS.COLLECTION.TRANSACTION_DRAFT}${transactionID}`,
            value: null,
        });

        // Revert the transaction's amount to the original value on failure.
        // The IOU Report will be fully reverted in the failureData further below.
        failureData.push({
            onyxMethod: Onyx.METHOD.MERGE,
            key: `${ONYXKEYS.COLLECTION.TRANSACTION}${transactionID}`,
            value: {
                amount: transaction.amount,
                modifiedAmount: transaction.modifiedAmount,
                modifiedMerchant: transaction.modifiedMerchant,
            },
        });
    }

    // Step 3: Build the modified expense report actions
    // We don't create a modified report action if we're updating the waypoints,
    // since there isn't actually any optimistic data we can create for them and the report action is created on the server
    // with the response from the MapBox API
    const updatedReportAction = ReportUtils.buildOptimisticModifiedExpenseReportAction(transactionThread, transaction, transactionChanges, isFromExpenseReport, policy);
    if (!hasPendingWaypoints) {
        params.reportActionID = updatedReportAction.reportActionID;

        optimisticData.push({
            onyxMethod: Onyx.METHOD.MERGE,
            key: `${ONYXKEYS.COLLECTION.REPORT_ACTIONS}${transactionThread?.reportID}`,
            value: {
                [updatedReportAction.reportActionID]: updatedReportAction as OnyxTypes.ReportAction,
            },
        });
        successData.push({
            onyxMethod: Onyx.METHOD.MERGE,
            key: `${ONYXKEYS.COLLECTION.REPORT_ACTIONS}${transactionThread?.reportID}`,
            value: {
                [updatedReportAction.reportActionID]: {pendingAction: null},
            },
        });
        failureData.push({
            onyxMethod: Onyx.METHOD.MERGE,
            key: `${ONYXKEYS.COLLECTION.REPORT_ACTIONS}${transactionThread?.reportID}`,
            value: {
                [updatedReportAction.reportActionID]: {
                    ...(updatedReportAction as OnyxTypes.ReportAction),
                    errors: ErrorUtils.getMicroSecondOnyxError('iou.error.genericEditFailureMessage'),
                },
            },
        });
    }

    // Step 4: Compute the IOU total and update the report preview message (and report header) so LHN amount owed is correct.
    const diff = calculateDiffAmount(iouReport, updatedTransaction, transaction);

    let updatedMoneyRequestReport: OnyxTypes.Report | EmptyObject;
    if (!iouReport) {
        updatedMoneyRequestReport = {};
    } else if (ReportUtils.isExpenseReport(iouReport) && typeof iouReport.total === 'number') {
        // For expense report, the amount is negative, so we should subtract total from diff
        updatedMoneyRequestReport = {
            ...iouReport,
            total: iouReport.total - diff,
        };
        if (!transaction?.reimbursable && typeof updatedMoneyRequestReport.nonReimbursableTotal === 'number') {
            updatedMoneyRequestReport.nonReimbursableTotal -= diff;
        }
    } else {
        updatedMoneyRequestReport = IOUUtils.updateIOUOwnerAndTotal(iouReport, updatedReportAction.actorAccountID ?? -1, diff, TransactionUtils.getCurrency(transaction), false, true);
    }

    updatedMoneyRequestReport.cachedTotal = CurrencyUtils.convertToDisplayString(updatedMoneyRequestReport.total, transactionDetails?.currency);

    optimisticData.push(
        {
            onyxMethod: Onyx.METHOD.MERGE,
            key: `${ONYXKEYS.COLLECTION.REPORT}${iouReport?.reportID}`,
            value: updatedMoneyRequestReport,
        },
        {
            onyxMethod: Onyx.METHOD.MERGE,
            key: `${ONYXKEYS.COLLECTION.REPORT}${iouReport?.parentReportID}`,
            value: ReportUtils.getOutstandingChildRequest(updatedMoneyRequestReport),
        },
    );
    successData.push({
        onyxMethod: Onyx.METHOD.MERGE,
        key: `${ONYXKEYS.COLLECTION.REPORT}${iouReport?.reportID}`,
        value: {pendingAction: null},
    });

    // Optimistically modify the transaction and the transaction thread
    optimisticData.push({
        onyxMethod: Onyx.METHOD.MERGE,
        key: `${ONYXKEYS.COLLECTION.TRANSACTION}${transactionID}`,
        value: {
            ...updatedTransaction,
            pendingFields,
            isLoading: hasPendingWaypoints,
            errorFields: null,
        },
    });

    optimisticData.push({
        onyxMethod: Onyx.METHOD.MERGE,
        key: `${ONYXKEYS.COLLECTION.REPORT}${transactionThreadReportID}`,
        value: {
            lastActorAccountID: updatedReportAction.actorAccountID,
        },
    });

    if (isScanning && ('amount' in transactionChanges || 'currency' in transactionChanges)) {
        optimisticData.push(
            {
                onyxMethod: Onyx.METHOD.MERGE,
                key: `${ONYXKEYS.COLLECTION.REPORT_ACTIONS}${iouReport?.reportID}`,
                value: {
                    [transactionThread?.parentReportActionID ?? '']: {
                        whisperedToAccountIDs: [],
                    },
                },
            },
            {
                onyxMethod: Onyx.METHOD.MERGE,
                key: `${ONYXKEYS.COLLECTION.REPORT_ACTIONS}${iouReport?.parentReportID}`,
                value: {
                    [iouReport?.parentReportActionID ?? '']: {
                        whisperedToAccountIDs: [],
                    },
                },
            },
        );
    }

    // Update recently used categories if the category is changed
    if ('category' in transactionChanges) {
        const optimisticPolicyRecentlyUsedCategories = Policy.buildOptimisticPolicyRecentlyUsedCategories(iouReport?.policyID, transactionChanges.category);
        if (optimisticPolicyRecentlyUsedCategories.length) {
            optimisticData.push({
                onyxMethod: Onyx.METHOD.SET,
                key: `${ONYXKEYS.COLLECTION.POLICY_RECENTLY_USED_CATEGORIES}${iouReport?.policyID}`,
                value: optimisticPolicyRecentlyUsedCategories,
            });
        }
    }

    // Update recently used categories if the tag is changed
    if ('tag' in transactionChanges) {
        const optimisticPolicyRecentlyUsedTags = Policy.buildOptimisticPolicyRecentlyUsedTags(iouReport?.policyID, transactionChanges.tag);
        if (!isEmptyObject(optimisticPolicyRecentlyUsedTags)) {
            optimisticData.push({
                onyxMethod: Onyx.METHOD.MERGE,
                key: `${ONYXKEYS.COLLECTION.POLICY_RECENTLY_USED_TAGS}${iouReport?.policyID}`,
                value: optimisticPolicyRecentlyUsedTags,
            });
        }
    }

    // Clear out the error fields and loading states on success
    successData.push({
        onyxMethod: Onyx.METHOD.MERGE,
        key: `${ONYXKEYS.COLLECTION.TRANSACTION}${transactionID}`,
        value: {
            pendingFields: clearedPendingFields,
            isLoading: false,
            errorFields: null,
        },
    });

    // Clear out loading states, pending fields, and add the error fields
    failureData.push({
        onyxMethod: Onyx.METHOD.MERGE,
        key: `${ONYXKEYS.COLLECTION.TRANSACTION}${transactionID}`,
        value: {
            pendingFields: clearedPendingFields,
            isLoading: false,
            errorFields,
        },
    });

    if (iouReport) {
        // Reset the iouReport to its original state
        failureData.push({
            onyxMethod: Onyx.METHOD.MERGE,
            key: `${ONYXKEYS.COLLECTION.REPORT}${iouReport.reportID}`,
            value: iouReport,
        });
    }

    if (policy && PolicyUtils.isPaidGroupPolicy(policy) && updatedTransaction) {
        const currentTransactionViolations = allTransactionViolations[`${ONYXKEYS.COLLECTION.TRANSACTION_VIOLATIONS}${transactionID}`] ?? [];
        optimisticData.push(
            ViolationsUtils.getViolationsOnyxData(
                updatedTransaction,
                currentTransactionViolations,
                !!policy.requiresTag,
                policyTagList ?? {},
                !!policy.requiresCategory,
                policyCategories ?? {},
            ),
        );
        failureData.push({
            onyxMethod: Onyx.METHOD.MERGE,
            key: `${ONYXKEYS.COLLECTION.TRANSACTION_VIOLATIONS}${transactionID}`,
            value: currentTransactionViolations,
        });
    }

    // Reset the transaction thread to its original state
    failureData.push({
        onyxMethod: Onyx.METHOD.MERGE,
        key: `${ONYXKEYS.COLLECTION.REPORT}${transactionThreadReportID}`,
        value: transactionThread,
    });

    return {
        params,
        onyxData: {optimisticData, successData, failureData},
    };
}

/**
 * @param transactionID
 * @param transactionThreadReportID
 * @param transactionChanges
 * @param [transactionChanges.created] Present when updated the date field
 * @param onlyIncludeChangedFields
 *               When 'true', then the returned params will only include the transaction details for the fields that were changed.
 *               When `false`, then the returned params will include all the transaction details, regardless of which fields were changed.
 *               This setting is necessary while the UpdateDistanceRequest API is refactored to be fully 1:1:1 in https://github.com/Expensify/App/issues/28358
 * @param policy  May be undefined, an empty object, or an object matching the Policy type (src/types/onyx/Policy.ts)
 */
function getUpdateTrackExpenseParams(
    transactionID: string,
    transactionThreadReportID: string,
    transactionChanges: TransactionChanges,
    onlyIncludeChangedFields: boolean,
    policy: OnyxEntry<OnyxTypes.Policy>,
): UpdateMoneyRequestData {
    const optimisticData: OnyxUpdate[] = [];
    const successData: OnyxUpdate[] = [];
    const failureData: OnyxUpdate[] = [];

    // Step 1: Set any "pending fields" (ones updated while the user was offline) to have error messages in the failureData
    const pendingFields = Object.fromEntries(Object.keys(transactionChanges).map((key) => [key, CONST.RED_BRICK_ROAD_PENDING_ACTION.UPDATE]));
    const clearedPendingFields = Object.fromEntries(Object.keys(transactionChanges).map((key) => [key, null]));
    const errorFields = Object.fromEntries(Object.keys(pendingFields).map((key) => [key, {[DateUtils.getMicroseconds()]: Localize.translateLocal('iou.error.genericEditFailureMessage')}]));

    // Step 2: Get all the collections being updated
    const transactionThread = allReports?.[`${ONYXKEYS.COLLECTION.REPORT}${transactionThreadReportID}`] ?? null;
    const transaction = allTransactions?.[`${ONYXKEYS.COLLECTION.TRANSACTION}${transactionID}`];
    const chatReport = allReports?.[`${ONYXKEYS.COLLECTION.REPORT}${transactionThread?.parentReportID}`] ?? null;
    const isScanning = TransactionUtils.hasReceipt(transaction) && TransactionUtils.isReceiptBeingScanned(transaction);
    let updatedTransaction = transaction ? TransactionUtils.getUpdatedTransaction(transaction, transactionChanges, false) : null;
    const transactionDetails = ReportUtils.getTransactionDetails(updatedTransaction);

    if (transactionDetails?.waypoints) {
        // This needs to be a JSON string since we're sending this to the MapBox API
        transactionDetails.waypoints = JSON.stringify(transactionDetails.waypoints);
    }

    const dataToIncludeInParams: Partial<TransactionDetails> | undefined = onlyIncludeChangedFields
        ? Object.fromEntries(Object.entries(transactionDetails ?? {}).filter(([key]) => Object.keys(transactionChanges).includes(key)))
        : transactionDetails;

    const params: UpdateMoneyRequestParams = {
        ...dataToIncludeInParams,
        reportID: chatReport?.reportID,
        transactionID,
    };

    const hasPendingWaypoints = 'waypoints' in transactionChanges;
    if (transaction && updatedTransaction && hasPendingWaypoints) {
        updatedTransaction = {
            ...updatedTransaction,
            amount: CONST.IOU.DEFAULT_AMOUNT,
            modifiedAmount: CONST.IOU.DEFAULT_AMOUNT,
            modifiedMerchant: Localize.translateLocal('iou.fieldPending'),
        };

        // Delete the draft transaction when editing waypoints when the server responds successfully and there are no errors
        successData.push({
            onyxMethod: Onyx.METHOD.SET,
            key: `${ONYXKEYS.COLLECTION.TRANSACTION_DRAFT}${transactionID}`,
            value: null,
        });

        // Revert the transaction's amount to the original value on failure.
        // The IOU Report will be fully reverted in the failureData further below.
        failureData.push({
            onyxMethod: Onyx.METHOD.MERGE,
            key: `${ONYXKEYS.COLLECTION.TRANSACTION}${transactionID}`,
            value: {
                amount: transaction.amount,
                modifiedAmount: transaction.modifiedAmount,
                modifiedMerchant: transaction.modifiedMerchant,
            },
        });
    }

    // Step 3: Build the modified expense report actions
    // We don't create a modified report action if we're updating the waypoints,
    // since there isn't actually any optimistic data we can create for them and the report action is created on the server
    // with the response from the MapBox API
    const updatedReportAction = ReportUtils.buildOptimisticModifiedExpenseReportAction(transactionThread, transaction, transactionChanges, false, policy);
    if (!hasPendingWaypoints) {
        params.reportActionID = updatedReportAction.reportActionID;

        optimisticData.push({
            onyxMethod: Onyx.METHOD.MERGE,
            key: `${ONYXKEYS.COLLECTION.REPORT_ACTIONS}${transactionThread?.reportID}`,
            value: {
                [updatedReportAction.reportActionID]: updatedReportAction as OnyxTypes.ReportAction,
            },
        });
        successData.push({
            onyxMethod: Onyx.METHOD.MERGE,
            key: `${ONYXKEYS.COLLECTION.REPORT_ACTIONS}${transactionThread?.reportID}`,
            value: {
                [updatedReportAction.reportActionID]: {pendingAction: null},
            },
        });
        failureData.push({
            onyxMethod: Onyx.METHOD.MERGE,
            key: `${ONYXKEYS.COLLECTION.REPORT_ACTIONS}${transactionThread?.reportID}`,
            value: {
                [updatedReportAction.reportActionID]: {
                    ...(updatedReportAction as OnyxTypes.ReportAction),
                    errors: ErrorUtils.getMicroSecondOnyxError('iou.error.genericEditFailureMessage'),
                },
            },
        });
    }

    // Step 4: Update the report preview message (and report header) so LHN amount tracked is correct.
    // Optimistically modify the transaction and the transaction thread
    optimisticData.push({
        onyxMethod: Onyx.METHOD.MERGE,
        key: `${ONYXKEYS.COLLECTION.TRANSACTION}${transactionID}`,
        value: {
            ...updatedTransaction,
            pendingFields,
            isLoading: hasPendingWaypoints,
            errorFields: null,
        },
    });

    optimisticData.push({
        onyxMethod: Onyx.METHOD.MERGE,
        key: `${ONYXKEYS.COLLECTION.REPORT}${transactionThreadReportID}`,
        value: {
            lastActorAccountID: updatedReportAction.actorAccountID,
        },
    });

    if (isScanning && ('amount' in transactionChanges || 'currency' in transactionChanges)) {
        optimisticData.push({
            onyxMethod: Onyx.METHOD.MERGE,
            key: `${ONYXKEYS.COLLECTION.REPORT_ACTIONS}${chatReport?.reportID}`,
            value: {
                [transactionThread?.parentReportActionID ?? '']: {
                    whisperedToAccountIDs: [],
                },
            },
        });
    }

    // Clear out the error fields and loading states on success
    successData.push({
        onyxMethod: Onyx.METHOD.MERGE,
        key: `${ONYXKEYS.COLLECTION.TRANSACTION}${transactionID}`,
        value: {
            pendingFields: clearedPendingFields,
            isLoading: false,
            errorFields: null,
        },
    });

    // Clear out loading states, pending fields, and add the error fields
    failureData.push({
        onyxMethod: Onyx.METHOD.MERGE,
        key: `${ONYXKEYS.COLLECTION.TRANSACTION}${transactionID}`,
        value: {
            pendingFields: clearedPendingFields,
            isLoading: false,
            errorFields,
        },
    });

    // Reset the transaction thread to its original state
    failureData.push({
        onyxMethod: Onyx.METHOD.MERGE,
        key: `${ONYXKEYS.COLLECTION.REPORT}${transactionThreadReportID}`,
        value: transactionThread,
    });

    return {
        params,
        onyxData: {optimisticData, successData, failureData},
    };
}

/** Updates the created date of an expense */
function updateMoneyRequestDate(
    transactionID: string,
    transactionThreadReportID: string,
    value: string,
    policy: OnyxEntry<OnyxTypes.Policy>,
    policyTags: OnyxEntry<OnyxTypes.PolicyTagList>,
    policyCategories: OnyxEntry<OnyxTypes.PolicyCategories>,
) {
    const transactionChanges: TransactionChanges = {
        created: value,
    };
    const transactionThreadReport = allReports?.[`${ONYXKEYS.COLLECTION.REPORT}${transactionThreadReportID}`] ?? null;
    const parentReport = allReports?.[`${ONYXKEYS.COLLECTION.REPORT}${transactionThreadReport?.parentReportID}`] ?? null;
    let data: UpdateMoneyRequestData;
    if (ReportUtils.isTrackExpenseReport(transactionThreadReport) && ReportUtils.isSelfDM(parentReport)) {
        data = getUpdateTrackExpenseParams(transactionID, transactionThreadReportID, transactionChanges, true, policy);
    } else {
        data = getUpdateMoneyRequestParams(transactionID, transactionThreadReportID, transactionChanges, policy, policyTags, policyCategories, true);
    }
    const {params, onyxData} = data;
    API.write(WRITE_COMMANDS.UPDATE_MONEY_REQUEST_DATE, params, onyxData);
}

/** Updates the billable field of an expense */
function updateMoneyRequestBillable(
    transactionID: string,
    transactionThreadReportID: string,
    value: boolean,
    policy: OnyxEntry<OnyxTypes.Policy>,
    policyTagList: OnyxEntry<OnyxTypes.PolicyTagList>,
    policyCategories: OnyxEntry<OnyxTypes.PolicyCategories>,
) {
    const transactionChanges: TransactionChanges = {
        billable: value,
    };
    const {params, onyxData} = getUpdateMoneyRequestParams(transactionID, transactionThreadReportID, transactionChanges, policy, policyTagList, policyCategories, true);
    API.write(WRITE_COMMANDS.UPDATE_MONEY_REQUEST_BILLABLE, params, onyxData);
}

/** Updates the merchant field of an expense */
function updateMoneyRequestMerchant(
    transactionID: string,
    transactionThreadReportID: string,
    value: string,
    policy: OnyxEntry<OnyxTypes.Policy>,
    policyTagList: OnyxEntry<OnyxTypes.PolicyTagList>,
    policyCategories: OnyxEntry<OnyxTypes.PolicyCategories>,
) {
    const transactionChanges: TransactionChanges = {
        merchant: value,
    };
    const transactionThreadReport = allReports?.[`${ONYXKEYS.COLLECTION.REPORT}${transactionThreadReportID}`] ?? null;
    const parentReport = allReports?.[`${ONYXKEYS.COLLECTION.REPORT}${transactionThreadReport?.parentReportID}`] ?? null;
    let data: UpdateMoneyRequestData;
    if (ReportUtils.isTrackExpenseReport(transactionThreadReport) && ReportUtils.isSelfDM(parentReport)) {
        data = getUpdateTrackExpenseParams(transactionID, transactionThreadReportID, transactionChanges, true, policy);
    } else {
        data = getUpdateMoneyRequestParams(transactionID, transactionThreadReportID, transactionChanges, policy, policyTagList, policyCategories, true);
    }
    const {params, onyxData} = data;
    API.write(WRITE_COMMANDS.UPDATE_MONEY_REQUEST_MERCHANT, params, onyxData);
}

/** Updates the tag of an expense */
function updateMoneyRequestTag(
    transactionID: string,
    transactionThreadReportID: string,
    tag: string,
    policy: OnyxEntry<OnyxTypes.Policy>,
    policyTagList: OnyxEntry<OnyxTypes.PolicyTagList>,
    policyCategories: OnyxEntry<OnyxTypes.PolicyCategories>,
) {
    const transactionChanges: TransactionChanges = {
        tag,
    };
    const {params, onyxData} = getUpdateMoneyRequestParams(transactionID, transactionThreadReportID, transactionChanges, policy, policyTagList, policyCategories, true);
    API.write(WRITE_COMMANDS.UPDATE_MONEY_REQUEST_TAG, params, onyxData);
}

/** Updates the created tax amount of an expense */
function updateMoneyRequestTaxAmount(
    transactionID: string,
    optimisticReportActionID: string,
    taxAmount: number,
    policy: OnyxEntry<OnyxTypes.Policy>,
    policyTagList: OnyxEntry<OnyxTypes.PolicyTagList>,
    policyCategories: OnyxEntry<OnyxTypes.PolicyCategories>,
) {
    const transactionChanges = {
        taxAmount,
    };
    const {params, onyxData} = getUpdateMoneyRequestParams(transactionID, optimisticReportActionID, transactionChanges, policy, policyTagList, policyCategories, true);
    API.write('UpdateMoneyRequestTaxAmount', params, onyxData);
}

/** Updates the created tax rate of an expense */
function updateMoneyRequestTaxRate(
    transactionID: string,
    optimisticReportActionID: string,
    taxCode: string,
    policy: OnyxEntry<OnyxTypes.Policy>,
    policyTagList: OnyxEntry<OnyxTypes.PolicyTagList>,
    policyCategories: OnyxEntry<OnyxTypes.PolicyCategories>,
) {
    const transactionChanges = {
        taxCode,
    };
    const {params, onyxData} = getUpdateMoneyRequestParams(transactionID, optimisticReportActionID, transactionChanges, policy, policyTagList, policyCategories, true);
    API.write('UpdateMoneyRequestTaxRate', params, onyxData);
}

type UpdateMoneyRequestDistanceParams = {
    transactionID: string;
    transactionThreadReportID: string;
    waypoints: WaypointCollection;
    policy?: OnyxEntry<OnyxTypes.Policy>;
    policyTagList?: OnyxEntry<OnyxTypes.PolicyTagList>;
    policyCategories?: OnyxEntry<OnyxTypes.PolicyCategories>;
};

/** Updates the waypoints of a distance expense */
function updateMoneyRequestDistance({
    transactionID,
    transactionThreadReportID,
    waypoints,
    policy = {} as OnyxTypes.Policy,
    policyTagList = {},
    policyCategories = {},
}: UpdateMoneyRequestDistanceParams) {
    const transactionChanges: TransactionChanges = {
        waypoints,
    };
    const transactionThreadReport = allReports?.[`${ONYXKEYS.COLLECTION.REPORT}${transactionThreadReportID}`] ?? null;
    const parentReport = allReports?.[`${ONYXKEYS.COLLECTION.REPORT}${transactionThreadReport?.parentReportID}`] ?? null;
    let data: UpdateMoneyRequestData;
    if (ReportUtils.isTrackExpenseReport(transactionThreadReport) && ReportUtils.isSelfDM(parentReport)) {
        data = getUpdateTrackExpenseParams(transactionID, transactionThreadReportID, transactionChanges, true, policy);
    } else {
        data = getUpdateMoneyRequestParams(transactionID, transactionThreadReportID, transactionChanges, policy, policyTagList, policyCategories, true);
    }
    const {params, onyxData} = data;
    API.write(WRITE_COMMANDS.UPDATE_MONEY_REQUEST_DISTANCE, params, onyxData);
}

/** Updates the category of an expense */
function updateMoneyRequestCategory(
    transactionID: string,
    transactionThreadReportID: string,
    category: string,
    policy: OnyxEntry<OnyxTypes.Policy>,
    policyTagList: OnyxEntry<OnyxTypes.PolicyTagList>,
    policyCategories: OnyxEntry<OnyxTypes.PolicyCategories>,
) {
    const transactionChanges: TransactionChanges = {
        category,
    };
    const {params, onyxData} = getUpdateMoneyRequestParams(transactionID, transactionThreadReportID, transactionChanges, policy, policyTagList, policyCategories, true);
    API.write(WRITE_COMMANDS.UPDATE_MONEY_REQUEST_CATEGORY, params, onyxData);
}

/** Updates the description of an expense */
function updateMoneyRequestDescription(
    transactionID: string,
    transactionThreadReportID: string,
    comment: string,
    policy: OnyxEntry<OnyxTypes.Policy>,
    policyTagList: OnyxEntry<OnyxTypes.PolicyTagList>,
    policyCategories: OnyxEntry<OnyxTypes.PolicyCategories>,
) {
    const transactionChanges: TransactionChanges = {
        comment,
    };
    const transactionThreadReport = allReports?.[`${ONYXKEYS.COLLECTION.REPORT}${transactionThreadReportID}`] ?? null;
    const parentReport = allReports?.[`${ONYXKEYS.COLLECTION.REPORT}${transactionThreadReport?.parentReportID}`] ?? null;
    let data: UpdateMoneyRequestData;
    if (ReportUtils.isTrackExpenseReport(transactionThreadReport) && ReportUtils.isSelfDM(parentReport)) {
        data = getUpdateTrackExpenseParams(transactionID, transactionThreadReportID, transactionChanges, true, policy);
    } else {
        data = getUpdateMoneyRequestParams(transactionID, transactionThreadReportID, transactionChanges, policy, policyTagList, policyCategories, true);
    }
    const {params, onyxData} = data;
    API.write(WRITE_COMMANDS.UPDATE_MONEY_REQUEST_DESCRIPTION, params, onyxData);
}

/** Edits an existing distance expense */
function updateDistanceRequest(
    transactionID: string,
    transactionThreadReportID: string,
    transactionChanges: TransactionChanges,
    policy: OnyxTypes.Policy,
    policyTagList: OnyxTypes.PolicyTagList,
    policyCategories: OnyxTypes.PolicyCategories,
) {
    const {params, onyxData} = getUpdateMoneyRequestParams(transactionID, transactionThreadReportID, transactionChanges, policy, policyTagList, policyCategories, false);
    API.write(WRITE_COMMANDS.UPDATE_DISTANCE_REQUEST, params, onyxData);
}

const getConvertTrackedExpenseInformation = (
    transactionID: string,
    actionableWhisperReportActionID: string,
    moneyRequestReportID: string,
    linkedTrackedExpenseReportAction: OnyxTypes.ReportAction,
    linkedTrackedExpenseReportID: string,
    transactionThreadReportID: string,
    resolution: IOUAction,
) => {
    const optimisticData: OnyxUpdate[] = [];
    const successData: OnyxUpdate[] = [];
    const failureData: OnyxUpdate[] = [];

    // Delete the transaction from the track expense report
    const {
        optimisticData: deleteOptimisticData,
        successData: deleteSuccessData,
        failureData: deleteFailureData,
    } = getDeleteTrackExpenseInformation(linkedTrackedExpenseReportID, transactionID, linkedTrackedExpenseReportAction, false, true);

    optimisticData?.push(...deleteOptimisticData);
    successData?.push(...deleteSuccessData);
    failureData?.push(...deleteFailureData);

    // Build modified expense report action with the transaction changes
    const modifiedExpenseReportAction = ReportUtils.buildOptimisticMovedTrackedExpenseModifiedReportAction(transactionThreadReportID, moneyRequestReportID);

    optimisticData?.push({
        onyxMethod: Onyx.METHOD.MERGE,
        key: `${ONYXKEYS.COLLECTION.REPORT_ACTIONS}${transactionThreadReportID}`,
        value: {
            [modifiedExpenseReportAction.reportActionID]: modifiedExpenseReportAction as OnyxTypes.ReportAction,
        },
    });
    successData?.push({
        onyxMethod: Onyx.METHOD.MERGE,
        key: `${ONYXKEYS.COLLECTION.REPORT_ACTIONS}${transactionThreadReportID}`,
        value: {
            [modifiedExpenseReportAction.reportActionID]: {pendingAction: null},
        },
    });
    failureData?.push({
        onyxMethod: Onyx.METHOD.MERGE,
        key: `${ONYXKEYS.COLLECTION.REPORT_ACTIONS}${transactionThreadReportID}`,
        value: {
            [modifiedExpenseReportAction.reportActionID]: {
                ...(modifiedExpenseReportAction as OnyxTypes.ReportAction),
                errors: ErrorUtils.getMicroSecondOnyxError('iou.error.genericEditFailureMessage'),
            },
        },
    });

    // Resolve actionable whisper message
    optimisticData?.push({
        onyxMethod: Onyx.METHOD.MERGE,
        key: `${ONYXKEYS.COLLECTION.REPORT_ACTIONS}${linkedTrackedExpenseReportID}`,
        value: {
            [actionableWhisperReportActionID]: {
                originalMessage: {
                    resolution,
                },
            },
        },
    });

    failureData?.push({
        onyxMethod: Onyx.METHOD.MERGE,
        key: `${ONYXKEYS.COLLECTION.REPORT_ACTIONS}${linkedTrackedExpenseReportID}`,
        value: {
            [actionableWhisperReportActionID]: {
                originalMessage: {
                    resolution: null,
                },
            },
        },
    });

    return {optimisticData, successData, failureData, modifiedExpenseReportActionID: modifiedExpenseReportAction.reportActionID};
};

function convertTrackedExpenseToRequest(
    payerAccountID: number,
    payerEmail: string,
    chatReportID: string,
    transactionID: string,
    actionableWhisperReportActionID: string,
    createdChatReportActionID: string,
    moneyRequestReportID: string,
    moneyRequestCreatedReportActionID: string,
    moneyRequestPreviewReportActionID: string,
    linkedTrackedExpenseReportAction: OnyxTypes.ReportAction,
    linkedTrackedExpenseReportID: string,
    transactionThreadReportID: string,
    reportPreviewReportActionID: string,
    onyxData: OnyxData,
    amount: number,
    currency: string,
    comment: string,
    merchant: string,
    created: string,
    receipt?: Receipt,
) {
    const {optimisticData, successData, failureData} = onyxData;

    const {
        optimisticData: moveTransactionOptimisticData,
        successData: moveTransactionSuccessData,
        failureData: moveTransactionFailureData,
        modifiedExpenseReportActionID,
    } = getConvertTrackedExpenseInformation(
        transactionID,
        actionableWhisperReportActionID,
        moneyRequestReportID,
        linkedTrackedExpenseReportAction,
        linkedTrackedExpenseReportID,
        transactionThreadReportID,
        CONST.IOU.ACTION.SUBMIT,
    );

    optimisticData?.push(...moveTransactionOptimisticData);
    successData?.push(...moveTransactionSuccessData);
    failureData?.push(...moveTransactionFailureData);

    const parameters = {
        amount,
        currency,
        comment,
        created,
        merchant,
        receipt,
        payerAccountID,
        payerEmail,
        chatReportID,
        transactionID,
        actionableWhisperReportActionID,
        createdChatReportActionID,
        moneyRequestReportID,
        moneyRequestCreatedReportActionID,
        moneyRequestPreviewReportActionID,
        transactionThreadReportID,
        modifiedExpenseReportActionID,
        reportPreviewReportActionID,
    };
    API.write(WRITE_COMMANDS.CONVERT_TRACKED_EXPENSE_TO_REQUEST, parameters, {optimisticData, successData, failureData});
}

function categorizeTrackedExpense(
    policyID: string,
    transactionID: string,
    moneyRequestPreviewReportActionID: string,
    moneyRequestReportID: string,
    moneyRequestCreatedReportActionID: string,
    actionableWhisperReportActionID: string,
    linkedTrackedExpenseReportAction: OnyxTypes.ReportAction,
    linkedTrackedExpenseReportID: string,
    transactionThreadReportID: string,
    reportPreviewReportActionID: string,
    onyxData: OnyxData,
    amount: number,
    currency: string,
    comment: string,
    merchant: string,
    created: string,
    category?: string,
    tag?: string,
    taxCode = '',
    taxAmount = 0,
    billable?: boolean,
    receipt?: Receipt,
) {
    const {optimisticData, successData, failureData} = onyxData;

    const {
        optimisticData: moveTransactionOptimisticData,
        successData: moveTransactionSuccessData,
        failureData: moveTransactionFailureData,
        modifiedExpenseReportActionID,
    } = getConvertTrackedExpenseInformation(
        transactionID,
        actionableWhisperReportActionID,
        moneyRequestReportID,
        linkedTrackedExpenseReportAction,
        linkedTrackedExpenseReportID,
        transactionThreadReportID,
        CONST.IOU.ACTION.CATEGORIZE,
    );

    optimisticData?.push(...moveTransactionOptimisticData);
    successData?.push(...moveTransactionSuccessData);
    failureData?.push(...moveTransactionFailureData);

    const parameters = {
        policyID,
        transactionID,
        moneyRequestPreviewReportActionID,
        moneyRequestReportID,
        moneyRequestCreatedReportActionID,
        actionableWhisperReportActionID,
        modifiedExpenseReportActionID,
        reportPreviewReportActionID,
        amount,
        currency,
        comment,
        merchant,
        category,
        tag,
        taxCode,
        taxAmount,
        billable,
        created,
        receipt,
    };

    API.write(WRITE_COMMANDS.CATEGORIZE_TRACKED_EXPENSE, parameters, {optimisticData, successData, failureData});
}

function shareTrackedExpense(
    policyID: string,
    transactionID: string,
    moneyRequestPreviewReportActionID: string,
    moneyRequestReportID: string,
    moneyRequestCreatedReportActionID: string,
    actionableWhisperReportActionID: string,
    linkedTrackedExpenseReportAction: OnyxTypes.ReportAction,
    linkedTrackedExpenseReportID: string,
    transactionThreadReportID: string,
    reportPreviewReportActionID: string,
    onyxData: OnyxData,
    amount: number,
    currency: string,
    comment: string,
    merchant: string,
    created: string,
    category?: string,
    tag?: string,
    taxCode = '',
    taxAmount = 0,
    billable?: boolean,
    receipt?: Receipt,
) {
    const {optimisticData, successData, failureData} = onyxData;

    const {
        optimisticData: moveTransactionOptimisticData,
        successData: moveTransactionSuccessData,
        failureData: moveTransactionFailureData,
        modifiedExpenseReportActionID,
    } = getConvertTrackedExpenseInformation(
        transactionID,
        actionableWhisperReportActionID,
        moneyRequestReportID,
        linkedTrackedExpenseReportAction,
        linkedTrackedExpenseReportID,
        transactionThreadReportID,
        CONST.IOU.ACTION.SHARE,
    );

    optimisticData?.push(...moveTransactionOptimisticData);
    successData?.push(...moveTransactionSuccessData);
    failureData?.push(...moveTransactionFailureData);

    const parameters = {
        policyID,
        transactionID,
        moneyRequestPreviewReportActionID,
        moneyRequestReportID,
        moneyRequestCreatedReportActionID,
        actionableWhisperReportActionID,
        modifiedExpenseReportActionID,
        reportPreviewReportActionID,
        amount,
        currency,
        comment,
        merchant,
        created,
        category,
        tag,
        taxCode,
        taxAmount,
        billable,
        receipt,
    };

    API.write(WRITE_COMMANDS.SHARE_TRACKED_EXPENSE, parameters, {optimisticData, successData, failureData});
}

/**
 * Submit expense to another user
 */
function requestMoney(
    report: OnyxEntry<OnyxTypes.Report>,
    amount: number,
    currency: string,
    created: string,
    merchant: string,
    payeeEmail: string | undefined,
    payeeAccountID: number,
    participant: Participant,
    comment: string,
    receipt: Receipt | undefined,
    category?: string,
    tag?: string,
    taxCode = '',
    taxAmount = 0,
    billable?: boolean,
    policy?: OnyxEntry<OnyxTypes.Policy>,
    policyTagList?: OnyxEntry<OnyxTypes.PolicyTagList>,
    policyCategories?: OnyxEntry<OnyxTypes.PolicyCategories>,
    gpsPoints?: GPSPoint,
    action?: IOUAction,
    actionableWhisperReportActionID?: string,
    linkedTrackedExpenseReportAction?: OnyxTypes.ReportAction,
    linkedTrackedExpenseReportID?: string,
) {
    // If the report is iou or expense report, we should get the linked chat report to be passed to the getMoneyRequestInformation function
    const isMoneyRequestReport = ReportUtils.isMoneyRequestReport(report);
    const currentChatReport = isMoneyRequestReport ? ReportUtils.getReport(report?.chatReportID) : report;
    const moneyRequestReportID = isMoneyRequestReport ? report?.reportID : '';
    const currentCreated = DateUtils.enrichMoneyRequestTimestamp(created);
    const isMovingTransactionFromTrackExpense = IOUUtils.isMovingTransactionFromTrackExpense(action);

    const {
        payerAccountID,
        payerEmail,
        iouReport,
        chatReport,
        transaction,
        iouAction,
        createdChatReportActionID,
        createdIOUReportActionID,
        reportPreviewAction,
        transactionThreadReportID,
        createdReportActionIDForThread,
        onyxData,
    } = getMoneyRequestInformation(
        isMovingTransactionFromTrackExpense ? {} : currentChatReport,
        participant,
        comment,
        amount,
        currency,
        currentCreated,
        merchant,
        receipt,
        isMovingTransactionFromTrackExpense ? (linkedTrackedExpenseReportAction?.originalMessage as IOUMessage)?.IOUTransactionID : undefined,
        category,
        tag,
        billable,
        policy,
        policyTagList,
        policyCategories,
        payeeAccountID,
        payeeEmail,
        moneyRequestReportID,
        linkedTrackedExpenseReportAction,
    );
    const activeReportID = isMoneyRequestReport ? report?.reportID : chatReport.reportID;

    switch (action) {
        case CONST.IOU.ACTION.SUBMIT: {
            if (!linkedTrackedExpenseReportAction || !actionableWhisperReportActionID || !linkedTrackedExpenseReportID) {
                return;
            }

            convertTrackedExpenseToRequest(
                payerAccountID,
                payerEmail,
                chatReport.reportID,
                transaction.transactionID,
                actionableWhisperReportActionID,
                createdChatReportActionID,
                iouReport.reportID,
                createdIOUReportActionID,
                iouAction.reportActionID,
                linkedTrackedExpenseReportAction,
                linkedTrackedExpenseReportID,
                transactionThreadReportID,
                reportPreviewAction.reportActionID,
                onyxData,
                amount,
                currency,
                comment,
                merchant,
                currentCreated,
                receipt,
            );
            break;
        }
        default: {
            const parameters: RequestMoneyParams = {
                debtorEmail: payerEmail,
                debtorAccountID: payerAccountID,
                amount,
                currency,
                comment,
                created: currentCreated,
                merchant,
                iouReportID: iouReport.reportID,
                chatReportID: chatReport.reportID,
                transactionID: transaction.transactionID,
                reportActionID: iouAction.reportActionID,
                createdChatReportActionID,
                createdIOUReportActionID,
                reportPreviewReportActionID: reportPreviewAction.reportActionID,
                receipt,
                receiptState: receipt?.state,
                category,
                tag,
                taxCode,
                taxAmount,
                billable,
                // This needs to be a string of JSON because of limitations with the fetch() API and nested objects
                gpsPoints: gpsPoints ? JSON.stringify(gpsPoints) : undefined,
                transactionThreadReportID,
                createdReportActionIDForThread,
            };

            // eslint-disable-next-line rulesdir/no-multiple-api-calls
            API.write(WRITE_COMMANDS.REQUEST_MONEY, parameters, onyxData);
        }
    }

    Navigation.dismissModal(activeReportID);
    if (activeReportID) {
        Report.notifyNewAction(activeReportID, payeeAccountID);
    }
}

function sendInvoice(
    currentUserAccountID: number,
    transaction: OnyxEntry<OnyxTypes.Transaction>,
    invoiceChatReport?: OnyxEntry<OnyxTypes.Report>,
    receiptFile?: Receipt,
    policy?: OnyxEntry<OnyxTypes.Policy>,
    policyTagList?: OnyxEntry<OnyxTypes.PolicyTagList>,
    policyCategories?: OnyxEntry<OnyxTypes.PolicyCategories>,
) {
    const {senderWorkspaceID, receiver, invoiceRoomReportID, createdChatReportActionID, invoiceReportID, reportPreviewReportActionID, transactionID, transactionThreadReportID, onyxData} =
        getSendInvoiceInformation(transaction, currentUserAccountID, invoiceChatReport, receiptFile, policy, policyTagList, policyCategories);

    let parameters: SendInvoiceParams = {
        senderWorkspaceID,
        accountID: currentUserAccountID,
        amount: transaction?.amount ?? 0,
        currency: transaction?.currency ?? '',
        merchant: transaction?.merchant ?? '',
        category: transaction?.category,
        date: transaction?.created ?? '',
        invoiceRoomReportID,
        createdChatReportActionID,
        invoiceReportID,
        reportPreviewReportActionID,
        transactionID,
        transactionThreadReportID,
    };

    if (invoiceChatReport) {
        parameters = {
            ...parameters,
            receiverInvoiceRoomID: invoiceChatReport.reportID,
        };
    } else {
        parameters = {
            ...parameters,
            receiverEmail: receiver.login,
        };
    }

    API.write(WRITE_COMMANDS.SEND_INVOICE, parameters, onyxData);

    Navigation.dismissModal(invoiceRoomReportID);
    Report.notifyNewAction(invoiceRoomReportID, receiver.accountID);
}

/**
 * Track an expense
 */
function trackExpense(
    report: OnyxTypes.Report,
    amount: number,
    currency: string,
    created: string,
    merchant: string,
    payeeEmail: string | undefined,
    payeeAccountID: number,
    participant: Participant,
    comment: string,
    receipt?: Receipt,
    category?: string,
    tag?: string,
    taxCode = '',
    taxAmount = 0,
    billable?: boolean,
    policy?: OnyxEntry<OnyxTypes.Policy>,
    policyTagList?: OnyxEntry<OnyxTypes.PolicyTagList>,
    policyCategories?: OnyxEntry<OnyxTypes.PolicyCategories>,
    gpsPoints?: GPSPoint,
    validWaypoints?: WaypointCollection,
    action?: IOUAction,
    actionableWhisperReportActionID?: string,
    linkedTrackedExpenseReportAction?: OnyxTypes.ReportAction,
    linkedTrackedExpenseReportID?: string,
) {
    const isMoneyRequestReport = ReportUtils.isMoneyRequestReport(report);
    const currentChatReport = isMoneyRequestReport ? ReportUtils.getReport(report.chatReportID) : report;
    const moneyRequestReportID = isMoneyRequestReport ? report.reportID : '';
    const isMovingTransactionFromTrackExpense = IOUUtils.isMovingTransactionFromTrackExpense(action);

    const currentCreated = DateUtils.enrichMoneyRequestTimestamp(created);
    const {
        iouReport,
        chatReport,
        transaction,
        iouAction,
        createdChatReportActionID,
        createdIOUReportActionID,
        reportPreviewAction,
        transactionThreadReportID,
        createdReportActionIDForThread,
        onyxData,
    } = getTrackExpenseInformation(
        currentChatReport,
        participant,
        comment,
        amount,
        currency,
        currentCreated,
        merchant,
        receipt,
        category,
        tag,
        billable,
        policy,
        policyTagList,
        policyCategories,
        payeeEmail,
        payeeAccountID,
        moneyRequestReportID,
        linkedTrackedExpenseReportAction,
        isMovingTransactionFromTrackExpense ? (linkedTrackedExpenseReportAction?.originalMessage as IOUMessage)?.IOUTransactionID : undefined,
    );
    const activeReportID = isMoneyRequestReport ? report.reportID : chatReport.reportID;

    switch (action) {
        case CONST.IOU.ACTION.CATEGORIZE: {
            if (!linkedTrackedExpenseReportAction || !actionableWhisperReportActionID || !linkedTrackedExpenseReportID) {
                return;
            }
            categorizeTrackedExpense(
                chatReport.policyID ?? '',
                transaction.transactionID,
                iouAction.reportActionID,
                iouReport?.reportID ?? '',
                createdIOUReportActionID ?? '',
                actionableWhisperReportActionID,
                linkedTrackedExpenseReportAction,
                linkedTrackedExpenseReportID,
                transactionThreadReportID,
                reportPreviewAction?.reportActionID ?? '',
                onyxData,
                amount,
                currency,
                comment,
                merchant,
                currentCreated,
                category,
                tag,
                taxCode,
                taxAmount,
                billable,
                receipt,
            );
            break;
        }
        case CONST.IOU.ACTION.SHARE: {
            if (!linkedTrackedExpenseReportAction || !actionableWhisperReportActionID || !linkedTrackedExpenseReportID) {
                return;
            }
            shareTrackedExpense(
                chatReport.policyID ?? '',
                transaction.transactionID,
                iouAction.reportActionID,
                iouReport?.reportID ?? '',
                createdIOUReportActionID ?? '',
                actionableWhisperReportActionID,
                linkedTrackedExpenseReportAction,
                linkedTrackedExpenseReportID,
                transactionThreadReportID,
                reportPreviewAction?.reportActionID ?? '',
                onyxData,
                amount,
                currency,
                comment,
                merchant,
                currentCreated,
                category,
                tag,
                taxCode,
                taxAmount,
                billable,
                receipt,
            );
            break;
        }
        default: {
            const parameters: TrackExpenseParams = {
                amount,
                currency,
                comment,
                created: currentCreated,
                merchant,
                iouReportID: iouReport?.reportID,
                chatReportID: chatReport.reportID,
                transactionID: transaction.transactionID,
                reportActionID: iouAction.reportActionID,
                createdChatReportActionID,
                createdIOUReportActionID,
                reportPreviewReportActionID: reportPreviewAction?.reportActionID,
                receipt,
                receiptState: receipt?.state,
                category,
                tag,
                taxCode,
                taxAmount,
                billable,
                // This needs to be a string of JSON because of limitations with the fetch() API and nested objects
                gpsPoints: gpsPoints ? JSON.stringify(gpsPoints) : undefined,
                transactionThreadReportID,
                createdReportActionIDForThread,
                waypoints: validWaypoints ? JSON.stringify(validWaypoints) : undefined,
            };

            API.write(WRITE_COMMANDS.TRACK_EXPENSE, parameters, onyxData);
        }
    }
    if (action === CONST.IOU.ACTION.SHARE) {
        Navigation.dismissModal();
        Navigation.navigate(ROUTES.ROOM_INVITE.getRoute(activeReportID ?? '', CONST.IOU.SHARE.ROLE.ACCOUNTANT));
    } else {
        Navigation.dismissModal(activeReportID);
    }

    Report.notifyNewAction(activeReportID, payeeAccountID);
}

function getOrCreateOptimisticSplitChatReport(existingSplitChatReportID: string, participants: Participant[], participantAccountIDs: number[], currentUserAccountID: number) {
    // The existing chat report could be passed as reportID or exist on the sole "participant" (in this case a report option)
    const existingChatReportID = existingSplitChatReportID || participants[0].reportID;

    // Check if the report is available locally if we do have one
    let existingSplitChatReport = allReports?.[`${ONYXKEYS.COLLECTION.REPORT}${existingChatReportID}`];

    // If we do not have one locally then we will search for a chat with the same participants (only for 1:1 chats).
    const shouldGetOrCreateOneOneDM = participants.length < 2;
    if (!existingSplitChatReport && shouldGetOrCreateOneOneDM) {
        existingSplitChatReport = ReportUtils.getChatByParticipants(participantAccountIDs);
    }

    // We found an existing chat report we are done...
    if (existingSplitChatReport) {
        // Yes, these are the same, but give the caller a way to identify if we created a new report or not
        return {existingSplitChatReport, splitChatReport: existingSplitChatReport};
    }

    // No existing chat by this point we need to create it
    const allParticipantsAccountIDs = [...participantAccountIDs, currentUserAccountID];

    // Create a Group Chat if we have multiple participants
    if (participants.length > 1) {
        const splitChatReport = ReportUtils.buildOptimisticChatReport(
            allParticipantsAccountIDs,
            '',
            CONST.REPORT.CHAT_TYPE.GROUP,
            undefined,
            undefined,
            undefined,
            undefined,
            undefined,
            undefined,
            CONST.REPORT.NOTIFICATION_PREFERENCE.HIDDEN,
        );
        return {existingSplitChatReport: null, splitChatReport};
    }

    // Otherwise, create a new 1:1 chat report
    const splitChatReport = ReportUtils.buildOptimisticChatReport(allParticipantsAccountIDs);
    return {existingSplitChatReport: null, splitChatReport};
}

/**
 * Build the Onyx data and IOU split necessary for splitting a bill with 3+ users.
 * 1. Build the optimistic Onyx data for the group chat, i.e. chatReport and iouReportAction creating the former if it doesn't yet exist.
 * 2. Loop over the group chat participant list, building optimistic or updating existing chatReports, iouReports and iouReportActions between the user and each participant.
 * We build both Onyx data and the IOU split that is sent as a request param and is used by Auth to create the chatReports, iouReports and iouReportActions in the database.
 * The IOU split has the following shape:
 *  [
 *      {email: 'currentUser', amount: 100},
 *      {email: 'user2', amount: 100, iouReportID: '100', chatReportID: '110', transactionID: '120', reportActionID: '130'},
 *      {email: 'user3', amount: 100, iouReportID: '200', chatReportID: '210', transactionID: '220', reportActionID: '230'}
 *  ]
 * @param amount - always in the smallest unit of the currency
 * @param existingSplitChatReportID - the report ID where the split expense happens, could be a group chat or a workspace chat
 */
function createSplitsAndOnyxData(
    participants: Participant[],
    currentUserLogin: string,
    currentUserAccountID: number,
    amount: number,
    comment: string,
    currency: string,
    merchant: string,
    created: string,
    category: string,
    tag: string,
    splitShares: SplitShares = {},
    existingSplitChatReportID = '',
    billable = false,
    iouRequestType: IOURequestType = CONST.IOU.REQUEST_TYPE.MANUAL,
    splitPayerAccountIDs: number[] = [],
): SplitsAndOnyxData {
    const currentUserEmailForIOUSplit = PhoneNumber.addSMSDomainIfPhoneNumber(currentUserLogin);
    const participantAccountIDs = participants.map((participant) => Number(participant.accountID));

    const {splitChatReport, existingSplitChatReport} = getOrCreateOptimisticSplitChatReport(existingSplitChatReportID, participants, participantAccountIDs, currentUserAccountID);
    const isOwnPolicyExpenseChat = !!splitChatReport.isOwnPolicyExpenseChat;

    const splitTransaction = TransactionUtils.buildOptimisticTransaction(
        amount,
        currency,
        CONST.REPORT.SPLIT_REPORTID,
        comment,
        created,
        '',
        '',
        merchant || Localize.translateLocal('iou.expense'),
        undefined,
        undefined,
        undefined,
        category,
        tag,
        billable,
    );

    // Note: The created action must be optimistically generated before the IOU action so there's no chance that the created action appears after the IOU action in the chat
    const splitCreatedReportAction = ReportUtils.buildOptimisticCreatedReportAction(currentUserEmailForIOUSplit);
    const splitIOUReportAction = ReportUtils.buildOptimisticIOUReportAction(
        CONST.IOU.REPORT_ACTION_TYPE.SPLIT,
        amount,
        currency,
        comment,
        participants,
        splitTransaction.transactionID,
        undefined,
        '',
        false,
        false,
        {},
        isOwnPolicyExpenseChat,
    );

    splitChatReport.lastReadTime = DateUtils.getDBTime();
    splitChatReport.lastMessageText = splitIOUReportAction.message?.[0]?.text;
    splitChatReport.lastMessageHtml = splitIOUReportAction.message?.[0]?.html;

    let splitChatReportNotificationPreference = splitChatReport.notificationPreference;
    if (splitChatReportNotificationPreference === CONST.REPORT.NOTIFICATION_PREFERENCE.HIDDEN) {
        splitChatReportNotificationPreference = CONST.REPORT.NOTIFICATION_PREFERENCE.ALWAYS;
    }

    // If we have an existing splitChatReport (group chat or workspace) use it's pending fields, otherwise indicate that we are adding a chat
    if (!existingSplitChatReport) {
        splitChatReport.pendingFields = {
            createChat: CONST.RED_BRICK_ROAD_PENDING_ACTION.ADD,
        };
    }

    const optimisticData: OnyxUpdate[] = [
        {
            // Use set for new reports because it doesn't exist yet, is faster,
            // and we need the data to be available when we navigate to the chat page
            onyxMethod: existingSplitChatReport ? Onyx.METHOD.MERGE : Onyx.METHOD.SET,
            key: `${ONYXKEYS.COLLECTION.REPORT}${splitChatReport.reportID}`,
            value: {
                ...splitChatReport,
                notificationPreference: splitChatReportNotificationPreference,
            },
        },
        {
            onyxMethod: Onyx.METHOD.SET,
            key: ONYXKEYS.NVP_QUICK_ACTION_GLOBAL_CREATE,
            value: {
                action: iouRequestType === CONST.IOU.REQUEST_TYPE.DISTANCE ? CONST.QUICK_ACTIONS.SPLIT_DISTANCE : CONST.QUICK_ACTIONS.SPLIT_MANUAL,
                chatReportID: splitChatReport.reportID,
                isFirstQuickAction: isEmptyObject(quickAction),
            },
        },
        existingSplitChatReport
            ? {
                  onyxMethod: Onyx.METHOD.MERGE,
                  key: `${ONYXKEYS.COLLECTION.REPORT_ACTIONS}${splitChatReport.reportID}`,
                  value: {
                      [splitIOUReportAction.reportActionID]: splitIOUReportAction as OnyxTypes.ReportAction,
                  },
              }
            : {
                  onyxMethod: Onyx.METHOD.SET,
                  key: `${ONYXKEYS.COLLECTION.REPORT_ACTIONS}${splitChatReport.reportID}`,
                  value: {
                      [splitCreatedReportAction.reportActionID]: splitCreatedReportAction as OnyxTypes.ReportAction,
                      [splitIOUReportAction.reportActionID]: splitIOUReportAction as OnyxTypes.ReportAction,
                  },
              },
        {
            onyxMethod: Onyx.METHOD.SET,
            key: `${ONYXKEYS.COLLECTION.TRANSACTION}${splitTransaction.transactionID}`,
            value: splitTransaction,
        },
        {
            onyxMethod: Onyx.METHOD.MERGE,
            key: `${ONYXKEYS.COLLECTION.TRANSACTION_DRAFT}${CONST.IOU.OPTIMISTIC_TRANSACTION_ID}`,
            value: null,
        },
    ];

    const successData: OnyxUpdate[] = [
        {
            onyxMethod: Onyx.METHOD.MERGE,
            key: `${ONYXKEYS.COLLECTION.REPORT_ACTIONS}${splitChatReport.reportID}`,
            value: {
                ...(existingSplitChatReport ? {} : {[splitCreatedReportAction.reportActionID]: {pendingAction: null}}),
                [splitIOUReportAction.reportActionID]: {pendingAction: null},
            },
        },
        {
            onyxMethod: Onyx.METHOD.MERGE,
            key: `${ONYXKEYS.COLLECTION.TRANSACTION}${splitTransaction.transactionID}`,
            value: {pendingAction: null},
        },
    ];

    if (!existingSplitChatReport) {
        successData.push({
            onyxMethod: Onyx.METHOD.MERGE,
            key: `${ONYXKEYS.COLLECTION.REPORT}${splitChatReport.reportID}`,
            value: {pendingFields: {createChat: null}},
        });
    }

    const failureData: OnyxUpdate[] = [
        {
            onyxMethod: Onyx.METHOD.MERGE,
            key: `${ONYXKEYS.COLLECTION.TRANSACTION}${splitTransaction.transactionID}`,
            value: {
                errors: ErrorUtils.getMicroSecondOnyxError('iou.error.genericCreateFailureMessage'),
            },
        },
    ];

    if (existingSplitChatReport) {
        failureData.push({
            onyxMethod: Onyx.METHOD.MERGE,
            key: `${ONYXKEYS.COLLECTION.REPORT_ACTIONS}${splitChatReport.reportID}`,
            value: {
                [splitIOUReportAction.reportActionID]: {
                    errors: ErrorUtils.getMicroSecondOnyxError('iou.error.genericCreateFailureMessage'),
                },
            },
        });
    } else {
        failureData.push(
            {
                onyxMethod: Onyx.METHOD.MERGE,
                key: `${ONYXKEYS.COLLECTION.REPORT}${splitChatReport.reportID}`,
                value: {
                    errorFields: {
                        createChat: ErrorUtils.getMicroSecondOnyxError('report.genericCreateReportFailureMessage'),
                    },
                },
            },
            {
                onyxMethod: Onyx.METHOD.MERGE,
                key: `${ONYXKEYS.COLLECTION.REPORT_ACTIONS}${splitChatReport.reportID}`,
                value: {
                    [splitIOUReportAction.reportActionID]: {
                        errors: ErrorUtils.getMicroSecondOnyxError('iou.error.genericCreateFailureMessage'),
                    },
                },
            },
        );
    }

    // Loop through participants creating individual chats, iouReports and reportActionIDs as needed
<<<<<<< HEAD
    const currentUserAmount = splitShares?.[currentUserAccountID]?.amount ?? IOUUtils.calculateAmount(participants.length, amount, currency, true);

    const splits: Split[] = [{email: currentUserEmailForIOUSplit, accountID: currentUserAccountID, amount: currentUserAmount}];
=======
    const splits: Split[] = [
        {
            email: currentUserEmailForIOUSplit,
            accountID: currentUserAccountID,
            amount: IOUUtils.calculateAmount(participants.length, amount, currency, splitPayerAccountIDs.includes(currentUserAccountID)),
        },
    ];
>>>>>>> 54d971a5

    const hasMultipleParticipants = participants.length > 1;
    participants.forEach((participant) => {
        const splitAmount = IOUUtils.calculateAmount(participants.length, amount, currency, splitPayerAccountIDs.includes(participant.accountID ?? 0));
        // In a case when a participant is a workspace, even when a current user is not an owner of the workspace
        const isPolicyExpenseChat = ReportUtils.isPolicyExpenseChat(participant);
        const splitAmount = splitShares?.[participant.accountID ?? -1]?.amount ?? IOUUtils.calculateAmount(participants.length, amount, currency, false);

        // To exclude someone from a split, the amount can be 0. The scenario for this is when creating a split from a group chat, we have remove the option to deselect users to exclude them.
        // We can input '0' next to someone we want to exclude.
        if (splitAmount === 0) {
            return;
        }

        // In case the participant is a workspace, email & accountID should remain undefined and won't be used in the rest of this code
        // participant.login is undefined when the request is initiated from a group DM with an unknown user, so we need to add a default
        const email = isOwnPolicyExpenseChat || isPolicyExpenseChat ? '' : PhoneNumber.addSMSDomainIfPhoneNumber(participant.login ?? '').toLowerCase();
        const accountID = isOwnPolicyExpenseChat || isPolicyExpenseChat ? 0 : Number(participant.accountID);
        if (email === currentUserEmailForIOUSplit) {
            return;
        }

        // STEP 1: Get existing chat report OR build a new optimistic one
        // If we only have one participant and the request was initiated from the global create menu, i.e. !existingGroupChatReportID, the oneOnOneChatReport is the groupChatReport
        let oneOnOneChatReport: OnyxTypes.Report | OptimisticChatReport;
        let isNewOneOnOneChatReport = false;
        let shouldCreateOptimisticPersonalDetails = false;
        const personalDetailExists = accountID in allPersonalDetails;

        // If this is a split between two people only and the function
        // wasn't provided with an existing group chat report id
        // or, if the split is being made from the workspace chat, then the oneOnOneChatReport is the same as the splitChatReport
        // in this case existingSplitChatReport will belong to the policy expense chat and we won't be
        // entering code that creates optimistic personal details
        if ((!hasMultipleParticipants && !existingSplitChatReportID) || isOwnPolicyExpenseChat) {
            oneOnOneChatReport = splitChatReport;
            shouldCreateOptimisticPersonalDetails = !existingSplitChatReport && !personalDetailExists;
        } else {
            const existingChatReport = ReportUtils.getChatByParticipants([accountID]);
            isNewOneOnOneChatReport = !existingChatReport;
            shouldCreateOptimisticPersonalDetails = isNewOneOnOneChatReport && !personalDetailExists;
            oneOnOneChatReport = existingChatReport ?? ReportUtils.buildOptimisticChatReport([accountID]);
        }

        // STEP 2: Get existing IOU/Expense report and update its total OR build a new optimistic one
        let oneOnOneIOUReport: OneOnOneIOUReport = oneOnOneChatReport.iouReportID ? allReports?.[`${ONYXKEYS.COLLECTION.REPORT}${oneOnOneChatReport.iouReportID}`] : null;
        const shouldCreateNewOneOnOneIOUReport = ReportUtils.shouldCreateNewMoneyRequestReport(oneOnOneIOUReport, oneOnOneChatReport);

        if (!oneOnOneIOUReport || shouldCreateNewOneOnOneIOUReport) {
            oneOnOneIOUReport = isOwnPolicyExpenseChat
                ? ReportUtils.buildOptimisticExpenseReport(oneOnOneChatReport.reportID, oneOnOneChatReport.policyID ?? '', currentUserAccountID, splitAmount, currency)
                : ReportUtils.buildOptimisticIOUReport(currentUserAccountID, accountID, splitAmount, oneOnOneChatReport.reportID, currency);
        } else if (isOwnPolicyExpenseChat) {
            if (typeof oneOnOneIOUReport?.total === 'number') {
                // Because of the Expense reports are stored as negative values, we subtract the total from the amount
                oneOnOneIOUReport.total -= splitAmount;
            }
        } else {
            oneOnOneIOUReport = IOUUtils.updateIOUOwnerAndTotal(oneOnOneIOUReport, currentUserAccountID, splitAmount, currency);
        }

        // STEP 3: Build optimistic transaction
        const oneOnOneTransaction = TransactionUtils.buildOptimisticTransaction(
            ReportUtils.isExpenseReport(oneOnOneIOUReport) ? -splitAmount : splitAmount,
            currency,
            oneOnOneIOUReport.reportID,
            comment,
            created,
            CONST.IOU.TYPE.SPLIT,
            splitTransaction.transactionID,
            merchant || Localize.translateLocal('iou.expense'),
            undefined,
            undefined,
            undefined,
            category,
            tag,
            billable,
        );

        // STEP 4: Build optimistic reportActions. We need:
        // 1. CREATED action for the chatReport
        // 2. CREATED action for the iouReport
        // 3. IOU action for the iouReport
        // 4. Transaction Thread and the CREATED action for it
        // 5. REPORT_PREVIEW action for the chatReport
        const [oneOnOneCreatedActionForChat, oneOnOneCreatedActionForIOU, oneOnOneIOUAction, optimisticTransactionThread, optimisticCreatedActionForTransactionThread] =
            ReportUtils.buildOptimisticMoneyRequestEntities(
                oneOnOneIOUReport,
                CONST.IOU.REPORT_ACTION_TYPE.CREATE,
                splitAmount,
                currency,
                comment,
                currentUserEmailForIOUSplit,
                [participant],
                oneOnOneTransaction.transactionID,
            );

        // Add optimistic personal details for new participants
        const oneOnOnePersonalDetailListAction: OnyxTypes.PersonalDetailsList = shouldCreateOptimisticPersonalDetails
            ? {
                  [accountID]: {
                      accountID,
                      avatar: UserUtils.getDefaultAvatarURL(accountID),
                      // Disabling this line since participant.displayName can be an empty string
                      // eslint-disable-next-line @typescript-eslint/prefer-nullish-coalescing
                      displayName: LocalePhoneNumber.formatPhoneNumber(participant.displayName || email),
                      login: participant.login,
                      isOptimisticPersonalDetail: true,
                  },
              }
            : {};

        let oneOnOneReportPreviewAction = getReportPreviewAction(oneOnOneChatReport.reportID, oneOnOneIOUReport.reportID);
        if (oneOnOneReportPreviewAction) {
            oneOnOneReportPreviewAction = ReportUtils.updateReportPreview(oneOnOneIOUReport, oneOnOneReportPreviewAction);
        } else {
            oneOnOneReportPreviewAction = ReportUtils.buildOptimisticReportPreview(oneOnOneChatReport, oneOnOneIOUReport);
        }

        // Add category to optimistic policy recently used categories when a participant is a workspace
        const optimisticPolicyRecentlyUsedCategories = isPolicyExpenseChat ? Policy.buildOptimisticPolicyRecentlyUsedCategories(participant.policyID, category) : [];

        // Add tag to optimistic policy recently used tags when a participant is a workspace
        const optimisticPolicyRecentlyUsedTags = isPolicyExpenseChat ? Policy.buildOptimisticPolicyRecentlyUsedTags(participant.policyID, tag) : {};

        // STEP 5: Build Onyx Data
        const [oneOnOneOptimisticData, oneOnOneSuccessData, oneOnOneFailureData] = buildOnyxDataForMoneyRequest(
            oneOnOneChatReport,
            oneOnOneIOUReport,
            oneOnOneTransaction,
            oneOnOneCreatedActionForChat,
            oneOnOneCreatedActionForIOU,
            oneOnOneIOUAction,
            oneOnOnePersonalDetailListAction,
            oneOnOneReportPreviewAction,
            optimisticPolicyRecentlyUsedCategories,
            optimisticPolicyRecentlyUsedTags,
            isNewOneOnOneChatReport,
            optimisticTransactionThread,
            optimisticCreatedActionForTransactionThread,
            shouldCreateNewOneOnOneIOUReport,
            null,
            null,
            null,
            null,
            true,
        );

        const individualSplit = {
            email,
            accountID,
            isOptimisticAccount: ReportUtils.isOptimisticPersonalDetail(accountID),
            amount: splitAmount,
            iouReportID: oneOnOneIOUReport.reportID,
            chatReportID: oneOnOneChatReport.reportID,
            transactionID: oneOnOneTransaction.transactionID,
            reportActionID: oneOnOneIOUAction.reportActionID,
            createdChatReportActionID: oneOnOneCreatedActionForChat.reportActionID,
            createdIOUReportActionID: oneOnOneCreatedActionForIOU.reportActionID,
            reportPreviewReportActionID: oneOnOneReportPreviewAction.reportActionID,
            transactionThreadReportID: optimisticTransactionThread.reportID,
            createdReportActionIDForThread: optimisticCreatedActionForTransactionThread.reportActionID,
        };

        splits.push(individualSplit);
        optimisticData.push(...oneOnOneOptimisticData);
        successData.push(...oneOnOneSuccessData);
        failureData.push(...oneOnOneFailureData);
    });

    optimisticData.push({
        onyxMethod: Onyx.METHOD.MERGE,
        key: `${ONYXKEYS.COLLECTION.TRANSACTION}${splitTransaction.transactionID}`,
        value: {
            comment: {
                splits: splits.map((split) => ({accountID: split.accountID, amount: split.amount})),
            },
        },
    });

    const splitData: SplitData = {
        chatReportID: splitChatReport.reportID,
        transactionID: splitTransaction.transactionID,
        reportActionID: splitIOUReportAction.reportActionID,
        policyID: splitChatReport.policyID,
        chatType: splitChatReport.chatType,
    };

    if (!existingSplitChatReport) {
        splitData.createdReportActionID = splitCreatedReportAction.reportActionID;
    }

    return {
        splitData,
        splits,
        onyxData: {optimisticData, successData, failureData},
    };
}

type SplitBillActionsParams = {
    participants: Participant[];
    currentUserLogin: string;
    currentUserAccountID: number;
    amount: number;
    comment: string;
    currency: string;
    merchant: string;
    created: string;
    category?: string;
    tag?: string;
    billable?: boolean;
    iouRequestType?: IOURequestType;
    existingSplitChatReportID?: string;
<<<<<<< HEAD
    splitShares?: SplitShares;
=======
    splitPayerAccountIDs?: number[];
>>>>>>> 54d971a5
};

/**
 * @param amount - always in smallest currency unit
 * @param existingSplitChatReportID - Either a group DM or a workspace chat
 */
function splitBill({
    participants,
    currentUserLogin,
    currentUserAccountID,
    amount,
    comment,
    currency,
    merchant,
    created,
    category = '',
    tag = '',
    billable = false,
    iouRequestType = CONST.IOU.REQUEST_TYPE.MANUAL,
    existingSplitChatReportID = '',
<<<<<<< HEAD
    splitShares = {},
=======
    splitPayerAccountIDs = [],
>>>>>>> 54d971a5
}: SplitBillActionsParams) {
    const currentCreated = DateUtils.enrichMoneyRequestTimestamp(created);
    const {splitData, splits, onyxData} = createSplitsAndOnyxData(
        participants,
        currentUserLogin,
        currentUserAccountID,
        amount,
        comment,
        currency,
        merchant,
        currentCreated,
        category,
        tag,
        splitShares,
        existingSplitChatReportID,
        billable,
        iouRequestType,
        splitPayerAccountIDs,
    );

    const parameters: SplitBillParams = {
        reportID: splitData.chatReportID,
        amount,
        splits: JSON.stringify(splits),
        currency,
        comment,
        category,
        merchant,
        created: currentCreated,
        tag,
        billable,
        transactionID: splitData.transactionID,
        reportActionID: splitData.reportActionID,
        createdReportActionID: splitData.createdReportActionID,
        policyID: splitData.policyID,
        chatType: splitData.chatType,
        splitPayerAccountIDs,
    };

    API.write(WRITE_COMMANDS.SPLIT_BILL, parameters, onyxData);

    Navigation.dismissModal(existingSplitChatReportID);
    Report.notifyNewAction(splitData.chatReportID, currentUserAccountID);
}

/**
 * @param amount - always in the smallest currency unit
 */
function splitBillAndOpenReport({
    participants,
    currentUserLogin,
    currentUserAccountID,
    amount,
    comment,
    currency,
    merchant,
    created,
    category = '',
    tag = '',
    billable = false,
    iouRequestType = CONST.IOU.REQUEST_TYPE.MANUAL,
<<<<<<< HEAD
    splitShares = {},
=======
    splitPayerAccountIDs = [],
>>>>>>> 54d971a5
}: SplitBillActionsParams) {
    const currentCreated = DateUtils.enrichMoneyRequestTimestamp(created);
    const {splitData, splits, onyxData} = createSplitsAndOnyxData(
        participants,
        currentUserLogin,
        currentUserAccountID,
        amount,
        comment,
        currency,
        merchant,
        currentCreated,
        category,
        tag,
        splitShares,
        '',
        billable,
        iouRequestType,
        splitPayerAccountIDs,
    );

    const parameters: SplitBillParams = {
        reportID: splitData.chatReportID,
        amount,
        splits: JSON.stringify(splits),
        currency,
        merchant,
        created: currentCreated,
        comment,
        category,
        tag,
        billable,
        transactionID: splitData.transactionID,
        reportActionID: splitData.reportActionID,
        createdReportActionID: splitData.createdReportActionID,
        policyID: splitData.policyID,
        chatType: splitData.chatType,
        splitPayerAccountIDs,
    };

    API.write(WRITE_COMMANDS.SPLIT_BILL_AND_OPEN_REPORT, parameters, onyxData);

    Navigation.dismissModal(splitData.chatReportID);
    Report.notifyNewAction(splitData.chatReportID, currentUserAccountID);
}

type StartSplitBilActionParams = {
    participants: Participant[];
    currentUserLogin: string;
    currentUserAccountID: number;
    comment: string;
    receipt: Receipt;
    existingSplitChatReportID?: string;
    billable?: boolean;
    category: string | undefined;
    tag: string | undefined;
    currency: string;
};

/** Used exclusively for starting a split expense request that contains a receipt, the split request will be completed once the receipt is scanned
 *  or user enters details manually.
 *
 * @param existingSplitChatReportID - Either a group DM or a workspace chat
 */
function startSplitBill({
    participants,
    currentUserLogin,
    currentUserAccountID,
    comment,
    receipt,
    existingSplitChatReportID = '',
    billable = false,
    category = '',
    tag = '',
    currency,
}: StartSplitBilActionParams) {
    const currentUserEmailForIOUSplit = PhoneNumber.addSMSDomainIfPhoneNumber(currentUserLogin);
    const participantAccountIDs = participants.map((participant) => Number(participant.accountID));
    const {splitChatReport, existingSplitChatReport} = getOrCreateOptimisticSplitChatReport(existingSplitChatReportID, participants, participantAccountIDs, currentUserAccountID);
    const isOwnPolicyExpenseChat = !!splitChatReport.isOwnPolicyExpenseChat;

    const {name: filename, source, state = CONST.IOU.RECEIPT_STATE.SCANREADY} = receipt;
    const receiptObject: Receipt = {state, source};

    // ReportID is -2 (aka "deleted") on the group transaction
    const splitTransaction = TransactionUtils.buildOptimisticTransaction(
        0,
        currency,
        CONST.REPORT.SPLIT_REPORTID,
        comment,
        '',
        '',
        '',
        CONST.TRANSACTION.PARTIAL_TRANSACTION_MERCHANT,
        receiptObject,
        filename,
        undefined,
        category,
        tag,
        billable,
    );

    // Note: The created action must be optimistically generated before the IOU action so there's no chance that the created action appears after the IOU action in the chat
    const splitChatCreatedReportAction = ReportUtils.buildOptimisticCreatedReportAction(currentUserEmailForIOUSplit);
    const splitIOUReportAction = ReportUtils.buildOptimisticIOUReportAction(
        CONST.IOU.REPORT_ACTION_TYPE.SPLIT,
        0,
        CONST.CURRENCY.USD,
        comment,
        participants,
        splitTransaction.transactionID,
        undefined,
        '',
        false,
        false,
        receiptObject,
        isOwnPolicyExpenseChat,
    );

    splitChatReport.lastReadTime = DateUtils.getDBTime();
    splitChatReport.lastMessageText = splitIOUReportAction.message?.[0]?.text;
    splitChatReport.lastMessageHtml = splitIOUReportAction.message?.[0]?.html;

    // If we have an existing splitChatReport (group chat or workspace) use it's pending fields, otherwise indicate that we are adding a chat
    if (!existingSplitChatReport) {
        splitChatReport.pendingFields = {
            createChat: CONST.RED_BRICK_ROAD_PENDING_ACTION.ADD,
        };
    }

    const optimisticData: OnyxUpdate[] = [
        {
            // Use set for new reports because it doesn't exist yet, is faster,
            // and we need the data to be available when we navigate to the chat page
            onyxMethod: existingSplitChatReport ? Onyx.METHOD.MERGE : Onyx.METHOD.SET,
            key: `${ONYXKEYS.COLLECTION.REPORT}${splitChatReport.reportID}`,
            value: splitChatReport,
        },
        {
            onyxMethod: Onyx.METHOD.SET,
            key: ONYXKEYS.NVP_QUICK_ACTION_GLOBAL_CREATE,
            value: {
                action: CONST.QUICK_ACTIONS.SPLIT_SCAN,
                chatReportID: splitChatReport.reportID,
                isFirstQuickAction: isEmptyObject(quickAction),
            },
        },
        existingSplitChatReport
            ? {
                  onyxMethod: Onyx.METHOD.MERGE,
                  key: `${ONYXKEYS.COLLECTION.REPORT_ACTIONS}${splitChatReport.reportID}`,
                  value: {
                      [splitIOUReportAction.reportActionID]: splitIOUReportAction as OnyxTypes.ReportAction,
                  },
              }
            : {
                  onyxMethod: Onyx.METHOD.SET,
                  key: `${ONYXKEYS.COLLECTION.REPORT_ACTIONS}${splitChatReport.reportID}`,
                  value: {
                      [splitChatCreatedReportAction.reportActionID]: splitChatCreatedReportAction,
                      [splitIOUReportAction.reportActionID]: splitIOUReportAction as OnyxTypes.ReportAction,
                  },
              },
        {
            onyxMethod: Onyx.METHOD.SET,
            key: `${ONYXKEYS.COLLECTION.TRANSACTION}${splitTransaction.transactionID}`,
            value: splitTransaction,
        },
    ];

    const successData: OnyxUpdate[] = [
        {
            onyxMethod: Onyx.METHOD.MERGE,
            key: `${ONYXKEYS.COLLECTION.REPORT_ACTIONS}${splitChatReport.reportID}`,
            value: {
                ...(existingSplitChatReport ? {} : {[splitChatCreatedReportAction.reportActionID]: {pendingAction: null}}),
                [splitIOUReportAction.reportActionID]: {pendingAction: null},
            },
        },
        {
            onyxMethod: Onyx.METHOD.MERGE,
            key: `${ONYXKEYS.COLLECTION.TRANSACTION}${splitTransaction.transactionID}`,
            value: {pendingAction: null},
        },
    ];

    if (!existingSplitChatReport) {
        successData.push({
            onyxMethod: Onyx.METHOD.MERGE,
            key: `${ONYXKEYS.COLLECTION.REPORT}${splitChatReport.reportID}`,
            value: {pendingFields: {createChat: null}},
        });
    }

    const failureData: OnyxUpdate[] = [
        {
            onyxMethod: Onyx.METHOD.MERGE,
            key: `${ONYXKEYS.COLLECTION.TRANSACTION}${splitTransaction.transactionID}`,
            value: {
                errors: ErrorUtils.getMicroSecondOnyxError('iou.error.genericCreateFailureMessage'),
            },
        },
    ];

    if (existingSplitChatReport) {
        failureData.push({
            onyxMethod: Onyx.METHOD.MERGE,
            key: `${ONYXKEYS.COLLECTION.REPORT_ACTIONS}${splitChatReport.reportID}`,
            value: {
                [splitIOUReportAction.reportActionID]: {
                    errors: getReceiptError(receipt, filename),
                },
            },
        });
    } else {
        failureData.push(
            {
                onyxMethod: Onyx.METHOD.MERGE,
                key: `${ONYXKEYS.COLLECTION.REPORT}${splitChatReport.reportID}`,
                value: {
                    errorFields: {
                        createChat: ErrorUtils.getMicroSecondOnyxError('report.genericCreateReportFailureMessage'),
                    },
                },
            },
            {
                onyxMethod: Onyx.METHOD.MERGE,
                key: `${ONYXKEYS.COLLECTION.REPORT_ACTIONS}${splitChatReport.reportID}`,
                value: {
                    [splitChatCreatedReportAction.reportActionID]: {
                        errors: ErrorUtils.getMicroSecondOnyxError('report.genericCreateReportFailureMessage'),
                    },
                    [splitIOUReportAction.reportActionID]: {
                        errors: getReceiptError(receipt, filename),
                    },
                },
            },
        );
    }

    const splits: Split[] = [{email: currentUserEmailForIOUSplit, accountID: currentUserAccountID}];

    participants.forEach((participant) => {
        // Disabling this line since participant.login can be an empty string
        // eslint-disable-next-line @typescript-eslint/prefer-nullish-coalescing
        const email = participant.isOwnPolicyExpenseChat ? '' : PhoneNumber.addSMSDomainIfPhoneNumber(participant.login || participant.text || '').toLowerCase();
        const accountID = participant.isOwnPolicyExpenseChat ? 0 : Number(participant.accountID);
        if (email === currentUserEmailForIOUSplit) {
            return;
        }

        // When splitting with a workspace chat, we only need to supply the policyID and the workspace reportID as it's needed so we can update the report preview
        if (participant.isOwnPolicyExpenseChat) {
            splits.push({
                policyID: participant.policyID,
                chatReportID: splitChatReport.reportID,
            });
            return;
        }

        const participantPersonalDetails = allPersonalDetails[participant?.accountID ?? -1];
        if (!participantPersonalDetails) {
            optimisticData.push({
                onyxMethod: Onyx.METHOD.MERGE,
                key: ONYXKEYS.PERSONAL_DETAILS_LIST,
                value: {
                    [accountID]: {
                        accountID,
                        avatar: UserUtils.getDefaultAvatarURL(accountID),
                        // Disabling this line since participant.displayName can be an empty string
                        // eslint-disable-next-line @typescript-eslint/prefer-nullish-coalescing
                        displayName: LocalePhoneNumber.formatPhoneNumber(participant.displayName || email),
                        // Disabling this line since participant.login can be an empty string
                        // eslint-disable-next-line @typescript-eslint/prefer-nullish-coalescing
                        login: participant.login || participant.text,
                        isOptimisticPersonalDetail: true,
                    },
                },
            });
        }

        splits.push({
            email,
            accountID,
        });
    });

    participants.forEach((participant) => {
        const isPolicyExpenseChat = ReportUtils.isPolicyExpenseChat(participant);
        if (!isPolicyExpenseChat) {
            return;
        }

        const optimisticPolicyRecentlyUsedCategories = Policy.buildOptimisticPolicyRecentlyUsedCategories(participant.policyID, category);
        const optimisticPolicyRecentlyUsedTags = Policy.buildOptimisticPolicyRecentlyUsedTags(participant.policyID, tag);

        if (optimisticPolicyRecentlyUsedCategories.length > 0) {
            optimisticData.push({
                onyxMethod: Onyx.METHOD.SET,
                key: `${ONYXKEYS.COLLECTION.POLICY_RECENTLY_USED_CATEGORIES}${participant.policyID}`,
                value: optimisticPolicyRecentlyUsedCategories,
            });
        }

        if (!isEmptyObject(optimisticPolicyRecentlyUsedTags)) {
            optimisticData.push({
                onyxMethod: Onyx.METHOD.MERGE,
                key: `${ONYXKEYS.COLLECTION.POLICY_RECENTLY_USED_TAGS}${participant.policyID}`,
                value: optimisticPolicyRecentlyUsedTags,
            });
        }
    });

    // Save the new splits array into the transaction's comment in case the user calls CompleteSplitBill while offline
    optimisticData.push({
        onyxMethod: Onyx.METHOD.MERGE,
        key: `${ONYXKEYS.COLLECTION.TRANSACTION}${splitTransaction.transactionID}`,
        value: {
            comment: {
                splits,
            },
        },
    });

    const parameters: StartSplitBillParams = {
        chatReportID: splitChatReport.reportID,
        reportActionID: splitIOUReportAction.reportActionID,
        transactionID: splitTransaction.transactionID,
        splits: JSON.stringify(splits),
        receipt,
        comment,
        category,
        tag,
        currency,
        isFromGroupDM: !existingSplitChatReport,
        billable,
        ...(existingSplitChatReport ? {} : {createdReportActionID: splitChatCreatedReportAction.reportActionID}),
        chatType: splitChatReport?.chatType,
    };

    API.write(WRITE_COMMANDS.START_SPLIT_BILL, parameters, {optimisticData, successData, failureData});

    Navigation.dismissModalWithReport(splitChatReport);
    Report.notifyNewAction(splitChatReport.chatReportID ?? '', currentUserAccountID);
}

/** Used for editing a split expense while it's still scanning or when SmartScan fails, it completes a split expense started by startSplitBill above.
 *
 * @param chatReportID - The group chat or workspace reportID
 * @param reportAction - The split action that lives in the chatReport above
 * @param updatedTransaction - The updated **draft** split transaction
 * @param sessionAccountID - accountID of the current user
 * @param sessionEmail - email of the current user
 */
function completeSplitBill(chatReportID: string, reportAction: OnyxTypes.ReportAction, updatedTransaction: OnyxEntry<OnyxTypes.Transaction>, sessionAccountID: number, sessionEmail: string) {
    const currentUserEmailForIOUSplit = PhoneNumber.addSMSDomainIfPhoneNumber(sessionEmail);
    const transactionID = updatedTransaction?.transactionID ?? '';
    const unmodifiedTransaction = allTransactions[`${ONYXKEYS.COLLECTION.TRANSACTION}${transactionID}`];

    // Save optimistic updated transaction and action
    const optimisticData: OnyxUpdate[] = [
        {
            onyxMethod: Onyx.METHOD.MERGE,
            key: `${ONYXKEYS.COLLECTION.TRANSACTION}${transactionID}`,
            value: {
                ...updatedTransaction,
                receipt: {
                    state: CONST.IOU.RECEIPT_STATE.OPEN,
                },
            },
        },
        {
            onyxMethod: Onyx.METHOD.MERGE,
            key: `${ONYXKEYS.COLLECTION.REPORT_ACTIONS}${chatReportID}`,
            value: {
                [reportAction.reportActionID]: {
                    lastModified: DateUtils.getDBTime(),
                    whisperedToAccountIDs: [],
                },
            },
        },
    ];

    const successData: OnyxUpdate[] = [
        {
            onyxMethod: Onyx.METHOD.MERGE,
            key: `${ONYXKEYS.COLLECTION.TRANSACTION}${transactionID}`,
            value: {pendingAction: null},
        },
        {
            onyxMethod: Onyx.METHOD.MERGE,
            key: `${ONYXKEYS.COLLECTION.SPLIT_TRANSACTION_DRAFT}${transactionID}`,
            value: {pendingAction: null},
        },
    ];

    const failureData: OnyxUpdate[] = [
        {
            onyxMethod: Onyx.METHOD.MERGE,
            key: `${ONYXKEYS.COLLECTION.TRANSACTION}${transactionID}`,
            value: {
                ...unmodifiedTransaction,
                errors: ErrorUtils.getMicroSecondOnyxError('iou.error.genericCreateFailureMessage'),
            },
        },
        {
            onyxMethod: Onyx.METHOD.MERGE,
            key: `${ONYXKEYS.COLLECTION.REPORT_ACTIONS}${chatReportID}`,
            value: {
                [reportAction.reportActionID]: {
                    ...reportAction,
                    errors: ErrorUtils.getMicroSecondOnyxError('iou.error.genericCreateFailureMessage'),
                },
            },
        },
    ];

    const splitParticipants: Split[] = updatedTransaction?.comment.splits ?? [];
    const amount = updatedTransaction?.modifiedAmount;
    const currency = updatedTransaction?.modifiedCurrency;

    // Exclude the current user when calculating the split amount, `calculateAmount` takes it into account
    const splitAmount = IOUUtils.calculateAmount(splitParticipants.length - 1, amount ?? 0, currency ?? '', false);

    const splits: Split[] = [{email: currentUserEmailForIOUSplit}];
    splitParticipants.forEach((participant) => {
        // Skip creating the transaction for the current user
        if (participant.email === currentUserEmailForIOUSplit) {
            return;
        }
        const isPolicyExpenseChat = !!participant.policyID;

        if (!isPolicyExpenseChat) {
            // In case this is still the optimistic accountID saved in the splits array, return early as we cannot know
            // if there is an existing chat between the split creator and this participant
            // Instead, we will rely on Auth generating the report IDs and the user won't see any optimistic chats or reports created
            const participantPersonalDetails: OnyxTypes.PersonalDetails | EmptyObject = allPersonalDetails[participant?.accountID ?? -1] ?? {};
            if (!participantPersonalDetails || participantPersonalDetails.isOptimisticPersonalDetail) {
                splits.push({
                    email: participant.email,
                });
                return;
            }
        }

        let oneOnOneChatReport: OnyxTypes.Report | null;
        let isNewOneOnOneChatReport = false;
        if (isPolicyExpenseChat) {
            // The workspace chat reportID is saved in the splits array when starting a split expense with a workspace
            oneOnOneChatReport = allReports?.[`${ONYXKEYS.COLLECTION.REPORT}${participant.chatReportID}`] ?? null;
        } else {
            const existingChatReport = ReportUtils.getChatByParticipants(participant.accountID ? [participant.accountID] : []);
            isNewOneOnOneChatReport = !existingChatReport;
            oneOnOneChatReport = existingChatReport ?? ReportUtils.buildOptimisticChatReport(participant.accountID ? [participant.accountID] : []);
        }

        let oneOnOneIOUReport: OneOnOneIOUReport = oneOnOneChatReport?.iouReportID ? allReports?.[`${ONYXKEYS.COLLECTION.REPORT}${oneOnOneChatReport.iouReportID}`] : null;
        const shouldCreateNewOneOnOneIOUReport = ReportUtils.shouldCreateNewMoneyRequestReport(oneOnOneIOUReport, oneOnOneChatReport);

        if (!oneOnOneIOUReport || shouldCreateNewOneOnOneIOUReport) {
            oneOnOneIOUReport = isPolicyExpenseChat
                ? ReportUtils.buildOptimisticExpenseReport(oneOnOneChatReport?.reportID ?? '', participant.policyID ?? '', sessionAccountID, splitAmount, currency ?? '')
                : ReportUtils.buildOptimisticIOUReport(sessionAccountID, participant.accountID ?? -1, splitAmount, oneOnOneChatReport?.reportID ?? '', currency ?? '');
        } else if (isPolicyExpenseChat) {
            if (typeof oneOnOneIOUReport?.total === 'number') {
                // Because of the Expense reports are stored as negative values, we subtract the total from the amount
                oneOnOneIOUReport.total -= splitAmount;
            }
        } else {
            oneOnOneIOUReport = IOUUtils.updateIOUOwnerAndTotal(oneOnOneIOUReport, sessionAccountID, splitAmount, currency ?? '');
        }

        const oneOnOneTransaction = TransactionUtils.buildOptimisticTransaction(
            isPolicyExpenseChat ? -splitAmount : splitAmount,
            currency ?? '',
            oneOnOneIOUReport?.reportID ?? '',
            updatedTransaction?.comment.comment,
            updatedTransaction?.modifiedCreated,
            CONST.IOU.TYPE.SPLIT,
            transactionID,
            updatedTransaction?.modifiedMerchant,
            {...updatedTransaction?.receipt, state: CONST.IOU.RECEIPT_STATE.OPEN},
            updatedTransaction?.filename,
            undefined,
            updatedTransaction?.category,
            updatedTransaction?.tag,
            updatedTransaction?.billable,
        );

        const [oneOnOneCreatedActionForChat, oneOnOneCreatedActionForIOU, oneOnOneIOUAction, optimisticTransactionThread, optimisticCreatedActionForTransactionThread] =
            ReportUtils.buildOptimisticMoneyRequestEntities(
                oneOnOneIOUReport,
                CONST.IOU.REPORT_ACTION_TYPE.CREATE,
                splitAmount,
                currency ?? '',
                updatedTransaction?.comment.comment ?? '',
                currentUserEmailForIOUSplit,
                [participant],
                oneOnOneTransaction.transactionID,
                undefined,
            );

        let oneOnOneReportPreviewAction = getReportPreviewAction(oneOnOneChatReport?.reportID ?? '', oneOnOneIOUReport?.reportID ?? '');
        if (oneOnOneReportPreviewAction) {
            oneOnOneReportPreviewAction = ReportUtils.updateReportPreview(oneOnOneIOUReport, oneOnOneReportPreviewAction);
        } else {
            oneOnOneReportPreviewAction = ReportUtils.buildOptimisticReportPreview(oneOnOneChatReport, oneOnOneIOUReport, '', oneOnOneTransaction);
        }

        const [oneOnOneOptimisticData, oneOnOneSuccessData, oneOnOneFailureData] = buildOnyxDataForMoneyRequest(
            oneOnOneChatReport,
            oneOnOneIOUReport,
            oneOnOneTransaction,
            oneOnOneCreatedActionForChat,
            oneOnOneCreatedActionForIOU,
            oneOnOneIOUAction,
            {},
            oneOnOneReportPreviewAction,
            [],
            {},
            isNewOneOnOneChatReport,
            optimisticTransactionThread,
            optimisticCreatedActionForTransactionThread,
            shouldCreateNewOneOnOneIOUReport,
            null,
            null,
            null,
            null,
            true,
        );

        splits.push({
            email: participant.email,
            accountID: participant.accountID,
            policyID: participant.policyID,
            iouReportID: oneOnOneIOUReport?.reportID,
            chatReportID: oneOnOneChatReport?.reportID,
            transactionID: oneOnOneTransaction.transactionID,
            reportActionID: oneOnOneIOUAction.reportActionID,
            createdChatReportActionID: oneOnOneCreatedActionForChat.reportActionID,
            createdIOUReportActionID: oneOnOneCreatedActionForIOU.reportActionID,
            reportPreviewReportActionID: oneOnOneReportPreviewAction.reportActionID,
            transactionThreadReportID: optimisticTransactionThread.reportID,
            createdReportActionIDForThread: optimisticCreatedActionForTransactionThread.reportActionID,
        });

        optimisticData.push(...oneOnOneOptimisticData);
        successData.push(...oneOnOneSuccessData);
        failureData.push(...oneOnOneFailureData);
    });

    const {
        amount: transactionAmount,
        currency: transactionCurrency,
        created: transactionCreated,
        merchant: transactionMerchant,
        comment: transactionComment,
        category: transactionCategory,
        tag: transactionTag,
    } = ReportUtils.getTransactionDetails(updatedTransaction) ?? {};

    const parameters: CompleteSplitBillParams = {
        transactionID,
        amount: transactionAmount,
        currency: transactionCurrency,
        created: transactionCreated,
        merchant: transactionMerchant,
        comment: transactionComment,
        category: transactionCategory,
        tag: transactionTag,
        splits: JSON.stringify(splits),
    };

    API.write(WRITE_COMMANDS.COMPLETE_SPLIT_BILL, parameters, {optimisticData, successData, failureData});
    Navigation.dismissModal(chatReportID);
    Report.notifyNewAction(chatReportID, sessionAccountID);
}

function setDraftSplitTransaction(transactionID: string, transactionChanges: TransactionChanges = {}) {
    let draftSplitTransaction = allDraftSplitTransactions[`${ONYXKEYS.COLLECTION.SPLIT_TRANSACTION_DRAFT}${transactionID}`];

    if (!draftSplitTransaction) {
        draftSplitTransaction = allTransactions[`${ONYXKEYS.COLLECTION.TRANSACTION}${transactionID}`];
    }

    const updatedTransaction = draftSplitTransaction ? TransactionUtils.getUpdatedTransaction(draftSplitTransaction, transactionChanges, false, false) : null;

    Onyx.merge(`${ONYXKEYS.COLLECTION.SPLIT_TRANSACTION_DRAFT}${transactionID}`, updatedTransaction);
}

function editRegularMoneyRequest(
    transactionID: string,
    transactionThreadReportID: string,
    transactionChanges: TransactionChanges,
    policy: OnyxTypes.Policy,
    policyTags: OnyxTypes.PolicyTagList,
    policyCategories: OnyxTypes.PolicyCategories,
) {
    // STEP 1: Get all collections we're updating
    const transactionThread = allReports?.[`${ONYXKEYS.COLLECTION.REPORT}${transactionThreadReportID}`] ?? null;
    const transaction = allTransactions[`${ONYXKEYS.COLLECTION.TRANSACTION}${transactionID}`];
    const iouReport = allReports?.[`${ONYXKEYS.COLLECTION.REPORT}${transactionThread?.parentReportID}`] ?? null;
    const chatReport = allReports?.[`${ONYXKEYS.COLLECTION.REPORT}${iouReport?.chatReportID}`] ?? null;
    const isFromExpenseReport = ReportUtils.isExpenseReport(iouReport);

    // STEP 2: Build new modified expense report action.
    const updatedReportAction = ReportUtils.buildOptimisticModifiedExpenseReportAction(transactionThread, transaction, transactionChanges, isFromExpenseReport, policy);
    const updatedTransaction = transaction ? TransactionUtils.getUpdatedTransaction(transaction, transactionChanges, isFromExpenseReport) : null;

    // STEP 3: Compute the IOU total and update the report preview message so LHN amount owed is correct
    // Should only update if the transaction matches the currency of the report, else we wait for the update
    // from the server with the currency conversion
    let updatedMoneyRequestReport = {...iouReport};
    const updatedChatReport = {...chatReport};
    const diff = TransactionUtils.getAmount(transaction, true) - TransactionUtils.getAmount(updatedTransaction, true);
    if (updatedTransaction?.currency === iouReport?.currency && updatedTransaction?.modifiedAmount && diff !== 0) {
        if (ReportUtils.isExpenseReport(iouReport) && typeof updatedMoneyRequestReport.total === 'number') {
            updatedMoneyRequestReport.total += diff;
        } else {
            updatedMoneyRequestReport = iouReport
                ? IOUUtils.updateIOUOwnerAndTotal(iouReport, updatedReportAction.actorAccountID ?? -1, diff, TransactionUtils.getCurrency(transaction), false)
                : {};
        }

        updatedMoneyRequestReport.cachedTotal = CurrencyUtils.convertToDisplayString(updatedMoneyRequestReport.total, updatedTransaction.currency);

        // Update the last message of the IOU report
        const lastMessage = ReportUtils.getIOUReportActionMessage(
            iouReport?.reportID ?? '',
            CONST.IOU.REPORT_ACTION_TYPE.CREATE,
            updatedMoneyRequestReport.total ?? 0,
            '',
            updatedTransaction.currency,
            '',
            false,
        );
        updatedMoneyRequestReport.lastMessageText = lastMessage[0].text;
        updatedMoneyRequestReport.lastMessageHtml = lastMessage[0].html;

        // Update the last message of the chat report
        const hasNonReimbursableTransactions = ReportUtils.hasNonReimbursableTransactions(iouReport?.reportID);
        const messageText = Localize.translateLocal(hasNonReimbursableTransactions ? 'iou.payerSpentAmount' : 'iou.payerOwesAmount', {
            payer: ReportUtils.getPersonalDetailsForAccountID(updatedMoneyRequestReport.managerID ?? -1).login ?? '',
            amount: CurrencyUtils.convertToDisplayString(updatedMoneyRequestReport.total, updatedMoneyRequestReport.currency),
        });
        updatedChatReport.lastMessageText = messageText;
        updatedChatReport.lastMessageHtml = messageText;
    }

    const isScanning = TransactionUtils.hasReceipt(updatedTransaction) && TransactionUtils.isReceiptBeingScanned(updatedTransaction);

    // STEP 4: Compose the optimistic data
    const currentTime = DateUtils.getDBTime();
    const optimisticData: OnyxUpdate[] = [
        {
            onyxMethod: Onyx.METHOD.MERGE,
            key: `${ONYXKEYS.COLLECTION.REPORT_ACTIONS}${transactionThread?.reportID}`,
            value: {
                [updatedReportAction.reportActionID]: updatedReportAction as OnyxTypes.ReportAction,
            },
        },
        {
            onyxMethod: Onyx.METHOD.MERGE,
            key: `${ONYXKEYS.COLLECTION.TRANSACTION}${transactionID}`,
            value: updatedTransaction,
        },
        {
            onyxMethod: Onyx.METHOD.MERGE,
            key: `${ONYXKEYS.COLLECTION.REPORT}${iouReport?.reportID}`,
            value: updatedMoneyRequestReport,
        },
        {
            onyxMethod: Onyx.METHOD.MERGE,
            key: `${ONYXKEYS.COLLECTION.REPORT}${iouReport?.chatReportID}`,
            value: updatedChatReport,
        },
        {
            onyxMethod: Onyx.METHOD.MERGE,
            key: `${ONYXKEYS.COLLECTION.REPORT}${transactionThreadReportID}`,
            value: {
                lastReadTime: currentTime,
                lastVisibleActionCreated: currentTime,
            },
        },
    ];

    if (!isScanning) {
        optimisticData.push(
            {
                onyxMethod: Onyx.METHOD.MERGE,
                key: `${ONYXKEYS.COLLECTION.REPORT_ACTIONS}${iouReport?.reportID}`,
                value: {
                    [transactionThread?.parentReportActionID ?? '']: {
                        whisperedToAccountIDs: [],
                    },
                },
            },
            {
                onyxMethod: Onyx.METHOD.MERGE,
                key: `${ONYXKEYS.COLLECTION.REPORT_ACTIONS}${iouReport?.parentReportID}`,
                value: {
                    [iouReport?.parentReportActionID ?? '']: {
                        whisperedToAccountIDs: [],
                    },
                },
            },
        );
    }

    // Update recently used categories if the category is changed
    if ('category' in transactionChanges) {
        const optimisticPolicyRecentlyUsedCategories = Policy.buildOptimisticPolicyRecentlyUsedCategories(iouReport?.policyID, transactionChanges.category);
        if (optimisticPolicyRecentlyUsedCategories.length) {
            optimisticData.push({
                onyxMethod: Onyx.METHOD.SET,
                key: `${ONYXKEYS.COLLECTION.POLICY_RECENTLY_USED_CATEGORIES}${iouReport?.policyID}`,
                value: optimisticPolicyRecentlyUsedCategories,
            });
        }
    }

    // Update recently used categories if the tag is changed
    if ('tag' in transactionChanges) {
        const optimisticPolicyRecentlyUsedTags = Policy.buildOptimisticPolicyRecentlyUsedTags(iouReport?.policyID, transactionChanges.tag);
        if (!isEmptyObject(optimisticPolicyRecentlyUsedTags)) {
            optimisticData.push({
                onyxMethod: Onyx.METHOD.MERGE,
                key: `${ONYXKEYS.COLLECTION.POLICY_RECENTLY_USED_TAGS}${iouReport?.policyID}`,
                value: optimisticPolicyRecentlyUsedTags,
            });
        }
    }

    const successData: OnyxUpdate[] = [
        {
            onyxMethod: Onyx.METHOD.MERGE,
            key: `${ONYXKEYS.COLLECTION.REPORT_ACTIONS}${transactionThread?.reportID}`,
            value: {
                [updatedReportAction.reportActionID]: {pendingAction: null},
            },
        },
        {
            onyxMethod: Onyx.METHOD.MERGE,
            key: `${ONYXKEYS.COLLECTION.TRANSACTION}${transactionID}`,
            value: {
                pendingFields: {
                    comment: null,
                    amount: null,
                    created: null,
                    currency: null,
                    merchant: null,
                    billable: null,
                    category: null,
                    tag: null,
                },
            },
        },
        {
            onyxMethod: Onyx.METHOD.MERGE,
            key: `${ONYXKEYS.COLLECTION.REPORT}${iouReport?.reportID}`,
            value: {pendingAction: null},
        },
    ];

    const failureData: OnyxUpdate[] = [
        {
            onyxMethod: Onyx.METHOD.MERGE,
            key: `${ONYXKEYS.COLLECTION.REPORT_ACTIONS}${transactionThread?.reportID}`,
            value: {
                [updatedReportAction.reportActionID]: {
                    errors: ErrorUtils.getMicroSecondOnyxError('iou.error.genericEditFailureMessage'),
                },
            },
        },
        {
            onyxMethod: Onyx.METHOD.MERGE,
            key: `${ONYXKEYS.COLLECTION.TRANSACTION}${transactionID}`,
            value: {
                ...transaction,
                modifiedCreated: transaction?.modifiedCreated ? transaction.modifiedCreated : null,
                modifiedAmount: transaction?.modifiedAmount ? transaction.modifiedAmount : null,
                modifiedCurrency: transaction?.modifiedCurrency ? transaction.modifiedCurrency : null,
                modifiedMerchant: transaction?.modifiedMerchant ? transaction.modifiedMerchant : null,
                modifiedWaypoints: transaction?.modifiedWaypoints ? transaction.modifiedWaypoints : null,
                pendingFields: null,
            },
        },
        {
            onyxMethod: Onyx.METHOD.MERGE,
            key: `${ONYXKEYS.COLLECTION.REPORT}${iouReport?.reportID}`,
            value: {
                ...iouReport,
                cachedTotal: iouReport?.cachedTotal ? iouReport?.cachedTotal : null,
            },
        },
        {
            onyxMethod: Onyx.METHOD.MERGE,
            key: `${ONYXKEYS.COLLECTION.REPORT}${iouReport?.chatReportID}`,
            value: chatReport,
        },
        {
            onyxMethod: Onyx.METHOD.MERGE,
            key: `${ONYXKEYS.COLLECTION.REPORT}${transactionThreadReportID}`,
            value: {
                lastReadTime: transactionThread?.lastReadTime,
                lastVisibleActionCreated: transactionThread?.lastVisibleActionCreated,
            },
        },
    ];

    // Add transaction violations if we have a paid policy and an updated transaction
    if (policy && PolicyUtils.isPaidGroupPolicy(policy) && updatedTransaction) {
        const currentTransactionViolations = allTransactionViolations[`${ONYXKEYS.COLLECTION.TRANSACTION_VIOLATIONS}${transactionID}`] ?? [];
        const updatedViolationsOnyxData = ViolationsUtils.getViolationsOnyxData(
            updatedTransaction,
            currentTransactionViolations,
            !!policy.requiresTag,
            policyTags,
            !!policy.requiresCategory,
            policyCategories,
        );
        optimisticData.push(updatedViolationsOnyxData);
        failureData.push({
            onyxMethod: Onyx.METHOD.MERGE,
            key: `${ONYXKEYS.COLLECTION.TRANSACTION_VIOLATIONS}${transactionID}`,
            value: currentTransactionViolations,
        });
    }

    // STEP 6: Call the API endpoint
    const {created, amount, currency, comment, merchant, category, billable, tag} = ReportUtils.getTransactionDetails(updatedTransaction) ?? {};

    const parameters: EditMoneyRequestParams = {
        transactionID,
        reportActionID: updatedReportAction.reportActionID,
        created,
        amount,
        currency,
        comment,
        merchant,
        category,
        billable,
        tag,
    };

    API.write(WRITE_COMMANDS.EDIT_MONEY_REQUEST, parameters, {optimisticData, successData, failureData});
}

function editMoneyRequest(
    transaction: OnyxTypes.Transaction,
    transactionThreadReportID: string,
    transactionChanges: TransactionChanges,
    policy: OnyxTypes.Policy,
    policyTags: OnyxTypes.PolicyTagList,
    policyCategories: OnyxTypes.PolicyCategories,
) {
    if (TransactionUtils.isDistanceRequest(transaction)) {
        updateDistanceRequest(transaction.transactionID, transactionThreadReportID, transactionChanges, policy, policyTags, policyCategories);
    } else {
        editRegularMoneyRequest(transaction.transactionID, transactionThreadReportID, transactionChanges, policy, policyTags, policyCategories);
    }
}

type UpdateMoneyRequestAmountAndCurrencyParams = {
    transactionID: string;
    transactionThreadReportID: string;
    currency: string;
    amount: number;
    policy?: OnyxEntry<OnyxTypes.Policy>;
    policyTagList?: OnyxEntry<OnyxTypes.PolicyTagList>;
    policyCategories?: OnyxEntry<OnyxTypes.PolicyCategories>;
};

/** Updates the amount and currency fields of an expense */
function updateMoneyRequestAmountAndCurrency({
    transactionID,
    transactionThreadReportID,
    currency,
    amount,
    policy,
    policyTagList,
    policyCategories,
}: UpdateMoneyRequestAmountAndCurrencyParams) {
    const transactionChanges = {
        amount,
        currency,
    };
    const transactionThreadReport = allReports?.[`${ONYXKEYS.COLLECTION.REPORT}${transactionThreadReportID}`] ?? null;
    const parentReport = allReports?.[`${ONYXKEYS.COLLECTION.REPORT}${transactionThreadReport?.parentReportID}`] ?? null;
    let data: UpdateMoneyRequestData;
    if (ReportUtils.isTrackExpenseReport(transactionThreadReport) && ReportUtils.isSelfDM(parentReport)) {
        data = getUpdateTrackExpenseParams(transactionID, transactionThreadReportID, transactionChanges, true, policy ?? null);
    } else {
        data = getUpdateMoneyRequestParams(transactionID, transactionThreadReportID, transactionChanges, policy ?? null, policyTagList ?? null, policyCategories ?? null, true);
    }
    const {params, onyxData} = data;
    API.write(WRITE_COMMANDS.UPDATE_MONEY_REQUEST_AMOUNT_AND_CURRENCY, params, onyxData);
}

function deleteMoneyRequest(transactionID: string, reportAction: OnyxTypes.ReportAction, isSingleTransactionView = false) {
    // STEP 1: Get all collections we're updating
    const iouReportID = reportAction?.actionName === CONST.REPORT.ACTIONS.TYPE.IOU ? reportAction.originalMessage.IOUReportID : '';
    const iouReport = allReports?.[`${ONYXKEYS.COLLECTION.REPORT}${iouReportID}`] ?? null;
    const chatReport = allReports?.[`${ONYXKEYS.COLLECTION.REPORT}${iouReport?.chatReportID}`];
    const reportPreviewAction = getReportPreviewAction(iouReport?.chatReportID ?? '', iouReport?.reportID ?? '');
    const transaction = allTransactions[`${ONYXKEYS.COLLECTION.TRANSACTION}${transactionID}`];
    const transactionViolations = allTransactionViolations[`${ONYXKEYS.COLLECTION.TRANSACTION_VIOLATIONS}${transactionID}`];
    const transactionThreadID = reportAction.childReportID;
    let transactionThread = null;
    if (transactionThreadID) {
        transactionThread = allReports?.[`${ONYXKEYS.COLLECTION.REPORT}${transactionThreadID}`] ?? null;
    }

    // STEP 2: Decide if we need to:
    // 1. Delete the transactionThread - delete if there are no visible comments in the thread
    // 2. Update the moneyRequestPreview to show [Deleted expense] - update if the transactionThread exists AND it isn't being deleted
    const shouldDeleteTransactionThread = transactionThreadID ? (reportAction?.childVisibleActionCount ?? 0) === 0 : false;
    const shouldShowDeletedRequestMessage = !!transactionThreadID && !shouldDeleteTransactionThread;

    // STEP 3: Update the IOU reportAction and decide if the iouReport should be deleted. We delete the iouReport if there are no visible comments left in the report.
    const updatedReportAction = {
        [reportAction.reportActionID]: {
            pendingAction: shouldShowDeletedRequestMessage ? CONST.RED_BRICK_ROAD_PENDING_ACTION.UPDATE : CONST.RED_BRICK_ROAD_PENDING_ACTION.DELETE,
            previousMessage: reportAction.message,
            message: [
                {
                    type: 'COMMENT',
                    html: '',
                    text: '',
                    isEdited: true,
                    isDeletedParentAction: shouldShowDeletedRequestMessage,
                },
            ],
            originalMessage: {
                IOUTransactionID: null,
            },
            errors: undefined,
        },
    } as OnyxTypes.ReportActions;

    const lastVisibleAction = ReportActionsUtils.getLastVisibleAction(iouReport?.reportID ?? '', updatedReportAction);
    const iouReportLastMessageText = ReportActionsUtils.getLastVisibleMessage(iouReport?.reportID ?? '', updatedReportAction).lastMessageText;
    const shouldDeleteIOUReport =
        iouReportLastMessageText.length === 0 && !ReportActionsUtils.isDeletedParentAction(lastVisibleAction) && (!transactionThreadID || shouldDeleteTransactionThread);

    // STEP 4: Update the iouReport and reportPreview with new totals and messages if it wasn't deleted
    let updatedIOUReport: OnyxTypes.Report | null;
    const currency = TransactionUtils.getCurrency(transaction);
    const updatedReportPreviewAction: OnyxTypes.ReportAction | EmptyObject = {...reportPreviewAction};
    updatedReportPreviewAction.pendingAction = shouldDeleteIOUReport ? CONST.RED_BRICK_ROAD_PENDING_ACTION.DELETE : CONST.RED_BRICK_ROAD_PENDING_ACTION.UPDATE;
    if (iouReport && ReportUtils.isExpenseReport(iouReport)) {
        updatedIOUReport = {...iouReport};

        if (typeof updatedIOUReport.total === 'number' && currency === iouReport?.currency) {
            // Because of the Expense reports are stored as negative values, we add the total from the amount
            const amountDiff = TransactionUtils.getAmount(transaction, true);
            updatedIOUReport.total += amountDiff;

            if (!transaction?.reimbursable && typeof updatedIOUReport.nonReimbursableTotal === 'number') {
                updatedIOUReport.nonReimbursableTotal += amountDiff;
            }
        }
    } else {
        updatedIOUReport = IOUUtils.updateIOUOwnerAndTotal(iouReport, reportAction.actorAccountID ?? -1, TransactionUtils.getAmount(transaction, false), currency, true);
    }

    if (updatedIOUReport) {
        updatedIOUReport.lastMessageText = iouReportLastMessageText;
        updatedIOUReport.lastVisibleActionCreated = lastVisibleAction?.created;
    }

    const hasNonReimbursableTransactions = ReportUtils.hasNonReimbursableTransactions(iouReport?.reportID);
    const messageText = Localize.translateLocal(hasNonReimbursableTransactions ? 'iou.payerSpentAmount' : 'iou.payerOwesAmount', {
        payer: ReportUtils.getPersonalDetailsForAccountID(updatedIOUReport?.managerID ?? -1).login ?? '',
        amount: CurrencyUtils.convertToDisplayString(updatedIOUReport?.total, updatedIOUReport?.currency),
    });

    if (updatedReportPreviewAction?.message?.[0]) {
        updatedReportPreviewAction.message[0].text = messageText;
        updatedReportPreviewAction.message[0].deleted = shouldDeleteIOUReport ? DateUtils.getDBTime() : '';
    }

    if (updatedReportPreviewAction && reportPreviewAction?.childMoneyRequestCount && reportPreviewAction?.childMoneyRequestCount > 0) {
        updatedReportPreviewAction.childMoneyRequestCount = reportPreviewAction.childMoneyRequestCount - 1;
    }

    // STEP 5: Build Onyx data
    const optimisticData: OnyxUpdate[] = [
        {
            onyxMethod: Onyx.METHOD.SET,
            key: `${ONYXKEYS.COLLECTION.TRANSACTION}${transactionID}`,
            value: null,
        },
    ];

    if (Permissions.canUseViolations(betas)) {
        optimisticData.push({
            onyxMethod: Onyx.METHOD.SET,
            key: `${ONYXKEYS.COLLECTION.TRANSACTION_VIOLATIONS}${transactionID}`,
            value: null,
        });
    }

    if (shouldDeleteTransactionThread) {
        optimisticData.push(
            {
                onyxMethod: Onyx.METHOD.SET,
                key: `${ONYXKEYS.COLLECTION.REPORT}${transactionThreadID}`,
                value: null,
            },
            {
                onyxMethod: Onyx.METHOD.SET,
                key: `${ONYXKEYS.COLLECTION.REPORT_ACTIONS}${transactionThreadID}`,
                value: null,
            },
        );
    }

    optimisticData.push(
        {
            onyxMethod: Onyx.METHOD.MERGE,
            key: `${ONYXKEYS.COLLECTION.REPORT_ACTIONS}${iouReport?.reportID}`,
            value: updatedReportAction,
        },
        {
            onyxMethod: Onyx.METHOD.MERGE,
            key: `${ONYXKEYS.COLLECTION.REPORT}${iouReport?.reportID}`,
            value: updatedIOUReport,
        },
        {
            onyxMethod: Onyx.METHOD.MERGE,
            key: `${ONYXKEYS.COLLECTION.REPORT_ACTIONS}${chatReport?.reportID}`,
            value: {
                [reportPreviewAction?.reportActionID ?? '']: updatedReportPreviewAction,
            },
        },
        {
            onyxMethod: Onyx.METHOD.MERGE,
            key: `${ONYXKEYS.COLLECTION.REPORT}${chatReport?.reportID}`,
            value: ReportUtils.getOutstandingChildRequest(updatedIOUReport),
        },
    );

    if (!shouldDeleteIOUReport && updatedReportPreviewAction.childMoneyRequestCount === 0) {
        optimisticData.push({
            onyxMethod: Onyx.METHOD.MERGE,
            key: `${ONYXKEYS.COLLECTION.REPORT}${chatReport?.reportID}`,
            value: {
                hasOutstandingChildRequest: false,
            },
        });
    }

    if (shouldDeleteIOUReport) {
        optimisticData.push({
            onyxMethod: Onyx.METHOD.MERGE,
            key: `${ONYXKEYS.COLLECTION.REPORT}${chatReport?.reportID}`,
            value: {
                hasOutstandingChildRequest: false,
                iouReportID: null,
                lastMessageText: ReportActionsUtils.getLastVisibleMessage(iouReport?.chatReportID ?? '', {[reportPreviewAction?.reportActionID ?? '']: null})?.lastMessageText,
                lastVisibleActionCreated: ReportActionsUtils.getLastVisibleAction(iouReport?.chatReportID ?? '', {[reportPreviewAction?.reportActionID ?? '']: null})?.created,
            },
        });
    }

    const successData: OnyxUpdate[] = [
        {
            onyxMethod: Onyx.METHOD.MERGE,
            key: `${ONYXKEYS.COLLECTION.REPORT_ACTIONS}${iouReport?.reportID}`,
            value: {
                [reportAction.reportActionID]: shouldDeleteIOUReport
                    ? null
                    : {
                          pendingAction: null,
                      },
            },
        },
        {
            onyxMethod: Onyx.METHOD.MERGE,
            key: `${ONYXKEYS.COLLECTION.REPORT_ACTIONS}${chatReport?.reportID}`,
            value: {
                [reportPreviewAction?.reportActionID ?? '']: {
                    pendingAction: null,
                    errors: null,
                },
            },
        },
    ];

    if (shouldDeleteIOUReport) {
        successData.push({
            onyxMethod: Onyx.METHOD.SET,
            key: `${ONYXKEYS.COLLECTION.REPORT}${iouReport?.reportID}`,
            value: null,
        });
    }

    const failureData: OnyxUpdate[] = [
        {
            onyxMethod: Onyx.METHOD.SET,
            key: `${ONYXKEYS.COLLECTION.TRANSACTION}${transactionID}`,
            value: transaction,
        },
    ];

    if (Permissions.canUseViolations(betas)) {
        failureData.push({
            onyxMethod: Onyx.METHOD.SET,
            key: `${ONYXKEYS.COLLECTION.TRANSACTION_VIOLATIONS}${transactionID}`,
            value: transactionViolations,
        });
    }

    if (shouldDeleteTransactionThread) {
        failureData.push({
            onyxMethod: Onyx.METHOD.SET,
            key: `${ONYXKEYS.COLLECTION.REPORT}${transactionThreadID}`,
            value: transactionThread,
        });
    }

    const errorKey = DateUtils.getMicroseconds();

    failureData.push(
        {
            onyxMethod: Onyx.METHOD.MERGE,
            key: `${ONYXKEYS.COLLECTION.REPORT_ACTIONS}${iouReport?.reportID}`,
            value: {
                [reportAction.reportActionID]: {
                    ...reportAction,
                    pendingAction: null,
                    errors: {
                        [errorKey]: ['iou.error.genericDeleteFailureMessage', {isTranslated: false}],
                    },
                },
            },
        },
        shouldDeleteIOUReport
            ? {
                  onyxMethod: Onyx.METHOD.SET,
                  key: `${ONYXKEYS.COLLECTION.REPORT}${iouReport?.reportID}`,
                  value: iouReport,
              }
            : {
                  onyxMethod: Onyx.METHOD.MERGE,
                  key: `${ONYXKEYS.COLLECTION.REPORT}${iouReport?.reportID}`,
                  value: iouReport,
              },
        {
            onyxMethod: Onyx.METHOD.MERGE,
            key: `${ONYXKEYS.COLLECTION.REPORT_ACTIONS}${chatReport?.reportID}`,
            value: {
                [reportPreviewAction?.reportActionID ?? '']: {
                    ...reportPreviewAction,
                    pendingAction: null,
                    errors: {
                        [errorKey]: ['iou.error.genericDeleteFailureMessage', {isTranslated: false}],
                    },
                },
            },
        },
    );

    if (chatReport && shouldDeleteIOUReport) {
        failureData.push({
            onyxMethod: Onyx.METHOD.MERGE,
            key: `${ONYXKEYS.COLLECTION.REPORT}${chatReport.reportID}`,
            value: chatReport,
        });
    }

    if (!shouldDeleteIOUReport && updatedReportPreviewAction.childMoneyRequestCount === 0) {
        failureData.push({
            onyxMethod: Onyx.METHOD.MERGE,
            key: `${ONYXKEYS.COLLECTION.REPORT}${chatReport?.reportID}`,
            value: {
                hasOutstandingChildRequest: true,
            },
        });
    }

    const parameters: DeleteMoneyRequestParams = {
        transactionID,
        reportActionID: reportAction.reportActionID,
    };

    // STEP 6: Make the API request
    API.write(WRITE_COMMANDS.DELETE_MONEY_REQUEST, parameters, {optimisticData, successData, failureData});
    CachedPDFPaths.clearByKey(transactionID);

    // STEP 7: Navigate the user depending on which page they are on and which resources were deleted
    if (iouReport && isSingleTransactionView && shouldDeleteTransactionThread && !shouldDeleteIOUReport) {
        // Pop the deleted report screen before navigating. This prevents navigating to the Concierge chat due to the missing report.
        Navigation.goBack(ROUTES.REPORT_WITH_ID.getRoute(iouReport.reportID));
        return;
    }

    if (iouReport?.chatReportID && shouldDeleteIOUReport) {
        // Pop the deleted report screen before navigating. This prevents navigating to the Concierge chat due to the missing report.
        Navigation.goBack(ROUTES.REPORT_WITH_ID.getRoute(iouReport.chatReportID));
    }
}

function deleteTrackExpense(chatReportID: string, transactionID: string, reportAction: OnyxTypes.ReportAction, isSingleTransactionView = false) {
    // STEP 1: Get all collections we're updating
    const chatReport = allReports?.[`${ONYXKEYS.COLLECTION.REPORT}${chatReportID}`] ?? null;
    if (!ReportUtils.isSelfDM(chatReport)) {
        return deleteMoneyRequest(transactionID, reportAction, isSingleTransactionView);
    }

    const {parameters, optimisticData, successData, failureData, shouldDeleteTransactionThread} = getDeleteTrackExpenseInformation(chatReportID, transactionID, reportAction);

    // STEP 6: Make the API request
    API.write(WRITE_COMMANDS.DELETE_MONEY_REQUEST, parameters, {optimisticData, successData, failureData});
    CachedPDFPaths.clearByKey(transactionID);

    // STEP 7: Navigate the user depending on which page they are on and which resources were deleted
    if (isSingleTransactionView && shouldDeleteTransactionThread) {
        // Pop the deleted report screen before navigating. This prevents navigating to the Concierge chat due to the missing report.
        Navigation.goBack(ROUTES.REPORT_WITH_ID.getRoute(chatReport?.reportID ?? ''));
    }
}

/**
 * @param managerID - Account ID of the person sending the money
 * @param recipient - The user receiving the money
 */
function getSendMoneyParams(
    report: OnyxEntry<OnyxTypes.Report> | EmptyObject,
    amount: number,
    currency: string,
    comment: string,
    paymentMethodType: PaymentMethodType,
    managerID: number,
    recipient: Participant,
): SendMoneyParamsData {
    const recipientEmail = PhoneNumber.addSMSDomainIfPhoneNumber(recipient.login ?? '');
    const recipientAccountID = Number(recipient.accountID);
    const newIOUReportDetails = JSON.stringify({
        amount,
        currency,
        requestorEmail: recipientEmail,
        requestorAccountID: recipientAccountID,
        comment,
        idempotencyKey: Str.guid(),
    });

    let chatReport = !isEmptyObject(report) && report?.reportID ? report : ReportUtils.getChatByParticipants([recipientAccountID]);
    let isNewChat = false;
    if (!chatReport) {
        chatReport = ReportUtils.buildOptimisticChatReport([recipientAccountID]);
        isNewChat = true;
    }
    const optimisticIOUReport = ReportUtils.buildOptimisticIOUReport(recipientAccountID, managerID, amount, chatReport.reportID, currency, true);

    const optimisticTransaction = TransactionUtils.buildOptimisticTransaction(amount, currency, optimisticIOUReport.reportID, comment);
    const optimisticTransactionData: OnyxUpdate = {
        onyxMethod: Onyx.METHOD.SET,
        key: `${ONYXKEYS.COLLECTION.TRANSACTION}${optimisticTransaction.transactionID}`,
        value: optimisticTransaction,
    };

    const [optimisticCreatedActionForChat, optimisticCreatedActionForIOUReport, optimisticIOUReportAction, optimisticTransactionThread, optimisticCreatedActionForTransactionThread] =
        ReportUtils.buildOptimisticMoneyRequestEntities(
            optimisticIOUReport,
            CONST.IOU.REPORT_ACTION_TYPE.PAY,
            amount,
            currency,
            comment,
            recipientEmail,
            [recipient],
            optimisticTransaction.transactionID,
            paymentMethodType,
            false,
            true,
        );

    const reportPreviewAction = ReportUtils.buildOptimisticReportPreview(chatReport, optimisticIOUReport);

    // Change the method to set for new reports because it doesn't exist yet, is faster,
    // and we need the data to be available when we navigate to the chat page
    const optimisticChatReportData: OnyxUpdate = isNewChat
        ? {
              onyxMethod: Onyx.METHOD.SET,
              key: `${ONYXKEYS.COLLECTION.REPORT}${chatReport.reportID}`,
              value: {
                  ...chatReport,
                  // Set and clear pending fields on the chat report
                  pendingFields: {createChat: CONST.RED_BRICK_ROAD_PENDING_ACTION.ADD},
                  lastReadTime: DateUtils.getDBTime(),
                  lastVisibleActionCreated: reportPreviewAction.created,
              },
          }
        : {
              onyxMethod: Onyx.METHOD.MERGE,
              key: `${ONYXKEYS.COLLECTION.REPORT}${chatReport.reportID}`,
              value: {
                  ...chatReport,
                  lastReadTime: DateUtils.getDBTime(),
                  lastVisibleActionCreated: reportPreviewAction.created,
              },
          };
    const optimisticQuickActionData: OnyxUpdate = {
        onyxMethod: Onyx.METHOD.SET,
        key: ONYXKEYS.NVP_QUICK_ACTION_GLOBAL_CREATE,
        value: {
            action: CONST.QUICK_ACTIONS.SEND_MONEY,
            chatReportID: chatReport.reportID,
            isFirstQuickAction: isEmptyObject(quickAction),
        },
    };
    const optimisticIOUReportData: OnyxUpdate = {
        onyxMethod: Onyx.METHOD.SET,
        key: `${ONYXKEYS.COLLECTION.REPORT}${optimisticIOUReport.reportID}`,
        value: {
            ...optimisticIOUReport,
            lastMessageText: optimisticIOUReportAction.message?.[0]?.text,
            lastMessageHtml: optimisticIOUReportAction.message?.[0]?.html,
        },
    };
    const optimisticTransactionThreadData: OnyxUpdate = {
        onyxMethod: Onyx.METHOD.SET,
        key: `${ONYXKEYS.COLLECTION.REPORT}${optimisticTransactionThread.reportID}`,
        value: optimisticTransactionThread,
    };
    const optimisticIOUReportActionsData: OnyxUpdate = {
        onyxMethod: Onyx.METHOD.MERGE,
        key: `${ONYXKEYS.COLLECTION.REPORT_ACTIONS}${optimisticIOUReport.reportID}`,
        value: {
            [optimisticCreatedActionForIOUReport.reportActionID]: optimisticCreatedActionForIOUReport,
            [optimisticIOUReportAction.reportActionID]: {
                ...(optimisticIOUReportAction as OnyxTypes.ReportAction),
                pendingAction: CONST.RED_BRICK_ROAD_PENDING_ACTION.ADD,
            },
        },
    };
    const optimisticChatReportActionsData: OnyxUpdate = {
        onyxMethod: Onyx.METHOD.MERGE,
        key: `${ONYXKEYS.COLLECTION.REPORT_ACTIONS}${chatReport.reportID}`,
        value: {
            [reportPreviewAction.reportActionID]: reportPreviewAction,
        },
    };
    const optimisticTransactionThreadReportActionsData: OnyxUpdate = {
        onyxMethod: Onyx.METHOD.MERGE,
        key: `${ONYXKEYS.COLLECTION.REPORT_ACTIONS}${optimisticTransactionThread.reportID}`,
        value: {
            [optimisticCreatedActionForTransactionThread.reportActionID]: optimisticCreatedActionForTransactionThread,
        },
    };

    const successData: OnyxUpdate[] = [
        {
            onyxMethod: Onyx.METHOD.MERGE,
            key: `${ONYXKEYS.COLLECTION.REPORT_ACTIONS}${optimisticIOUReport.reportID}`,
            value: {
                [optimisticIOUReportAction.reportActionID]: {
                    pendingAction: null,
                },
            },
        },
        {
            onyxMethod: Onyx.METHOD.MERGE,
            key: `${ONYXKEYS.COLLECTION.TRANSACTION}${optimisticTransaction.transactionID}`,
            value: {pendingAction: null},
        },
        {
            onyxMethod: Onyx.METHOD.MERGE,
            key: `${ONYXKEYS.COLLECTION.REPORT_ACTIONS}${chatReport.reportID}`,
            value: {
                [reportPreviewAction.reportActionID]: {
                    pendingAction: null,
                },
            },
        },
        {
            onyxMethod: Onyx.METHOD.MERGE,
            key: `${ONYXKEYS.COLLECTION.REPORT_ACTIONS}${optimisticTransactionThread.reportID}`,
            value: {
                [optimisticCreatedActionForTransactionThread.reportActionID]: {
                    pendingAction: null,
                },
            },
        },
    ];

    const failureData: OnyxUpdate[] = [
        {
            onyxMethod: Onyx.METHOD.MERGE,
            key: `${ONYXKEYS.COLLECTION.TRANSACTION}${optimisticTransaction.transactionID}`,
            value: {
                errors: ErrorUtils.getMicroSecondOnyxError('iou.error.other'),
            },
        },
        {
            onyxMethod: Onyx.METHOD.MERGE,
            key: `${ONYXKEYS.COLLECTION.REPORT}${optimisticTransactionThread.reportID}`,
            value: {
                errorFields: {
                    createChat: ErrorUtils.getMicroSecondOnyxError('report.genericCreateReportFailureMessage'),
                },
            },
        },
        {
            onyxMethod: Onyx.METHOD.MERGE,
            key: `${ONYXKEYS.COLLECTION.REPORT_ACTIONS}${optimisticTransactionThread.reportID}`,
            value: {
                [optimisticCreatedActionForTransactionThread.reportActionID]: {
                    errors: ErrorUtils.getMicroSecondOnyxError('iou.error.genericCreateFailureMessage'),
                },
            },
        },
    ];

    let optimisticPersonalDetailListData: OnyxUpdate | EmptyObject = {};

    // Now, let's add the data we need just when we are creating a new chat report
    if (isNewChat) {
        successData.push({
            onyxMethod: Onyx.METHOD.MERGE,
            key: `${ONYXKEYS.COLLECTION.REPORT}${chatReport.reportID}`,
            value: {pendingFields: null},
        });
        failureData.push(
            {
                onyxMethod: Onyx.METHOD.MERGE,
                key: `${ONYXKEYS.COLLECTION.REPORT}${chatReport.reportID}`,
                value: {
                    errorFields: {
                        createChat: ErrorUtils.getMicroSecondOnyxError('report.genericCreateReportFailureMessage'),
                    },
                },
            },
            {
                onyxMethod: Onyx.METHOD.MERGE,
                key: `${ONYXKEYS.COLLECTION.REPORT_ACTIONS}${optimisticIOUReport.reportID}`,
                value: {
                    [optimisticIOUReportAction.reportActionID]: {
                        errors: ErrorUtils.getMicroSecondOnyxError('iou.error.genericCreateFailureMessage'),
                    },
                },
            },
        );

        // Add optimistic personal details for recipient
        optimisticPersonalDetailListData = {
            onyxMethod: Onyx.METHOD.MERGE,
            key: ONYXKEYS.PERSONAL_DETAILS_LIST,
            value: {
                [recipientAccountID]: {
                    accountID: recipientAccountID,
                    avatar: UserUtils.getDefaultAvatarURL(recipient.accountID),
                    // Disabling this line since participant.displayName can be an empty string
                    // eslint-disable-next-line @typescript-eslint/prefer-nullish-coalescing
                    displayName: recipient.displayName || recipient.login,
                    login: recipient.login,
                },
            },
        };

        if (optimisticChatReportActionsData.value) {
            // Add an optimistic created action to the optimistic chat reportActions data
            optimisticChatReportActionsData.value[optimisticCreatedActionForChat.reportActionID] = optimisticCreatedActionForChat;
        }
    } else {
        failureData.push({
            onyxMethod: Onyx.METHOD.MERGE,
            key: `${ONYXKEYS.COLLECTION.REPORT_ACTIONS}${optimisticIOUReport.reportID}`,
            value: {
                [optimisticIOUReportAction.reportActionID]: {
                    errors: ErrorUtils.getMicroSecondOnyxError('iou.error.other'),
                },
            },
        });
    }

    const optimisticData: OnyxUpdate[] = [
        optimisticChatReportData,
        optimisticQuickActionData,
        optimisticIOUReportData,
        optimisticChatReportActionsData,
        optimisticIOUReportActionsData,
        optimisticTransactionData,
        optimisticTransactionThreadData,
        optimisticTransactionThreadReportActionsData,
    ];

    if (!isEmptyObject(optimisticPersonalDetailListData)) {
        optimisticData.push(optimisticPersonalDetailListData);
    }

    return {
        params: {
            iouReportID: optimisticIOUReport.reportID,
            chatReportID: chatReport.reportID,
            reportActionID: optimisticIOUReportAction.reportActionID,
            paymentMethodType,
            transactionID: optimisticTransaction.transactionID,
            newIOUReportDetails,
            createdReportActionID: isNewChat ? optimisticCreatedActionForChat.reportActionID : '0',
            reportPreviewReportActionID: reportPreviewAction.reportActionID,
            createdIOUReportActionID: optimisticCreatedActionForIOUReport.reportActionID,
            transactionThreadReportID: optimisticTransactionThread.reportID,
            createdReportActionIDForThread: optimisticCreatedActionForTransactionThread.reportActionID,
        },
        optimisticData,
        successData,
        failureData,
    };
}

function getPayMoneyRequestParams(
    chatReport: OnyxTypes.Report,
    iouReport: OnyxTypes.Report,
    recipient: Participant,
    paymentMethodType: PaymentMethodType,
    full: boolean,
): PayMoneyRequestData {
    let total = (iouReport.total ?? 0) - (iouReport.nonReimbursableTotal ?? 0);
    if (ReportUtils.hasHeldExpenses(iouReport.reportID) && !full && !!iouReport.unheldTotal) {
        total = iouReport.unheldTotal;
    }

    const optimisticIOUReportAction = ReportUtils.buildOptimisticIOUReportAction(
        CONST.IOU.REPORT_ACTION_TYPE.PAY,
        ReportUtils.isExpenseReport(iouReport) ? -total : total,
        iouReport.currency ?? '',
        '',
        [recipient],
        '',
        paymentMethodType,
        iouReport.reportID,
        true,
    );

    // In some instances, the report preview action might not be available to the payer (only whispered to the requestor)
    // hence we need to make the updates to the action safely.
    let optimisticReportPreviewAction = null;
    const reportPreviewAction = getReportPreviewAction(chatReport.reportID, iouReport.reportID);
    if (reportPreviewAction) {
        optimisticReportPreviewAction = ReportUtils.updateReportPreview(iouReport, reportPreviewAction, true);
    }

    const currentNextStep = allNextSteps[`${ONYXKEYS.COLLECTION.NEXT_STEP}${iouReport.reportID}`] ?? null;
    const optimisticNextStep = NextStepUtils.buildNextStep(iouReport, CONST.REPORT.STATUS_NUM.REIMBURSED, {isPaidWithExpensify: paymentMethodType === CONST.IOU.PAYMENT_TYPE.VBBA});

    const optimisticData: OnyxUpdate[] = [
        {
            onyxMethod: Onyx.METHOD.MERGE,
            key: `${ONYXKEYS.COLLECTION.REPORT}${chatReport.reportID}`,
            value: {
                ...chatReport,
                lastReadTime: DateUtils.getDBTime(),
                lastVisibleActionCreated: optimisticIOUReportAction.created,
                hasOutstandingChildRequest: false,
                iouReportID: null,
                lastMessageText: optimisticIOUReportAction.message?.[0]?.text,
                lastMessageHtml: optimisticIOUReportAction.message?.[0]?.html,
            },
        },
        {
            onyxMethod: Onyx.METHOD.MERGE,
            key: `${ONYXKEYS.COLLECTION.REPORT_ACTIONS}${iouReport.reportID}`,
            value: {
                [optimisticIOUReportAction.reportActionID]: {
                    ...(optimisticIOUReportAction as OnyxTypes.ReportAction),
                    pendingAction: CONST.RED_BRICK_ROAD_PENDING_ACTION.ADD,
                },
            },
        },
        {
            onyxMethod: Onyx.METHOD.MERGE,
            key: `${ONYXKEYS.COLLECTION.REPORT}${iouReport.reportID}`,
            value: {
                ...iouReport,
                lastMessageText: optimisticIOUReportAction.message?.[0]?.text,
                lastMessageHtml: optimisticIOUReportAction.message?.[0]?.html,
                hasOutstandingChildRequest: false,
                statusNum: CONST.REPORT.STATUS_NUM.REIMBURSED,
                pendingFields: {
                    preview: CONST.RED_BRICK_ROAD_PENDING_ACTION.UPDATE,
                    reimbursed: CONST.RED_BRICK_ROAD_PENDING_ACTION.UPDATE,
                    partial: full ? null : CONST.RED_BRICK_ROAD_PENDING_ACTION.UPDATE,
                },
            },
        },
        {
            onyxMethod: Onyx.METHOD.MERGE,
            key: ONYXKEYS.NVP_LAST_PAYMENT_METHOD,
            value: {[iouReport.policyID ?? '']: paymentMethodType},
        },
        {
            onyxMethod: Onyx.METHOD.MERGE,
            key: `${ONYXKEYS.COLLECTION.NEXT_STEP}${iouReport.reportID}`,
            value: optimisticNextStep,
        },
    ];

    const successData: OnyxUpdate[] = [
        {
            onyxMethod: Onyx.METHOD.MERGE,
            key: `${ONYXKEYS.COLLECTION.REPORT}${iouReport.reportID}`,
            value: {
                pendingFields: {
                    preview: null,
                    reimbursed: null,
                    partial: null,
                },
            },
        },
    ];

    const failureData: OnyxUpdate[] = [
        {
            onyxMethod: Onyx.METHOD.MERGE,
            key: `${ONYXKEYS.COLLECTION.REPORT_ACTIONS}${iouReport.reportID}`,
            value: {
                [optimisticIOUReportAction.reportActionID]: {
                    errors: ErrorUtils.getMicroSecondOnyxError('iou.error.other'),
                },
            },
        },
        {
            onyxMethod: Onyx.METHOD.MERGE,
            key: `${ONYXKEYS.COLLECTION.REPORT}${iouReport.reportID}`,
            value: {
                ...iouReport,
            },
        },
        {
            onyxMethod: Onyx.METHOD.MERGE,
            key: `${ONYXKEYS.COLLECTION.REPORT}${chatReport.reportID}`,
            value: chatReport,
        },
        {
            onyxMethod: Onyx.METHOD.MERGE,
            key: `${ONYXKEYS.COLLECTION.NEXT_STEP}${iouReport.reportID}`,
            value: currentNextStep,
        },
    ];

    // In case the report preview action is loaded locally, let's update it.
    if (optimisticReportPreviewAction) {
        optimisticData.push({
            onyxMethod: Onyx.METHOD.MERGE,
            key: `${ONYXKEYS.COLLECTION.REPORT_ACTIONS}${chatReport.reportID}`,
            value: {
                [optimisticReportPreviewAction.reportActionID]: optimisticReportPreviewAction,
            },
        });
        failureData.push({
            onyxMethod: Onyx.METHOD.MERGE,
            key: `${ONYXKEYS.COLLECTION.REPORT_ACTIONS}${chatReport.reportID}`,
            value: {
                [optimisticReportPreviewAction.reportActionID]: {
                    created: optimisticReportPreviewAction.created,
                },
            },
        });
    }

    return {
        params: {
            iouReportID: iouReport.reportID,
            chatReportID: chatReport.reportID,
            reportActionID: optimisticIOUReportAction.reportActionID,
            paymentMethodType,
            full,
            amount: Math.abs(total),
        },
        optimisticData,
        successData,
        failureData,
    };
}

/**
 * @param managerID - Account ID of the person sending the money
 * @param recipient - The user receiving the money
 */
function sendMoneyElsewhere(report: OnyxEntry<OnyxTypes.Report>, amount: number, currency: string, comment: string, managerID: number, recipient: Participant) {
    const {params, optimisticData, successData, failureData} = getSendMoneyParams(report, amount, currency, comment, CONST.IOU.PAYMENT_TYPE.ELSEWHERE, managerID, recipient);

    API.write(WRITE_COMMANDS.SEND_MONEY_ELSEWHERE, params, {optimisticData, successData, failureData});

    Navigation.dismissModal(params.chatReportID);
    Report.notifyNewAction(params.chatReportID, managerID);
}

/**
 * @param managerID - Account ID of the person sending the money
 * @param recipient - The user receiving the money
 */
function sendMoneyWithWallet(report: OnyxEntry<OnyxTypes.Report>, amount: number, currency: string, comment: string, managerID: number, recipient: Participant | ReportUtils.OptionData) {
    const {params, optimisticData, successData, failureData} = getSendMoneyParams(report, amount, currency, comment, CONST.IOU.PAYMENT_TYPE.EXPENSIFY, managerID, recipient);

    API.write(WRITE_COMMANDS.SEND_MONEY_WITH_WALLET, params, {optimisticData, successData, failureData});

    Navigation.dismissModal(params.chatReportID);
    Report.notifyNewAction(params.chatReportID, managerID);
}

function canApproveIOU(iouReport: OnyxEntry<OnyxTypes.Report> | EmptyObject, chatReport: OnyxEntry<OnyxTypes.Report> | EmptyObject, policy: OnyxEntry<OnyxTypes.Policy> | EmptyObject) {
    if (isEmptyObject(chatReport)) {
        return false;
    }
    const isPaidGroupPolicy = ReportUtils.isPaidGroupPolicyExpenseChat(chatReport);
    if (!isPaidGroupPolicy) {
        return false;
    }

    const isOnInstantSubmitPolicy = PolicyUtils.isInstantSubmitEnabled(policy);
    const isOnSubmitAndClosePolicy = PolicyUtils.isSubmitAndClose(policy);
    if (isOnInstantSubmitPolicy && isOnSubmitAndClosePolicy) {
        return false;
    }

    const managerID = iouReport?.managerID ?? 0;
    const isCurrentUserManager = managerID === userAccountID;
    const isPolicyExpenseChat = ReportUtils.isPolicyExpenseChat(chatReport);

    const isOpenExpenseReport = isPolicyExpenseChat && ReportUtils.isOpenExpenseReport(iouReport);
    const isApproved = ReportUtils.isReportApproved(iouReport);
    const iouSettled = ReportUtils.isSettled(iouReport?.reportID);
    const isArchivedReport = ReportUtils.isArchivedRoom(iouReport);

    return isCurrentUserManager && !isOpenExpenseReport && !isApproved && !iouSettled && !isArchivedReport;
}

function canIOUBePaid(iouReport: OnyxEntry<OnyxTypes.Report> | EmptyObject, chatReport: OnyxEntry<OnyxTypes.Report> | EmptyObject, policy: OnyxEntry<OnyxTypes.Policy> | EmptyObject) {
    const isPolicyExpenseChat = ReportUtils.isPolicyExpenseChat(chatReport);
    const iouCanceled = ReportUtils.isArchivedRoom(chatReport);

    if (isEmptyObject(iouReport)) {
        return false;
    }

    if (policy?.reimbursementChoice === CONST.POLICY.REIMBURSEMENT_CHOICES.REIMBURSEMENT_NO) {
        return false;
    }

    if (ReportUtils.isInvoiceReport(iouReport)) {
        if (chatReport?.invoiceReceiver?.type === CONST.REPORT.INVOICE_RECEIVER_TYPE.INDIVIDUAL) {
            return chatReport?.invoiceReceiver?.accountID === userAccountID;
        }

        return PolicyUtils.getPolicy(chatReport?.invoiceReceiver?.policyID).role === CONST.POLICY.ROLE.ADMIN;
    }

    const isPayer = ReportUtils.isPayer(
        {
            email: currentUserEmail,
            accountID: userAccountID,
        },
        iouReport,
    );

    const isOpenExpenseReport = isPolicyExpenseChat && ReportUtils.isOpenExpenseReport(iouReport);
    const iouSettled = ReportUtils.isSettled(iouReport?.reportID);

    const {reimbursableSpend} = ReportUtils.getMoneyRequestSpendBreakdown(iouReport);
    const isAutoReimbursable = policy?.reimbursementChoice === CONST.POLICY.REIMBURSEMENT_CHOICES.REIMBURSEMENT_YES ? false : ReportUtils.canBeAutoReimbursed(iouReport, policy);
    const shouldBeApproved = canApproveIOU(iouReport, chatReport, policy);

    return isPayer && !isOpenExpenseReport && !iouSettled && !iouReport?.isWaitingOnBankAccount && reimbursableSpend !== 0 && !iouCanceled && !isAutoReimbursable && !shouldBeApproved;
}

function hasIOUToApproveOrPay(chatReport: OnyxEntry<OnyxTypes.Report> | EmptyObject, excludedIOUReportID: string): boolean {
    const chatReportActions = allReportActions?.[`${ONYXKEYS.COLLECTION.REPORT_ACTIONS}${chatReport?.reportID}`] ?? {};

    return Object.values(chatReportActions).some((action) => {
        const iouReport = ReportUtils.getReport(action.childReportID ?? '');
        const policy = PolicyUtils.getPolicy(iouReport?.policyID);
        const shouldShowSettlementButton = canIOUBePaid(iouReport, chatReport, policy) || canApproveIOU(iouReport, chatReport, policy);
        return action.childReportID?.toString() !== excludedIOUReportID && action.actionName === CONST.REPORT.ACTIONS.TYPE.REPORT_PREVIEW && shouldShowSettlementButton;
    });
}

function approveMoneyRequest(expenseReport: OnyxTypes.Report | EmptyObject, full?: boolean) {
    const currentNextStep = allNextSteps[`${ONYXKEYS.COLLECTION.NEXT_STEP}${expenseReport.reportID}`] ?? null;
    let total = expenseReport.total ?? 0;
    const hasHeldExpenses = ReportUtils.hasHeldExpenses(expenseReport.reportID);
    if (hasHeldExpenses && !full && !!expenseReport.unheldTotal) {
        total = expenseReport.unheldTotal;
    }
    const optimisticApprovedReportAction = ReportUtils.buildOptimisticApprovedReportAction(total, expenseReport.currency ?? '', expenseReport.reportID);
    const optimisticNextStep = NextStepUtils.buildNextStep(expenseReport, CONST.REPORT.STATUS_NUM.APPROVED);
    const chatReport = ReportUtils.getReport(expenseReport.chatReportID);

    const optimisticReportActionsData: OnyxUpdate = {
        onyxMethod: Onyx.METHOD.MERGE,
        key: `${ONYXKEYS.COLLECTION.REPORT_ACTIONS}${expenseReport.reportID}`,
        value: {
            [optimisticApprovedReportAction.reportActionID]: {
                ...(optimisticApprovedReportAction as OnyxTypes.ReportAction),
                pendingAction: CONST.RED_BRICK_ROAD_PENDING_ACTION.ADD,
            },
        },
    };
    const optimisticIOUReportData: OnyxUpdate = {
        onyxMethod: Onyx.METHOD.MERGE,
        key: `${ONYXKEYS.COLLECTION.REPORT}${expenseReport.reportID}`,
        value: {
            ...expenseReport,
            lastMessageText: optimisticApprovedReportAction.message?.[0]?.text,
            lastMessageHtml: optimisticApprovedReportAction.message?.[0]?.html,
            stateNum: CONST.REPORT.STATE_NUM.APPROVED,
            statusNum: CONST.REPORT.STATUS_NUM.APPROVED,
            pendingFields: {
                partial: full ? null : CONST.RED_BRICK_ROAD_PENDING_ACTION.UPDATE,
            },
        },
    };

    const optimisticChatReportData: OnyxUpdate = {
        onyxMethod: Onyx.METHOD.MERGE,
        key: `${ONYXKEYS.COLLECTION.REPORT}${expenseReport?.chatReportID}`,
        value: {
            hasOutstandingChildRequest: hasIOUToApproveOrPay(chatReport, expenseReport?.reportID ?? ''),
        },
    };

    const optimisticNextStepData: OnyxUpdate = {
        onyxMethod: Onyx.METHOD.MERGE,
        key: `${ONYXKEYS.COLLECTION.NEXT_STEP}${expenseReport.reportID}`,
        value: optimisticNextStep,
    };
    const optimisticData: OnyxUpdate[] = [optimisticIOUReportData, optimisticReportActionsData, optimisticNextStepData, optimisticChatReportData];

    const successData: OnyxUpdate[] = [
        {
            onyxMethod: Onyx.METHOD.MERGE,
            key: `${ONYXKEYS.COLLECTION.REPORT_ACTIONS}${expenseReport.reportID}`,
            value: {
                [optimisticApprovedReportAction.reportActionID]: {
                    pendingAction: null,
                },
            },
        },
        {
            onyxMethod: Onyx.METHOD.MERGE,
            key: `${ONYXKEYS.COLLECTION.REPORT}${expenseReport.reportID}`,
            value: {
                pendingFields: {
                    partial: null,
                },
            },
        },
    ];

    const failureData: OnyxUpdate[] = [
        {
            onyxMethod: Onyx.METHOD.MERGE,
            key: `${ONYXKEYS.COLLECTION.REPORT_ACTIONS}${expenseReport.reportID}`,
            value: {
                [optimisticApprovedReportAction.reportActionID]: {
                    errors: ErrorUtils.getMicroSecondOnyxError('iou.error.other'),
                },
            },
        },
        {
            onyxMethod: Onyx.METHOD.MERGE,
            key: `${ONYXKEYS.COLLECTION.REPORT}${expenseReport.chatReportID}`,
            value: {
                hasOutstandingChildRequest: chatReport?.hasOutstandingChildRequest,
                pendingFields: {
                    partial: null,
                },
            },
        },
        {
            onyxMethod: Onyx.METHOD.MERGE,
            key: `${ONYXKEYS.COLLECTION.NEXT_STEP}${expenseReport.reportID}`,
            value: currentNextStep,
        },
    ];

    // Clear hold reason of all transactions if we approve all requests
    if (full && hasHeldExpenses) {
        const heldTransactions = ReportUtils.getAllHeldTransactions(expenseReport.reportID);
        heldTransactions.forEach((heldTransaction) => {
            optimisticData.push({
                onyxMethod: Onyx.METHOD.MERGE,
                key: `${ONYXKEYS.COLLECTION.TRANSACTION}${heldTransaction.transactionID}`,
                value: {
                    comment: {
                        hold: '',
                    },
                },
            });
            failureData.push({
                onyxMethod: Onyx.METHOD.MERGE,
                key: `${ONYXKEYS.COLLECTION.TRANSACTION}${heldTransaction.transactionID}`,
                value: {
                    comment: {
                        hold: heldTransaction.comment.hold,
                    },
                },
            });
        });
    }

    const parameters: ApproveMoneyRequestParams = {
        reportID: expenseReport.reportID,
        approvedReportActionID: optimisticApprovedReportAction.reportActionID,
        full,
    };

    API.write(WRITE_COMMANDS.APPROVE_MONEY_REQUEST, parameters, {optimisticData, successData, failureData});
}

function submitReport(expenseReport: OnyxTypes.Report) {
    const currentNextStep = allNextSteps[`${ONYXKEYS.COLLECTION.NEXT_STEP}${expenseReport.reportID}`] ?? null;
    const parentReport = ReportUtils.getReport(expenseReport.parentReportID);
    const policy = PolicyUtils.getPolicy(expenseReport.policyID);
    const isCurrentUserManager = currentUserPersonalDetails.accountID === expenseReport.managerID;
    const isSubmitAndClosePolicy = PolicyUtils.isSubmitAndClose(policy);
    const adminAccountID = policy.role === CONST.POLICY.ROLE.ADMIN ? currentUserPersonalDetails.accountID : undefined;
    const optimisticSubmittedReportAction = ReportUtils.buildOptimisticSubmittedReportAction(expenseReport?.total ?? 0, expenseReport.currency ?? '', expenseReport.reportID, adminAccountID);
    const optimisticNextStep = NextStepUtils.buildNextStep(expenseReport, isSubmitAndClosePolicy ? CONST.REPORT.STATUS_NUM.CLOSED : CONST.REPORT.STATUS_NUM.SUBMITTED);

    const optimisticData: OnyxUpdate[] = !isSubmitAndClosePolicy
        ? [
              {
                  onyxMethod: Onyx.METHOD.MERGE,
                  key: `${ONYXKEYS.COLLECTION.REPORT_ACTIONS}${expenseReport.reportID}`,
                  value: {
                      [optimisticSubmittedReportAction.reportActionID]: {
                          ...(optimisticSubmittedReportAction as OnyxTypes.ReportAction),
                          pendingAction: CONST.RED_BRICK_ROAD_PENDING_ACTION.ADD,
                      },
                  },
              },
              {
                  onyxMethod: Onyx.METHOD.MERGE,
                  key: `${ONYXKEYS.COLLECTION.REPORT}${expenseReport.reportID}`,
                  value: {
                      ...expenseReport,
                      lastMessageText: optimisticSubmittedReportAction.message?.[0]?.text ?? '',
                      lastMessageHtml: optimisticSubmittedReportAction.message?.[0]?.html ?? '',
                      stateNum: CONST.REPORT.STATE_NUM.SUBMITTED,
                      statusNum: CONST.REPORT.STATUS_NUM.SUBMITTED,
                  },
              },
          ]
        : [
              {
                  onyxMethod: Onyx.METHOD.MERGE,
                  key: `${ONYXKEYS.COLLECTION.REPORT}${expenseReport.reportID}`,
                  value: {
                      ...expenseReport,
                      stateNum: CONST.REPORT.STATE_NUM.APPROVED,
                      statusNum: CONST.REPORT.STATUS_NUM.CLOSED,
                  },
              },
          ];

    optimisticData.push({
        onyxMethod: Onyx.METHOD.MERGE,
        key: `${ONYXKEYS.COLLECTION.NEXT_STEP}${expenseReport.reportID}`,
        value: optimisticNextStep,
    });

    if (parentReport?.reportID) {
        optimisticData.push({
            onyxMethod: Onyx.METHOD.MERGE,
            key: `${ONYXKEYS.COLLECTION.REPORT}${parentReport.reportID}`,
            value: {
                ...parentReport,
                // In case its a manager who force submitted the report, they are the next user who needs to take an action
                hasOutstandingChildRequest: isCurrentUserManager,
                iouReportID: null,
            },
        });
    }

    const successData: OnyxUpdate[] = [];
    if (!isSubmitAndClosePolicy) {
        successData.push({
            onyxMethod: Onyx.METHOD.MERGE,
            key: `${ONYXKEYS.COLLECTION.REPORT_ACTIONS}${expenseReport.reportID}`,
            value: {
                [optimisticSubmittedReportAction.reportActionID]: {
                    pendingAction: null,
                },
            },
        });
    }

    const failureData: OnyxUpdate[] = [
        {
            onyxMethod: Onyx.METHOD.MERGE,
            key: `${ONYXKEYS.COLLECTION.REPORT}${expenseReport.reportID}`,
            value: {
                statusNum: CONST.REPORT.STATUS_NUM.OPEN,
                stateNum: CONST.REPORT.STATE_NUM.OPEN,
            },
        },
        {
            onyxMethod: Onyx.METHOD.MERGE,
            key: `${ONYXKEYS.COLLECTION.NEXT_STEP}${expenseReport.reportID}`,
            value: currentNextStep,
        },
    ];
    if (!isSubmitAndClosePolicy) {
        failureData.push({
            onyxMethod: Onyx.METHOD.MERGE,
            key: `${ONYXKEYS.COLLECTION.REPORT_ACTIONS}${expenseReport.reportID}`,
            value: {
                [optimisticSubmittedReportAction.reportActionID]: {
                    errors: ErrorUtils.getMicroSecondOnyxError('iou.error.other'),
                },
            },
        });
    }

    if (parentReport?.reportID) {
        failureData.push({
            onyxMethod: Onyx.METHOD.MERGE,
            key: `${ONYXKEYS.COLLECTION.REPORT}${parentReport.reportID}`,
            value: {
                hasOutstandingChildRequest: parentReport.hasOutstandingChildRequest,
                iouReportID: expenseReport.reportID,
            },
        });
    }

    const parameters: SubmitReportParams = {
        reportID: expenseReport.reportID,
        managerAccountID: PolicyUtils.getSubmitToAccountID(policy, expenseReport.ownerAccountID ?? -1) ?? expenseReport.managerID,
        reportActionID: optimisticSubmittedReportAction.reportActionID,
    };

    API.write(WRITE_COMMANDS.SUBMIT_REPORT, parameters, {optimisticData, successData, failureData});
}

function cancelPayment(expenseReport: OnyxTypes.Report, chatReport: OnyxTypes.Report) {
    const optimisticReportAction = ReportUtils.buildOptimisticCancelPaymentReportAction(expenseReport.reportID, -(expenseReport.total ?? 0), expenseReport.currency ?? '');
    const policy = PolicyUtils.getPolicy(chatReport.policyID);
    const isFree = policy && policy.type === CONST.POLICY.TYPE.FREE;
    const approvalMode = policy.approvalMode ?? CONST.POLICY.APPROVAL_MODE.BASIC;
    let stateNum: ValueOf<typeof CONST.REPORT.STATE_NUM> = CONST.REPORT.STATE_NUM.SUBMITTED;
    let statusNum: ValueOf<typeof CONST.REPORT.STATUS_NUM> = CONST.REPORT.STATUS_NUM.SUBMITTED;
    if (!isFree) {
        stateNum = approvalMode === CONST.POLICY.APPROVAL_MODE.OPTIONAL ? CONST.REPORT.STATE_NUM.SUBMITTED : CONST.REPORT.STATE_NUM.APPROVED;
        statusNum = approvalMode === CONST.POLICY.APPROVAL_MODE.OPTIONAL ? CONST.REPORT.STATUS_NUM.CLOSED : CONST.REPORT.STATUS_NUM.APPROVED;
    }
    const optimisticNextStep = NextStepUtils.buildNextStep(expenseReport, statusNum);
    const optimisticData: OnyxUpdate[] = [
        {
            onyxMethod: Onyx.METHOD.MERGE,
            key: `${ONYXKEYS.COLLECTION.REPORT_ACTIONS}${expenseReport.reportID}`,
            value: {
                [optimisticReportAction.reportActionID]: {
                    ...(optimisticReportAction as OnyxTypes.ReportAction),
                    pendingAction: CONST.RED_BRICK_ROAD_PENDING_ACTION.ADD,
                },
            },
        },
        {
            onyxMethod: Onyx.METHOD.MERGE,
            key: `${ONYXKEYS.COLLECTION.REPORT}${expenseReport.reportID}`,
            value: {
                ...expenseReport,
                lastMessageText: optimisticReportAction.message?.[0]?.text,
                lastMessageHtml: optimisticReportAction.message?.[0]?.html,
                stateNum,
                statusNum,
            },
        },
    ];

    if (!isFree) {
        optimisticData.push({
            onyxMethod: Onyx.METHOD.MERGE,
            key: `${ONYXKEYS.COLLECTION.NEXT_STEP}${expenseReport.reportID}`,
            value: optimisticNextStep,
        });
    }

    const successData: OnyxUpdate[] = [
        {
            onyxMethod: Onyx.METHOD.MERGE,
            key: `${ONYXKEYS.COLLECTION.REPORT_ACTIONS}${expenseReport.reportID}`,
            value: {
                [optimisticReportAction.reportActionID]: {
                    pendingAction: null,
                },
            },
        },
    ];

    const failureData: OnyxUpdate[] = [
        {
            onyxMethod: Onyx.METHOD.MERGE,
            key: `${ONYXKEYS.COLLECTION.REPORT_ACTIONS}${expenseReport.reportID}`,
            value: {
                [optimisticReportAction.reportActionID ?? '']: {
                    errors: ErrorUtils.getMicroSecondOnyxError('iou.error.other'),
                },
            },
        },
        {
            onyxMethod: Onyx.METHOD.MERGE,
            key: `${ONYXKEYS.COLLECTION.REPORT}${expenseReport.reportID}`,
            value: {
                statusNum: CONST.REPORT.STATUS_NUM.REIMBURSED,
            },
        },
    ];

    if (chatReport?.reportID) {
        failureData.push({
            onyxMethod: Onyx.METHOD.MERGE,
            key: `${ONYXKEYS.COLLECTION.REPORT}${chatReport.reportID}`,
            value: {
                hasOutstandingChildRequest: true,
                iouReportID: expenseReport.reportID,
            },
        });
    }
    if (!isFree) {
        failureData.push({
            onyxMethod: Onyx.METHOD.MERGE,
            key: `${ONYXKEYS.COLLECTION.NEXT_STEP}${expenseReport.reportID}`,
            value: NextStepUtils.buildNextStep(expenseReport, CONST.REPORT.STATUS_NUM.REIMBURSED),
        });
    }

    API.write(
        WRITE_COMMANDS.CANCEL_PAYMENT,
        {
            iouReportID: expenseReport.reportID,
            chatReportID: chatReport.reportID,
            managerAccountID: expenseReport.managerID ?? 0,
            reportActionID: optimisticReportAction.reportActionID,
        },
        {optimisticData, successData, failureData},
    );
}

function payMoneyRequest(paymentType: PaymentMethodType, chatReport: OnyxTypes.Report, iouReport: OnyxTypes.Report, full = true) {
    const recipient = {accountID: iouReport.ownerAccountID};
    const {params, optimisticData, successData, failureData} = getPayMoneyRequestParams(chatReport, iouReport, recipient, paymentType, full);

    // For now, we need to call the PayMoneyRequestWithWallet API since PayMoneyRequest was not updated to work with
    // Expensify Wallets.
    const apiCommand = paymentType === CONST.IOU.PAYMENT_TYPE.EXPENSIFY ? WRITE_COMMANDS.PAY_MONEY_REQUEST_WITH_WALLET : WRITE_COMMANDS.PAY_MONEY_REQUEST;

    API.write(apiCommand, params, {optimisticData, successData, failureData});
    Navigation.dismissModalWithReport(chatReport);
}

function detachReceipt(transactionID: string) {
    const transaction = allTransactions[`${ONYXKEYS.COLLECTION.TRANSACTION}${transactionID}`];
    const newTransaction = transaction ? {...transaction, filename: '', receipt: {}} : null;

    const optimisticData: OnyxUpdate[] = [
        {
            onyxMethod: Onyx.METHOD.SET,
            key: `${ONYXKEYS.COLLECTION.TRANSACTION}${transactionID}`,
            value: newTransaction,
        },
    ];

    const failureData: OnyxUpdate[] = [
        {
            onyxMethod: Onyx.METHOD.MERGE,
            key: `${ONYXKEYS.COLLECTION.TRANSACTION}${transactionID}`,
            value: transaction,
        },
    ];

    const parameters: DetachReceiptParams = {transactionID};

    API.write(WRITE_COMMANDS.DETACH_RECEIPT, parameters, {optimisticData, failureData});
}

function replaceReceipt(transactionID: string, file: File, source: string) {
    const transaction = allTransactions[`${ONYXKEYS.COLLECTION.TRANSACTION}${transactionID}`];
    const oldReceipt = transaction?.receipt ?? {};
    const receiptOptimistic = {
        source,
        state: CONST.IOU.RECEIPT_STATE.OPEN,
    };

    const optimisticData: OnyxUpdate[] = [
        {
            onyxMethod: Onyx.METHOD.MERGE,
            key: `${ONYXKEYS.COLLECTION.TRANSACTION}${transactionID}`,
            value: {
                receipt: receiptOptimistic,
                filename: file.name,
            },
        },
    ];

    const failureData: OnyxUpdate[] = [
        {
            onyxMethod: Onyx.METHOD.MERGE,
            key: `${ONYXKEYS.COLLECTION.TRANSACTION}${transactionID}`,
            value: {
                receipt: oldReceipt,
                filename: transaction?.filename,
                errors: getReceiptError(receiptOptimistic, file.name),
            },
        },
    ];

    const parameters: ReplaceReceiptParams = {
        transactionID,
        receipt: file,
    };

    API.write(WRITE_COMMANDS.REPLACE_RECEIPT, parameters, {optimisticData, failureData});
}

/**
 * Finds the participants for an IOU based on the attached report
 * @param transactionID of the transaction to set the participants of
 * @param report attached to the transaction
 */
function setMoneyRequestParticipantsFromReport(transactionID: string, report: OnyxEntry<OnyxTypes.Report>): Participant[] {
    // If the report is iou or expense report, we should get the chat report to set participant for request money
    const chatReport = ReportUtils.isMoneyRequestReport(report) ? ReportUtils.getReport(report?.chatReportID) : report;
    const currentUserAccountID = currentUserPersonalDetails.accountID;
    const shouldAddAsReport = !isEmptyObject(chatReport) && ReportUtils.isSelfDM(chatReport);
    let participants: Participant[] = [];

    if (ReportUtils.isPolicyExpenseChat(chatReport) || shouldAddAsReport) {
        participants = [{accountID: 0, reportID: chatReport?.reportID, isPolicyExpenseChat: ReportUtils.isPolicyExpenseChat(chatReport), selected: true}];
    } else {
        participants = (chatReport?.participantAccountIDs ?? []).filter((accountID) => currentUserAccountID !== accountID).map((accountID) => ({accountID, selected: true}));

        if (ReportUtils.isInvoiceRoom(chatReport)) {
            participants = [
                ...participants,
                {
                    policyID: chatReport?.policyID,
                    isSender: true,
                    selected: false,
                },
            ];
        }
    }

    Onyx.merge(`${ONYXKEYS.COLLECTION.TRANSACTION_DRAFT}${transactionID}`, {participants, participantsAutoAssigned: true});

    return participants;
}

function setMoneyRequestTaxRate(transactionID: string, taxRate: TaxRatesOption) {
    Onyx.merge(`${ONYXKEYS.COLLECTION.TRANSACTION_DRAFT}${transactionID}`, {taxRate});
}

function setMoneyRequestTaxAmount(transactionID: string, taxAmount: number, isDraft: boolean) {
    Onyx.merge(`${isDraft ? ONYXKEYS.COLLECTION.TRANSACTION_DRAFT : ONYXKEYS.COLLECTION.TRANSACTION}${transactionID}`, {taxAmount});
}

function setShownHoldUseExplanation() {
    Onyx.set(ONYXKEYS.NVP_HOLD_USE_EXPLAINED, true);
}

/**
 * Sets the `splitShares` map that holds individual shares of a split bill
 */
function setSplitShares(transaction: OnyxEntry<OnyxTypes.Transaction>, amount: number, currency: string, newAccountIDs: number[]) {
    if (!transaction) {
        return;
    }
    const oldAccountIDs = Object.keys(transaction.splitShares ?? {}).map((key) => Number(key));

    // Create an array containing unique IDs of the current transaction participants and the new ones
    // The current userAccountID might not be included in newAccountIDs if this is called from the participants step using Global Create
    // If this is called from an existing group chat, it'll be included. So we manually add them to account for both cases.
    const accountIDs = [...new Set<number>([userAccountID, ...newAccountIDs, ...oldAccountIDs])];

    const splitShares: SplitShares = accountIDs.reduce((result: SplitShares, accountID): SplitShares => {
        // We want to replace the contents of splitShares to contain only `newAccountIDs` entries
        // In the case of going back to the participants page and removing a participant
        // a simple merge will have the previous participant still present in the splitshares object
        // So we manually set their entry to null
        if (!newAccountIDs.includes(accountID) && accountID !== userAccountID) {
            return {
                ...result,
                [accountID]: null,
            };
        }

        const isPayer = accountID === userAccountID;

        // This function expects the length of participants without current user
        const splitAmount = IOUUtils.calculateAmount(accountIDs.length - 1, amount, currency, isPayer);
        return {
            ...result,
            [accountID]: {
                amount: splitAmount,
                isModified: false,
            },
        };
    }, {});

    Onyx.merge(`${ONYXKEYS.COLLECTION.TRANSACTION_DRAFT}${transaction.transactionID}`, {splitShares});
}

function resetSplitShares(transaction: OnyxEntry<OnyxTypes.Transaction>, newAmount?: number, currency?: string) {
    if (!transaction) {
        return;
    }
    const accountIDs = Object.keys(transaction.splitShares ?? {}).map((key) => Number(key));
    if (!accountIDs) {
        return;
    }
    setSplitShares(transaction, newAmount ?? transaction.amount, currency ?? transaction.currency, accountIDs);
}

/**
 * Sets an individual split share of the participant accountID supplied
 */
function setIndividualShare(transactionID: string, participantAccountID: number, participantShare: number) {
    Onyx.merge(`${ONYXKEYS.COLLECTION.TRANSACTION_DRAFT}${transactionID}`, {
        splitShares: {
            [participantAccountID]: {amount: participantShare, isModified: true},
        },
    });
}

/**
 * Adjusts remaining unmodified shares when another share is modified
 * E.g. if total bill is $100 and split between 3 participants, when the user changes the first share to $50, the remaining unmodified shares will become $25 each.
 */
function adjustRemainingSplitShares(transaction: NonNullable<OnyxTypes.Transaction>) {
    const modifiedShares = Object.keys(transaction.splitShares ?? {}).filter((key: string) => transaction?.splitShares?.[Number(key)]?.isModified);

    if (!modifiedShares.length) {
        return;
    }

    const sumOfManualShares = modifiedShares
        .map((key: string): number => transaction?.splitShares?.[Number(key)]?.amount ?? 0)
        .reduce((prev: number, current: number): number => prev + current, 0);

    const unmodifiedSharesAccountIDs = Object.keys(transaction.splitShares ?? {})
        .filter((key: string) => !transaction?.splitShares?.[Number(key)]?.isModified)
        .map((key: string) => Number(key));

    const remainingTotal = transaction.amount - sumOfManualShares;
    if (remainingTotal < 0) {
        return;
    }

    const splitShares: SplitShares = unmodifiedSharesAccountIDs.reduce((result: SplitShares, accountID: number, index: number): SplitShares => {
        const splitAmount = IOUUtils.calculateAmount(unmodifiedSharesAccountIDs.length - 1, remainingTotal, transaction.currency, index === 0);
        return {
            ...result,
            [accountID]: {
                amount: splitAmount,
            },
        };
    }, {});

    Onyx.merge(`${ONYXKEYS.COLLECTION.TRANSACTION_DRAFT}${transaction.transactionID}`, {splitShares});
}

/**
 * Put expense on HOLD
 */
function putOnHold(transactionID: string, comment: string, reportID: string) {
    const currentTime = DateUtils.getDBTime();
    const createdReportAction = ReportUtils.buildOptimisticHoldReportAction(currentTime);
    const createdReportActionComment = ReportUtils.buildOptimisticHoldReportActionComment(comment, DateUtils.addMillisecondsFromDateTime(currentTime, 1));

    const optimisticData: OnyxUpdate[] = [
        {
            onyxMethod: Onyx.METHOD.MERGE,
            key: `${ONYXKEYS.COLLECTION.REPORT_ACTIONS}${reportID}`,
            value: {
                [createdReportAction.reportActionID]: createdReportAction as ReportAction,
                [createdReportActionComment.reportActionID]: createdReportActionComment as ReportAction,
            },
        },
        {
            onyxMethod: Onyx.METHOD.MERGE,
            key: `${ONYXKEYS.COLLECTION.TRANSACTION}${transactionID}`,
            value: {
                pendingAction: CONST.RED_BRICK_ROAD_PENDING_ACTION.UPDATE,
                comment: {
                    hold: createdReportAction.reportActionID,
                },
            },
        },
    ];

    const successData: OnyxUpdate[] = [
        {
            onyxMethod: Onyx.METHOD.MERGE,
            key: `${ONYXKEYS.COLLECTION.TRANSACTION}${transactionID}`,
            value: {
                pendingAction: null,
            },
        },
    ];

    const failureData: OnyxUpdate[] = [
        {
            onyxMethod: Onyx.METHOD.MERGE,
            key: `${ONYXKEYS.COLLECTION.TRANSACTION}${transactionID}`,
            value: {
                pendingAction: null,
                comment: {
                    hold: null,
                },
            },
        },
    ];

    API.write(
        'HoldRequest',
        {
            transactionID,
            comment,
            reportActionID: createdReportAction.reportActionID,
            commentReportActionID: createdReportActionComment.reportActionID,
        },
        {optimisticData, successData, failureData},
    );
}

/**
 * Remove expense from HOLD
 */
function unholdRequest(transactionID: string, reportID: string) {
    const createdReportAction = ReportUtils.buildOptimisticUnHoldReportAction();

    const optimisticData: OnyxUpdate[] = [
        {
            onyxMethod: Onyx.METHOD.MERGE,
            key: `${ONYXKEYS.COLLECTION.REPORT_ACTIONS}${reportID}`,
            value: {
                [createdReportAction.reportActionID]: createdReportAction as ReportAction,
            },
        },
        {
            onyxMethod: Onyx.METHOD.MERGE,
            key: `${ONYXKEYS.COLLECTION.TRANSACTION}${transactionID}`,
            value: {
                pendingAction: CONST.RED_BRICK_ROAD_PENDING_ACTION.UPDATE,
                comment: {
                    hold: null,
                },
            },
        },
    ];

    const successData: OnyxUpdate[] = [
        {
            onyxMethod: Onyx.METHOD.MERGE,
            key: `${ONYXKEYS.COLLECTION.TRANSACTION}${transactionID}`,
            value: {
                pendingAction: null,
                comment: {
                    hold: null,
                },
            },
        },
    ];

    const failureData: OnyxUpdate[] = [
        {
            onyxMethod: Onyx.METHOD.MERGE,
            key: `${ONYXKEYS.COLLECTION.TRANSACTION}${transactionID}`,
            value: {
                pendingAction: null,
            },
        },
    ];

    API.write(
        'UnHoldRequest',
        {
            transactionID,
            reportActionID: createdReportAction.reportActionID,
        },
        {optimisticData, successData, failureData},
    );
}
// eslint-disable-next-line rulesdir/no-negated-variables
function navigateToStartStepIfScanFileCannotBeRead(
    receiptFilename: string | undefined,
    receiptPath: ReceiptSource | undefined,
    onSuccess: (file: File) => void,
    requestType: IOURequestType,
    iouType: IOUType,
    transactionID: string,
    reportID: string,
    receiptType: string | undefined,
) {
    if (!receiptFilename || !receiptPath) {
        return;
    }

    const onFailure = () => {
        setMoneyRequestReceipt(transactionID, '', '', true);
        if (requestType === CONST.IOU.REQUEST_TYPE.MANUAL) {
            Navigation.navigate(ROUTES.MONEY_REQUEST_STEP_SCAN.getRoute(CONST.IOU.ACTION.CREATE, iouType, transactionID, reportID, Navigation.getActiveRouteWithoutParams()));
            return;
        }
        IOUUtils.navigateToStartMoneyRequestStep(requestType, iouType, transactionID, reportID);
    };
    FileUtils.readFileAsync(receiptPath.toString(), receiptFilename, onSuccess, onFailure, receiptType);
}

/** Save the preferred payment method for a policy */
function savePreferredPaymentMethod(policyID: string, paymentMethod: PaymentMethodType) {
    Onyx.merge(`${ONYXKEYS.NVP_LAST_PAYMENT_METHOD}`, {[policyID]: paymentMethod});
}

/** Get report policy id of IOU request */
function getIOURequestPolicyID(transaction: OnyxEntry<OnyxTypes.Transaction>, report: OnyxEntry<OnyxTypes.Report>): string {
    // Workspace sender will exist for invoices
    const workspaceSender = transaction?.participants?.find((participant) => participant.isSender);
    return workspaceSender?.policyID ?? report?.policyID ?? '0';
}

export {
    approveMoneyRequest,
    canApproveIOU,
    canIOUBePaid,
    cancelPayment,
    clearMoneyRequest,
    completeSplitBill,
    createDistanceRequest,
    createDraftTransaction,
    deleteMoneyRequest,
    deleteTrackExpense,
    detachReceipt,
    editMoneyRequest,
    initMoneyRequest,
    navigateToStartStepIfScanFileCannotBeRead,
    payMoneyRequest,
    putOnHold,
    replaceReceipt,
    requestMoney,
    savePreferredPaymentMethod,
    sendMoneyElsewhere,
    sendMoneyWithWallet,
    setCustomUnitRateID,
    setDraftSplitTransaction,
    setMoneyRequestAmount,
    setMoneyRequestBillable,
    setMoneyRequestCategory,
    setMoneyRequestCreated,
    setMoneyRequestCurrency,
    setMoneyRequestDescription,
    setMoneyRequestMerchant,
    setMoneyRequestParticipants,
    setMoneyRequestParticipantsFromReport,
    setMoneyRequestPendingFields,
    setMoneyRequestReceipt,
    setSplitPayer,
    setMoneyRequestTag,
    setMoneyRequestTaxAmount,
    setMoneyRequestTaxRate,
    setShownHoldUseExplanation,
    setSplitShares,
    resetSplitShares,
    setIndividualShare,
    adjustRemainingSplitShares,
    splitBill,
    splitBillAndOpenReport,
    startMoneyRequest,
    startSplitBill,
    submitReport,
    trackExpense,
    unholdRequest,
    updateDistanceRequestRate,
    updateMoneyRequestAmountAndCurrency,
    updateMoneyRequestBillable,
    updateMoneyRequestCategory,
    updateMoneyRequestDate,
    updateMoneyRequestDescription,
    updateMoneyRequestDistance,
    updateMoneyRequestMerchant,
    updateMoneyRequestTag,
    updateMoneyRequestTaxAmount,
    updateMoneyRequestTaxRate,
    sendInvoice,
    getIOURequestPolicyID,
};
export type {GPSPoint as GpsPoint, IOURequestType};<|MERGE_RESOLUTION|>--- conflicted
+++ resolved
@@ -3624,7 +3624,6 @@
     existingSplitChatReportID = '',
     billable = false,
     iouRequestType: IOURequestType = CONST.IOU.REQUEST_TYPE.MANUAL,
-    splitPayerAccountIDs: number[] = [],
 ): SplitsAndOnyxData {
     const currentUserEmailForIOUSplit = PhoneNumber.addSMSDomainIfPhoneNumber(currentUserLogin);
     const participantAccountIDs = participants.map((participant) => Number(participant.accountID));
@@ -3798,23 +3797,12 @@
     }
 
     // Loop through participants creating individual chats, iouReports and reportActionIDs as needed
-<<<<<<< HEAD
     const currentUserAmount = splitShares?.[currentUserAccountID]?.amount ?? IOUUtils.calculateAmount(participants.length, amount, currency, true);
 
     const splits: Split[] = [{email: currentUserEmailForIOUSplit, accountID: currentUserAccountID, amount: currentUserAmount}];
-=======
-    const splits: Split[] = [
-        {
-            email: currentUserEmailForIOUSplit,
-            accountID: currentUserAccountID,
-            amount: IOUUtils.calculateAmount(participants.length, amount, currency, splitPayerAccountIDs.includes(currentUserAccountID)),
-        },
-    ];
->>>>>>> 54d971a5
 
     const hasMultipleParticipants = participants.length > 1;
     participants.forEach((participant) => {
-        const splitAmount = IOUUtils.calculateAmount(participants.length, amount, currency, splitPayerAccountIDs.includes(participant.accountID ?? 0));
         // In a case when a participant is a workspace, even when a current user is not an owner of the workspace
         const isPolicyExpenseChat = ReportUtils.isPolicyExpenseChat(participant);
         const splitAmount = splitShares?.[participant.accountID ?? -1]?.amount ?? IOUUtils.calculateAmount(participants.length, amount, currency, false);
@@ -4024,11 +4012,8 @@
     billable?: boolean;
     iouRequestType?: IOURequestType;
     existingSplitChatReportID?: string;
-<<<<<<< HEAD
     splitShares?: SplitShares;
-=======
     splitPayerAccountIDs?: number[];
->>>>>>> 54d971a5
 };
 
 /**
@@ -4049,11 +4034,8 @@
     billable = false,
     iouRequestType = CONST.IOU.REQUEST_TYPE.MANUAL,
     existingSplitChatReportID = '',
-<<<<<<< HEAD
     splitShares = {},
-=======
     splitPayerAccountIDs = [],
->>>>>>> 54d971a5
 }: SplitBillActionsParams) {
     const currentCreated = DateUtils.enrichMoneyRequestTimestamp(created);
     const {splitData, splits, onyxData} = createSplitsAndOnyxData(
@@ -4071,7 +4053,6 @@
         existingSplitChatReportID,
         billable,
         iouRequestType,
-        splitPayerAccountIDs,
     );
 
     const parameters: SplitBillParams = {
@@ -4115,11 +4096,8 @@
     tag = '',
     billable = false,
     iouRequestType = CONST.IOU.REQUEST_TYPE.MANUAL,
-<<<<<<< HEAD
     splitShares = {},
-=======
     splitPayerAccountIDs = [],
->>>>>>> 54d971a5
 }: SplitBillActionsParams) {
     const currentCreated = DateUtils.enrichMoneyRequestTimestamp(created);
     const {splitData, splits, onyxData} = createSplitsAndOnyxData(
@@ -4137,7 +4115,6 @@
         '',
         billable,
         iouRequestType,
-        splitPayerAccountIDs,
     );
 
     const parameters: SplitBillParams = {

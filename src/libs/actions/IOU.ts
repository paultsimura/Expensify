--- conflicted
+++ resolved
@@ -50,7 +50,6 @@
 import type * as OnyxTypes from '@src/types/onyx';
 import type {Participant, Split} from '@src/types/onyx/IOU';
 import type {ErrorFields, Errors, PendingFields} from '@src/types/onyx/OnyxCommon';
-import type {PaymentMethodType} from '@src/types/onyx/OriginalMessage';
 import type ReportAction from '@src/types/onyx/ReportAction';
 import type {OnyxData} from '@src/types/onyx/Request';
 import type {Comment, Receipt, ReceiptSource, TaxRate, TransactionChanges, WaypointCollection} from '@src/types/onyx/Transaction';
@@ -63,11 +62,6 @@
 
 type IOURequestType = ValueOf<typeof CONST.IOU.REQUEST_TYPE>;
 
-<<<<<<< HEAD
-type PaymentMethodType = DeepValueOf<typeof CONST.IOU.PAYMENT_TYPE> | typeof CONST.IOU.REPORT_ACTION_TYPE.APPROVE;
-
-=======
->>>>>>> b483b3f6
 type OneOnOneIOUReport = OnyxTypes.Report | undefined | null;
 
 type MoneyRequestInformation = {
@@ -2892,7 +2886,7 @@
     amount: number,
     currency: string,
     comment: string,
-    paymentMethodType: PaymentMethodType,
+    paymentMethodType: OnyxTypes.PaymentMethodType,
     managerID: number,
     recipient: Participant,
 ): SendMoneyParamsData {
@@ -3112,7 +3106,7 @@
     };
 }
 
-function getPayMoneyRequestParams(chatReport: OnyxTypes.Report, iouReport: OnyxTypes.Report, recipient: Participant, paymentMethodType: PaymentMethodType): PayMoneyRequestData {
+function getPayMoneyRequestParams(chatReport: OnyxTypes.Report, iouReport: OnyxTypes.Report, recipient: Participant, paymentMethodType: OnyxTypes.PaymentMethodType): PayMoneyRequestData {
     const optimisticIOUReportAction = ReportUtils.buildOptimisticIOUReportAction(
         CONST.IOU.REPORT_ACTION_TYPE.PAY,
         -(iouReport.total ?? 0),
@@ -3285,13 +3279,8 @@
     Report.notifyNewAction(params.chatReportID, managerID);
 }
 
-<<<<<<< HEAD
 function approveMoneyRequest(expenseReport: OnyxEntry<OnyxTypes.Report> | EmptyObject) {
     const currentNextStep = allNextSteps[`${ONYXKEYS.COLLECTION.NEXT_STEP}${expenseReport?.reportID}`] ?? null;
-=======
-function approveMoneyRequest(expenseReport: OnyxTypes.Report | EmptyObject) {
-    const currentNextStep = allNextSteps[`${ONYXKEYS.COLLECTION.NEXT_STEP}${expenseReport.reportID}`] ?? null;
->>>>>>> b483b3f6
 
     const optimisticApprovedReportAction = ReportUtils.buildOptimisticApprovedReportAction(expenseReport?.total ?? 0, expenseReport?.currency ?? '', expenseReport?.reportID ?? '');
 
@@ -3473,7 +3462,7 @@
     API.write(WRITE_COMMANDS.SUBMIT_REPORT, parameters, {optimisticData, successData, failureData});
 }
 
-function payMoneyRequest(paymentType: PaymentMethodType, chatReport: OnyxTypes.Report, iouReport: OnyxTypes.Report) {
+function payMoneyRequest(paymentType: OnyxTypes.PaymentMethodType, chatReport: OnyxTypes.Report, iouReport: OnyxTypes.Report) {
     const recipient = {accountID: iouReport.ownerAccountID};
     const {params, optimisticData, successData, failureData} = getPayMoneyRequestParams(chatReport, iouReport, recipient, paymentType);
 
@@ -3697,7 +3686,7 @@
 }
 
 /** Save the preferred payment method for a policy */
-function savePreferredPaymentMethod(policyID: string, paymentMethod: PaymentMethodType) {
+function savePreferredPaymentMethod(policyID: string, paymentMethod: OnyxTypes.PaymentMethodType) {
     Onyx.merge(`${ONYXKEYS.NVP_LAST_PAYMENT_METHOD}`, {[policyID]: paymentMethod});
 }
 
@@ -3760,6 +3749,4 @@
     editMoneyRequest,
     navigateToStartStepIfScanFileCannotBeRead,
     savePreferredPaymentMethod,
-};
-
-export type {PaymentMethodType};+};
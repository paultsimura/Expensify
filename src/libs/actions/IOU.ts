import {format} from 'date-fns';
import {fastMerge, Str} from 'expensify-common';
import lodashSet from 'lodash/set';
import type {NullishDeep, OnyxCollection, OnyxEntry, OnyxInputValue, OnyxUpdate} from 'react-native-onyx';
import Onyx from 'react-native-onyx';
import type {PartialDeep, SetRequired, ValueOf} from 'type-fest';
import ReceiptGeneric from '@assets/images/receipt-generic.png';
import * as API from '@libs/API';
import type {
    ApproveMoneyRequestParams,
    CompleteSplitBillParams,
    CreateDistanceRequestParams,
    CreateWorkspaceParams,
    DeleteMoneyRequestParams,
    DetachReceiptParams,
    EditMoneyRequestParams,
    PayInvoiceParams,
    PayMoneyRequestParams,
    ReplaceReceiptParams,
    RequestMoneyParams,
    ResolveDuplicatesParams,
    SendInvoiceParams,
    SendMoneyParams,
    SetNameValuePairParams,
    SplitBillParams,
    StartSplitBillParams,
    SubmitReportParams,
    TrackExpenseParams,
    TransactionMergeParams,
    UnapproveExpenseReportParams,
    UpdateMoneyRequestParams,
} from '@libs/API/parameters';
import {WRITE_COMMANDS} from '@libs/API/types';
import * as CurrencyUtils from '@libs/CurrencyUtils';
import DateUtils from '@libs/DateUtils';
import DistanceRequestUtils from '@libs/DistanceRequestUtils';
import * as ErrorUtils from '@libs/ErrorUtils';
import * as FileUtils from '@libs/fileDownload/FileUtils';
import * as IOUUtils from '@libs/IOUUtils';
import * as LocalePhoneNumber from '@libs/LocalePhoneNumber';
import * as Localize from '@libs/Localize';
import isSearchTopmostCentralPane from '@libs/Navigation/isSearchTopmostCentralPane';
import Navigation from '@libs/Navigation/Navigation';
import * as NextStepUtils from '@libs/NextStepUtils';
import {rand64} from '@libs/NumberUtils';
import * as OptionsListUtils from '@libs/OptionsListUtils';
import * as PersonalDetailsUtils from '@libs/PersonalDetailsUtils';
import * as PhoneNumber from '@libs/PhoneNumber';
import * as PolicyUtils from '@libs/PolicyUtils';
import * as ReportActionsUtils from '@libs/ReportActionsUtils';
import * as ReportConnection from '@libs/ReportConnection';
import type {OptimisticChatReport, OptimisticCreatedReportAction, OptimisticIOUReportAction, TransactionDetails} from '@libs/ReportUtils';
import * as ReportUtils from '@libs/ReportUtils';
import * as SessionUtils from '@libs/SessionUtils';
import * as SubscriptionUtils from '@libs/SubscriptionUtils';
import * as TransactionUtils from '@libs/TransactionUtils';
import {getCurrency, getTransaction} from '@libs/TransactionUtils';
import ViolationsUtils from '@libs/Violations/ViolationsUtils';
import type {IOUAction, IOUType} from '@src/CONST';
import CONST from '@src/CONST';
import ONYXKEYS from '@src/ONYXKEYS';
import ROUTES from '@src/ROUTES';
import type * as OnyxTypes from '@src/types/onyx';
import type {Attendee, Participant, Split} from '@src/types/onyx/IOU';
import type {ErrorFields, Errors} from '@src/types/onyx/OnyxCommon';
import type {PaymentMethodType} from '@src/types/onyx/OriginalMessage';
import type ReportAction from '@src/types/onyx/ReportAction';
import type {OnyxData} from '@src/types/onyx/Request';
import type {SearchTransaction} from '@src/types/onyx/SearchResults';
import type {Comment, Receipt, ReceiptSource, Routes, SplitShares, TransactionChanges, WaypointCollection} from '@src/types/onyx/Transaction';
import {isEmptyObject} from '@src/types/utils/EmptyObject';
import * as CachedPDFPaths from './CachedPDFPaths';
import * as Category from './Policy/Category';
import * as Policy from './Policy/Policy';
import * as Tag from './Policy/Tag';
import * as Report from './Report';
import {getRecentWaypoints, sanitizeRecentWaypoints} from './Transaction';

type IOURequestType = ValueOf<typeof CONST.IOU.REQUEST_TYPE>;

type OneOnOneIOUReport = OnyxTypes.Report | undefined | null;

type MoneyRequestInformation = {
    payerAccountID: number;
    payerEmail: string;
    iouReport: OnyxTypes.Report;
    chatReport: OnyxTypes.Report;
    transaction: OnyxTypes.Transaction;
    iouAction: OptimisticIOUReportAction;
    createdChatReportActionID: string;
    createdIOUReportActionID: string;
    reportPreviewAction: OnyxTypes.ReportAction;
    transactionThreadReportID: string;
    createdReportActionIDForThread: string;
    onyxData: OnyxData;
};

type TrackExpenseInformation = {
    createdWorkspaceParams?: CreateWorkspaceParams;
    iouReport?: OnyxTypes.Report;
    chatReport: OnyxTypes.Report;
    transaction: OnyxTypes.Transaction;
    iouAction: OptimisticIOUReportAction;
    createdChatReportActionID: string;
    createdIOUReportActionID?: string;
    reportPreviewAction?: OnyxTypes.ReportAction;
    transactionThreadReportID: string;
    createdReportActionIDForThread: string;
    actionableWhisperReportActionIDParam?: string;
    onyxData: OnyxData;
};

type SendInvoiceInformation = {
    senderWorkspaceID: string;
    receiver: Partial<OnyxTypes.PersonalDetails>;
    invoiceRoom: OnyxTypes.Report;
    createdChatReportActionID: string;
    invoiceReportID: string;
    reportPreviewReportActionID: string;
    transactionID: string;
    transactionThreadReportID: string;
    createdIOUReportActionID: string;
    createdReportActionIDForThread: string;
    reportActionID: string;
    onyxData: OnyxData;
};

type SplitData = {
    chatReportID: string;
    transactionID: string;
    reportActionID: string;
    policyID?: string;
    createdReportActionID?: string;
    chatType?: string;
};

type SplitsAndOnyxData = {
    splitData: SplitData;
    splits: Split[];
    onyxData: OnyxData;
};

type UpdateMoneyRequestData = {
    params: UpdateMoneyRequestParams;
    onyxData: OnyxData;
};

type PayMoneyRequestData = {
    params: PayMoneyRequestParams & Partial<PayInvoiceParams>;
    optimisticData: OnyxUpdate[];
    successData: OnyxUpdate[];
    failureData: OnyxUpdate[];
};

type SendMoneyParamsData = {
    params: SendMoneyParams;
    optimisticData: OnyxUpdate[];
    successData: OnyxUpdate[];
    failureData: OnyxUpdate[];
};

type GPSPoint = {
    lat: number;
    long: number;
};

let allPersonalDetails: OnyxTypes.PersonalDetailsList = {};
Onyx.connect({
    key: ONYXKEYS.PERSONAL_DETAILS_LIST,
    callback: (value) => {
        allPersonalDetails = value ?? {};
    },
});

let allTransactions: NonNullable<OnyxCollection<OnyxTypes.Transaction>> = {};
Onyx.connect({
    key: ONYXKEYS.COLLECTION.TRANSACTION,
    waitForCollectionCallback: true,
    callback: (value) => {
        if (!value) {
            allTransactions = {};
            return;
        }

        allTransactions = value;
    },
});

let allTransactionDrafts: NonNullable<OnyxCollection<OnyxTypes.Transaction>> = {};
Onyx.connect({
    key: ONYXKEYS.COLLECTION.TRANSACTION_DRAFT,
    waitForCollectionCallback: true,
    callback: (value) => {
        allTransactionDrafts = value ?? {};
    },
});

let allTransactionViolations: NonNullable<OnyxCollection<OnyxTypes.TransactionViolations>> = {};
Onyx.connect({
    key: ONYXKEYS.COLLECTION.TRANSACTION_VIOLATIONS,
    waitForCollectionCallback: true,
    callback: (value) => {
        if (!value) {
            allTransactionViolations = {};
            return;
        }

        allTransactionViolations = value;
    },
});

let allDraftSplitTransactions: NonNullable<OnyxCollection<OnyxTypes.Transaction>> = {};
Onyx.connect({
    key: ONYXKEYS.COLLECTION.SPLIT_TRANSACTION_DRAFT,
    waitForCollectionCallback: true,
    callback: (value) => {
        allDraftSplitTransactions = value ?? {};
    },
});

let allNextSteps: NonNullable<OnyxCollection<OnyxTypes.ReportNextStep>> = {};
Onyx.connect({
    key: ONYXKEYS.COLLECTION.NEXT_STEP,
    waitForCollectionCallback: true,
    callback: (value) => {
        allNextSteps = value ?? {};
    },
});

let userAccountID = -1;
let currentUserEmail = '';
Onyx.connect({
    key: ONYXKEYS.SESSION,
    callback: (value) => {
        currentUserEmail = value?.email ?? '';
        userAccountID = value?.accountID ?? -1;
    },
});

let currentUserPersonalDetails: OnyxEntry<OnyxTypes.PersonalDetails>;
Onyx.connect({
    key: ONYXKEYS.PERSONAL_DETAILS_LIST,
    callback: (value) => {
        currentUserPersonalDetails = value?.[userAccountID] ?? undefined;
    },
});

let currentDate: OnyxEntry<string> = '';
Onyx.connect({
    key: ONYXKEYS.CURRENT_DATE,
    callback: (value) => {
        currentDate = value;
    },
});

let quickAction: OnyxEntry<OnyxTypes.QuickAction> = {};
Onyx.connect({
    key: ONYXKEYS.NVP_QUICK_ACTION_GLOBAL_CREATE,
    callback: (value) => {
        quickAction = value;
    },
});

let allReportActions: OnyxCollection<OnyxTypes.ReportActions>;
Onyx.connect({
    key: ONYXKEYS.COLLECTION.REPORT_ACTIONS,
    waitForCollectionCallback: true,
    callback: (actions) => {
        if (!actions) {
            return;
        }
        allReportActions = actions;
    },
});

let activePolicyID: OnyxEntry<string>;
Onyx.connect({
    key: ONYXKEYS.NVP_ACTIVE_POLICY_ID,
    callback: (value) => (activePolicyID = value),
});

let introSelected: OnyxEntry<OnyxTypes.IntroSelected>;
Onyx.connect({
    key: ONYXKEYS.NVP_INTRO_SELECTED,
    callback: (value) => (introSelected = value),
});

let personalDetailsList: OnyxEntry<OnyxTypes.PersonalDetailsList>;
Onyx.connect({
    key: ONYXKEYS.PERSONAL_DETAILS_LIST,
    callback: (value) => (personalDetailsList = value),
});

/**
 * Find the report preview action from given chat report and iou report
 */
function getReportPreviewAction(chatReportID: string, iouReportID: string): OnyxInputValue<ReportAction<typeof CONST.REPORT.ACTIONS.TYPE.REPORT_PREVIEW>> {
    const reportActions = allReportActions?.[`${ONYXKEYS.COLLECTION.REPORT_ACTIONS}${chatReportID}`] ?? {};

    // Find the report preview action from the chat report
    return (
        Object.values(reportActions).find(
            (reportAction): reportAction is ReportAction<typeof CONST.REPORT.ACTIONS.TYPE.REPORT_PREVIEW> =>
                reportAction && ReportActionsUtils.isReportPreviewAction(reportAction) && ReportActionsUtils.getOriginalMessage(reportAction)?.linkedReportID === iouReportID,
        ) ?? null
    );
}

/**
 * Initialize expense info
 * @param reportID to attach the transaction to
 * @param policy
 * @param isFromGlobalCreate
 * @param iouRequestType one of manual/scan/distance
 */
function initMoneyRequest(
    reportID: string,
    policy: OnyxEntry<OnyxTypes.Policy>,
    isFromGlobalCreate: boolean,
    currentIouRequestType: IOURequestType | undefined,
    newIouRequestType: IOURequestType,
) {
    // Generate a brand new transactionID
    const newTransactionID = CONST.IOU.OPTIMISTIC_TRANSACTION_ID;
    const currency = policy?.outputCurrency ?? currentUserPersonalDetails?.localCurrencyCode ?? CONST.CURRENCY.USD;
    // Disabling this line since currentDate can be an empty string
    // eslint-disable-next-line @typescript-eslint/prefer-nullish-coalescing
    const created = currentDate || format(new Date(), 'yyyy-MM-dd');

    // in case we have to re-init money request, but the IOU request type is the same with the old draft transaction,
    // we should keep most of the existing data by using the ONYX MERGE operation
    if (currentIouRequestType === newIouRequestType) {
        // so, we just need to update the reportID, isFromGlobalCreate, created, currency
        Onyx.merge(`${ONYXKEYS.COLLECTION.TRANSACTION_DRAFT}${newTransactionID}`, {
            reportID,
            isFromGlobalCreate,
            created,
            currency,
            transactionID: newTransactionID,
        });
        return;
    }

    const comment: Comment = {};

    // Add initial empty waypoints when starting a distance expense
    if (newIouRequestType === CONST.IOU.REQUEST_TYPE.DISTANCE) {
        comment.waypoints = {
            waypoint0: {keyForList: 'start_waypoint'},
            waypoint1: {keyForList: 'stop_waypoint'},
        };
        if (!isFromGlobalCreate) {
            const customUnitRateID = DistanceRequestUtils.getCustomUnitRateID(reportID);
            comment.customUnit = {customUnitRateID};
        }
    }

    // Store the transaction in Onyx and mark it as not saved so it can be cleaned up later
    // Use set() here so that there is no way that data will be leaked between objects when it gets reset
    Onyx.set(`${ONYXKEYS.COLLECTION.TRANSACTION_DRAFT}${newTransactionID}`, {
        amount: 0,
        attendees: IOUUtils.formatCurrentUserToAttendee(currentUserPersonalDetails, reportID),
        comment,
        created,
        currency,
        iouRequestType: newIouRequestType,
        reportID,
        transactionID: newTransactionID,
        isFromGlobalCreate,
        merchant: CONST.TRANSACTION.PARTIAL_TRANSACTION_MERCHANT,
        splitPayerAccountIDs: currentUserPersonalDetails ? [currentUserPersonalDetails.accountID] : undefined,
    });
}

function createDraftTransaction(transaction: OnyxTypes.Transaction) {
    if (!transaction) {
        return;
    }

    const newTransaction = {
        ...transaction,
    };

    Onyx.set(`${ONYXKEYS.COLLECTION.TRANSACTION_DRAFT}${transaction.transactionID}`, newTransaction);
}

function clearMoneyRequest(transactionID: string, skipConfirmation = false) {
    Onyx.set(`${ONYXKEYS.COLLECTION.SKIP_CONFIRMATION}${transactionID}`, skipConfirmation);
    Onyx.set(`${ONYXKEYS.COLLECTION.TRANSACTION_DRAFT}${transactionID}`, null);
}

function startMoneyRequest(iouType: ValueOf<typeof CONST.IOU.TYPE>, reportID: string, requestType?: IOURequestType, skipConfirmation = false) {
    clearMoneyRequest(CONST.IOU.OPTIMISTIC_TRANSACTION_ID, skipConfirmation);
    switch (requestType) {
        case CONST.IOU.REQUEST_TYPE.MANUAL:
            Navigation.navigate(ROUTES.MONEY_REQUEST_CREATE_TAB_MANUAL.getRoute(CONST.IOU.ACTION.CREATE, iouType, CONST.IOU.OPTIMISTIC_TRANSACTION_ID, reportID));
            return;
        case CONST.IOU.REQUEST_TYPE.SCAN:
            Navigation.navigate(ROUTES.MONEY_REQUEST_CREATE_TAB_SCAN.getRoute(CONST.IOU.ACTION.CREATE, iouType, CONST.IOU.OPTIMISTIC_TRANSACTION_ID, reportID));
            return;
        case CONST.IOU.REQUEST_TYPE.DISTANCE:
            Navigation.navigate(ROUTES.MONEY_REQUEST_CREATE_TAB_DISTANCE.getRoute(CONST.IOU.ACTION.CREATE, iouType, CONST.IOU.OPTIMISTIC_TRANSACTION_ID, reportID));
            return;
        default:
            Navigation.navigate(ROUTES.MONEY_REQUEST_CREATE.getRoute(CONST.IOU.ACTION.CREATE, iouType, CONST.IOU.OPTIMISTIC_TRANSACTION_ID, reportID));
    }
}

function setMoneyRequestAmount(transactionID: string, amount: number, currency: string, shouldShowOriginalAmount = false) {
    Onyx.merge(`${ONYXKEYS.COLLECTION.TRANSACTION_DRAFT}${transactionID}`, {amount, currency, shouldShowOriginalAmount});
}

function setMoneyRequestCreated(transactionID: string, created: string, isDraft: boolean) {
    Onyx.merge(`${isDraft ? ONYXKEYS.COLLECTION.TRANSACTION_DRAFT : ONYXKEYS.COLLECTION.TRANSACTION}${transactionID}`, {created});
}

function setMoneyRequestCurrency(transactionID: string, currency: string, isEditing = false) {
    const fieldToUpdate = isEditing ? 'modifiedCurrency' : 'currency';
    Onyx.merge(`${ONYXKEYS.COLLECTION.TRANSACTION_DRAFT}${transactionID}`, {[fieldToUpdate]: currency});
}

function setMoneyRequestDescription(transactionID: string, comment: string, isDraft: boolean) {
    Onyx.merge(`${isDraft ? ONYXKEYS.COLLECTION.TRANSACTION_DRAFT : ONYXKEYS.COLLECTION.TRANSACTION}${transactionID}`, {comment: {comment: comment.trim()}});
}

function setMoneyRequestMerchant(transactionID: string, merchant: string, isDraft: boolean) {
    Onyx.merge(`${isDraft ? ONYXKEYS.COLLECTION.TRANSACTION_DRAFT : ONYXKEYS.COLLECTION.TRANSACTION}${transactionID}`, {merchant});
}

function setMoneyRequestAttendees(transactionID: string, attendees: Attendee[], isDraft: boolean) {
    Onyx.merge(`${isDraft ? ONYXKEYS.COLLECTION.TRANSACTION_DRAFT : ONYXKEYS.COLLECTION.TRANSACTION}${transactionID}`, {attendees});
}

function setMoneyRequestPendingFields(transactionID: string, pendingFields: OnyxTypes.Transaction['pendingFields']) {
    Onyx.merge(`${ONYXKEYS.COLLECTION.TRANSACTION_DRAFT}${transactionID}`, {pendingFields});
}

function setMoneyRequestCategory(transactionID: string, category: string) {
    Onyx.merge(`${ONYXKEYS.COLLECTION.TRANSACTION_DRAFT}${transactionID}`, {category});
}

function setMoneyRequestTag(transactionID: string, tag: string) {
    Onyx.merge(`${ONYXKEYS.COLLECTION.TRANSACTION_DRAFT}${transactionID}`, {tag});
}

function setMoneyRequestBillable(transactionID: string, billable: boolean) {
    Onyx.merge(`${ONYXKEYS.COLLECTION.TRANSACTION_DRAFT}${transactionID}`, {billable});
}

function setMoneyRequestParticipants(transactionID: string, participants: Participant[] = []) {
    Onyx.merge(`${ONYXKEYS.COLLECTION.TRANSACTION_DRAFT}${transactionID}`, {participants});
}

function setSplitPayer(transactionID: string, payerAccountID: number) {
    Onyx.merge(`${ONYXKEYS.COLLECTION.TRANSACTION_DRAFT}${transactionID}`, {splitPayerAccountIDs: [payerAccountID]});
}

function setMoneyRequestReceipt(transactionID: string, source: string, filename: string, isDraft: boolean, type?: string) {
    Onyx.merge(`${isDraft ? ONYXKEYS.COLLECTION.TRANSACTION_DRAFT : ONYXKEYS.COLLECTION.TRANSACTION}${transactionID}`, {
        receipt: {source, type: type ?? ''},
        filename,
    });
}

/**
 * Set custom unit rateID for the transaction draft
 */
function setCustomUnitRateID(transactionID: string, customUnitRateID: string) {
    Onyx.merge(`${ONYXKEYS.COLLECTION.TRANSACTION_DRAFT}${transactionID}`, {comment: {customUnit: {customUnitRateID}}});
}

/** Set the distance rate of a new  transaction */
function setMoneyRequestDistanceRate(transactionID: string, rateID: string, policyID: string, isDraft: boolean) {
    Onyx.merge(ONYXKEYS.NVP_LAST_SELECTED_DISTANCE_RATES, {[policyID]: rateID});
    Onyx.merge(`${isDraft ? ONYXKEYS.COLLECTION.TRANSACTION_DRAFT : ONYXKEYS.COLLECTION.TRANSACTION}${transactionID}`, {comment: {customUnit: {customUnitRateID: rateID}}});
}

/** Helper function to get the receipt error for expenses, or the generic error if there's no receipt */
function getReceiptError(receipt: OnyxEntry<Receipt>, filename?: string, isScanRequest = true, errorKey?: number): Errors | ErrorFields {
    return isEmptyObject(receipt) || !isScanRequest
        ? ErrorUtils.getMicroSecondOnyxErrorWithTranslationKey('iou.error.genericCreateFailureMessage', errorKey)
        : ErrorUtils.getMicroSecondOnyxErrorObject({error: CONST.IOU.RECEIPT_ERROR, source: receipt.source?.toString() ?? '', filename: filename ?? ''}, errorKey);
}

/** Helper function to get optimistic fields violations onyx data */
function getFieldViolationsOnyxData(iouReport: OnyxTypes.Report): SetRequired<OnyxData, 'optimisticData' | 'failureData'> {
    const missingFields: OnyxTypes.ReportFieldsViolations = {};
    const excludedFields = Object.values(CONST.REPORT_VIOLATIONS_EXCLUDED_FIELDS) as string[];

    Object.values(iouReport.fieldList ?? {}).forEach((field) => {
        if (excludedFields.includes(field.fieldID) || !!field.value || !!field.defaultValue) {
            return;
        }
        // in case of missing field violation the empty object is indicator.
        missingFields[field.fieldID] = {};
    });

    return {
        optimisticData: [
            {
                onyxMethod: Onyx.METHOD.SET,
                key: `${ONYXKEYS.COLLECTION.REPORT_VIOLATIONS}${iouReport.reportID}`,
                value: {
                    fieldRequired: missingFields,
                },
            },
        ],
        failureData: [
            {
                onyxMethod: Onyx.METHOD.SET,
                key: `${ONYXKEYS.COLLECTION.REPORT_VIOLATIONS}${iouReport.reportID}`,
                value: null,
            },
        ],
    };
}

/** Builds the Onyx data for an expense */
function buildOnyxDataForMoneyRequest(
    chatReport: OnyxTypes.OnyxInputOrEntry<OnyxTypes.Report>,
    iouReport: OnyxTypes.Report,
    transaction: OnyxTypes.Transaction,
    chatCreatedAction: OptimisticCreatedReportAction,
    iouCreatedAction: OptimisticCreatedReportAction,
    iouAction: OptimisticIOUReportAction,
    optimisticPersonalDetailListAction: OnyxTypes.PersonalDetailsList,
    reportPreviewAction: ReportAction,
    optimisticPolicyRecentlyUsedCategories: string[],
    optimisticPolicyRecentlyUsedTags: OnyxTypes.RecentlyUsedTags,
    isNewChatReport: boolean,
    transactionThreadReport: OptimisticChatReport | null,
    transactionThreadCreatedReportAction: OptimisticCreatedReportAction | null,
    shouldCreateNewMoneyRequestReport: boolean,
    policy?: OnyxTypes.OnyxInputOrEntry<OnyxTypes.Policy>,
    policyTagList?: OnyxTypes.OnyxInputOrEntry<OnyxTypes.PolicyTagLists>,
    policyCategories?: OnyxTypes.OnyxInputOrEntry<OnyxTypes.PolicyCategories>,
    optimisticNextStep?: OnyxTypes.ReportNextStep | null,
    isOneOnOneSplit = false,
    existingTransactionThreadReportID?: string,
    optimisticRecentlyUsedCurrencies?: string[],
): [OnyxUpdate[], OnyxUpdate[], OnyxUpdate[]] {
    const isScanRequest = TransactionUtils.isScanRequest(transaction);
    const outstandingChildRequest = ReportUtils.getOutstandingChildRequest(iouReport);
    const clearedPendingFields = Object.fromEntries(Object.keys(transaction.pendingFields ?? {}).map((key) => [key, null]));
    const optimisticData: OnyxUpdate[] = [];
    const successData: OnyxUpdate[] = [];
    let newQuickAction: ValueOf<typeof CONST.QUICK_ACTIONS> = isScanRequest ? CONST.QUICK_ACTIONS.REQUEST_SCAN : CONST.QUICK_ACTIONS.REQUEST_MANUAL;
    if (TransactionUtils.isDistanceRequest(transaction)) {
        newQuickAction = CONST.QUICK_ACTIONS.REQUEST_DISTANCE;
    }
    const existingTransactionThreadReport = ReportConnection.getAllReports()?.[`${ONYXKEYS.COLLECTION.REPORT}${existingTransactionThreadReportID}`] ?? null;

    if (chatReport) {
        optimisticData.push({
            // Use SET for new reports because it doesn't exist yet, is faster and we need the data to be available when we navigate to the chat page
            onyxMethod: isNewChatReport ? Onyx.METHOD.SET : Onyx.METHOD.MERGE,
            key: `${ONYXKEYS.COLLECTION.REPORT}${chatReport.reportID}`,
            value: {
                ...chatReport,
                lastReadTime: DateUtils.getDBTime(),
                lastMessageTranslationKey: '',
                iouReportID: iouReport.reportID,
                ...outstandingChildRequest,
                ...(isNewChatReport ? {pendingFields: {createChat: CONST.RED_BRICK_ROAD_PENDING_ACTION.ADD}} : {}),
            },
        });
    }

    optimisticData.push(
        {
            onyxMethod: shouldCreateNewMoneyRequestReport ? Onyx.METHOD.SET : Onyx.METHOD.MERGE,
            key: `${ONYXKEYS.COLLECTION.REPORT}${iouReport.reportID}`,
            value: {
                ...iouReport,
                lastMessageText: ReportActionsUtils.getReportActionText(iouAction),
                lastMessageHtml: ReportActionsUtils.getReportActionHtml(iouAction),
                lastVisibleActionCreated: iouAction.created,
                pendingFields: {
                    ...(shouldCreateNewMoneyRequestReport ? {createChat: CONST.RED_BRICK_ROAD_PENDING_ACTION.ADD} : {preview: CONST.RED_BRICK_ROAD_PENDING_ACTION.UPDATE}),
                },
            },
        },
        {
            onyxMethod: Onyx.METHOD.SET,
            key: `${ONYXKEYS.COLLECTION.TRANSACTION}${transaction.transactionID}`,
            value: transaction,
        },
        isNewChatReport
            ? {
                  onyxMethod: Onyx.METHOD.SET,
                  key: `${ONYXKEYS.COLLECTION.REPORT_ACTIONS}${chatReport?.reportID}`,
                  value: {
                      [chatCreatedAction.reportActionID]: chatCreatedAction,
                      [reportPreviewAction.reportActionID]: reportPreviewAction,
                  },
              }
            : {
                  onyxMethod: Onyx.METHOD.MERGE,
                  key: `${ONYXKEYS.COLLECTION.REPORT_ACTIONS}${chatReport?.reportID}`,
                  value: {
                      [reportPreviewAction.reportActionID]: reportPreviewAction,
                  },
              },
        shouldCreateNewMoneyRequestReport
            ? {
                  onyxMethod: Onyx.METHOD.SET,
                  key: `${ONYXKEYS.COLLECTION.REPORT_ACTIONS}${iouReport.reportID}`,
                  value: {
                      [iouCreatedAction.reportActionID]: iouCreatedAction as OnyxTypes.ReportAction,
                      [iouAction.reportActionID]: iouAction as OnyxTypes.ReportAction,
                  },
              }
            : {
                  onyxMethod: Onyx.METHOD.MERGE,
                  key: `${ONYXKEYS.COLLECTION.REPORT_ACTIONS}${iouReport.reportID}`,
                  value: {
                      [iouAction.reportActionID]: iouAction as OnyxTypes.ReportAction,
                  },
              },
        {
            onyxMethod: Onyx.METHOD.MERGE,
            key: `${ONYXKEYS.COLLECTION.REPORT}${transactionThreadReport?.reportID}`,
            value: {
                ...transactionThreadReport,
                pendingFields: {createChat: CONST.RED_BRICK_ROAD_PENDING_ACTION.ADD},
            },
        },
        // Remove the temporary transaction used during the creation flow
        {
            onyxMethod: Onyx.METHOD.SET,
            key: `${ONYXKEYS.COLLECTION.TRANSACTION_DRAFT}${CONST.IOU.OPTIMISTIC_TRANSACTION_ID}`,
            value: null,
        },
    );

    if (!isEmptyObject(transactionThreadCreatedReportAction)) {
        optimisticData.push({
            onyxMethod: Onyx.METHOD.MERGE,
            key: `${ONYXKEYS.COLLECTION.REPORT_ACTIONS}${transactionThreadReport?.reportID}`,
            value: {
                [transactionThreadCreatedReportAction.reportActionID]: transactionThreadCreatedReportAction,
            },
        });
    }

    if (optimisticPolicyRecentlyUsedCategories.length) {
        optimisticData.push({
            onyxMethod: Onyx.METHOD.SET,
            key: `${ONYXKEYS.COLLECTION.POLICY_RECENTLY_USED_CATEGORIES}${iouReport.policyID}`,
            value: optimisticPolicyRecentlyUsedCategories,
        });
    }

    if (optimisticRecentlyUsedCurrencies?.length) {
        optimisticData.push({
            onyxMethod: Onyx.METHOD.SET,
            key: ONYXKEYS.RECENTLY_USED_CURRENCIES,
            value: optimisticRecentlyUsedCurrencies,
        });
    }

    if (!isEmptyObject(optimisticPolicyRecentlyUsedTags)) {
        optimisticData.push({
            onyxMethod: Onyx.METHOD.MERGE,
            key: `${ONYXKEYS.COLLECTION.POLICY_RECENTLY_USED_TAGS}${iouReport.policyID}`,
            value: optimisticPolicyRecentlyUsedTags,
        });
    }

    const redundantParticipants: Record<number, null> = {};
    if (!isEmptyObject(optimisticPersonalDetailListAction)) {
        const successPersonalDetailListAction: Record<number, null> = {};

        // BE will send different participants. We clear the optimistic ones to avoid duplicated entries
        Object.keys(optimisticPersonalDetailListAction).forEach((accountIDKey) => {
            const accountID = Number(accountIDKey);
            successPersonalDetailListAction[accountID] = null;
            redundantParticipants[accountID] = null;
        });

        optimisticData.push({
            onyxMethod: Onyx.METHOD.MERGE,
            key: ONYXKEYS.PERSONAL_DETAILS_LIST,
            value: optimisticPersonalDetailListAction,
        });
        successData.push({
            onyxMethod: Onyx.METHOD.MERGE,
            key: ONYXKEYS.PERSONAL_DETAILS_LIST,
            value: successPersonalDetailListAction,
        });
    }

    if (!isEmptyObject(optimisticNextStep)) {
        optimisticData.push({
            onyxMethod: Onyx.METHOD.MERGE,
            key: `${ONYXKEYS.COLLECTION.NEXT_STEP}${iouReport.reportID}`,
            value: optimisticNextStep,
        });
    }

    if (isNewChatReport) {
        successData.push({
            onyxMethod: Onyx.METHOD.MERGE,
            key: `${ONYXKEYS.COLLECTION.REPORT}${chatReport?.reportID}`,
            value: {
                participants: redundantParticipants,
                pendingFields: null,
                errorFields: null,
                isOptimisticReport: false,
            },
        });
    }

    successData.push(
        {
            onyxMethod: Onyx.METHOD.MERGE,
            key: `${ONYXKEYS.COLLECTION.REPORT}${iouReport.reportID}`,
            value: {
                participants: redundantParticipants,
                pendingFields: null,
                errorFields: null,
                isOptimisticReport: false,
            },
        },
        {
            onyxMethod: Onyx.METHOD.MERGE,
            key: `${ONYXKEYS.COLLECTION.REPORT}${transactionThreadReport?.reportID}`,
            value: {
                participants: redundantParticipants,
                pendingFields: null,
                errorFields: null,
                isOptimisticReport: false,
            },
        },
        {
            onyxMethod: Onyx.METHOD.MERGE,
            key: `${ONYXKEYS.COLLECTION.TRANSACTION}${transaction.transactionID}`,
            value: {
                pendingAction: null,
                pendingFields: clearedPendingFields,
                // The routes contains the distance in meters. Clearing the routes ensures we use the distance
                // in the correct unit stored under the transaction customUnit once the request is created.
                // The route is also not saved in the backend, so we can't rely on it.
                routes: null,
            },
        },

        {
            onyxMethod: Onyx.METHOD.MERGE,
            key: `${ONYXKEYS.COLLECTION.REPORT_ACTIONS}${chatReport?.reportID}`,
            value: {
                ...(isNewChatReport
                    ? {
                          [chatCreatedAction.reportActionID]: {
                              pendingAction: null,
                              errors: null,
                          },
                      }
                    : {}),
                [reportPreviewAction.reportActionID]: {
                    pendingAction: null,
                },
            },
        },
        {
            onyxMethod: Onyx.METHOD.MERGE,
            key: `${ONYXKEYS.COLLECTION.REPORT_ACTIONS}${iouReport.reportID}`,
            value: {
                ...(shouldCreateNewMoneyRequestReport
                    ? {
                          [iouCreatedAction.reportActionID]: {
                              pendingAction: null,
                              errors: null,
                          },
                      }
                    : {}),
                [iouAction.reportActionID]: {
                    pendingAction: null,
                    errors: null,
                },
            },
        },
    );

    if (!isEmptyObject(transactionThreadCreatedReportAction)) {
        successData.push({
            onyxMethod: Onyx.METHOD.MERGE,
            key: `${ONYXKEYS.COLLECTION.REPORT_ACTIONS}${transactionThreadReport?.reportID}`,
            value: {
                [transactionThreadCreatedReportAction.reportActionID]: {
                    pendingAction: null,
                    errors: null,
                },
            },
        });
    }

    const errorKey = DateUtils.getMicroseconds();

    const failureData: OnyxUpdate[] = [
        {
            onyxMethod: Onyx.METHOD.MERGE,
            key: `${ONYXKEYS.COLLECTION.REPORT}${chatReport?.reportID}`,
            value: {
                iouReportID: chatReport?.iouReportID,
                lastReadTime: chatReport?.lastReadTime,
                pendingFields: null,
                hasOutstandingChildRequest: chatReport?.hasOutstandingChildRequest,
                ...(isNewChatReport
                    ? {
                          errorFields: {
                              createChat: ErrorUtils.getMicroSecondOnyxErrorWithTranslationKey('report.genericCreateReportFailureMessage'),
                          },
                      }
                    : {}),
            },
        },
        {
            onyxMethod: Onyx.METHOD.MERGE,
            key: `${ONYXKEYS.COLLECTION.REPORT}${iouReport.reportID}`,
            value: {
                pendingFields: null,
                errorFields: {
                    ...(shouldCreateNewMoneyRequestReport ? {createChat: ErrorUtils.getMicroSecondOnyxErrorWithTranslationKey('report.genericCreateReportFailureMessage')} : {}),
                },
            },
        },
        {
            onyxMethod: Onyx.METHOD.MERGE,
            key: `${ONYXKEYS.COLLECTION.REPORT}${transactionThreadReport?.reportID}`,
            value: {
                pendingFields: null,
                errorFields: existingTransactionThreadReport
                    ? null
                    : {
                          createChat: ErrorUtils.getMicroSecondOnyxErrorWithTranslationKey('report.genericCreateReportFailureMessage'),
                      },
            },
        },
        {
            onyxMethod: Onyx.METHOD.MERGE,
            key: `${ONYXKEYS.COLLECTION.TRANSACTION}${transaction.transactionID}`,
            value: {
                // Disabling this line since transaction.filename can be an empty string
                // eslint-disable-next-line @typescript-eslint/prefer-nullish-coalescing
                errors: getReceiptError(transaction.receipt, transaction.filename || transaction.receipt?.filename, isScanRequest, errorKey),
                pendingFields: clearedPendingFields,
            },
        },
        {
            onyxMethod: Onyx.METHOD.MERGE,
            key: `${ONYXKEYS.COLLECTION.REPORT_ACTIONS}${iouReport.reportID}`,
            value: {
                ...(shouldCreateNewMoneyRequestReport
                    ? {
                          [iouCreatedAction.reportActionID]: {
                              // Disabling this line since transaction.filename can be an empty string
                              // eslint-disable-next-line @typescript-eslint/prefer-nullish-coalescing
                              errors: getReceiptError(transaction.receipt, transaction.filename || transaction.receipt?.filename, isScanRequest, errorKey),
                          },
                          [iouAction.reportActionID]: {
                              errors: ErrorUtils.getMicroSecondOnyxErrorWithTranslationKey('iou.error.genericCreateFailureMessage'),
                          },
                      }
                    : {
                          [iouAction.reportActionID]: {
                              // Disabling this line since transaction.filename can be an empty string
                              // eslint-disable-next-line @typescript-eslint/prefer-nullish-coalescing
                              errors: getReceiptError(transaction.receipt, transaction.filename || transaction.receipt?.filename, isScanRequest, errorKey),
                          },
                      }),
            },
        },
    ];

    if (!isOneOnOneSplit) {
        optimisticData.push({
            onyxMethod: Onyx.METHOD.SET,
            key: ONYXKEYS.NVP_QUICK_ACTION_GLOBAL_CREATE,
            value: {
                action: newQuickAction,
                chatReportID: chatReport?.reportID,
                isFirstQuickAction: isEmptyObject(quickAction),
            },
        });
        failureData.push({
            onyxMethod: Onyx.METHOD.SET,
            key: ONYXKEYS.NVP_QUICK_ACTION_GLOBAL_CREATE,
            value: quickAction ?? null,
        });
    }

    if (!isEmptyObject(transactionThreadCreatedReportAction)) {
        failureData.push({
            onyxMethod: Onyx.METHOD.MERGE,
            key: `${ONYXKEYS.COLLECTION.REPORT_ACTIONS}${transactionThreadReport?.reportID}`,
            value: {
                [transactionThreadCreatedReportAction.reportActionID]: {
                    errors: ErrorUtils.getMicroSecondOnyxErrorWithTranslationKey('iou.error.genericCreateFailureMessage'),
                },
            },
        });
    }

    // We don't need to compute violations unless we're on a paid policy
    if (!policy || !PolicyUtils.isPaidGroupPolicy(policy)) {
        return [optimisticData, successData, failureData];
    }

    const violationsOnyxData = ViolationsUtils.getViolationsOnyxData(
        transaction,
        [],
        policy,
        policyTagList ?? {},
        policyCategories ?? {},
        PolicyUtils.hasDependentTags(policy, policyTagList ?? {}),
    );

    if (violationsOnyxData) {
        optimisticData.push(violationsOnyxData);
        failureData.push({
            onyxMethod: Onyx.METHOD.SET,
            key: `${ONYXKEYS.COLLECTION.TRANSACTION_VIOLATIONS}${transaction.transactionID}`,
            value: [],
        });
    }

    return [optimisticData, successData, failureData];
}

/** Builds the Onyx data for an invoice */
function buildOnyxDataForInvoice(
    chatReport: OnyxEntry<OnyxTypes.Report>,
    iouReport: OnyxTypes.Report,
    transaction: OnyxTypes.Transaction,
    chatCreatedAction: OptimisticCreatedReportAction,
    iouCreatedAction: OptimisticCreatedReportAction,
    iouAction: OptimisticIOUReportAction,
    optimisticPersonalDetailListAction: OnyxTypes.PersonalDetailsList,
    reportPreviewAction: ReportAction,
    optimisticPolicyRecentlyUsedCategories: string[],
    optimisticPolicyRecentlyUsedTags: OnyxTypes.RecentlyUsedTags,
    isNewChatReport: boolean,
    transactionThreadReport: OptimisticChatReport,
    transactionThreadCreatedReportAction: OptimisticCreatedReportAction | null,
    policy?: OnyxEntry<OnyxTypes.Policy>,
    policyTagList?: OnyxEntry<OnyxTypes.PolicyTagLists>,
    policyCategories?: OnyxEntry<OnyxTypes.PolicyCategories>,
    optimisticRecentlyUsedCurrencies?: string[],
    companyName?: string,
    companyWebsite?: string,
): [OnyxUpdate[], OnyxUpdate[], OnyxUpdate[]] {
    const clearedPendingFields = Object.fromEntries(Object.keys(transaction.pendingFields ?? {}).map((key) => [key, null]));
    const optimisticData: OnyxUpdate[] = [
        {
            onyxMethod: Onyx.METHOD.SET,
            key: `${ONYXKEYS.COLLECTION.REPORT}${iouReport.reportID}`,
            value: {
                ...iouReport,
                lastMessageText: ReportActionsUtils.getReportActionText(iouAction),
                lastMessageHtml: ReportActionsUtils.getReportActionHtml(iouAction),
                pendingFields: {
                    createChat: CONST.RED_BRICK_ROAD_PENDING_ACTION.ADD,
                },
            },
        },
        {
            onyxMethod: Onyx.METHOD.SET,
            key: `${ONYXKEYS.COLLECTION.TRANSACTION}${transaction.transactionID}`,
            value: transaction,
        },
        isNewChatReport
            ? {
                  onyxMethod: Onyx.METHOD.SET,
                  key: `${ONYXKEYS.COLLECTION.REPORT_ACTIONS}${chatReport?.reportID}`,
                  value: {
                      [chatCreatedAction.reportActionID]: chatCreatedAction,
                      [reportPreviewAction.reportActionID]: reportPreviewAction,
                  },
              }
            : {
                  onyxMethod: Onyx.METHOD.MERGE,
                  key: `${ONYXKEYS.COLLECTION.REPORT_ACTIONS}${chatReport?.reportID}`,
                  value: {
                      [reportPreviewAction.reportActionID]: reportPreviewAction,
                  },
              },
        {
            onyxMethod: Onyx.METHOD.MERGE,
            key: `${ONYXKEYS.COLLECTION.REPORT_ACTIONS}${iouReport.reportID}`,
            value: {
                [iouCreatedAction.reportActionID]: iouCreatedAction as OnyxTypes.ReportAction,
                [iouAction.reportActionID]: iouAction as OnyxTypes.ReportAction,
            },
        },
        {
            onyxMethod: Onyx.METHOD.MERGE,
            key: `${ONYXKEYS.COLLECTION.REPORT}${transactionThreadReport.reportID}`,
            value: transactionThreadReport,
        },
        {
            onyxMethod: Onyx.METHOD.MERGE,
            key: `${ONYXKEYS.COLLECTION.REPORT_ACTIONS}${transactionThreadReport.reportID}`,
            value: {
                [transactionThreadCreatedReportAction?.reportActionID ?? '-1']: transactionThreadCreatedReportAction,
            },
        },
        // Remove the temporary transaction used during the creation flow
        {
            onyxMethod: Onyx.METHOD.SET,
            key: `${ONYXKEYS.COLLECTION.TRANSACTION_DRAFT}${CONST.IOU.OPTIMISTIC_TRANSACTION_ID}`,
            value: null,
        },
    ];
    const successData: OnyxUpdate[] = [];

    if (chatReport) {
        optimisticData.push({
            // Use SET for new reports because it doesn't exist yet, is faster and we need the data to be available when we navigate to the chat page
            onyxMethod: isNewChatReport ? Onyx.METHOD.SET : Onyx.METHOD.MERGE,
            key: `${ONYXKEYS.COLLECTION.REPORT}${chatReport.reportID}`,
            value: {
                ...chatReport,
                lastReadTime: DateUtils.getDBTime(),
                lastMessageTranslationKey: '',
                iouReportID: iouReport.reportID,
                ...(isNewChatReport ? {pendingFields: {createChat: CONST.RED_BRICK_ROAD_PENDING_ACTION.ADD}} : {}),
            },
        });
    }

    if (optimisticPolicyRecentlyUsedCategories.length) {
        optimisticData.push({
            onyxMethod: Onyx.METHOD.SET,
            key: `${ONYXKEYS.COLLECTION.POLICY_RECENTLY_USED_CATEGORIES}${iouReport.policyID}`,
            value: optimisticPolicyRecentlyUsedCategories,
        });
    }

    if (optimisticRecentlyUsedCurrencies?.length) {
        optimisticData.push({
            onyxMethod: Onyx.METHOD.SET,
            key: ONYXKEYS.RECENTLY_USED_CURRENCIES,
            value: optimisticRecentlyUsedCurrencies,
        });
    }

    if (!isEmptyObject(optimisticPolicyRecentlyUsedTags)) {
        optimisticData.push({
            onyxMethod: Onyx.METHOD.MERGE,
            key: `${ONYXKEYS.COLLECTION.POLICY_RECENTLY_USED_TAGS}${iouReport.policyID}`,
            value: optimisticPolicyRecentlyUsedTags,
        });
    }

    const redundantParticipants: Record<number, null> = {};
    if (!isEmptyObject(optimisticPersonalDetailListAction)) {
        const successPersonalDetailListAction: Record<number, null> = {};

        // BE will send different participants. We clear the optimistic ones to avoid duplicated entries
        Object.keys(optimisticPersonalDetailListAction).forEach((accountIDKey) => {
            const accountID = Number(accountIDKey);
            successPersonalDetailListAction[accountID] = null;
            redundantParticipants[accountID] = null;
        });

        optimisticData.push({
            onyxMethod: Onyx.METHOD.MERGE,
            key: ONYXKEYS.PERSONAL_DETAILS_LIST,
            value: optimisticPersonalDetailListAction,
        });
        successData.push({
            onyxMethod: Onyx.METHOD.MERGE,
            key: ONYXKEYS.PERSONAL_DETAILS_LIST,
            value: successPersonalDetailListAction,
        });
    }

    successData.push(
        {
            onyxMethod: Onyx.METHOD.MERGE,
            key: `${ONYXKEYS.COLLECTION.REPORT}${iouReport.reportID}`,
            value: {
                participants: redundantParticipants,
                pendingFields: null,
                errorFields: null,
                isOptimisticReport: false,
            },
        },
        {
            onyxMethod: Onyx.METHOD.MERGE,
            key: `${ONYXKEYS.COLLECTION.REPORT}${transactionThreadReport.reportID}`,
            value: {
                participants: redundantParticipants,
                pendingFields: null,
                errorFields: null,
                isOptimisticReport: false,
            },
        },
        {
            onyxMethod: Onyx.METHOD.MERGE,
            key: `${ONYXKEYS.COLLECTION.TRANSACTION}${transaction.transactionID}`,
            value: {
                pendingAction: null,
                pendingFields: clearedPendingFields,
            },
        },
        {
            onyxMethod: Onyx.METHOD.MERGE,
            key: `${ONYXKEYS.COLLECTION.REPORT_ACTIONS}${chatReport?.reportID}`,
            value: {
                ...(isNewChatReport
                    ? {
                          [chatCreatedAction.reportActionID]: {
                              pendingAction: null,
                              errors: null,
                          },
                      }
                    : {}),
                [reportPreviewAction.reportActionID]: {
                    pendingAction: null,
                },
            },
        },
        {
            onyxMethod: Onyx.METHOD.MERGE,
            key: `${ONYXKEYS.COLLECTION.REPORT_ACTIONS}${iouReport.reportID}`,
            value: {
                [iouCreatedAction.reportActionID]: {
                    pendingAction: null,
                    errors: null,
                },
                [iouAction.reportActionID]: {
                    pendingAction: null,
                    errors: null,
                },
            },
        },
        {
            onyxMethod: Onyx.METHOD.MERGE,
            key: `${ONYXKEYS.COLLECTION.REPORT_ACTIONS}${transactionThreadReport.reportID}`,
            value: {
                [transactionThreadCreatedReportAction?.reportActionID ?? '-1']: {
                    pendingAction: null,
                    errors: null,
                },
            },
        },
    );

    if (isNewChatReport) {
        successData.push({
            onyxMethod: Onyx.METHOD.MERGE,
            key: `${ONYXKEYS.COLLECTION.REPORT}${chatReport?.reportID}`,
            value: {
                participants: redundantParticipants,
                pendingFields: null,
                errorFields: null,
                isOptimisticReport: false,
            },
        });
    }

    const errorKey = DateUtils.getMicroseconds();

    const failureData: OnyxUpdate[] = [
        {
            onyxMethod: Onyx.METHOD.MERGE,
            key: `${ONYXKEYS.COLLECTION.REPORT}${chatReport?.reportID}`,
            value: {
                iouReportID: chatReport?.iouReportID,
                lastReadTime: chatReport?.lastReadTime,
                pendingFields: null,
                hasOutstandingChildRequest: chatReport?.hasOutstandingChildRequest,
                ...(isNewChatReport
                    ? {
                          errorFields: {
                              createChat: ErrorUtils.getMicroSecondOnyxErrorWithTranslationKey('report.genericCreateReportFailureMessage'),
                          },
                      }
                    : {}),
            },
        },
        {
            onyxMethod: Onyx.METHOD.MERGE,
            key: `${ONYXKEYS.COLLECTION.REPORT}${iouReport.reportID}`,
            value: {
                pendingFields: null,
                errorFields: {
                    createChat: ErrorUtils.getMicroSecondOnyxErrorWithTranslationKey('report.genericCreateReportFailureMessage'),
                },
            },
        },
        {
            onyxMethod: Onyx.METHOD.MERGE,
            key: `${ONYXKEYS.COLLECTION.REPORT}${transactionThreadReport.reportID}`,
            value: {
                errorFields: {
                    createChat: ErrorUtils.getMicroSecondOnyxErrorWithTranslationKey('report.genericCreateReportFailureMessage'),
                },
            },
        },
        {
            onyxMethod: Onyx.METHOD.MERGE,
            key: `${ONYXKEYS.COLLECTION.TRANSACTION}${transaction.transactionID}`,
            value: {
                errors: ErrorUtils.getMicroSecondOnyxErrorWithTranslationKey('iou.error.genericCreateInvoiceFailureMessage'),
                pendingAction: null,
                pendingFields: clearedPendingFields,
            },
        },
        {
            onyxMethod: Onyx.METHOD.MERGE,
            key: `${ONYXKEYS.COLLECTION.REPORT_ACTIONS}${iouReport.reportID}`,
            value: {
                [iouCreatedAction.reportActionID]: {
                    // Disabling this line since transaction.filename can be an empty string
                    // eslint-disable-next-line @typescript-eslint/prefer-nullish-coalescing
                    errors: getReceiptError(transaction.receipt, transaction.filename || transaction.receipt?.filename, false, errorKey),
                },
                [iouAction.reportActionID]: {
                    errors: ErrorUtils.getMicroSecondOnyxErrorWithTranslationKey('iou.error.genericCreateInvoiceFailureMessage'),
                },
            },
        },
        {
            onyxMethod: Onyx.METHOD.MERGE,
            key: `${ONYXKEYS.COLLECTION.REPORT_ACTIONS}${transactionThreadReport.reportID}`,
            value: {
                [transactionThreadCreatedReportAction?.reportActionID ?? '-1']: {
                    errors: ErrorUtils.getMicroSecondOnyxErrorWithTranslationKey('iou.error.genericCreateInvoiceFailureMessage', errorKey),
                },
            },
        },
    ];

    if (companyName && companyWebsite) {
        optimisticData.push({
            onyxMethod: Onyx.METHOD.MERGE,
            key: `${ONYXKEYS.COLLECTION.POLICY}${policy?.id}`,
            value: {
                invoice: {
                    companyName,
                    companyWebsite,
                    pendingFields: {
                        companyName: CONST.RED_BRICK_ROAD_PENDING_ACTION.UPDATE,
                        companyWebsite: CONST.RED_BRICK_ROAD_PENDING_ACTION.UPDATE,
                    },
                },
            },
        });
        successData.push({
            onyxMethod: Onyx.METHOD.MERGE,
            key: `${ONYXKEYS.COLLECTION.POLICY}${policy?.id}`,
            value: {
                invoice: {
                    pendingFields: {
                        companyName: null,
                        companyWebsite: null,
                    },
                },
            },
        });
        failureData.push({
            onyxMethod: Onyx.METHOD.MERGE,
            key: `${ONYXKEYS.COLLECTION.POLICY}${policy?.id}`,
            value: {
                invoice: {
                    companyName: null,
                    companyWebsite: null,
                    pendingFields: {
                        companyName: null,
                        companyWebsite: null,
                    },
                },
            },
        });
    }

    // We don't need to compute violations unless we're on a paid policy
    if (!policy || !PolicyUtils.isPaidGroupPolicy(policy)) {
        return [optimisticData, successData, failureData];
    }

    const violationsOnyxData = ViolationsUtils.getViolationsOnyxData(
        transaction,
        [],
        policy,
        policyTagList ?? {},
        policyCategories ?? {},
        PolicyUtils.hasDependentTags(policy, policyTagList ?? {}),
    );

    if (violationsOnyxData) {
        optimisticData.push(violationsOnyxData);
        failureData.push({
            onyxMethod: Onyx.METHOD.SET,
            key: `${ONYXKEYS.COLLECTION.TRANSACTION_VIOLATIONS}${transaction.transactionID}`,
            value: [],
        });
    }

    return [optimisticData, successData, failureData];
}

/** Builds the Onyx data for track expense */
function buildOnyxDataForTrackExpense(
    chatReport: OnyxInputValue<OnyxTypes.Report>,
    iouReport: OnyxInputValue<OnyxTypes.Report>,
    transaction: OnyxTypes.Transaction,
    iouCreatedAction: OptimisticCreatedReportAction,
    iouAction: OptimisticIOUReportAction,
    reportPreviewAction: OnyxInputValue<ReportAction>,
    transactionThreadReport: OptimisticChatReport | null,
    transactionThreadCreatedReportAction: OptimisticCreatedReportAction | null,
    shouldCreateNewMoneyRequestReport: boolean,
    policy?: OnyxInputValue<OnyxTypes.Policy>,
    policyTagList?: OnyxInputValue<OnyxTypes.PolicyTagLists>,
    policyCategories?: OnyxInputValue<OnyxTypes.PolicyCategories>,
    existingTransactionThreadReportID?: string,
    actionableTrackExpenseWhisper?: OnyxInputValue<OnyxTypes.ReportAction>,
): [OnyxUpdate[], OnyxUpdate[], OnyxUpdate[]] {
    const isScanRequest = TransactionUtils.isScanRequest(transaction);
    const isDistanceRequest = TransactionUtils.isDistanceRequest(transaction);
    const clearedPendingFields = Object.fromEntries(Object.keys(transaction.pendingFields ?? {}).map((key) => [key, null]));
    const optimisticData: OnyxUpdate[] = [];
    const successData: OnyxUpdate[] = [];
    const failureData: OnyxUpdate[] = [];

    let newQuickAction: ValueOf<typeof CONST.QUICK_ACTIONS> = CONST.QUICK_ACTIONS.TRACK_MANUAL;
    if (isScanRequest) {
        newQuickAction = CONST.QUICK_ACTIONS.TRACK_SCAN;
    } else if (isDistanceRequest) {
        newQuickAction = CONST.QUICK_ACTIONS.TRACK_DISTANCE;
    }
    const existingTransactionThreadReport = ReportConnection.getAllReports()?.[`${ONYXKEYS.COLLECTION.REPORT}${existingTransactionThreadReportID}`] ?? null;

    if (chatReport) {
        optimisticData.push(
            {
                onyxMethod: Onyx.METHOD.MERGE,
                key: `${ONYXKEYS.COLLECTION.REPORT}${chatReport.reportID}`,
                value: {
                    ...chatReport,
                    lastMessageText: ReportActionsUtils.getReportActionText(iouAction),
                    lastMessageHtml: ReportActionsUtils.getReportActionHtml(iouAction),
                    lastReadTime: DateUtils.getDBTime(),
                    iouReportID: iouReport?.reportID,
                },
            },
            {
                onyxMethod: Onyx.METHOD.SET,
                key: ONYXKEYS.NVP_QUICK_ACTION_GLOBAL_CREATE,
                value: {
                    action: newQuickAction,
                    chatReportID: chatReport.reportID,
                    isFirstQuickAction: isEmptyObject(quickAction),
                },
            },
        );

        if (actionableTrackExpenseWhisper && !iouReport) {
            optimisticData.push({
                onyxMethod: Onyx.METHOD.MERGE,
                key: `${ONYXKEYS.COLLECTION.REPORT_ACTIONS}${chatReport?.reportID}`,
                value: {
                    [actionableTrackExpenseWhisper.reportActionID]: actionableTrackExpenseWhisper,
                },
            });
            optimisticData.push({
                onyxMethod: Onyx.METHOD.MERGE,
                key: `${ONYXKEYS.COLLECTION.REPORT}${chatReport.reportID}`,
                value: {
                    lastVisibleActionCreated: actionableTrackExpenseWhisper.created,
                    lastMessageText: CONST.ACTIONABLE_TRACK_EXPENSE_WHISPER_MESSAGE,
                },
            });
            successData.push({
                onyxMethod: Onyx.METHOD.MERGE,
                key: `${ONYXKEYS.COLLECTION.REPORT_ACTIONS}${chatReport?.reportID}`,
                value: {
                    [actionableTrackExpenseWhisper.reportActionID]: {pendingAction: null, errors: null},
                },
            });
            failureData.push({
                onyxMethod: Onyx.METHOD.SET,
                key: `${ONYXKEYS.COLLECTION.REPORT_ACTIONS}${chatReport?.reportID}`,
                value: {[actionableTrackExpenseWhisper.reportActionID]: {} as ReportAction},
            });
        }
    }

    if (iouReport) {
        optimisticData.push(
            {
                onyxMethod: shouldCreateNewMoneyRequestReport ? Onyx.METHOD.SET : Onyx.METHOD.MERGE,
                key: `${ONYXKEYS.COLLECTION.REPORT}${iouReport.reportID}`,
                value: {
                    ...iouReport,
                    lastMessageText: ReportActionsUtils.getReportActionText(iouAction),
                    lastMessageHtml: ReportActionsUtils.getReportActionHtml(iouAction),
                    pendingFields: {
                        ...(shouldCreateNewMoneyRequestReport ? {createChat: CONST.RED_BRICK_ROAD_PENDING_ACTION.ADD} : {preview: CONST.RED_BRICK_ROAD_PENDING_ACTION.UPDATE}),
                    },
                },
            },
            shouldCreateNewMoneyRequestReport
                ? {
                      onyxMethod: Onyx.METHOD.SET,
                      key: `${ONYXKEYS.COLLECTION.REPORT_ACTIONS}${iouReport.reportID}`,
                      value: {
                          [iouCreatedAction.reportActionID]: iouCreatedAction as OnyxTypes.ReportAction,
                          [iouAction.reportActionID]: iouAction as OnyxTypes.ReportAction,
                      },
                  }
                : {
                      onyxMethod: Onyx.METHOD.MERGE,
                      key: `${ONYXKEYS.COLLECTION.REPORT_ACTIONS}${iouReport.reportID}`,
                      value: {
                          [iouAction.reportActionID]: iouAction as OnyxTypes.ReportAction,
                      },
                  },
            {
                onyxMethod: Onyx.METHOD.MERGE,
                key: `${ONYXKEYS.COLLECTION.REPORT_ACTIONS}${chatReport?.reportID}`,
                value: {
                    ...(reportPreviewAction && {[reportPreviewAction.reportActionID]: reportPreviewAction}),
                },
            },
        );
    } else {
        optimisticData.push({
            onyxMethod: Onyx.METHOD.MERGE,
            key: `${ONYXKEYS.COLLECTION.REPORT_ACTIONS}${chatReport?.reportID}`,
            value: {
                [iouAction.reportActionID]: iouAction as OnyxTypes.ReportAction,
            },
        });
    }

    optimisticData.push(
        {
            onyxMethod: Onyx.METHOD.SET,
            key: `${ONYXKEYS.COLLECTION.TRANSACTION}${transaction.transactionID}`,
            value: transaction,
        },
        {
            onyxMethod: Onyx.METHOD.MERGE,
            key: `${ONYXKEYS.COLLECTION.REPORT}${transactionThreadReport?.reportID}`,
            value: {
                ...transactionThreadReport,
                pendingFields: {createChat: CONST.RED_BRICK_ROAD_PENDING_ACTION.ADD},
            },
        },
        // Remove the temporary transaction used during the creation flow
        {
            onyxMethod: Onyx.METHOD.SET,
            key: `${ONYXKEYS.COLLECTION.TRANSACTION_DRAFT}${CONST.IOU.OPTIMISTIC_TRANSACTION_ID}`,
            value: null,
        },
    );

    if (!isEmptyObject(transactionThreadCreatedReportAction)) {
        optimisticData.push({
            onyxMethod: Onyx.METHOD.MERGE,
            key: `${ONYXKEYS.COLLECTION.REPORT_ACTIONS}${transactionThreadReport?.reportID}`,
            value: {
                [transactionThreadCreatedReportAction.reportActionID]: transactionThreadCreatedReportAction,
            },
        });
    }

    if (iouReport) {
        successData.push(
            {
                onyxMethod: Onyx.METHOD.MERGE,
                key: `${ONYXKEYS.COLLECTION.REPORT}${iouReport?.reportID}`,
                value: {
                    pendingFields: null,
                    errorFields: null,
                },
            },
            {
                onyxMethod: Onyx.METHOD.MERGE,
                key: `${ONYXKEYS.COLLECTION.REPORT_ACTIONS}${iouReport?.reportID}`,
                value: {
                    ...(shouldCreateNewMoneyRequestReport
                        ? {
                              [iouCreatedAction.reportActionID]: {
                                  pendingAction: null,
                                  errors: null,
                              },
                          }
                        : {}),
                    [iouAction.reportActionID]: {
                        pendingAction: null,
                        errors: null,
                    },
                },
            },
            {
                onyxMethod: Onyx.METHOD.MERGE,
                key: `${ONYXKEYS.COLLECTION.REPORT_ACTIONS}${chatReport?.reportID}`,
                value: {
                    ...(reportPreviewAction && {[reportPreviewAction.reportActionID]: {pendingAction: null}}),
                },
            },
        );
    } else {
        successData.push({
            onyxMethod: Onyx.METHOD.MERGE,
            key: `${ONYXKEYS.COLLECTION.REPORT_ACTIONS}${chatReport?.reportID}`,
            value: {
                [iouAction.reportActionID]: {
                    pendingAction: null,
                    errors: null,
                },
                ...(reportPreviewAction && {[reportPreviewAction.reportActionID]: {pendingAction: null}}),
            },
        });
    }

    successData.push(
        {
            onyxMethod: Onyx.METHOD.MERGE,
            key: `${ONYXKEYS.COLLECTION.REPORT}${transactionThreadReport?.reportID}`,
            value: {
                pendingFields: null,
                errorFields: null,
            },
        },
        {
            onyxMethod: Onyx.METHOD.MERGE,
            key: `${ONYXKEYS.COLLECTION.TRANSACTION}${transaction.transactionID}`,
            value: {
                pendingAction: null,
                pendingFields: clearedPendingFields,
                routes: null,
            },
        },
    );

    if (!isEmptyObject(transactionThreadCreatedReportAction)) {
        successData.push({
            onyxMethod: Onyx.METHOD.MERGE,
            key: `${ONYXKEYS.COLLECTION.REPORT_ACTIONS}${transactionThreadReport?.reportID}`,
            value: {
                [transactionThreadCreatedReportAction.reportActionID]: {
                    pendingAction: null,
                    errors: null,
                },
            },
        });
    }

    failureData.push({
        onyxMethod: Onyx.METHOD.SET,
        key: ONYXKEYS.NVP_QUICK_ACTION_GLOBAL_CREATE,
        value: quickAction ?? null,
    });

    if (iouReport) {
        failureData.push(
            {
                onyxMethod: Onyx.METHOD.MERGE,
                key: `${ONYXKEYS.COLLECTION.REPORT}${iouReport.reportID}`,
                value: {
                    pendingFields: null,
                    errorFields: {
                        ...(shouldCreateNewMoneyRequestReport ? {createChat: ErrorUtils.getMicroSecondOnyxErrorWithTranslationKey('report.genericCreateReportFailureMessage')} : {}),
                    },
                },
            },
            {
                onyxMethod: Onyx.METHOD.MERGE,
                key: `${ONYXKEYS.COLLECTION.REPORT_ACTIONS}${iouReport.reportID}`,
                value: {
                    ...(shouldCreateNewMoneyRequestReport
                        ? {
                              [iouCreatedAction.reportActionID]: {
                                  // Disabling this line since transaction.filename can be an empty string
                                  // eslint-disable-next-line @typescript-eslint/prefer-nullish-coalescing
                                  errors: getReceiptError(transaction.receipt, transaction.filename || transaction.receipt?.filename, isScanRequest),
                              },
                              [iouAction.reportActionID]: {
                                  errors: ErrorUtils.getMicroSecondOnyxErrorWithTranslationKey('iou.error.genericCreateFailureMessage'),
                              },
                          }
                        : {
                              [iouAction.reportActionID]: {
                                  // Disabling this line since transaction.filename can be an empty string
                                  // eslint-disable-next-line @typescript-eslint/prefer-nullish-coalescing
                                  errors: getReceiptError(transaction.receipt, transaction.filename || transaction.receipt?.filename, isScanRequest),
                              },
                          }),
                },
            },
        );
    } else {
        failureData.push({
            onyxMethod: Onyx.METHOD.MERGE,
            key: `${ONYXKEYS.COLLECTION.REPORT_ACTIONS}${chatReport?.reportID}`,
            value: {
                [iouAction.reportActionID]: {
                    // Disabling this line since transaction.filename can be an empty string
                    // eslint-disable-next-line @typescript-eslint/prefer-nullish-coalescing
                    errors: getReceiptError(transaction.receipt, transaction.filename || transaction.receipt?.filename, isScanRequest),
                },
            },
        });
    }

    failureData.push(
        {
            onyxMethod: Onyx.METHOD.MERGE,
            key: `${ONYXKEYS.COLLECTION.REPORT}${chatReport?.reportID}`,
            value: {
                lastReadTime: chatReport?.lastReadTime,
                lastMessageText: chatReport?.lastMessageText,
                lastMessageHtml: chatReport?.lastMessageHtml,
            },
        },
        {
            onyxMethod: Onyx.METHOD.MERGE,
            key: `${ONYXKEYS.COLLECTION.REPORT}${transactionThreadReport?.reportID}`,
            value: {
                pendingFields: null,
                errorFields: existingTransactionThreadReport
                    ? null
                    : {
                          createChat: ErrorUtils.getMicroSecondOnyxErrorWithTranslationKey('report.genericCreateReportFailureMessage'),
                      },
            },
        },
        {
            onyxMethod: Onyx.METHOD.MERGE,
            key: `${ONYXKEYS.COLLECTION.TRANSACTION}${transaction.transactionID}`,
            value: {
                // Disabling this line since transaction.filename can be an empty string
                // eslint-disable-next-line @typescript-eslint/prefer-nullish-coalescing
                errors: getReceiptError(transaction.receipt, transaction.filename || transaction.receipt?.filename, isScanRequest),
                pendingFields: clearedPendingFields,
            },
        },
        {
            onyxMethod: Onyx.METHOD.MERGE,
            key: `${ONYXKEYS.COLLECTION.REPORT_ACTIONS}${transactionThreadReport?.reportID}`,
            value: {
                [transactionThreadCreatedReportAction?.reportActionID ?? '-1']: {
                    errors: ErrorUtils.getMicroSecondOnyxErrorWithTranslationKey('iou.error.genericCreateFailureMessage'),
                },
            },
        },
    );

    // We don't need to compute violations unless we're on a paid policy
    if (!policy || !PolicyUtils.isPaidGroupPolicy(policy)) {
        return [optimisticData, successData, failureData];
    }

    const violationsOnyxData = ViolationsUtils.getViolationsOnyxData(
        transaction,
        [],
        policy,
        policyTagList ?? {},
        policyCategories ?? {},
        PolicyUtils.hasDependentTags(policy, policyTagList ?? {}),
    );

    if (violationsOnyxData) {
        optimisticData.push(violationsOnyxData);
        failureData.push({
            onyxMethod: Onyx.METHOD.SET,
            key: `${ONYXKEYS.COLLECTION.TRANSACTION_VIOLATIONS}${transaction.transactionID}`,
            value: [],
        });
    }

    // Show field violations only for control policies
    if (PolicyUtils.isControlPolicy(policy) && iouReport) {
        const {optimisticData: fieldViolationsOptimisticData, failureData: fieldViolationsFailureData} = getFieldViolationsOnyxData(iouReport);
        optimisticData.push(...fieldViolationsOptimisticData);
        failureData.push(...fieldViolationsFailureData);
    }

    return [optimisticData, successData, failureData];
}

function getDeleteTrackExpenseInformation(
    chatReportID: string,
    transactionID: string,
    reportAction: OnyxTypes.ReportAction,
    shouldDeleteTransactionFromOnyx = true,
    isMovingTransactionFromTrackExpense = false,
    actionableWhisperReportActionID = '',
    resolution = '',
) {
    const allReports = ReportConnection.getAllReports();
    // STEP 1: Get all collections we're updating
    const chatReport = allReports?.[`${ONYXKEYS.COLLECTION.REPORT}${chatReportID}`] ?? null;
    const transaction = allTransactions[`${ONYXKEYS.COLLECTION.TRANSACTION}${transactionID}`];
    const transactionViolations = allTransactionViolations[`${ONYXKEYS.COLLECTION.TRANSACTION_VIOLATIONS}${transactionID}`];
    const transactionThreadID = reportAction.childReportID;
    let transactionThread = null;
    if (transactionThreadID) {
        transactionThread = allReports?.[`${ONYXKEYS.COLLECTION.REPORT}${transactionThreadID}`] ?? null;
    }

    // STEP 2: Decide if we need to:
    // 1. Delete the transactionThread - delete if there are no visible comments in the thread and we're not moving the transaction
    // 2. Update the moneyRequestPreview to show [Deleted expense] - update if the transactionThread exists AND it isn't being deleted and we're not moving the transaction
    const shouldDeleteTransactionThread = !isMovingTransactionFromTrackExpense && (transactionThreadID ? (reportAction?.childVisibleActionCount ?? 0) === 0 : false);

    const shouldShowDeletedRequestMessage = !isMovingTransactionFromTrackExpense && !!transactionThreadID && !shouldDeleteTransactionThread;

    // STEP 3: Update the IOU reportAction.
    const updatedReportAction = {
        [reportAction.reportActionID]: {
            pendingAction: shouldShowDeletedRequestMessage ? CONST.RED_BRICK_ROAD_PENDING_ACTION.UPDATE : CONST.RED_BRICK_ROAD_PENDING_ACTION.DELETE,
            previousMessage: reportAction.message,
            message: [
                {
                    type: 'COMMENT',
                    html: '',
                    text: '',
                    isEdited: true,
                    isDeletedParentAction: shouldShowDeletedRequestMessage,
                },
            ],
            originalMessage: {
                IOUTransactionID: null,
            },
            errors: undefined,
        },
        ...(actionableWhisperReportActionID && {[actionableWhisperReportActionID]: {originalMessage: {resolution}}}),
    } as OnyxTypes.ReportActions;
    const lastVisibleAction = ReportActionsUtils.getLastVisibleAction(chatReport?.reportID ?? '-1', updatedReportAction);
    const {lastMessageText = '', lastMessageHtml = ''} = ReportActionsUtils.getLastVisibleMessage(chatReport?.reportID ?? '-1', updatedReportAction);

    // STEP 4: Build Onyx data
    const optimisticData: OnyxUpdate[] = [];

    if (shouldDeleteTransactionFromOnyx) {
        optimisticData.push({
            onyxMethod: Onyx.METHOD.SET,
            key: `${ONYXKEYS.COLLECTION.TRANSACTION}${transactionID}`,
            value: null,
        });
    }

    optimisticData.push({
        onyxMethod: Onyx.METHOD.SET,
        key: `${ONYXKEYS.COLLECTION.TRANSACTION_VIOLATIONS}${transactionID}`,
        value: null,
    });

    if (shouldDeleteTransactionThread) {
        optimisticData.push(
            {
                onyxMethod: Onyx.METHOD.SET,
                key: `${ONYXKEYS.COLLECTION.REPORT}${transactionThreadID}`,
                value: null,
            },
            {
                onyxMethod: Onyx.METHOD.SET,
                key: `${ONYXKEYS.COLLECTION.REPORT_ACTIONS}${transactionThreadID}`,
                value: null,
            },
        );
    }

    optimisticData.push(
        {
            onyxMethod: Onyx.METHOD.MERGE,
            key: `${ONYXKEYS.COLLECTION.REPORT_ACTIONS}${chatReport?.reportID}`,
            value: updatedReportAction,
        },
        {
            onyxMethod: Onyx.METHOD.MERGE,
            key: `${ONYXKEYS.COLLECTION.REPORT}${chatReport?.reportID}`,
            value: {
                lastMessageText,
                lastVisibleActionCreated: lastVisibleAction?.created,
                lastMessageHtml: !lastMessageHtml ? lastMessageText : lastMessageHtml,
            },
        },
    );

    const successData: OnyxUpdate[] = [
        {
            onyxMethod: Onyx.METHOD.MERGE,
            key: `${ONYXKEYS.COLLECTION.REPORT_ACTIONS}${chatReport?.reportID}`,
            value: {
                [reportAction.reportActionID]: {
                    pendingAction: null,
                    errors: null,
                },
            },
        },
    ];

    const failureData: OnyxUpdate[] = [];

    if (shouldDeleteTransactionFromOnyx) {
        failureData.push({
            onyxMethod: Onyx.METHOD.SET,
            key: `${ONYXKEYS.COLLECTION.TRANSACTION}${transactionID}`,
            value: transaction ?? null,
        });
    }

    failureData.push({
        onyxMethod: Onyx.METHOD.SET,
        key: `${ONYXKEYS.COLLECTION.TRANSACTION_VIOLATIONS}${transactionID}`,
        value: transactionViolations ?? null,
    });

    if (shouldDeleteTransactionThread) {
        failureData.push({
            onyxMethod: Onyx.METHOD.SET,
            key: `${ONYXKEYS.COLLECTION.REPORT}${transactionThreadID}`,
            value: transactionThread,
        });
    }

    if (actionableWhisperReportActionID) {
        const actionableWhisperReportAction = ReportActionsUtils.getReportAction(chatReportID, actionableWhisperReportActionID);
        failureData.push({
            onyxMethod: Onyx.METHOD.MERGE,
            key: `${ONYXKEYS.COLLECTION.REPORT_ACTIONS}${chatReport?.reportID}`,
            value: {
                [actionableWhisperReportActionID]: {
                    originalMessage: {
                        resolution: ReportActionsUtils.isActionableTrackExpense(actionableWhisperReportAction)
                            ? ReportActionsUtils.getOriginalMessage(actionableWhisperReportAction)?.resolution ?? null
                            : null,
                    },
                },
            },
        });
    }
    failureData.push(
        {
            onyxMethod: Onyx.METHOD.MERGE,
            key: `${ONYXKEYS.COLLECTION.REPORT_ACTIONS}${chatReport?.reportID}`,
            value: {
                [reportAction.reportActionID]: {
                    ...reportAction,
                    pendingAction: null,
                    errors: ErrorUtils.getMicroSecondOnyxErrorWithTranslationKey('iou.error.genericDeleteFailureMessage'),
                },
            },
        },
        {
            onyxMethod: Onyx.METHOD.MERGE,
            key: `${ONYXKEYS.COLLECTION.REPORT}${chatReport?.reportID}`,
            value: chatReport,
        },
    );

    const parameters: DeleteMoneyRequestParams = {
        transactionID,
        reportActionID: reportAction.reportActionID,
    };

    return {parameters, optimisticData, successData, failureData, shouldDeleteTransactionThread, chatReport};
}

/** Gathers all the data needed to create an invoice. */
function getSendInvoiceInformation(
    transaction: OnyxEntry<OnyxTypes.Transaction>,
    currentUserAccountID: number,
    invoiceChatReport?: OnyxEntry<OnyxTypes.Report>,
    receipt?: Receipt,
    policy?: OnyxEntry<OnyxTypes.Policy>,
    policyTagList?: OnyxEntry<OnyxTypes.PolicyTagLists>,
    policyCategories?: OnyxEntry<OnyxTypes.PolicyCategories>,
    companyName?: string,
    companyWebsite?: string,
): SendInvoiceInformation {
    const {amount = 0, currency = '', created = '', merchant = '', category = '', tag = '', taxCode = '', taxAmount = 0, billable, comment, participants} = transaction ?? {};
    const trimmedComment = (comment?.comment ?? '').trim();
    const senderWorkspaceID = participants?.find((participant) => participant?.isSender)?.policyID ?? '-1';
    const receiverParticipant = participants?.find((participant) => participant?.accountID) ?? invoiceChatReport?.invoiceReceiver;
    const receiverAccountID = receiverParticipant && 'accountID' in receiverParticipant && receiverParticipant.accountID ? receiverParticipant.accountID : -1;
    let receiver = ReportUtils.getPersonalDetailsForAccountID(receiverAccountID);
    let optimisticPersonalDetailListAction = {};

    // STEP 1: Get existing chat report OR build a new optimistic one
    let isNewChatReport = false;
    let chatReport = !isEmptyObject(invoiceChatReport) && invoiceChatReport?.reportID ? invoiceChatReport : null;

    if (!chatReport) {
        chatReport = ReportUtils.getInvoiceChatByParticipants(senderWorkspaceID, receiverAccountID) ?? null;
    }

    if (!chatReport) {
        isNewChatReport = true;
        chatReport = ReportUtils.buildOptimisticChatReport([receiverAccountID, currentUserAccountID], CONST.REPORT.DEFAULT_REPORT_NAME, CONST.REPORT.CHAT_TYPE.INVOICE, senderWorkspaceID);
    }

    // STEP 2: Create a new optimistic invoice report.
    const optimisticInvoiceReport = ReportUtils.buildOptimisticInvoiceReport(chatReport.reportID, senderWorkspaceID, receiverAccountID, receiver.displayName ?? '', amount, currency);

    // STEP 3: Build optimistic receipt and transaction
    const receiptObject: Receipt = {};
    let filename;
    if (receipt?.source) {
        receiptObject.source = receipt.source;
        receiptObject.state = receipt.state ?? CONST.IOU.RECEIPT_STATE.SCANREADY;
        filename = receipt.name;
    }
    const optimisticTransaction = TransactionUtils.buildOptimisticTransaction(
        amount,
        currency,
        optimisticInvoiceReport.reportID,
        trimmedComment,
        [],
        created,
        '',
        '',
        merchant,
        receiptObject,
        filename,
        undefined,
        category,
        tag,
        taxCode,
        taxAmount,
        billable,
    );

    const optimisticPolicyRecentlyUsedCategories = Category.buildOptimisticPolicyRecentlyUsedCategories(optimisticInvoiceReport.policyID, category);
    const optimisticPolicyRecentlyUsedTags = Tag.buildOptimisticPolicyRecentlyUsedTags(optimisticInvoiceReport.policyID, tag);
    const optimisticRecentlyUsedCurrencies = Policy.buildOptimisticRecentlyUsedCurrencies(currency);

    // STEP 4: Add optimistic personal details for participant
    const shouldCreateOptimisticPersonalDetails = isNewChatReport && !allPersonalDetails[receiverAccountID];
    if (shouldCreateOptimisticPersonalDetails) {
        const receiverLogin = receiverParticipant && 'login' in receiverParticipant && receiverParticipant.login ? receiverParticipant.login : '';
        receiver = {
            accountID: receiverAccountID,
            displayName: LocalePhoneNumber.formatPhoneNumber(receiverLogin),
            login: receiverLogin,
            isOptimisticPersonalDetail: true,
        };

        optimisticPersonalDetailListAction = {[receiverAccountID]: receiver};
    }

    // STEP 5: Build optimistic reportActions.
    const reportPreviewAction = ReportUtils.buildOptimisticReportPreview(chatReport, optimisticInvoiceReport, trimmedComment, optimisticTransaction);
    optimisticInvoiceReport.parentReportActionID = reportPreviewAction.reportActionID;
    chatReport.lastVisibleActionCreated = reportPreviewAction.created;
    const [optimisticCreatedActionForChat, optimisticCreatedActionForIOUReport, iouAction, optimisticTransactionThread, optimisticCreatedActionForTransactionThread] =
        ReportUtils.buildOptimisticMoneyRequestEntities(
            optimisticInvoiceReport,
            CONST.IOU.REPORT_ACTION_TYPE.CREATE,
            amount,
            currency,
            trimmedComment,
            receiver.login ?? '',
            [receiver],
            optimisticTransaction.transactionID,
            undefined,
            false,
            false,
            false,
        );

    // STEP 6: Build Onyx Data
    const [optimisticData, successData, failureData] = buildOnyxDataForInvoice(
        chatReport,
        optimisticInvoiceReport,
        optimisticTransaction,
        optimisticCreatedActionForChat,
        optimisticCreatedActionForIOUReport,
        iouAction,
        optimisticPersonalDetailListAction,
        reportPreviewAction,
        optimisticPolicyRecentlyUsedCategories,
        optimisticPolicyRecentlyUsedTags,
        isNewChatReport,
        optimisticTransactionThread,
        optimisticCreatedActionForTransactionThread,
        policy,
        policyTagList,
        policyCategories,
        optimisticRecentlyUsedCurrencies,
        companyName,
        companyWebsite,
    );

    return {
        createdIOUReportActionID: optimisticCreatedActionForIOUReport.reportActionID,
        createdReportActionIDForThread: optimisticCreatedActionForTransactionThread?.reportActionID ?? '-1',
        reportActionID: iouAction.reportActionID,
        senderWorkspaceID,
        receiver,
        invoiceRoom: chatReport,
        createdChatReportActionID: optimisticCreatedActionForChat.reportActionID,
        invoiceReportID: optimisticInvoiceReport.reportID,
        reportPreviewReportActionID: reportPreviewAction.reportActionID,
        transactionID: optimisticTransaction.transactionID,
        transactionThreadReportID: optimisticTransactionThread.reportID,
        onyxData: {
            optimisticData,
            successData,
            failureData,
        },
    };
}

/**
 * Gathers all the data needed to submit an expense. It attempts to find existing reports, iouReports, and receipts. If it doesn't find them, then
 * it creates optimistic versions of them and uses those instead
 */
function getMoneyRequestInformation(
    parentChatReport: OnyxEntry<OnyxTypes.Report>,
    participant: Participant,
    comment: string,
    amount: number,
    currency: string,
    created: string,
    merchant: string,
    receipt: Receipt | undefined,
    existingTransactionID: string | undefined,
    category: string | undefined,
    tag: string | undefined,
    taxCode: string | undefined,
    taxAmount: number | undefined,
    billable: boolean | undefined,
    policy: OnyxEntry<OnyxTypes.Policy> | undefined,
    policyTagList: OnyxEntry<OnyxTypes.PolicyTagLists> | undefined,
    policyCategories: OnyxEntry<OnyxTypes.PolicyCategories> | undefined,
    payeeAccountID = userAccountID,
    payeeEmail = currentUserEmail,
    moneyRequestReportID = '',
    linkedTrackedExpenseReportAction?: OnyxTypes.ReportAction,
    attendees?: Attendee[],
    existingTransaction: OnyxEntry<OnyxTypes.Transaction> | undefined = undefined,
): MoneyRequestInformation {
    const payerEmail = PhoneNumber.addSMSDomainIfPhoneNumber(participant.login ?? '');
    const payerAccountID = Number(participant.accountID);
    const isPolicyExpenseChat = participant.isPolicyExpenseChat;

    // STEP 1: Get existing chat report OR build a new optimistic one
    let isNewChatReport = false;
    let chatReport = !isEmptyObject(parentChatReport) && parentChatReport?.reportID ? parentChatReport : null;

    const allReports = ReportConnection.getAllReports();
    // If this is a policyExpenseChat, the chatReport must exist and we can get it from Onyx.
    // report is null if the flow is initiated from the global create menu. However, participant always stores the reportID if it exists, which is the case for policyExpenseChats
    if (!chatReport && isPolicyExpenseChat) {
        chatReport = allReports?.[`${ONYXKEYS.COLLECTION.REPORT}${participant.reportID}`] ?? null;
    }

    if (!chatReport) {
        chatReport = ReportUtils.getChatByParticipants([payerAccountID, payeeAccountID]) ?? null;
    }

    // If we still don't have a report, it likely doens't exist and we need to build an optimistic one
    if (!chatReport) {
        isNewChatReport = true;
        chatReport = ReportUtils.buildOptimisticChatReport([payerAccountID, payeeAccountID]);
    }

    // STEP 2: Get the Expense/IOU report. If the moneyRequestReportID has been provided, we want to add the transaction to this specific report.
    // If no such reportID has been provided, let's use the chatReport.iouReportID property. In case that is not present, build a new optimistic Expense/IOU report.
    let iouReport: OnyxInputValue<OnyxTypes.Report> = null;
    if (moneyRequestReportID) {
        iouReport = allReports?.[`${ONYXKEYS.COLLECTION.REPORT}${moneyRequestReportID}`] ?? null;
    } else {
        iouReport = allReports?.[`${ONYXKEYS.COLLECTION.REPORT}${chatReport.iouReportID}`] ?? null;
    }

    const shouldCreateNewMoneyRequestReport = ReportUtils.shouldCreateNewMoneyRequestReport(iouReport, chatReport);

    if (!iouReport || shouldCreateNewMoneyRequestReport) {
        iouReport = isPolicyExpenseChat
            ? ReportUtils.buildOptimisticExpenseReport(chatReport.reportID, chatReport.policyID ?? '-1', payeeAccountID, amount, currency)
            : ReportUtils.buildOptimisticIOUReport(payeeAccountID, payerAccountID, amount, chatReport.reportID, currency);
    } else if (isPolicyExpenseChat) {
        iouReport = {...iouReport};
        if (iouReport?.currency === currency && typeof iouReport.total === 'number') {
            // Because of the Expense reports are stored as negative values, we subtract the total from the amount
            iouReport.total -= amount;
        }
    } else {
        iouReport = IOUUtils.updateIOUOwnerAndTotal(iouReport, payeeAccountID, amount, currency);
    }

    // STEP 3: Build an optimistic transaction with the receipt
    const isDistanceRequest = existingTransaction && existingTransaction.iouRequestType === CONST.IOU.REQUEST_TYPE.DISTANCE;
    let optimisticTransaction = TransactionUtils.buildOptimisticTransaction(
        ReportUtils.isExpenseReport(iouReport) ? -amount : amount,
        currency,
        iouReport.reportID,
        comment,
        attendees,
        created,
        '',
        '',
        merchant,
        receipt,
        '',
        existingTransactionID,
        category,
        tag,
        taxCode,
        ReportUtils.isExpenseReport(iouReport) ? -(taxAmount ?? 0) : taxAmount,
        billable,
        isDistanceRequest ? {waypoints: CONST.RED_BRICK_ROAD_PENDING_ACTION.ADD} : undefined,
        undefined,
        existingTransaction,
        policy,
    );

    const optimisticPolicyRecentlyUsedCategories = Category.buildOptimisticPolicyRecentlyUsedCategories(iouReport.policyID, category);
    const optimisticPolicyRecentlyUsedTags = Tag.buildOptimisticPolicyRecentlyUsedTags(iouReport.policyID, tag);
    const optimisticPolicyRecentluUsedCurrencies = Policy.buildOptimisticRecentlyUsedCurrencies(currency);

    // If there is an existing transaction (which is the case for distance requests), then the data from the existing transaction
    // needs to be manually merged into the optimistic transaction. This is because buildOnyxDataForMoneyRequest() uses `Onyx.set()` for the transaction
    // data. This is a big can of worms to change it to `Onyx.merge()` as explored in https://expensify.slack.com/archives/C05DWUDHVK7/p1692139468252109.
    // I want to clean this up at some point, but it's possible this will live in the code for a while so I've created https://github.com/Expensify/App/issues/25417
    // to remind me to do this.
    if (isDistanceRequest) {
        optimisticTransaction = fastMerge(existingTransaction, optimisticTransaction, false);
    }

    // STEP 4: Build optimistic reportActions. We need:
    // 1. CREATED action for the chatReport
    // 2. CREATED action for the iouReport
    // 3. IOU action for the iouReport
    // 4. The transaction thread, which requires the iouAction, and CREATED action for the transaction thread
    // 5. REPORT_PREVIEW action for the chatReport
    // Note: The CREATED action for the IOU report must be optimistically generated before the IOU action so there's no chance that it appears after the IOU action in the chat
    const [optimisticCreatedActionForChat, optimisticCreatedActionForIOUReport, iouAction, optimisticTransactionThread, optimisticCreatedActionForTransactionThread] =
        ReportUtils.buildOptimisticMoneyRequestEntities(
            iouReport,
            CONST.IOU.REPORT_ACTION_TYPE.CREATE,
            amount,
            currency,
            comment,
            payeeEmail,
            [participant],
            optimisticTransaction.transactionID,
            undefined,
            false,
            false,
            false,
            undefined,
            linkedTrackedExpenseReportAction?.childReportID,
            linkedTrackedExpenseReportAction,
        );

    let reportPreviewAction = shouldCreateNewMoneyRequestReport ? null : getReportPreviewAction(chatReport.reportID, iouReport.reportID);

    if (reportPreviewAction) {
        reportPreviewAction = ReportUtils.updateReportPreview(iouReport, reportPreviewAction, false, comment, optimisticTransaction);
    } else {
        reportPreviewAction = ReportUtils.buildOptimisticReportPreview(chatReport, iouReport, comment, optimisticTransaction);
        chatReport.lastVisibleActionCreated = reportPreviewAction.created;

        // Generated ReportPreview action is a parent report action of the iou report.
        // We are setting the iou report's parentReportActionID to display subtitle correctly in IOU page when offline.
        iouReport.parentReportActionID = reportPreviewAction.reportActionID;
    }

    const shouldCreateOptimisticPersonalDetails = isNewChatReport && !allPersonalDetails[payerAccountID];
    // Add optimistic personal details for participant
    const optimisticPersonalDetailListAction = shouldCreateOptimisticPersonalDetails
        ? {
              [payerAccountID]: {
                  accountID: payerAccountID,
                  // Disabling this line since participant.displayName can be an empty string
                  // eslint-disable-next-line @typescript-eslint/prefer-nullish-coalescing
                  displayName: LocalePhoneNumber.formatPhoneNumber(participant.displayName || payerEmail),
                  login: participant.login,
                  isOptimisticPersonalDetail: true,
              },
          }
        : {};

    const predictedNextStatus = policy?.reimbursementChoice === CONST.POLICY.REIMBURSEMENT_CHOICES.REIMBURSEMENT_NO ? CONST.REPORT.STATUS_NUM.CLOSED : CONST.REPORT.STATUS_NUM.OPEN;
    const optimisticNextStep = NextStepUtils.buildNextStep(iouReport, predictedNextStatus);

    // STEP 5: Build Onyx Data
    const [optimisticData, successData, failureData] = buildOnyxDataForMoneyRequest(
        chatReport,
        iouReport,
        optimisticTransaction,
        optimisticCreatedActionForChat,
        optimisticCreatedActionForIOUReport,
        iouAction,
        optimisticPersonalDetailListAction,
        reportPreviewAction,
        optimisticPolicyRecentlyUsedCategories,
        optimisticPolicyRecentlyUsedTags,
        isNewChatReport,
        optimisticTransactionThread ?? {},
        optimisticCreatedActionForTransactionThread,
        shouldCreateNewMoneyRequestReport,
        policy,
        policyTagList,
        policyCategories,
        optimisticNextStep,
        undefined,
        undefined,
        optimisticPolicyRecentluUsedCurrencies,
    );

    return {
        payerAccountID,
        payerEmail,
        iouReport,
        chatReport,
        transaction: optimisticTransaction,
        iouAction,
        createdChatReportActionID: isNewChatReport ? optimisticCreatedActionForChat.reportActionID : '-1',
        createdIOUReportActionID: shouldCreateNewMoneyRequestReport ? optimisticCreatedActionForIOUReport.reportActionID : '-1',
        reportPreviewAction,
        transactionThreadReportID: optimisticTransactionThread?.reportID ?? '-1',
        createdReportActionIDForThread: optimisticCreatedActionForTransactionThread?.reportActionID ?? '-1',
        onyxData: {
            optimisticData,
            successData,
            failureData,
        },
    };
}

/**
 * Gathers all the data needed to make an expense. It attempts to find existing reports, iouReports, and receipts. If it doesn't find them, then
 * it creates optimistic versions of them and uses those instead
 */
function getTrackExpenseInformation(
    parentChatReport: OnyxEntry<OnyxTypes.Report>,
    participant: Participant,
    comment: string,
    amount: number,
    currency: string,
    created: string,
    merchant: string,
    receipt: OnyxEntry<Receipt>,
    category: string | undefined,
    tag: string | undefined,
    taxCode: string | undefined,
    taxAmount: number | undefined,
    billable: boolean | undefined,
    policy: OnyxEntry<OnyxTypes.Policy> | undefined,
    policyTagList: OnyxEntry<OnyxTypes.PolicyTagLists> | undefined,
    policyCategories: OnyxEntry<OnyxTypes.PolicyCategories> | undefined,
    payeeEmail = currentUserEmail,
    payeeAccountID = userAccountID,
    moneyRequestReportID = '',
    linkedTrackedExpenseReportAction?: OnyxTypes.ReportAction,
    existingTransactionID?: string,
): TrackExpenseInformation | null {
    const optimisticData: OnyxUpdate[] = [];
    const successData: OnyxUpdate[] = [];
    const failureData: OnyxUpdate[] = [];

    const isPolicyExpenseChat = participant.isPolicyExpenseChat;

    // STEP 1: Get existing chat report
    let chatReport = !isEmptyObject(parentChatReport) && parentChatReport?.reportID ? parentChatReport : null;
    const allReports = ReportConnection.getAllReports();
    // The chatReport always exists, and we can get it from Onyx if chatReport is null.
    if (!chatReport) {
        chatReport = allReports?.[`${ONYXKEYS.COLLECTION.REPORT}${participant.reportID}`] ?? null;
    }

    // If we still don't have a report, it likely doesn't exist, and we will early return here as it should not happen
    // Maybe later, we can build an optimistic selfDM chat.
    if (!chatReport) {
        return null;
    }

    // Check if the report is a draft
    const isDraftReport = ReportUtils.isDraftReport(chatReport?.reportID);

    let createdWorkspaceParams: CreateWorkspaceParams | undefined;

    if (isDraftReport) {
        const workspaceData = Policy.buildPolicyData(undefined, policy?.makeMeAdmin, policy?.name, policy?.id, chatReport?.reportID);
        createdWorkspaceParams = workspaceData.params;
        optimisticData.push(...workspaceData.optimisticData);
        successData.push(...workspaceData.successData);
        failureData.push(...workspaceData.failureData);
    }

    // STEP 2: If not in the self-DM flow, we need to use the expense report.
    // For this, first use the chatReport.iouReportID property. Build a new optimistic expense report if needed.
    const shouldUseMoneyReport = !!isPolicyExpenseChat;

    let iouReport: OnyxInputValue<OnyxTypes.Report> = null;
    let shouldCreateNewMoneyRequestReport = false;

    if (shouldUseMoneyReport) {
        if (moneyRequestReportID) {
            iouReport = allReports?.[`${ONYXKEYS.COLLECTION.REPORT}${moneyRequestReportID}`] ?? null;
        } else {
            iouReport = allReports?.[`${ONYXKEYS.COLLECTION.REPORT}${chatReport.iouReportID}`] ?? null;
        }

        shouldCreateNewMoneyRequestReport = ReportUtils.shouldCreateNewMoneyRequestReport(iouReport, chatReport);
        if (!iouReport || shouldCreateNewMoneyRequestReport) {
            iouReport = ReportUtils.buildOptimisticExpenseReport(chatReport.reportID, chatReport.policyID ?? '-1', payeeAccountID, amount, currency, false);
        } else {
            iouReport = {...iouReport};
            if (iouReport?.currency === currency && typeof iouReport.total === 'number' && typeof iouReport.nonReimbursableTotal === 'number') {
                // Because of the Expense reports are stored as negative values, we subtract the total from the amount
                iouReport.total -= amount;
                iouReport.nonReimbursableTotal -= amount;
            }
        }
    }

    // If shouldUseMoneyReport is true, the iouReport was defined.
    // But we'll use the `shouldUseMoneyReport && iouReport` check further instead of `shouldUseMoneyReport` to avoid TS errors.

    // STEP 3: Build optimistic receipt and transaction
    const receiptObject: Receipt = {};
    let filename;
    if (receipt?.source) {
        receiptObject.source = receipt.source;
        receiptObject.state = receipt.state ?? CONST.IOU.RECEIPT_STATE.SCANREADY;
        filename = receipt.name;
    }
    const existingTransaction = allTransactionDrafts[`${ONYXKEYS.COLLECTION.TRANSACTION_DRAFT}${existingTransactionID ?? CONST.IOU.OPTIMISTIC_TRANSACTION_ID}`];
    if (!filename) {
        filename = existingTransaction?.filename;
    }
    const isDistanceRequest = existingTransaction && existingTransaction.iouRequestType === CONST.IOU.REQUEST_TYPE.DISTANCE;
    let optimisticTransaction = TransactionUtils.buildOptimisticTransaction(
        ReportUtils.isExpenseReport(iouReport) ? -amount : amount,
        currency,
        shouldUseMoneyReport && iouReport ? iouReport.reportID : '-1',
        comment,
        [],
        created,
        '',
        '',
        merchant,
        receiptObject,
        filename,
        existingTransactionID ?? null,
        category,
        tag,
        taxCode,
        taxAmount,
        billable,
        isDistanceRequest ? {waypoints: CONST.RED_BRICK_ROAD_PENDING_ACTION.ADD} : undefined,
        false,
        existingTransaction,
        policy,
    );

    // If there is an existing transaction (which is the case for distance requests), then the data from the existing transaction
    // needs to be manually merged into the optimistic transaction. This is because buildOnyxDataForMoneyRequest() uses `Onyx.set()` for the transaction
    // data. This is a big can of worms to change it to `Onyx.merge()` as explored in https://expensify.slack.com/archives/C05DWUDHVK7/p1692139468252109.
    // I want to clean this up at some point, but it's possible this will live in the code for a while so I've created https://github.com/Expensify/App/issues/25417
    // to remind me to do this.
    if (isDistanceRequest) {
        optimisticTransaction = fastMerge(existingTransaction, optimisticTransaction, false);
    }

    // STEP 4: Build optimistic reportActions. We need:
    // 1. CREATED action for the iouReport (if tracking in the Expense chat)
    // 2. IOU action for the iouReport (if tracking in the Expense chat), otherwise – for chatReport
    // 3. The transaction thread, which requires the iouAction, and CREATED action for the transaction thread
    // 4. REPORT_PREVIEW action for the chatReport (if tracking in the Expense chat)
    const [, optimisticCreatedActionForIOUReport, iouAction, optimisticTransactionThread, optimisticCreatedActionForTransactionThread] = ReportUtils.buildOptimisticMoneyRequestEntities(
        shouldUseMoneyReport && iouReport ? iouReport : chatReport,
        CONST.IOU.REPORT_ACTION_TYPE.TRACK,
        amount,
        currency,
        comment,
        payeeEmail,
        [participant],
        optimisticTransaction.transactionID,
        undefined,
        false,
        false,
        false,
        !shouldUseMoneyReport,
        linkedTrackedExpenseReportAction?.childReportID,
        linkedTrackedExpenseReportAction,
    );

    let reportPreviewAction: OnyxInputValue<OnyxTypes.ReportAction<typeof CONST.REPORT.ACTIONS.TYPE.REPORT_PREVIEW>> = null;
    if (shouldUseMoneyReport && iouReport) {
        reportPreviewAction = shouldCreateNewMoneyRequestReport ? null : getReportPreviewAction(chatReport.reportID, iouReport.reportID);

        if (reportPreviewAction) {
            reportPreviewAction = ReportUtils.updateReportPreview(iouReport, reportPreviewAction, false, comment, optimisticTransaction);
        } else {
            reportPreviewAction = ReportUtils.buildOptimisticReportPreview(chatReport, iouReport, comment, optimisticTransaction);
            // Generated ReportPreview action is a parent report action of the iou report.
            // We are setting the iou report's parentReportActionID to display subtitle correctly in IOU page when offline.
            iouReport.parentReportActionID = reportPreviewAction.reportActionID;
        }
    }

    let actionableTrackExpenseWhisper: OnyxInputValue<OnyxTypes.ReportAction> = null;
    if (!isPolicyExpenseChat) {
        actionableTrackExpenseWhisper = ReportUtils.buildOptimisticActionableTrackExpenseWhisper(iouAction, optimisticTransaction.transactionID);
    }

    // STEP 5: Build Onyx Data
    const trackExpenseOnyxData = buildOnyxDataForTrackExpense(
        chatReport,
        iouReport,
        optimisticTransaction,
        optimisticCreatedActionForIOUReport,
        iouAction,
        reportPreviewAction,
        optimisticTransactionThread ?? {},
        optimisticCreatedActionForTransactionThread,
        shouldCreateNewMoneyRequestReport,
        policy,
        policyTagList,
        policyCategories,
        undefined,
        actionableTrackExpenseWhisper,
    );

    return {
        createdWorkspaceParams,
        chatReport,
        iouReport: iouReport ?? undefined,
        transaction: optimisticTransaction,
        iouAction,
        createdChatReportActionID: '-1',
        createdIOUReportActionID: shouldCreateNewMoneyRequestReport ? optimisticCreatedActionForIOUReport.reportActionID : '-1',
        reportPreviewAction: reportPreviewAction ?? undefined,
        transactionThreadReportID: optimisticTransactionThread.reportID,
        createdReportActionIDForThread: optimisticCreatedActionForTransactionThread?.reportActionID ?? '-1',
        actionableWhisperReportActionIDParam: actionableTrackExpenseWhisper?.reportActionID ?? '',
        onyxData: {
            optimisticData: optimisticData.concat(trackExpenseOnyxData[0]),
            successData: successData.concat(trackExpenseOnyxData[1]),
            failureData: failureData.concat(trackExpenseOnyxData[2]),
        },
    };
}

/**
 * Compute the diff amount when we update the transaction
 */
function calculateDiffAmount(
    iouReport: OnyxTypes.OnyxInputOrEntry<OnyxTypes.Report>,
    updatedTransaction: OnyxTypes.OnyxInputOrEntry<OnyxTypes.Transaction>,
    transaction: OnyxEntry<OnyxTypes.Transaction>,
): number {
    if (!iouReport) {
        return 0;
    }
    const isExpenseReport = ReportUtils.isExpenseReport(iouReport);
    const updatedCurrency = TransactionUtils.getCurrency(updatedTransaction);
    const currentCurrency = TransactionUtils.getCurrency(transaction);

    const currentAmount = TransactionUtils.getAmount(transaction, isExpenseReport);
    const updatedAmount = TransactionUtils.getAmount(updatedTransaction, isExpenseReport);

    if (updatedCurrency === iouReport?.currency && currentCurrency !== iouReport?.currency) {
        // Add the diff to the total if we change the currency from a different currency to the currency of the IOU report
        return updatedAmount;
    }

    if (updatedCurrency === iouReport?.currency && updatedAmount !== currentAmount) {
        // Calculate the diff between the updated amount and the current amount if we change the amount and the currency of the transaction is the currency of the report
        return updatedAmount - currentAmount;
    }

    return 0;
}

/**
 * @param transactionID
 * @param transactionThreadReportID
 * @param transactionChanges
 * @param [transactionChanges.created] Present when updated the date field
 * @param policy  May be undefined, an empty object, or an object matching the Policy type (src/types/onyx/Policy.ts)
 * @param policyTagList
 * @param policyCategories
 * @param onlyIncludeChangedFields
 *               When 'true', then the returned params will only include the transaction details for the fields that were changed.
 *               When `false`, then the returned params will include all the transaction details, regardless of which fields were changed.
 *               This setting is necessary while the UpdateDistanceRequest API is refactored to be fully 1:1:1 in https://github.com/Expensify/App/issues/28358
 */
function getUpdateMoneyRequestParams(
    transactionID: string,
    transactionThreadReportID: string,
    transactionChanges: TransactionChanges,
    policy: OnyxEntry<OnyxTypes.Policy>,
    policyTagList: OnyxTypes.OnyxInputOrEntry<OnyxTypes.PolicyTagLists>,
    policyCategories: OnyxTypes.OnyxInputOrEntry<OnyxTypes.PolicyCategories>,
    onlyIncludeChangedFields: boolean,
    violations?: OnyxEntry<OnyxTypes.TransactionViolations>,
): UpdateMoneyRequestData {
    const optimisticData: OnyxUpdate[] = [];
    const successData: OnyxUpdate[] = [];
    const failureData: OnyxUpdate[] = [];

    // Step 1: Set any "pending fields" (ones updated while the user was offline) to have error messages in the failureData
    let pendingFields: OnyxTypes.Transaction['pendingFields'] = Object.fromEntries(Object.keys(transactionChanges).map((key) => [key, CONST.RED_BRICK_ROAD_PENDING_ACTION.UPDATE]));
    const errorFields = Object.fromEntries(Object.keys(pendingFields).map((key) => [key, {[DateUtils.getMicroseconds()]: Localize.translateLocal('iou.error.genericEditFailureMessage')}]));

    const allReports = ReportConnection.getAllReports();
    // Step 2: Get all the collections being updated
    const transactionThread = allReports?.[`${ONYXKEYS.COLLECTION.REPORT}${transactionThreadReportID}`] ?? null;
    const transaction = allTransactions?.[`${ONYXKEYS.COLLECTION.TRANSACTION}${transactionID}`];
    const iouReport = allReports?.[`${ONYXKEYS.COLLECTION.REPORT}${transactionThread?.parentReportID}`] ?? null;
    const isFromExpenseReport = ReportUtils.isExpenseReport(iouReport);
    const isScanning = TransactionUtils.hasReceipt(transaction) && TransactionUtils.isReceiptBeingScanned(transaction);
    let updatedTransaction: OnyxEntry<OnyxTypes.Transaction> = transaction ? TransactionUtils.getUpdatedTransaction(transaction, transactionChanges, isFromExpenseReport) : undefined;
    const transactionDetails = ReportUtils.getTransactionDetails(updatedTransaction);

    if (updatedTransaction?.pendingFields) {
        pendingFields = {
            ...pendingFields,
            ...updatedTransaction?.pendingFields,
        };
    }

    if (transactionDetails?.waypoints) {
        // This needs to be a JSON string since we're sending this to the MapBox API
        transactionDetails.waypoints = JSON.stringify(transactionDetails.waypoints);
    }

    const dataToIncludeInParams: Partial<TransactionDetails> | undefined = onlyIncludeChangedFields
        ? Object.fromEntries(Object.entries(transactionDetails ?? {}).filter(([key]) => Object.keys(transactionChanges).includes(key)))
        : transactionDetails;

    const params: UpdateMoneyRequestParams = {
        ...dataToIncludeInParams,
        reportID: iouReport?.reportID,
        transactionID,
    };

    const hasPendingWaypoints = 'waypoints' in transactionChanges;
    const hasModifiedDistanceRate = 'customUnitRateID' in transactionChanges;
    if (transaction && updatedTransaction && (hasPendingWaypoints || hasModifiedDistanceRate)) {
        updatedTransaction = {
            ...updatedTransaction,
            ...TransactionUtils.calculateAmountForUpdatedWaypointOrRate(updatedTransaction, transactionChanges, policy, ReportUtils.isExpenseReport(iouReport)),
        };

        // Update the distanceUnit
        lodashSet(updatedTransaction, 'comment.customUnit.distanceUnit', DistanceRequestUtils.getUpdatedDistanceUnit({transaction: updatedTransaction, policy}));

        // Delete the draft transaction when editing waypoints when the server responds successfully and there are no errors
        successData.push({
            onyxMethod: Onyx.METHOD.SET,
            key: `${ONYXKEYS.COLLECTION.TRANSACTION_DRAFT}${transactionID}`,
            value: null,
        });

        // Revert the transaction's amount to the original value on failure.
        // The IOU Report will be fully reverted in the failureData further below.
        failureData.push({
            onyxMethod: Onyx.METHOD.MERGE,
            key: `${ONYXKEYS.COLLECTION.TRANSACTION}${transactionID}`,
            value: {
                amount: transaction.amount,
                modifiedAmount: transaction.modifiedAmount,
                modifiedMerchant: transaction.modifiedMerchant,
            },
        });
    }

    // Step 3: Build the modified expense report actions
    // We don't create a modified report action if:
    // - we're updating the waypoints
    // - we're updating the distance rate while the waypoints are still pending
    // In these cases, there isn't a valid optimistic mileage data we can use,
    // and the report action is created on the server with the distance-related response from the MapBox API
    const updatedReportAction = ReportUtils.buildOptimisticModifiedExpenseReportAction(transactionThread, transaction, transactionChanges, isFromExpenseReport, policy, updatedTransaction);
    if (!hasPendingWaypoints && !(hasModifiedDistanceRate && TransactionUtils.isFetchingWaypointsFromServer(transaction))) {
        params.reportActionID = updatedReportAction.reportActionID;

        optimisticData.push({
            onyxMethod: Onyx.METHOD.MERGE,
            key: `${ONYXKEYS.COLLECTION.REPORT_ACTIONS}${transactionThread?.reportID}`,
            value: {
                [updatedReportAction.reportActionID]: updatedReportAction as OnyxTypes.ReportAction,
            },
        });
        optimisticData.push({
            onyxMethod: Onyx.METHOD.MERGE,
            key: `${ONYXKEYS.COLLECTION.REPORT}${transactionThread?.reportID}`,
            value: {
                lastVisibleActionCreated: updatedReportAction.created,
                lastReadTime: updatedReportAction.created,
            },
        });
        failureData.push({
            onyxMethod: Onyx.METHOD.MERGE,
            key: `${ONYXKEYS.COLLECTION.REPORT}${transactionThread?.reportID}`,
            value: {
                lastVisibleActionCreated: transactionThread?.lastVisibleActionCreated,
                lastReadTime: transactionThread?.lastReadTime,
            },
        });
        successData.push({
            onyxMethod: Onyx.METHOD.MERGE,
            key: `${ONYXKEYS.COLLECTION.REPORT_ACTIONS}${transactionThread?.reportID}`,
            value: {
                [updatedReportAction.reportActionID]: {pendingAction: null},
            },
        });
        failureData.push({
            onyxMethod: Onyx.METHOD.MERGE,
            key: `${ONYXKEYS.COLLECTION.REPORT_ACTIONS}${transactionThread?.reportID}`,
            value: {
                [updatedReportAction.reportActionID]: {
                    ...(updatedReportAction as OnyxTypes.ReportAction),
                    errors: ErrorUtils.getMicroSecondOnyxErrorWithTranslationKey('iou.error.genericEditFailureMessage'),
                },
            },
        });
    }

    // Step 4: Compute the IOU total and update the report preview message (and report header) so LHN amount owed is correct.
    const diff = calculateDiffAmount(iouReport, updatedTransaction, transaction);

    let updatedMoneyRequestReport: OnyxTypes.OnyxInputOrEntry<OnyxTypes.Report>;
    if (!iouReport) {
        updatedMoneyRequestReport = null;
    } else if ((ReportUtils.isExpenseReport(iouReport) || ReportUtils.isInvoiceReport(iouReport)) && typeof iouReport.total === 'number') {
        // For expense report, the amount is negative, so we should subtract total from diff
        updatedMoneyRequestReport = {
            ...iouReport,
            total: iouReport.total - diff,
        };
        if (!transaction?.reimbursable && typeof updatedMoneyRequestReport.nonReimbursableTotal === 'number') {
            updatedMoneyRequestReport.nonReimbursableTotal -= diff;
        }
    } else {
        updatedMoneyRequestReport = IOUUtils.updateIOUOwnerAndTotal(iouReport, updatedReportAction.actorAccountID ?? -1, diff, TransactionUtils.getCurrency(transaction), false, true);
    }

    if (updatedMoneyRequestReport) {
        updatedMoneyRequestReport.cachedTotal = CurrencyUtils.convertToDisplayString(updatedMoneyRequestReport.total, transactionDetails?.currency);
    }

    optimisticData.push(
        {
            onyxMethod: Onyx.METHOD.MERGE,
            key: `${ONYXKEYS.COLLECTION.REPORT}${iouReport?.reportID}`,
            value: updatedMoneyRequestReport,
        },
        {
            onyxMethod: Onyx.METHOD.MERGE,
            key: `${ONYXKEYS.COLLECTION.REPORT}${iouReport?.parentReportID}`,
            value: ReportUtils.getOutstandingChildRequest(updatedMoneyRequestReport),
        },
    );
    successData.push({
        onyxMethod: Onyx.METHOD.MERGE,
        key: `${ONYXKEYS.COLLECTION.REPORT}${iouReport?.reportID}`,
        value: {pendingAction: null},
    });

    // Optimistically modify the transaction and the transaction thread
    optimisticData.push({
        onyxMethod: Onyx.METHOD.MERGE,
        key: `${ONYXKEYS.COLLECTION.TRANSACTION}${transactionID}`,
        value: {
            ...updatedTransaction,
            pendingFields,
            isLoading: hasPendingWaypoints,
            errorFields: null,
        },
    });

    optimisticData.push({
        onyxMethod: Onyx.METHOD.MERGE,
        key: `${ONYXKEYS.COLLECTION.REPORT}${transactionThreadReportID}`,
        value: {
            lastActorAccountID: updatedReportAction.actorAccountID,
        },
    });

    if (isScanning && ('amount' in transactionChanges || 'currency' in transactionChanges)) {
        optimisticData.push(
            {
                onyxMethod: Onyx.METHOD.MERGE,
                key: `${ONYXKEYS.COLLECTION.REPORT_ACTIONS}${iouReport?.reportID}`,
                value: {
                    [transactionThread?.parentReportActionID ?? '-1']: {
                        originalMessage: {
                            whisperedTo: [],
                        },
                    },
                },
            },
            {
                onyxMethod: Onyx.METHOD.MERGE,
                key: `${ONYXKEYS.COLLECTION.REPORT_ACTIONS}${iouReport?.parentReportID}`,
                value: {
                    [iouReport?.parentReportActionID ?? '-1']: {
                        originalMessage: {
                            whisperedTo: [],
                        },
                    },
                },
            },
        );
    }

    // Update recently used categories if the category is changed
    const hasModifiedCategory = 'category' in transactionChanges;
    if (hasModifiedCategory) {
        const optimisticPolicyRecentlyUsedCategories = Category.buildOptimisticPolicyRecentlyUsedCategories(iouReport?.policyID, transactionChanges.category);
        if (optimisticPolicyRecentlyUsedCategories.length) {
            optimisticData.push({
                onyxMethod: Onyx.METHOD.SET,
                key: `${ONYXKEYS.COLLECTION.POLICY_RECENTLY_USED_CATEGORIES}${iouReport?.policyID}`,
                value: optimisticPolicyRecentlyUsedCategories,
            });
        }
    }

    // Update recently used currencies if the currency is changed
    if ('currency' in transactionChanges) {
        const optimisticRecentlyUsedCurrencies = Policy.buildOptimisticRecentlyUsedCurrencies(transactionChanges.currency);
        if (optimisticRecentlyUsedCurrencies.length) {
            optimisticData.push({
                onyxMethod: Onyx.METHOD.SET,
                key: ONYXKEYS.RECENTLY_USED_CURRENCIES,
                value: optimisticRecentlyUsedCurrencies,
            });
        }
    }

    // Update recently used categories if the tag is changed
    const hasModifiedTag = 'tag' in transactionChanges;
    if (hasModifiedTag) {
        const optimisticPolicyRecentlyUsedTags = Tag.buildOptimisticPolicyRecentlyUsedTags(iouReport?.policyID, transactionChanges.tag);
        if (!isEmptyObject(optimisticPolicyRecentlyUsedTags)) {
            optimisticData.push({
                onyxMethod: Onyx.METHOD.MERGE,
                key: `${ONYXKEYS.COLLECTION.POLICY_RECENTLY_USED_TAGS}${iouReport?.policyID}`,
                value: optimisticPolicyRecentlyUsedTags,
            });
        }
    }

    const overLimitViolation = violations?.find((violation) => violation.name === 'overLimit');
    // Update violation limit, if we modify attendees. The given limit value is for a single attendee, if we have multiple attendees we should multpiply limit by attende count
    if ('attendees' in transactionChanges && !!overLimitViolation) {
        const limitForSingleAttendee = ViolationsUtils.getViolationAmountLimit(overLimitViolation);
        if (limitForSingleAttendee * (transactionChanges?.attendees?.length ?? 1) > Math.abs(TransactionUtils.getAmount(transaction))) {
            optimisticData.push({
                onyxMethod: Onyx.METHOD.MERGE,
                key: `${ONYXKEYS.COLLECTION.TRANSACTION_VIOLATIONS}${transactionID}`,
                value: violations?.filter((violation) => violation.name !== 'overLimit') ?? [],
            });
        }
    }

    const clearedPendingFields = Object.fromEntries(Object.keys(updatedTransaction?.pendingFields ?? transactionChanges).map((key) => [key, null]));

    // Clear out the error fields and loading states on success
    successData.push({
        onyxMethod: Onyx.METHOD.MERGE,
        key: `${ONYXKEYS.COLLECTION.TRANSACTION}${transactionID}`,
        value: {
            pendingFields: clearedPendingFields,
            isLoading: false,
            errorFields: null,
            routes: null,
        },
    });

    // Clear out loading states, pending fields, and add the error fields
    failureData.push({
        onyxMethod: Onyx.METHOD.MERGE,
        key: `${ONYXKEYS.COLLECTION.TRANSACTION}${transactionID}`,
        value: {
            pendingFields: clearedPendingFields,
            isLoading: false,
            errorFields,
        },
    });

    if (iouReport) {
        // Reset the iouReport to its original state
        failureData.push({
            onyxMethod: Onyx.METHOD.MERGE,
            key: `${ONYXKEYS.COLLECTION.REPORT}${iouReport.reportID}`,
            value: iouReport,
        });
    }

    if (policy && PolicyUtils.isPaidGroupPolicy(policy) && updatedTransaction && (hasModifiedTag || hasModifiedCategory || hasModifiedDistanceRate)) {
        const currentTransactionViolations = allTransactionViolations[`${ONYXKEYS.COLLECTION.TRANSACTION_VIOLATIONS}${transactionID}`] ?? [];
        optimisticData.push(
            ViolationsUtils.getViolationsOnyxData(
                updatedTransaction,
                currentTransactionViolations,
                policy,
                policyTagList ?? {},
                policyCategories ?? {},
                PolicyUtils.hasDependentTags(policy, policyTagList ?? {}),
            ),
        );
        failureData.push({
            onyxMethod: Onyx.METHOD.MERGE,
            key: `${ONYXKEYS.COLLECTION.TRANSACTION_VIOLATIONS}${transactionID}`,
            value: currentTransactionViolations,
        });
    }

    // Reset the transaction thread to its original state
    failureData.push({
        onyxMethod: Onyx.METHOD.MERGE,
        key: `${ONYXKEYS.COLLECTION.REPORT}${transactionThreadReportID}`,
        value: transactionThread,
    });

    return {
        params,
        onyxData: {optimisticData, successData, failureData},
    };
}

/**
 * @param transactionID
 * @param transactionThreadReportID
 * @param transactionChanges
 * @param [transactionChanges.created] Present when updated the date field
 * @param onlyIncludeChangedFields
 *               When 'true', then the returned params will only include the transaction details for the fields that were changed.
 *               When `false`, then the returned params will include all the transaction details, regardless of which fields were changed.
 *               This setting is necessary while the UpdateDistanceRequest API is refactored to be fully 1:1:1 in https://github.com/Expensify/App/issues/28358
 * @param policy  May be undefined, an empty object, or an object matching the Policy type (src/types/onyx/Policy.ts)
 */
function getUpdateTrackExpenseParams(
    transactionID: string,
    transactionThreadReportID: string,
    transactionChanges: TransactionChanges,
    onlyIncludeChangedFields: boolean,
    policy: OnyxTypes.OnyxInputOrEntry<OnyxTypes.Policy>,
): UpdateMoneyRequestData {
    const optimisticData: OnyxUpdate[] = [];
    const successData: OnyxUpdate[] = [];
    const failureData: OnyxUpdate[] = [];

    // Step 1: Set any "pending fields" (ones updated while the user was offline) to have error messages in the failureData
    const pendingFields = Object.fromEntries(Object.keys(transactionChanges).map((key) => [key, CONST.RED_BRICK_ROAD_PENDING_ACTION.UPDATE]));
    const errorFields = Object.fromEntries(Object.keys(pendingFields).map((key) => [key, {[DateUtils.getMicroseconds()]: Localize.translateLocal('iou.error.genericEditFailureMessage')}]));

    const allReports = ReportConnection.getAllReports();
    // Step 2: Get all the collections being updated
    const transactionThread = allReports?.[`${ONYXKEYS.COLLECTION.REPORT}${transactionThreadReportID}`] ?? null;
    const transaction = allTransactions?.[`${ONYXKEYS.COLLECTION.TRANSACTION}${transactionID}`];
    const chatReport = allReports?.[`${ONYXKEYS.COLLECTION.REPORT}${transactionThread?.parentReportID}`] ?? null;
    const isScanning = TransactionUtils.hasReceipt(transaction) && TransactionUtils.isReceiptBeingScanned(transaction);
    let updatedTransaction = transaction ? TransactionUtils.getUpdatedTransaction(transaction, transactionChanges, false) : null;
    const transactionDetails = ReportUtils.getTransactionDetails(updatedTransaction);

    if (transactionDetails?.waypoints) {
        // This needs to be a JSON string since we're sending this to the MapBox API
        transactionDetails.waypoints = JSON.stringify(transactionDetails.waypoints);
    }

    const dataToIncludeInParams: Partial<TransactionDetails> | undefined = onlyIncludeChangedFields
        ? Object.fromEntries(Object.entries(transactionDetails ?? {}).filter(([key]) => Object.keys(transactionChanges).includes(key)))
        : transactionDetails;

    const params: UpdateMoneyRequestParams = {
        ...dataToIncludeInParams,
        reportID: chatReport?.reportID,
        transactionID,
    };

    const hasPendingWaypoints = 'waypoints' in transactionChanges;
    const hasModifiedDistanceRate = 'customUnitRateID' in transactionChanges;
    if (transaction && updatedTransaction && (hasPendingWaypoints || hasModifiedDistanceRate)) {
        updatedTransaction = {
            ...updatedTransaction,
            ...TransactionUtils.calculateAmountForUpdatedWaypointOrRate(transaction, transactionChanges, policy, false),
        };

        // Delete the draft transaction when editing waypoints when the server responds successfully and there are no errors
        successData.push({
            onyxMethod: Onyx.METHOD.SET,
            key: `${ONYXKEYS.COLLECTION.TRANSACTION_DRAFT}${transactionID}`,
            value: null,
        });

        // Revert the transaction's amount to the original value on failure.
        // The IOU Report will be fully reverted in the failureData further below.
        failureData.push({
            onyxMethod: Onyx.METHOD.MERGE,
            key: `${ONYXKEYS.COLLECTION.TRANSACTION}${transactionID}`,
            value: {
                amount: transaction.amount,
                modifiedAmount: transaction.modifiedAmount,
                modifiedMerchant: transaction.modifiedMerchant,
            },
        });
    }

    // Step 3: Build the modified expense report actions
    // We don't create a modified report action if:
    // - we're updating the waypoints
    // - we're updating the distance rate while the waypoints are still pending
    // In these cases, there isn't a valid optimistic mileage data we can use,
    // and the report action is created on the server with the distance-related response from the MapBox API
    const updatedReportAction = ReportUtils.buildOptimisticModifiedExpenseReportAction(transactionThread, transaction, transactionChanges, false, policy);
    if (!hasPendingWaypoints && !(hasModifiedDistanceRate && TransactionUtils.isFetchingWaypointsFromServer(transaction))) {
        params.reportActionID = updatedReportAction.reportActionID;

        optimisticData.push({
            onyxMethod: Onyx.METHOD.MERGE,
            key: `${ONYXKEYS.COLLECTION.REPORT_ACTIONS}${transactionThread?.reportID}`,
            value: {
                [updatedReportAction.reportActionID]: updatedReportAction as OnyxTypes.ReportAction,
            },
        });
        successData.push({
            onyxMethod: Onyx.METHOD.MERGE,
            key: `${ONYXKEYS.COLLECTION.REPORT_ACTIONS}${transactionThread?.reportID}`,
            value: {
                [updatedReportAction.reportActionID]: {pendingAction: null},
            },
        });
        failureData.push({
            onyxMethod: Onyx.METHOD.MERGE,
            key: `${ONYXKEYS.COLLECTION.REPORT_ACTIONS}${transactionThread?.reportID}`,
            value: {
                [updatedReportAction.reportActionID]: {
                    ...(updatedReportAction as OnyxTypes.ReportAction),
                    errors: ErrorUtils.getMicroSecondOnyxErrorWithTranslationKey('iou.error.genericEditFailureMessage'),
                },
            },
        });
    }

    // Step 4: Update the report preview message (and report header) so LHN amount tracked is correct.
    // Optimistically modify the transaction and the transaction thread
    optimisticData.push({
        onyxMethod: Onyx.METHOD.MERGE,
        key: `${ONYXKEYS.COLLECTION.TRANSACTION}${transactionID}`,
        value: {
            ...updatedTransaction,
            pendingFields,
            isLoading: hasPendingWaypoints,
            errorFields: null,
        },
    });

    optimisticData.push({
        onyxMethod: Onyx.METHOD.MERGE,
        key: `${ONYXKEYS.COLLECTION.REPORT}${transactionThreadReportID}`,
        value: {
            lastActorAccountID: updatedReportAction.actorAccountID,
        },
    });

    if (isScanning && ('amount' in transactionChanges || 'currency' in transactionChanges)) {
        optimisticData.push({
            onyxMethod: Onyx.METHOD.MERGE,
            key: `${ONYXKEYS.COLLECTION.REPORT_ACTIONS}${chatReport?.reportID}`,
            value: {
                [transactionThread?.parentReportActionID ?? '-1']: {
                    originalMessage: {
                        whisperedTo: [],
                    },
                },
            },
        });
    }

    const clearedPendingFields = Object.fromEntries(Object.keys(updatedTransaction?.pendingFields ?? transactionChanges).map((key) => [key, null]));

    // Clear out the error fields and loading states on success
    successData.push({
        onyxMethod: Onyx.METHOD.MERGE,
        key: `${ONYXKEYS.COLLECTION.TRANSACTION}${transactionID}`,
        value: {
            pendingFields: clearedPendingFields,
            isLoading: false,
            errorFields: null,
            routes: null,
        },
    });

    // Clear out loading states, pending fields, and add the error fields
    failureData.push({
        onyxMethod: Onyx.METHOD.MERGE,
        key: `${ONYXKEYS.COLLECTION.TRANSACTION}${transactionID}`,
        value: {
            pendingFields: clearedPendingFields,
            isLoading: false,
            errorFields,
        },
    });

    // Reset the transaction thread to its original state
    failureData.push({
        onyxMethod: Onyx.METHOD.MERGE,
        key: `${ONYXKEYS.COLLECTION.REPORT}${transactionThreadReportID}`,
        value: transactionThread,
    });

    return {
        params,
        onyxData: {optimisticData, successData, failureData},
    };
}

/** Updates the created date of an expense */
function updateMoneyRequestDate(
    transactionID: string,
    transactionThreadReportID: string,
    value: string,
    policy: OnyxEntry<OnyxTypes.Policy>,
    policyTags: OnyxEntry<OnyxTypes.PolicyTagLists>,
    policyCategories: OnyxEntry<OnyxTypes.PolicyCategories>,
) {
    const transactionChanges: TransactionChanges = {
        created: value,
    };
    const allReports = ReportConnection.getAllReports();
    const transactionThreadReport = allReports?.[`${ONYXKEYS.COLLECTION.REPORT}${transactionThreadReportID}`] ?? null;
    const parentReport = allReports?.[`${ONYXKEYS.COLLECTION.REPORT}${transactionThreadReport?.parentReportID}`] ?? null;
    let data: UpdateMoneyRequestData;
    if (ReportUtils.isTrackExpenseReport(transactionThreadReport) && ReportUtils.isSelfDM(parentReport)) {
        data = getUpdateTrackExpenseParams(transactionID, transactionThreadReportID, transactionChanges, true, policy);
    } else {
        data = getUpdateMoneyRequestParams(transactionID, transactionThreadReportID, transactionChanges, policy, policyTags, policyCategories, true);
    }
    const {params, onyxData} = data;
    API.write(WRITE_COMMANDS.UPDATE_MONEY_REQUEST_DATE, params, onyxData);
}

/** Updates the billable field of an expense */
function updateMoneyRequestBillable(
    transactionID: string,
    transactionThreadReportID: string,
    value: boolean,
    policy: OnyxEntry<OnyxTypes.Policy>,
    policyTagList: OnyxEntry<OnyxTypes.PolicyTagLists>,
    policyCategories: OnyxEntry<OnyxTypes.PolicyCategories>,
) {
    const transactionChanges: TransactionChanges = {
        billable: value,
    };
    const {params, onyxData} = getUpdateMoneyRequestParams(transactionID, transactionThreadReportID, transactionChanges, policy, policyTagList, policyCategories, true);
    API.write(WRITE_COMMANDS.UPDATE_MONEY_REQUEST_BILLABLE, params, onyxData);
}

/** Updates the merchant field of an expense */
function updateMoneyRequestMerchant(
    transactionID: string,
    transactionThreadReportID: string,
    value: string,
    policy: OnyxEntry<OnyxTypes.Policy>,
    policyTagList: OnyxEntry<OnyxTypes.PolicyTagLists>,
    policyCategories: OnyxEntry<OnyxTypes.PolicyCategories>,
) {
    const transactionChanges: TransactionChanges = {
        merchant: value,
    };
    const allReports = ReportConnection.getAllReports();
    const transactionThreadReport = allReports?.[`${ONYXKEYS.COLLECTION.REPORT}${transactionThreadReportID}`] ?? null;
    const parentReport = allReports?.[`${ONYXKEYS.COLLECTION.REPORT}${transactionThreadReport?.parentReportID}`] ?? null;
    let data: UpdateMoneyRequestData;
    if (ReportUtils.isTrackExpenseReport(transactionThreadReport) && ReportUtils.isSelfDM(parentReport)) {
        data = getUpdateTrackExpenseParams(transactionID, transactionThreadReportID, transactionChanges, true, policy);
    } else {
        data = getUpdateMoneyRequestParams(transactionID, transactionThreadReportID, transactionChanges, policy, policyTagList, policyCategories, true);
    }
    const {params, onyxData} = data;
    API.write(WRITE_COMMANDS.UPDATE_MONEY_REQUEST_MERCHANT, params, onyxData);
}

/** Updates the attendees list of an expense */
function updateMoneyRequestAttendees(
    transactionID: string,
    transactionThreadReportID: string,
    attendees: Attendee[],
    policy: OnyxEntry<OnyxTypes.Policy>,
    policyTagList: OnyxEntry<OnyxTypes.PolicyTagLists>,
    policyCategories: OnyxEntry<OnyxTypes.PolicyCategories>,
    violations: OnyxEntry<OnyxTypes.TransactionViolations>,
) {
    const transactionChanges: TransactionChanges = {
        attendees,
    };
    const data = getUpdateMoneyRequestParams(transactionID, transactionThreadReportID, transactionChanges, policy, policyTagList, policyCategories, true, violations);
    const {params, onyxData} = data;
    API.write(WRITE_COMMANDS.UPDATE_MONEY_REQUEST_ATTENDEES, params, onyxData);
}

/** Updates the tag of an expense */
function updateMoneyRequestTag(
    transactionID: string,
    transactionThreadReportID: string,
    tag: string,
    policy: OnyxEntry<OnyxTypes.Policy>,
    policyTagList: OnyxEntry<OnyxTypes.PolicyTagLists>,
    policyCategories: OnyxEntry<OnyxTypes.PolicyCategories>,
) {
    const transactionChanges: TransactionChanges = {
        tag,
    };
    const {params, onyxData} = getUpdateMoneyRequestParams(transactionID, transactionThreadReportID, transactionChanges, policy, policyTagList, policyCategories, true);
    API.write(WRITE_COMMANDS.UPDATE_MONEY_REQUEST_TAG, params, onyxData);
}

/** Updates the created tax amount of an expense */
function updateMoneyRequestTaxAmount(
    transactionID: string,
    optimisticReportActionID: string,
    taxAmount: number,
    policy: OnyxEntry<OnyxTypes.Policy>,
    policyTagList: OnyxEntry<OnyxTypes.PolicyTagLists>,
    policyCategories: OnyxEntry<OnyxTypes.PolicyCategories>,
) {
    const transactionChanges = {
        taxAmount,
    };
    const {params, onyxData} = getUpdateMoneyRequestParams(transactionID, optimisticReportActionID, transactionChanges, policy, policyTagList, policyCategories, true);
    API.write('UpdateMoneyRequestTaxAmount', params, onyxData);
}

type UpdateMoneyRequestTaxRateParams = {
    transactionID: string;
    optimisticReportActionID: string;
    taxCode: string;
    taxAmount: number;
    policy: OnyxEntry<OnyxTypes.Policy>;
    policyTagList: OnyxEntry<OnyxTypes.PolicyTagLists>;
    policyCategories: OnyxEntry<OnyxTypes.PolicyCategories>;
};

/** Updates the created tax rate of an expense */
function updateMoneyRequestTaxRate({transactionID, optimisticReportActionID, taxCode, taxAmount, policy, policyTagList, policyCategories}: UpdateMoneyRequestTaxRateParams) {
    const transactionChanges = {
        taxCode,
        taxAmount,
    };
    const {params, onyxData} = getUpdateMoneyRequestParams(transactionID, optimisticReportActionID, transactionChanges, policy, policyTagList, policyCategories, true);
    API.write('UpdateMoneyRequestTaxRate', params, onyxData);
}

type UpdateMoneyRequestDistanceParams = {
    transactionID: string;
    transactionThreadReportID: string;
    waypoints: WaypointCollection;
    routes?: Routes;
    policy?: OnyxEntry<OnyxTypes.Policy>;
    policyTagList?: OnyxEntry<OnyxTypes.PolicyTagLists>;
    policyCategories?: OnyxEntry<OnyxTypes.PolicyCategories>;
};

/** Updates the waypoints of a distance expense */
function updateMoneyRequestDistance({
    transactionID,
    transactionThreadReportID,
    waypoints,
    routes = undefined,
    policy = {} as OnyxTypes.Policy,
    policyTagList = {},
    policyCategories = {},
}: UpdateMoneyRequestDistanceParams) {
    const transactionChanges: TransactionChanges = {
        waypoints: sanitizeRecentWaypoints(waypoints),
        routes,
    };
    const allReports = ReportConnection.getAllReports();
    const transactionThreadReport = allReports?.[`${ONYXKEYS.COLLECTION.REPORT}${transactionThreadReportID}`] ?? null;
    const parentReport = allReports?.[`${ONYXKEYS.COLLECTION.REPORT}${transactionThreadReport?.parentReportID}`] ?? null;
    let data: UpdateMoneyRequestData;
    if (ReportUtils.isTrackExpenseReport(transactionThreadReport) && ReportUtils.isSelfDM(parentReport)) {
        data = getUpdateTrackExpenseParams(transactionID, transactionThreadReportID, transactionChanges, true, policy);
    } else {
        data = getUpdateMoneyRequestParams(transactionID, transactionThreadReportID, transactionChanges, policy, policyTagList, policyCategories, true);
    }
    const {params, onyxData} = data;

    const recentServerValidatedWaypoints = getRecentWaypoints().filter((item) => !item.pendingAction);
    onyxData?.failureData?.push({
        onyxMethod: Onyx.METHOD.SET,
        key: `${ONYXKEYS.NVP_RECENT_WAYPOINTS}`,
        value: recentServerValidatedWaypoints,
    });

    API.write(WRITE_COMMANDS.UPDATE_MONEY_REQUEST_DISTANCE, params, onyxData);
}

/** Updates the category of an expense */
function updateMoneyRequestCategory(
    transactionID: string,
    transactionThreadReportID: string,
    category: string,
    policy: OnyxEntry<OnyxTypes.Policy>,
    policyTagList: OnyxEntry<OnyxTypes.PolicyTagLists>,
    policyCategories: OnyxEntry<OnyxTypes.PolicyCategories>,
) {
    const transactionChanges: TransactionChanges = {
        category,
    };
    const {params, onyxData} = getUpdateMoneyRequestParams(transactionID, transactionThreadReportID, transactionChanges, policy, policyTagList, policyCategories, true);
    API.write(WRITE_COMMANDS.UPDATE_MONEY_REQUEST_CATEGORY, params, onyxData);
}

/** Updates the description of an expense */
function updateMoneyRequestDescription(
    transactionID: string,
    transactionThreadReportID: string,
    comment: string,
    policy: OnyxEntry<OnyxTypes.Policy>,
    policyTagList: OnyxEntry<OnyxTypes.PolicyTagLists>,
    policyCategories: OnyxEntry<OnyxTypes.PolicyCategories>,
) {
    const transactionChanges: TransactionChanges = {
        comment,
    };
    const allReports = ReportConnection.getAllReports();
    const transactionThreadReport = allReports?.[`${ONYXKEYS.COLLECTION.REPORT}${transactionThreadReportID}`] ?? null;
    const parentReport = allReports?.[`${ONYXKEYS.COLLECTION.REPORT}${transactionThreadReport?.parentReportID}`] ?? null;
    let data: UpdateMoneyRequestData;
    if (ReportUtils.isTrackExpenseReport(transactionThreadReport) && ReportUtils.isSelfDM(parentReport)) {
        data = getUpdateTrackExpenseParams(transactionID, transactionThreadReportID, transactionChanges, true, policy);
    } else {
        data = getUpdateMoneyRequestParams(transactionID, transactionThreadReportID, transactionChanges, policy, policyTagList, policyCategories, true);
    }
    const {params, onyxData} = data;
    API.write(WRITE_COMMANDS.UPDATE_MONEY_REQUEST_DESCRIPTION, params, onyxData);
}

/** Updates the distance rate of an expense */
function updateMoneyRequestDistanceRate(
    transactionID: string,
    transactionThreadReportID: string,
    rateID: string,
    policy: OnyxEntry<OnyxTypes.Policy>,
    policyTagList: OnyxEntry<OnyxTypes.PolicyTagLists>,
    policyCategories: OnyxEntry<OnyxTypes.PolicyCategories>,
    updatedTaxAmount?: number,
    updatedTaxCode?: string,
) {
    const transactionChanges: TransactionChanges = {
        customUnitRateID: rateID,
        ...(typeof updatedTaxAmount === 'number' ? {taxAmount: updatedTaxAmount} : {}),
        ...(updatedTaxCode ? {taxCode: updatedTaxCode} : {}),
    };
    const allReports = ReportConnection.getAllReports();
    const transactionThreadReport = allReports?.[`${ONYXKEYS.COLLECTION.REPORT}${transactionThreadReportID}`] ?? null;
    const parentReport = allReports?.[`${ONYXKEYS.COLLECTION.REPORT}${transactionThreadReport?.parentReportID}`] ?? null;
    let data: UpdateMoneyRequestData;
    if (ReportUtils.isTrackExpenseReport(transactionThreadReport) && ReportUtils.isSelfDM(parentReport)) {
        data = getUpdateTrackExpenseParams(transactionID, transactionThreadReportID, transactionChanges, true, policy);
    } else {
        data = getUpdateMoneyRequestParams(transactionID, transactionThreadReportID, transactionChanges, policy, policyTagList, policyCategories, true);
    }
    const {params, onyxData} = data;
    // `taxAmount` & `taxCode` only needs to be updated in the optimistic data, so we need to remove them from the params
    const {taxAmount, taxCode, ...paramsWithoutTaxUpdated} = params;
    API.write(WRITE_COMMANDS.UPDATE_MONEY_REQUEST_DISTANCE_RATE, paramsWithoutTaxUpdated, onyxData);
}

/** Edits an existing distance expense */
function updateDistanceRequest(
    transactionID: string,
    transactionThreadReportID: string,
    transactionChanges: TransactionChanges,
    policy: OnyxTypes.Policy,
    policyTagList: OnyxTypes.PolicyTagLists,
    policyCategories: OnyxTypes.PolicyCategories,
) {
    const {params, onyxData} = getUpdateMoneyRequestParams(transactionID, transactionThreadReportID, transactionChanges, policy, policyTagList, policyCategories, false);
    API.write(WRITE_COMMANDS.UPDATE_DISTANCE_REQUEST, params, onyxData);
}

const getConvertTrackedExpenseInformation = (
    transactionID: string,
    actionableWhisperReportActionID: string,
    moneyRequestReportID: string,
    linkedTrackedExpenseReportAction: OnyxTypes.ReportAction,
    linkedTrackedExpenseReportID: string,
    transactionThreadReportID: string,
    resolution: IOUAction,
) => {
    const optimisticData: OnyxUpdate[] = [];
    const successData: OnyxUpdate[] = [];
    const failureData: OnyxUpdate[] = [];

    // Delete the transaction from the track expense report
    const {
        optimisticData: deleteOptimisticData,
        successData: deleteSuccessData,
        failureData: deleteFailureData,
    } = getDeleteTrackExpenseInformation(linkedTrackedExpenseReportID, transactionID, linkedTrackedExpenseReportAction, false, true, actionableWhisperReportActionID, resolution);

    optimisticData?.push(...deleteOptimisticData);
    successData?.push(...deleteSuccessData);
    failureData?.push(...deleteFailureData);

    // Build modified expense report action with the transaction changes
    const modifiedExpenseReportAction = ReportUtils.buildOptimisticMovedTrackedExpenseModifiedReportAction(transactionThreadReportID, moneyRequestReportID);

    optimisticData?.push({
        onyxMethod: Onyx.METHOD.MERGE,
        key: `${ONYXKEYS.COLLECTION.REPORT_ACTIONS}${transactionThreadReportID}`,
        value: {
            [modifiedExpenseReportAction.reportActionID]: modifiedExpenseReportAction as OnyxTypes.ReportAction,
        },
    });
    successData?.push({
        onyxMethod: Onyx.METHOD.MERGE,
        key: `${ONYXKEYS.COLLECTION.REPORT_ACTIONS}${transactionThreadReportID}`,
        value: {
            [modifiedExpenseReportAction.reportActionID]: {pendingAction: null},
        },
    });
    failureData?.push({
        onyxMethod: Onyx.METHOD.MERGE,
        key: `${ONYXKEYS.COLLECTION.REPORT_ACTIONS}${transactionThreadReportID}`,
        value: {
            [modifiedExpenseReportAction.reportActionID]: {
                ...(modifiedExpenseReportAction as OnyxTypes.ReportAction),
                errors: ErrorUtils.getMicroSecondOnyxErrorWithTranslationKey('iou.error.genericEditFailureMessage'),
            },
        },
    });

    return {optimisticData, successData, failureData, modifiedExpenseReportActionID: modifiedExpenseReportAction.reportActionID};
};

function convertTrackedExpenseToRequest(
    payerAccountID: number,
    payerEmail: string,
    chatReportID: string,
    transactionID: string,
    actionableWhisperReportActionID: string,
    createdChatReportActionID: string,
    moneyRequestReportID: string,
    moneyRequestCreatedReportActionID: string,
    moneyRequestPreviewReportActionID: string,
    linkedTrackedExpenseReportAction: OnyxTypes.ReportAction,
    linkedTrackedExpenseReportID: string,
    transactionThreadReportID: string,
    reportPreviewReportActionID: string,
    onyxData: OnyxData,
    amount: number,
    currency: string,
    comment: string,
    merchant: string,
    created: string,
    attendees?: Attendee[],
    receipt?: Receipt,
) {
    const {optimisticData, successData, failureData} = onyxData;

    const {
        optimisticData: moveTransactionOptimisticData,
        successData: moveTransactionSuccessData,
        failureData: moveTransactionFailureData,
        modifiedExpenseReportActionID,
    } = getConvertTrackedExpenseInformation(
        transactionID,
        actionableWhisperReportActionID,
        moneyRequestReportID,
        linkedTrackedExpenseReportAction,
        linkedTrackedExpenseReportID,
        transactionThreadReportID,
        CONST.IOU.ACTION.SUBMIT,
    );

    optimisticData?.push(...moveTransactionOptimisticData);
    successData?.push(...moveTransactionSuccessData);
    failureData?.push(...moveTransactionFailureData);

    const parameters = {
        attendees,
        amount,
        currency,
        comment,
        created,
        merchant,
        receipt,
        payerAccountID,
        payerEmail,
        chatReportID,
        transactionID,
        actionableWhisperReportActionID,
        createdChatReportActionID,
        moneyRequestReportID,
        moneyRequestCreatedReportActionID,
        moneyRequestPreviewReportActionID,
        transactionThreadReportID,
        modifiedExpenseReportActionID,
        reportPreviewReportActionID,
    };
    API.write(WRITE_COMMANDS.CONVERT_TRACKED_EXPENSE_TO_REQUEST, parameters, {optimisticData, successData, failureData});
}

function categorizeTrackedExpense(
    policyID: string,
    transactionID: string,
    moneyRequestPreviewReportActionID: string,
    moneyRequestReportID: string,
    moneyRequestCreatedReportActionID: string,
    actionableWhisperReportActionID: string,
    linkedTrackedExpenseReportAction: OnyxTypes.ReportAction,
    linkedTrackedExpenseReportID: string,
    transactionThreadReportID: string,
    reportPreviewReportActionID: string,
    onyxData: OnyxData | undefined,
    amount: number,
    currency: string,
    comment: string,
    merchant: string,
    created: string,
    category?: string,
    tag?: string,
    taxCode = '',
    taxAmount = 0,
    billable?: boolean,
    receipt?: Receipt,
    createdWorkspaceParams?: CreateWorkspaceParams,
) {
    const {optimisticData, successData, failureData} = onyxData ?? {};

    const {
        optimisticData: moveTransactionOptimisticData,
        successData: moveTransactionSuccessData,
        failureData: moveTransactionFailureData,
        modifiedExpenseReportActionID,
    } = getConvertTrackedExpenseInformation(
        transactionID,
        actionableWhisperReportActionID,
        moneyRequestReportID,
        linkedTrackedExpenseReportAction,
        linkedTrackedExpenseReportID,
        transactionThreadReportID,
        CONST.IOU.ACTION.CATEGORIZE,
    );

    optimisticData?.push(...moveTransactionOptimisticData);
    successData?.push(...moveTransactionSuccessData);
    failureData?.push(...moveTransactionFailureData);

    const parameters = {
        policyID,
        transactionID,
        moneyRequestPreviewReportActionID,
        moneyRequestReportID,
        moneyRequestCreatedReportActionID,
        actionableWhisperReportActionID,
        modifiedExpenseReportActionID,
        reportPreviewReportActionID,
        amount,
        currency,
        comment,
        merchant,
        category,
        tag,
        taxCode,
        taxAmount,
        billable,
        created,
        receipt,
        policyExpenseChatReportID: createdWorkspaceParams?.expenseChatReportID,
        policyExpenseCreatedReportActionID: createdWorkspaceParams?.expenseCreatedReportActionID,
        adminsChatReportID: createdWorkspaceParams?.adminsChatReportID,
        adminsCreatedReportActionID: createdWorkspaceParams?.adminsCreatedReportActionID,
    };

    API.write(WRITE_COMMANDS.CATEGORIZE_TRACKED_EXPENSE, parameters, {optimisticData, successData, failureData});
}

function shareTrackedExpense(
    policyID: string,
    transactionID: string,
    moneyRequestPreviewReportActionID: string,
    moneyRequestReportID: string,
    moneyRequestCreatedReportActionID: string,
    actionableWhisperReportActionID: string,
    linkedTrackedExpenseReportAction: OnyxTypes.ReportAction,
    linkedTrackedExpenseReportID: string,
    transactionThreadReportID: string,
    reportPreviewReportActionID: string,
    onyxData: OnyxData | undefined,
    amount: number,
    currency: string,
    comment: string,
    merchant: string,
    created: string,
    category?: string,
    tag?: string,
    taxCode = '',
    taxAmount = 0,
    billable?: boolean,
    receipt?: Receipt,
    createdWorkspaceParams?: CreateWorkspaceParams,
) {
    const {optimisticData, successData, failureData} = onyxData ?? {};

    const {
        optimisticData: moveTransactionOptimisticData,
        successData: moveTransactionSuccessData,
        failureData: moveTransactionFailureData,
        modifiedExpenseReportActionID,
    } = getConvertTrackedExpenseInformation(
        transactionID,
        actionableWhisperReportActionID,
        moneyRequestReportID,
        linkedTrackedExpenseReportAction,
        linkedTrackedExpenseReportID,
        transactionThreadReportID,
        CONST.IOU.ACTION.SHARE,
    );

    optimisticData?.push(...moveTransactionOptimisticData);
    successData?.push(...moveTransactionSuccessData);
    failureData?.push(...moveTransactionFailureData);

    const parameters = {
        policyID,
        transactionID,
        moneyRequestPreviewReportActionID,
        moneyRequestReportID,
        moneyRequestCreatedReportActionID,
        actionableWhisperReportActionID,
        modifiedExpenseReportActionID,
        reportPreviewReportActionID,
        amount,
        currency,
        comment,
        merchant,
        created,
        category,
        tag,
        taxCode,
        taxAmount,
        billable,
        receipt,
        policyExpenseChatReportID: createdWorkspaceParams?.expenseChatReportID,
        policyExpenseCreatedReportActionID: createdWorkspaceParams?.expenseCreatedReportActionID,
        adminsChatReportID: createdWorkspaceParams?.adminsChatReportID,
        adminsCreatedReportActionID: createdWorkspaceParams?.adminsCreatedReportActionID,
    };

    API.write(WRITE_COMMANDS.SHARE_TRACKED_EXPENSE, parameters, {optimisticData, successData, failureData});
}

/**
 * Submit expense to another user
 */
function requestMoney(
    report: OnyxEntry<OnyxTypes.Report>,
    amount: number,
    attendees: Attendee[] | undefined,
    currency: string,
    created: string,
    merchant: string,
    payeeEmail: string | undefined,
    payeeAccountID: number,
    participant: Participant,
    comment: string,
    receipt: Receipt | undefined,
    category?: string,
    tag?: string,
    taxCode = '',
    taxAmount = 0,
    billable?: boolean,
    policy?: OnyxEntry<OnyxTypes.Policy>,
    policyTagList?: OnyxEntry<OnyxTypes.PolicyTagLists>,
    policyCategories?: OnyxEntry<OnyxTypes.PolicyCategories>,
    gpsPoints?: GPSPoint,
    action?: IOUAction,
    actionableWhisperReportActionID?: string,
    linkedTrackedExpenseReportAction?: OnyxTypes.ReportAction,
    linkedTrackedExpenseReportID?: string,
    reimbursible?: boolean,
) {
    // If the report is iou or expense report, we should get the linked chat report to be passed to the getMoneyRequestInformation function
    const isMoneyRequestReport = ReportUtils.isMoneyRequestReport(report);
    const currentChatReport = isMoneyRequestReport ? ReportUtils.getReportOrDraftReport(report?.chatReportID) : report;
    const moneyRequestReportID = isMoneyRequestReport ? report?.reportID : '';
    const isMovingTransactionFromTrackExpense = IOUUtils.isMovingTransactionFromTrackExpense(action);

    const {
        payerAccountID,
        payerEmail,
        iouReport,
        chatReport,
        transaction,
        iouAction,
        createdChatReportActionID,
        createdIOUReportActionID,
        reportPreviewAction,
        transactionThreadReportID,
        createdReportActionIDForThread,
        onyxData,
    } = getMoneyRequestInformation(
        isMovingTransactionFromTrackExpense ? undefined : currentChatReport,
        participant,
        comment,
        amount,
        currency,
        created,
        merchant,
        receipt,
        isMovingTransactionFromTrackExpense && linkedTrackedExpenseReportAction && ReportActionsUtils.isMoneyRequestAction(linkedTrackedExpenseReportAction)
            ? ReportActionsUtils.getOriginalMessage(linkedTrackedExpenseReportAction)?.IOUTransactionID
            : undefined,
        category,
        tag,
        taxCode,
        taxAmount,
        billable,
        policy,
        policyTagList,
        policyCategories,
        payeeAccountID,
        payeeEmail,
        moneyRequestReportID,
        linkedTrackedExpenseReportAction,
        attendees,
    );
    const activeReportID = isMoneyRequestReport ? report?.reportID : chatReport.reportID;

    switch (action) {
        case CONST.IOU.ACTION.SUBMIT: {
            if (!linkedTrackedExpenseReportAction || !actionableWhisperReportActionID || !linkedTrackedExpenseReportID) {
                return;
            }

            convertTrackedExpenseToRequest(
                payerAccountID,
                payerEmail,
                chatReport.reportID,
                transaction.transactionID,
                actionableWhisperReportActionID,
                createdChatReportActionID,
                iouReport.reportID,
                createdIOUReportActionID,
                iouAction.reportActionID,
                linkedTrackedExpenseReportAction,
                linkedTrackedExpenseReportID,
                transactionThreadReportID,
                reportPreviewAction.reportActionID,
                onyxData,
                amount,
                currency,
                comment,
                merchant,
                created,
                attendees,
                receipt,
            );
            break;
        }
        default: {
            const parameters: RequestMoneyParams = {
                debtorEmail: payerEmail,
                debtorAccountID: payerAccountID,
                amount,
                currency,
                comment,
                created,
                merchant,
                iouReportID: iouReport.reportID,
                chatReportID: chatReport.reportID,
                transactionID: transaction.transactionID,
                reportActionID: iouAction.reportActionID,
                createdChatReportActionID,
                createdIOUReportActionID,
                reportPreviewReportActionID: reportPreviewAction.reportActionID,
                receipt,
                receiptState: receipt?.state,
                category,
                tag,
                taxCode,
                taxAmount,
                billable,
                // This needs to be a string of JSON because of limitations with the fetch() API and nested objects
                receiptGpsPoints: gpsPoints ? JSON.stringify(gpsPoints) : undefined,
                transactionThreadReportID,
                createdReportActionIDForThread,
                reimbursible,
            };

            // eslint-disable-next-line rulesdir/no-multiple-api-calls
            API.write(WRITE_COMMANDS.REQUEST_MONEY, parameters, onyxData);
        }
    }

    Navigation.dismissModal(isSearchTopmostCentralPane() ? undefined : activeReportID);
    if (activeReportID) {
        Report.notifyNewAction(activeReportID, payeeAccountID);
    }
}

function sendInvoice(
    currentUserAccountID: number,
    transaction: OnyxEntry<OnyxTypes.Transaction>,
    invoiceChatReport?: OnyxEntry<OnyxTypes.Report>,
    receiptFile?: Receipt,
    policy?: OnyxEntry<OnyxTypes.Policy>,
    policyTagList?: OnyxEntry<OnyxTypes.PolicyTagLists>,
    policyCategories?: OnyxEntry<OnyxTypes.PolicyCategories>,
    companyName?: string,
    companyWebsite?: string,
) {
    const {
        senderWorkspaceID,
        receiver,
        invoiceRoom,
        createdChatReportActionID,
        invoiceReportID,
        reportPreviewReportActionID,
        transactionID,
        transactionThreadReportID,
        createdIOUReportActionID,
        createdReportActionIDForThread,
        reportActionID,
        onyxData,
    } = getSendInvoiceInformation(transaction, currentUserAccountID, invoiceChatReport, receiptFile, policy, policyTagList, policyCategories, companyName, companyWebsite);

    const parameters: SendInvoiceParams = {
        createdIOUReportActionID,
        createdReportActionIDForThread,
        reportActionID,
        senderWorkspaceID,
        accountID: currentUserAccountID,
        amount: transaction?.amount ?? 0,
        currency: transaction?.currency ?? '',
        comment: transaction?.comment?.comment?.trim() ?? '',
        merchant: transaction?.merchant ?? '',
        category: transaction?.category,
        date: transaction?.created ?? '',
        invoiceRoomReportID: invoiceRoom.reportID,
        createdChatReportActionID,
        invoiceReportID,
        reportPreviewReportActionID,
        transactionID,
        transactionThreadReportID,
        companyName,
        companyWebsite,
        ...(invoiceChatReport?.reportID ? {receiverInvoiceRoomID: invoiceChatReport.reportID} : {receiverEmail: receiver.login ?? ''}),
    };

    API.write(WRITE_COMMANDS.SEND_INVOICE, parameters, onyxData);

    if (isSearchTopmostCentralPane()) {
        Navigation.dismissModal();
    } else {
        Navigation.dismissModalWithReport(invoiceRoom);
    }

    Report.notifyNewAction(invoiceRoom.reportID, receiver.accountID);
}

/**
 * Track an expense
 */
function trackExpense(
    report: OnyxTypes.Report,
    amount: number,
    currency: string,
    created: string,
    merchant: string,
    payeeEmail: string | undefined,
    payeeAccountID: number,
    participant: Participant,
    comment: string,
    receipt?: Receipt,
    category?: string,
    tag?: string,
    taxCode = '',
    taxAmount = 0,
    billable?: boolean,
    policy?: OnyxEntry<OnyxTypes.Policy>,
    policyTagList?: OnyxEntry<OnyxTypes.PolicyTagLists>,
    policyCategories?: OnyxEntry<OnyxTypes.PolicyCategories>,
    gpsPoints?: GPSPoint,
    validWaypoints?: WaypointCollection,
    action?: IOUAction,
    actionableWhisperReportActionID?: string,
    linkedTrackedExpenseReportAction?: OnyxTypes.ReportAction,
    linkedTrackedExpenseReportID?: string,
    customUnitRateID?: string,
) {
    const isMoneyRequestReport = ReportUtils.isMoneyRequestReport(report);
    const currentChatReport = isMoneyRequestReport ? ReportUtils.getReportOrDraftReport(report.chatReportID) : report;
    const moneyRequestReportID = isMoneyRequestReport ? report.reportID : '';
    const isMovingTransactionFromTrackExpense = IOUUtils.isMovingTransactionFromTrackExpense(action);

    // Pass an open receipt so the distance expense will show a map with the route optimistically
    const trackedReceipt = validWaypoints ? {source: ReceiptGeneric as ReceiptSource, state: CONST.IOU.RECEIPT_STATE.OPEN} : receipt;

    const {
        createdWorkspaceParams,
        iouReport,
        chatReport,
        transaction,
        iouAction,
        createdChatReportActionID,
        createdIOUReportActionID,
        reportPreviewAction,
        transactionThreadReportID,
        createdReportActionIDForThread,
        actionableWhisperReportActionIDParam,
        onyxData,
    } =
        getTrackExpenseInformation(
            currentChatReport,
            participant,
            comment,
            amount,
            currency,
            created,
            merchant,
            trackedReceipt,
            category,
            tag,
            taxCode,
            taxAmount,
            billable,
            policy,
            policyTagList,
            policyCategories,
            payeeEmail,
            payeeAccountID,
            moneyRequestReportID,
            linkedTrackedExpenseReportAction,
            isMovingTransactionFromTrackExpense && linkedTrackedExpenseReportAction && ReportActionsUtils.isMoneyRequestAction(linkedTrackedExpenseReportAction)
                ? ReportActionsUtils.getOriginalMessage(linkedTrackedExpenseReportAction)?.IOUTransactionID
                : undefined,
        ) ?? {};
    const activeReportID = isMoneyRequestReport ? report.reportID : chatReport?.reportID;

    const recentServerValidatedWaypoints = getRecentWaypoints().filter((item) => !item.pendingAction);
    onyxData?.failureData?.push({
        onyxMethod: Onyx.METHOD.SET,
        key: `${ONYXKEYS.NVP_RECENT_WAYPOINTS}`,
        value: recentServerValidatedWaypoints,
    });

    switch (action) {
        case CONST.IOU.ACTION.CATEGORIZE: {
            if (!linkedTrackedExpenseReportAction || !actionableWhisperReportActionID || !linkedTrackedExpenseReportID) {
                return;
            }
            categorizeTrackedExpense(
                chatReport?.policyID ?? '-1',
                transaction?.transactionID ?? '-1',
                iouAction?.reportActionID ?? '-1',
                iouReport?.reportID ?? '-1',
                createdIOUReportActionID ?? '-1',
                actionableWhisperReportActionID,
                linkedTrackedExpenseReportAction,
                linkedTrackedExpenseReportID,
                transactionThreadReportID ?? '-1',
                reportPreviewAction?.reportActionID ?? '-1',
                onyxData,
                amount,
                currency,
                comment,
                merchant,
                created,
                category,
                tag,
                taxCode,
                taxAmount,
                billable,
                trackedReceipt,
                createdWorkspaceParams,
            );
            break;
        }
        case CONST.IOU.ACTION.SHARE: {
            if (!linkedTrackedExpenseReportAction || !actionableWhisperReportActionID || !linkedTrackedExpenseReportID) {
                return;
            }
            shareTrackedExpense(
                chatReport?.policyID ?? '-1',
                transaction?.transactionID ?? '-1',
                iouAction?.reportActionID ?? '-1',
                iouReport?.reportID ?? '-1',
                createdIOUReportActionID ?? '-1',
                actionableWhisperReportActionID,
                linkedTrackedExpenseReportAction,
                linkedTrackedExpenseReportID,
                transactionThreadReportID ?? '-1',
                reportPreviewAction?.reportActionID ?? '-1',
                onyxData,
                amount,
                currency,
                comment,
                merchant,
                created,
                category,
                tag,
                taxCode,
                taxAmount,
                billable,
                trackedReceipt,
                createdWorkspaceParams,
            );
            break;
        }
        default: {
            const parameters: TrackExpenseParams = {
                amount,
                currency,
                comment,
                created,
                merchant,
                iouReportID: iouReport?.reportID,
                chatReportID: chatReport?.reportID ?? '-1',
                transactionID: transaction?.transactionID ?? '-1',
                reportActionID: iouAction?.reportActionID ?? '-1',
                createdChatReportActionID: createdChatReportActionID ?? '-1',
                createdIOUReportActionID,
                reportPreviewReportActionID: reportPreviewAction?.reportActionID,
                receipt: trackedReceipt,
                receiptState: trackedReceipt?.state,
                category,
                tag,
                taxCode,
                taxAmount,
                billable,
                // This needs to be a string of JSON because of limitations with the fetch() API and nested objects
                receiptGpsPoints: gpsPoints ? JSON.stringify(gpsPoints) : undefined,
                transactionThreadReportID: transactionThreadReportID ?? '-1',
                createdReportActionIDForThread: createdReportActionIDForThread ?? '-1',
                waypoints: validWaypoints ? JSON.stringify(sanitizeRecentWaypoints(validWaypoints)) : undefined,
                customUnitRateID,
            };
            if (actionableWhisperReportActionIDParam) {
                parameters.actionableWhisperReportActionID = actionableWhisperReportActionIDParam;
            }
            API.write(WRITE_COMMANDS.TRACK_EXPENSE, parameters, onyxData);
        }
    }
    Navigation.dismissModal(isSearchTopmostCentralPane() ? undefined : activeReportID);

    if (action === CONST.IOU.ACTION.SHARE) {
        Navigation.setNavigationActionToMicrotaskQueue(() => Navigation.navigate(ROUTES.ROOM_INVITE.getRoute(activeReportID ?? '-1', CONST.IOU.SHARE.ROLE.ACCOUNTANT)));
    }

    Report.notifyNewAction(activeReportID ?? '', payeeAccountID);
}

function getOrCreateOptimisticSplitChatReport(existingSplitChatReportID: string, participants: Participant[], participantAccountIDs: number[], currentUserAccountID: number) {
    // The existing chat report could be passed as reportID or exist on the sole "participant" (in this case a report option)
    const existingChatReportID = existingSplitChatReportID || (participants.at(0)?.reportID ?? '-1');

    // Check if the report is available locally if we do have one
    let existingSplitChatReport = existingChatReportID ? ReportConnection.getAllReports()?.[`${ONYXKEYS.COLLECTION.REPORT}${existingChatReportID}`] : null;

    const allParticipantsAccountIDs = [...participantAccountIDs, currentUserAccountID];
    if (!existingSplitChatReport) {
        existingSplitChatReport = ReportUtils.getChatByParticipants(allParticipantsAccountIDs, undefined, participantAccountIDs.length > 1);
    }

    // We found an existing chat report we are done...
    if (existingSplitChatReport) {
        // Yes, these are the same, but give the caller a way to identify if we created a new report or not
        return {existingSplitChatReport, splitChatReport: existingSplitChatReport};
    }

    // Create a Group Chat if we have multiple participants
    if (participants.length > 1) {
        const splitChatReport = ReportUtils.buildOptimisticChatReport(
            allParticipantsAccountIDs,
            '',
            CONST.REPORT.CHAT_TYPE.GROUP,
            undefined,
            undefined,
            undefined,
            undefined,
            undefined,
            undefined,
            CONST.REPORT.NOTIFICATION_PREFERENCE.ALWAYS,
        );
        return {existingSplitChatReport: null, splitChatReport};
    }

    // Otherwise, create a new 1:1 chat report
    const splitChatReport = ReportUtils.buildOptimisticChatReport(participantAccountIDs);
    return {existingSplitChatReport: null, splitChatReport};
}

/**
 * Build the Onyx data and IOU split necessary for splitting a bill with 3+ users.
 * 1. Build the optimistic Onyx data for the group chat, i.e. chatReport and iouReportAction creating the former if it doesn't yet exist.
 * 2. Loop over the group chat participant list, building optimistic or updating existing chatReports, iouReports and iouReportActions between the user and each participant.
 * We build both Onyx data and the IOU split that is sent as a request param and is used by Auth to create the chatReports, iouReports and iouReportActions in the database.
 * The IOU split has the following shape:
 *  [
 *      {email: 'currentUser', amount: 100},
 *      {email: 'user2', amount: 100, iouReportID: '100', chatReportID: '110', transactionID: '120', reportActionID: '130'},
 *      {email: 'user3', amount: 100, iouReportID: '200', chatReportID: '210', transactionID: '220', reportActionID: '230'}
 *  ]
 * @param amount - always in the smallest unit of the currency
 * @param existingSplitChatReportID - the report ID where the split expense happens, could be a group chat or a workspace chat
 */
function createSplitsAndOnyxData(
    participants: Participant[],
    currentUserLogin: string,
    currentUserAccountID: number,
    amount: number,
    comment: string,
    currency: string,
    merchant: string,
    created: string,
    category: string,
    tag: string,
    splitShares: SplitShares = {},
    existingSplitChatReportID = '',
    billable = false,
    iouRequestType: IOURequestType = CONST.IOU.REQUEST_TYPE.MANUAL,
    taxCode = '',
    taxAmount = 0,
): SplitsAndOnyxData {
    const currentUserEmailForIOUSplit = PhoneNumber.addSMSDomainIfPhoneNumber(currentUserLogin);
    const participantAccountIDs = participants.map((participant) => Number(participant.accountID));

    const {splitChatReport, existingSplitChatReport} = getOrCreateOptimisticSplitChatReport(existingSplitChatReportID, participants, participantAccountIDs, currentUserAccountID);
    const isOwnPolicyExpenseChat = !!splitChatReport.isOwnPolicyExpenseChat;

    // Pass an open receipt so the distance expense will show a map with the route optimistically
    const receipt: Receipt | undefined = iouRequestType === CONST.IOU.REQUEST_TYPE.DISTANCE ? {source: ReceiptGeneric as ReceiptSource, state: CONST.IOU.RECEIPT_STATE.OPEN} : undefined;

    const existingTransaction = allTransactionDrafts[`${ONYXKEYS.COLLECTION.TRANSACTION_DRAFT}${CONST.IOU.OPTIMISTIC_TRANSACTION_ID}`];
    const isDistanceRequest = existingTransaction && existingTransaction.iouRequestType === CONST.IOU.REQUEST_TYPE.DISTANCE;
    let splitTransaction = TransactionUtils.buildOptimisticTransaction(
        amount,
        currency,
        CONST.REPORT.SPLIT_REPORTID,
        comment,
        [],
        created,
        '',
        '',
        merchant || Localize.translateLocal('iou.expense'),
        receipt,
        undefined,
        undefined,
        category,
        tag,
        taxCode,
        taxAmount,
        billable,
        isDistanceRequest ? {waypoints: CONST.RED_BRICK_ROAD_PENDING_ACTION.ADD} : undefined,
        undefined,
        existingTransaction,
    );

    // Important data is set on the draft distance transaction, such as the iouRequestType marking it as a distance request, so merge it into the optimistic split transaction
    if (isDistanceRequest) {
        splitTransaction = fastMerge(existingTransaction, splitTransaction, false);
    }

    // Note: The created action must be optimistically generated before the IOU action so there's no chance that the created action appears after the IOU action in the chat
    const splitCreatedReportAction = ReportUtils.buildOptimisticCreatedReportAction(currentUserEmailForIOUSplit);
    const splitIOUReportAction = ReportUtils.buildOptimisticIOUReportAction(
        CONST.IOU.REPORT_ACTION_TYPE.SPLIT,
        amount,
        currency,
        comment,
        participants,
        splitTransaction.transactionID,
        undefined,
        '',
        false,
        false,
        isOwnPolicyExpenseChat,
    );

    splitChatReport.lastReadTime = DateUtils.getDBTime();
    splitChatReport.lastMessageText = ReportActionsUtils.getReportActionText(splitIOUReportAction);
    splitChatReport.lastMessageHtml = ReportActionsUtils.getReportActionHtml(splitIOUReportAction);
    splitChatReport.lastActorAccountID = currentUserAccountID;
    splitChatReport.lastVisibleActionCreated = splitIOUReportAction.created;

    // If we have an existing splitChatReport (group chat or workspace) use it's pending fields, otherwise indicate that we are adding a chat
    if (!existingSplitChatReport) {
        splitChatReport.pendingFields = {
            createChat: CONST.RED_BRICK_ROAD_PENDING_ACTION.ADD,
        };
    }

    const optimisticData: OnyxUpdate[] = [
        {
            // Use set for new reports because it doesn't exist yet, is faster,
            // and we need the data to be available when we navigate to the chat page
            onyxMethod: existingSplitChatReport ? Onyx.METHOD.MERGE : Onyx.METHOD.SET,
            key: `${ONYXKEYS.COLLECTION.REPORT}${splitChatReport.reportID}`,
            value: splitChatReport,
        },
        {
            onyxMethod: Onyx.METHOD.SET,
            key: ONYXKEYS.NVP_QUICK_ACTION_GLOBAL_CREATE,
            value: {
                action: iouRequestType === CONST.IOU.REQUEST_TYPE.DISTANCE ? CONST.QUICK_ACTIONS.SPLIT_DISTANCE : CONST.QUICK_ACTIONS.SPLIT_MANUAL,
                chatReportID: splitChatReport.reportID,
                isFirstQuickAction: isEmptyObject(quickAction),
            },
        },
        existingSplitChatReport
            ? {
                  onyxMethod: Onyx.METHOD.MERGE,
                  key: `${ONYXKEYS.COLLECTION.REPORT_ACTIONS}${splitChatReport.reportID}`,
                  value: {
                      [splitIOUReportAction.reportActionID]: splitIOUReportAction as OnyxTypes.ReportAction,
                  },
              }
            : {
                  onyxMethod: Onyx.METHOD.SET,
                  key: `${ONYXKEYS.COLLECTION.REPORT_ACTIONS}${splitChatReport.reportID}`,
                  value: {
                      [splitCreatedReportAction.reportActionID]: splitCreatedReportAction as OnyxTypes.ReportAction,
                      [splitIOUReportAction.reportActionID]: splitIOUReportAction as OnyxTypes.ReportAction,
                  },
              },
        {
            onyxMethod: Onyx.METHOD.SET,
            key: `${ONYXKEYS.COLLECTION.TRANSACTION}${splitTransaction.transactionID}`,
            value: splitTransaction,
        },
        {
            onyxMethod: Onyx.METHOD.MERGE,
            key: `${ONYXKEYS.COLLECTION.TRANSACTION_DRAFT}${CONST.IOU.OPTIMISTIC_TRANSACTION_ID}`,
            value: null,
        },
    ];
    const successData: OnyxUpdate[] = [
        {
            onyxMethod: Onyx.METHOD.MERGE,
            key: `${ONYXKEYS.COLLECTION.REPORT_ACTIONS}${splitChatReport.reportID}`,
            value: {
                ...(existingSplitChatReport ? {} : {[splitCreatedReportAction.reportActionID]: {pendingAction: null}}),
                [splitIOUReportAction.reportActionID]: {pendingAction: null},
            },
        },
        {
            onyxMethod: Onyx.METHOD.MERGE,
            key: `${ONYXKEYS.COLLECTION.TRANSACTION}${splitTransaction.transactionID}`,
            value: {pendingAction: null, pendingFields: null},
        },
    ];

    const redundantParticipants: Record<number, null> = {};
    if (!existingSplitChatReport) {
        successData.push({
            onyxMethod: Onyx.METHOD.MERGE,
            key: `${ONYXKEYS.COLLECTION.REPORT}${splitChatReport.reportID}`,
            value: {pendingFields: {createChat: null}, participants: redundantParticipants},
        });
    }

    const failureData: OnyxUpdate[] = [
        {
            onyxMethod: Onyx.METHOD.MERGE,
            key: `${ONYXKEYS.COLLECTION.TRANSACTION}${splitTransaction.transactionID}`,
            value: {
                errors: ErrorUtils.getMicroSecondOnyxErrorWithTranslationKey('iou.error.genericCreateFailureMessage'),
                pendingAction: null,
                pendingFields: null,
            },
        },
        {
            onyxMethod: Onyx.METHOD.SET,
            key: ONYXKEYS.NVP_QUICK_ACTION_GLOBAL_CREATE,
            value: quickAction ?? null,
        },
    ];

    if (existingSplitChatReport) {
        failureData.push({
            onyxMethod: Onyx.METHOD.MERGE,
            key: `${ONYXKEYS.COLLECTION.REPORT_ACTIONS}${splitChatReport.reportID}`,
            value: {
                [splitIOUReportAction.reportActionID]: {
                    errors: ErrorUtils.getMicroSecondOnyxErrorWithTranslationKey('iou.error.genericCreateFailureMessage'),
                },
            },
        });
    } else {
        failureData.push(
            {
                onyxMethod: Onyx.METHOD.MERGE,
                key: `${ONYXKEYS.COLLECTION.REPORT}${splitChatReport.reportID}`,
                value: {
                    errorFields: {
                        createChat: ErrorUtils.getMicroSecondOnyxErrorWithTranslationKey('report.genericCreateReportFailureMessage'),
                    },
                },
            },
            {
                onyxMethod: Onyx.METHOD.MERGE,
                key: `${ONYXKEYS.COLLECTION.REPORT_ACTIONS}${splitChatReport.reportID}`,
                value: {
                    [splitIOUReportAction.reportActionID]: {
                        errors: ErrorUtils.getMicroSecondOnyxErrorWithTranslationKey('iou.error.genericCreateFailureMessage'),
                    },
                },
            },
        );
    }

    // Loop through participants creating individual chats, iouReports and reportActionIDs as needed
    const currentUserAmount = splitShares?.[currentUserAccountID]?.amount ?? IOUUtils.calculateAmount(participants.length, amount, currency, true);
    const currentUserTaxAmount = IOUUtils.calculateAmount(participants.length, taxAmount, currency, true);

    const splits: Split[] = [{email: currentUserEmailForIOUSplit, accountID: currentUserAccountID, amount: currentUserAmount, taxAmount: currentUserTaxAmount}];

    const hasMultipleParticipants = participants.length > 1;
    participants.forEach((participant) => {
        // In a case when a participant is a workspace, even when a current user is not an owner of the workspace
        const isPolicyExpenseChat = ReportUtils.isPolicyExpenseChat(participant);
        const splitAmount = splitShares?.[participant.accountID ?? -1]?.amount ?? IOUUtils.calculateAmount(participants.length, amount, currency, false);
        const splitTaxAmount = IOUUtils.calculateAmount(participants.length, taxAmount, currency, false);

        // To exclude someone from a split, the amount can be 0. The scenario for this is when creating a split from a group chat, we have remove the option to deselect users to exclude them.
        // We can input '0' next to someone we want to exclude.
        if (splitAmount === 0) {
            return;
        }

        // In case the participant is a workspace, email & accountID should remain undefined and won't be used in the rest of this code
        // participant.login is undefined when the request is initiated from a group DM with an unknown user, so we need to add a default
        const email = isOwnPolicyExpenseChat || isPolicyExpenseChat ? '' : PhoneNumber.addSMSDomainIfPhoneNumber(participant.login ?? '').toLowerCase();
        const accountID = isOwnPolicyExpenseChat || isPolicyExpenseChat ? 0 : Number(participant.accountID);
        if (email === currentUserEmailForIOUSplit) {
            return;
        }

        // STEP 1: Get existing chat report OR build a new optimistic one
        // If we only have one participant and the request was initiated from the global create menu, i.e. !existingGroupChatReportID, the oneOnOneChatReport is the groupChatReport
        let oneOnOneChatReport: OnyxTypes.Report | OptimisticChatReport;
        let isNewOneOnOneChatReport = false;
        let shouldCreateOptimisticPersonalDetails = false;
        const personalDetailExists = accountID in allPersonalDetails;

        // If this is a split between two people only and the function
        // wasn't provided with an existing group chat report id
        // or, if the split is being made from the workspace chat, then the oneOnOneChatReport is the same as the splitChatReport
        // in this case existingSplitChatReport will belong to the policy expense chat and we won't be
        // entering code that creates optimistic personal details
        if ((!hasMultipleParticipants && !existingSplitChatReportID) || isOwnPolicyExpenseChat) {
            oneOnOneChatReport = splitChatReport;
            shouldCreateOptimisticPersonalDetails = !existingSplitChatReport && !personalDetailExists;
        } else {
            const existingChatReport = ReportUtils.getChatByParticipants([accountID, currentUserAccountID]);
            isNewOneOnOneChatReport = !existingChatReport;
            shouldCreateOptimisticPersonalDetails = isNewOneOnOneChatReport && !personalDetailExists;
            oneOnOneChatReport = existingChatReport ?? ReportUtils.buildOptimisticChatReport([accountID, currentUserAccountID]);
        }

        // STEP 2: Get existing IOU/Expense report and update its total OR build a new optimistic one
        let oneOnOneIOUReport: OneOnOneIOUReport = oneOnOneChatReport.iouReportID
            ? ReportConnection.getAllReports()?.[`${ONYXKEYS.COLLECTION.REPORT}${oneOnOneChatReport.iouReportID}`]
            : null;
        const shouldCreateNewOneOnOneIOUReport = ReportUtils.shouldCreateNewMoneyRequestReport(oneOnOneIOUReport, oneOnOneChatReport);

        if (!oneOnOneIOUReport || shouldCreateNewOneOnOneIOUReport) {
            oneOnOneIOUReport = isOwnPolicyExpenseChat
                ? ReportUtils.buildOptimisticExpenseReport(oneOnOneChatReport.reportID, oneOnOneChatReport.policyID ?? '-1', currentUserAccountID, splitAmount, currency)
                : ReportUtils.buildOptimisticIOUReport(currentUserAccountID, accountID, splitAmount, oneOnOneChatReport.reportID, currency);
        } else if (isOwnPolicyExpenseChat) {
            if (typeof oneOnOneIOUReport?.total === 'number') {
                // Because of the Expense reports are stored as negative values, we subtract the total from the amount
                oneOnOneIOUReport.total -= splitAmount;
            }
        } else {
            oneOnOneIOUReport = IOUUtils.updateIOUOwnerAndTotal(oneOnOneIOUReport, currentUserAccountID, splitAmount, currency);
        }

        // STEP 3: Build optimistic transaction
        const oneOnOneTransaction = TransactionUtils.buildOptimisticTransaction(
            ReportUtils.isExpenseReport(oneOnOneIOUReport) ? -splitAmount : splitAmount,
            currency,
            oneOnOneIOUReport.reportID,
            comment,
            [],
            created,
            CONST.IOU.TYPE.SPLIT,
            splitTransaction.transactionID,
            merchant || Localize.translateLocal('iou.expense'),
            undefined,
            undefined,
            undefined,
            category,
            tag,
            taxCode,
            ReportUtils.isExpenseReport(oneOnOneIOUReport) ? -splitTaxAmount : splitTaxAmount,
            billable,
        );

        // STEP 4: Build optimistic reportActions. We need:
        // 1. CREATED action for the chatReport
        // 2. CREATED action for the iouReport
        // 3. IOU action for the iouReport
        // 4. Transaction Thread and the CREATED action for it
        // 5. REPORT_PREVIEW action for the chatReport
        const [oneOnOneCreatedActionForChat, oneOnOneCreatedActionForIOU, oneOnOneIOUAction, optimisticTransactionThread, optimisticCreatedActionForTransactionThread] =
            ReportUtils.buildOptimisticMoneyRequestEntities(
                oneOnOneIOUReport,
                CONST.IOU.REPORT_ACTION_TYPE.CREATE,
                splitAmount,
                currency,
                comment,
                currentUserEmailForIOUSplit,
                [participant],
                oneOnOneTransaction.transactionID,
            );

        // Add optimistic personal details for new participants
        const oneOnOnePersonalDetailListAction: OnyxTypes.PersonalDetailsList = shouldCreateOptimisticPersonalDetails
            ? {
                  [accountID]: {
                      accountID,
                      // Disabling this line since participant.displayName can be an empty string
                      // eslint-disable-next-line @typescript-eslint/prefer-nullish-coalescing
                      displayName: LocalePhoneNumber.formatPhoneNumber(participant.displayName || email),
                      login: participant.login,
                      isOptimisticPersonalDetail: true,
                  },
              }
            : {};

        if (shouldCreateOptimisticPersonalDetails) {
            // BE will send different participants. We clear the optimistic ones to avoid duplicated entries
            redundantParticipants[accountID] = null;
        }

        let oneOnOneReportPreviewAction = getReportPreviewAction(oneOnOneChatReport.reportID, oneOnOneIOUReport.reportID);
        if (oneOnOneReportPreviewAction) {
            oneOnOneReportPreviewAction = ReportUtils.updateReportPreview(oneOnOneIOUReport, oneOnOneReportPreviewAction);
        } else {
            oneOnOneReportPreviewAction = ReportUtils.buildOptimisticReportPreview(oneOnOneChatReport, oneOnOneIOUReport);
        }

        // Add category to optimistic policy recently used categories when a participant is a workspace
        const optimisticPolicyRecentlyUsedCategories = isPolicyExpenseChat ? Category.buildOptimisticPolicyRecentlyUsedCategories(participant.policyID, category) : [];

        const optimisticRecentlyUsedCurrencies = Policy.buildOptimisticRecentlyUsedCurrencies(currency);

        // Add tag to optimistic policy recently used tags when a participant is a workspace
        const optimisticPolicyRecentlyUsedTags = isPolicyExpenseChat ? Tag.buildOptimisticPolicyRecentlyUsedTags(participant.policyID, tag) : {};

        // STEP 5: Build Onyx Data
        const [oneOnOneOptimisticData, oneOnOneSuccessData, oneOnOneFailureData] = buildOnyxDataForMoneyRequest(
            oneOnOneChatReport,
            oneOnOneIOUReport,
            oneOnOneTransaction,
            oneOnOneCreatedActionForChat,
            oneOnOneCreatedActionForIOU,
            oneOnOneIOUAction,
            oneOnOnePersonalDetailListAction,
            oneOnOneReportPreviewAction,
            optimisticPolicyRecentlyUsedCategories,
            optimisticPolicyRecentlyUsedTags,
            isNewOneOnOneChatReport,
            optimisticTransactionThread,
            optimisticCreatedActionForTransactionThread,
            shouldCreateNewOneOnOneIOUReport,
            null,
            null,
            null,
            null,
            true,
            undefined,
            optimisticRecentlyUsedCurrencies,
        );

        const individualSplit = {
            email,
            accountID,
            isOptimisticAccount: ReportUtils.isOptimisticPersonalDetail(accountID),
            amount: splitAmount,
            iouReportID: oneOnOneIOUReport.reportID,
            chatReportID: oneOnOneChatReport.reportID,
            transactionID: oneOnOneTransaction.transactionID,
            reportActionID: oneOnOneIOUAction.reportActionID,
            createdChatReportActionID: oneOnOneCreatedActionForChat.reportActionID,
            createdIOUReportActionID: oneOnOneCreatedActionForIOU.reportActionID,
            reportPreviewReportActionID: oneOnOneReportPreviewAction.reportActionID,
            transactionThreadReportID: optimisticTransactionThread.reportID,
            createdReportActionIDForThread: optimisticCreatedActionForTransactionThread?.reportActionID,
            taxAmount: splitTaxAmount,
        };

        splits.push(individualSplit);
        optimisticData.push(...oneOnOneOptimisticData);
        successData.push(...oneOnOneSuccessData);
        failureData.push(...oneOnOneFailureData);
    });

    optimisticData.push({
        onyxMethod: Onyx.METHOD.MERGE,
        key: `${ONYXKEYS.COLLECTION.TRANSACTION}${splitTransaction.transactionID}`,
        value: {
            comment: {
                splits: splits.map((split) => ({accountID: split.accountID, amount: split.amount})),
            },
        },
    });

    const splitData: SplitData = {
        chatReportID: splitChatReport.reportID,
        transactionID: splitTransaction.transactionID,
        reportActionID: splitIOUReportAction.reportActionID,
        policyID: splitChatReport.policyID,
        chatType: splitChatReport.chatType,
    };

    if (!existingSplitChatReport) {
        splitData.createdReportActionID = splitCreatedReportAction.reportActionID;
    }

    return {
        splitData,
        splits,
        onyxData: {optimisticData, successData, failureData},
    };
}

type SplitBillActionsParams = {
    participants: Participant[];
    currentUserLogin: string;
    currentUserAccountID: number;
    amount: number;
    comment: string;
    currency: string;
    merchant: string;
    created: string;
    category?: string;
    tag?: string;
    billable?: boolean;
    iouRequestType?: IOURequestType;
    existingSplitChatReportID?: string;
    splitShares?: SplitShares;
    splitPayerAccountIDs?: number[];
    taxCode?: string;
    taxAmount?: number;
};

/**
 * @param amount - always in smallest currency unit
 * @param existingSplitChatReportID - Either a group DM or a workspace chat
 */
function splitBill({
    participants,
    currentUserLogin,
    currentUserAccountID,
    amount,
    comment,
    currency,
    merchant,
    created,
    category = '',
    tag = '',
    billable = false,
    iouRequestType = CONST.IOU.REQUEST_TYPE.MANUAL,
    existingSplitChatReportID = '',
    splitShares = {},
    splitPayerAccountIDs = [],
    taxCode = '',
    taxAmount = 0,
}: SplitBillActionsParams) {
    const {splitData, splits, onyxData} = createSplitsAndOnyxData(
        participants,
        currentUserLogin,
        currentUserAccountID,
        amount,
        comment,
        currency,
        merchant,
        created,
        category,
        tag,
        splitShares,
        existingSplitChatReportID,
        billable,
        iouRequestType,
        taxCode,
        taxAmount,
    );

    const parameters: SplitBillParams = {
        reportID: splitData.chatReportID,
        amount,
        splits: JSON.stringify(splits),
        currency,
        comment,
        category,
        merchant,
        created,
        tag,
        billable,
        transactionID: splitData.transactionID,
        reportActionID: splitData.reportActionID,
        createdReportActionID: splitData.createdReportActionID,
        policyID: splitData.policyID,
        chatType: splitData.chatType,
        splitPayerAccountIDs,
        taxCode,
        taxAmount,
    };

    API.write(WRITE_COMMANDS.SPLIT_BILL, parameters, onyxData);

    Navigation.dismissModal(isSearchTopmostCentralPane() ? undefined : existingSplitChatReportID);
    Report.notifyNewAction(splitData.chatReportID, currentUserAccountID);
}

/**
 * @param amount - always in the smallest currency unit
 */
function splitBillAndOpenReport({
    participants,
    currentUserLogin,
    currentUserAccountID,
    amount,
    comment,
    currency,
    merchant,
    created,
    category = '',
    tag = '',
    billable = false,
    iouRequestType = CONST.IOU.REQUEST_TYPE.MANUAL,
    splitShares = {},
    splitPayerAccountIDs = [],
    taxCode = '',
    taxAmount = 0,
}: SplitBillActionsParams) {
    const {splitData, splits, onyxData} = createSplitsAndOnyxData(
        participants,
        currentUserLogin,
        currentUserAccountID,
        amount,
        comment,
        currency,
        merchant,
        created,
        category,
        tag,
        splitShares,
        '',
        billable,
        iouRequestType,
        taxCode,
        taxAmount,
    );

    const parameters: SplitBillParams = {
        reportID: splitData.chatReportID,
        amount,
        splits: JSON.stringify(splits),
        currency,
        merchant,
        created,
        comment,
        category,
        tag,
        billable,
        transactionID: splitData.transactionID,
        reportActionID: splitData.reportActionID,
        createdReportActionID: splitData.createdReportActionID,
        policyID: splitData.policyID,
        chatType: splitData.chatType,
        splitPayerAccountIDs,
        taxCode,
        taxAmount,
    };

    API.write(WRITE_COMMANDS.SPLIT_BILL_AND_OPEN_REPORT, parameters, onyxData);

    Navigation.dismissModal(isSearchTopmostCentralPane() ? undefined : splitData.chatReportID);
    Report.notifyNewAction(splitData.chatReportID, currentUserAccountID);
}

type StartSplitBilActionParams = {
    participants: Participant[];
    currentUserLogin: string;
    currentUserAccountID: number;
    comment: string;
    receipt: Receipt;
    existingSplitChatReportID?: string;
    billable?: boolean;
    category: string | undefined;
    tag: string | undefined;
    currency: string;
    taxCode: string;
    taxAmount: number;
};

/** Used exclusively for starting a split expense request that contains a receipt, the split request will be completed once the receipt is scanned
 *  or user enters details manually.
 *
 * @param existingSplitChatReportID - Either a group DM or a workspace chat
 */
function startSplitBill({
    participants,
    currentUserLogin,
    currentUserAccountID,
    comment,
    receipt,
    existingSplitChatReportID = '',
    billable = false,
    category = '',
    tag = '',
    currency,
    taxCode = '',
    taxAmount = 0,
}: StartSplitBilActionParams) {
    const currentUserEmailForIOUSplit = PhoneNumber.addSMSDomainIfPhoneNumber(currentUserLogin);
    const participantAccountIDs = participants.map((participant) => Number(participant.accountID));
    const {splitChatReport, existingSplitChatReport} = getOrCreateOptimisticSplitChatReport(existingSplitChatReportID, participants, participantAccountIDs, currentUserAccountID);
    const isOwnPolicyExpenseChat = !!splitChatReport.isOwnPolicyExpenseChat;

    const {name: filename, source, state = CONST.IOU.RECEIPT_STATE.SCANREADY} = receipt;
    const receiptObject: Receipt = {state, source};

    // ReportID is -2 (aka "deleted") on the group transaction
    const splitTransaction = TransactionUtils.buildOptimisticTransaction(
        0,
        currency,
        CONST.REPORT.SPLIT_REPORTID,
        comment,
        [],
        '',
        '',
        '',
        CONST.TRANSACTION.PARTIAL_TRANSACTION_MERCHANT,
        receiptObject,
        filename,
        undefined,
        category,
        tag,
        taxCode,
        taxAmount,
        billable,
    );

    // Note: The created action must be optimistically generated before the IOU action so there's no chance that the created action appears after the IOU action in the chat
    const splitChatCreatedReportAction = ReportUtils.buildOptimisticCreatedReportAction(currentUserEmailForIOUSplit);
    const splitIOUReportAction = ReportUtils.buildOptimisticIOUReportAction(
        CONST.IOU.REPORT_ACTION_TYPE.SPLIT,
        0,
        CONST.CURRENCY.USD,
        comment,
        participants,
        splitTransaction.transactionID,
        undefined,
        '',
        false,
        false,
        isOwnPolicyExpenseChat,
    );

    splitChatReport.lastReadTime = DateUtils.getDBTime();
    splitChatReport.lastMessageText = ReportActionsUtils.getReportActionText(splitIOUReportAction);
    splitChatReport.lastMessageHtml = ReportActionsUtils.getReportActionHtml(splitIOUReportAction);

    // If we have an existing splitChatReport (group chat or workspace) use it's pending fields, otherwise indicate that we are adding a chat
    if (!existingSplitChatReport) {
        splitChatReport.pendingFields = {
            createChat: CONST.RED_BRICK_ROAD_PENDING_ACTION.ADD,
        };
    }

    const optimisticData: OnyxUpdate[] = [
        {
            // Use set for new reports because it doesn't exist yet, is faster,
            // and we need the data to be available when we navigate to the chat page
            onyxMethod: existingSplitChatReport ? Onyx.METHOD.MERGE : Onyx.METHOD.SET,
            key: `${ONYXKEYS.COLLECTION.REPORT}${splitChatReport.reportID}`,
            value: splitChatReport,
        },
        {
            onyxMethod: Onyx.METHOD.SET,
            key: ONYXKEYS.NVP_QUICK_ACTION_GLOBAL_CREATE,
            value: {
                action: CONST.QUICK_ACTIONS.SPLIT_SCAN,
                chatReportID: splitChatReport.reportID,
                isFirstQuickAction: isEmptyObject(quickAction),
            },
        },
        existingSplitChatReport
            ? {
                  onyxMethod: Onyx.METHOD.MERGE,
                  key: `${ONYXKEYS.COLLECTION.REPORT_ACTIONS}${splitChatReport.reportID}`,
                  value: {
                      [splitIOUReportAction.reportActionID]: splitIOUReportAction as OnyxTypes.ReportAction,
                  },
              }
            : {
                  onyxMethod: Onyx.METHOD.SET,
                  key: `${ONYXKEYS.COLLECTION.REPORT_ACTIONS}${splitChatReport.reportID}`,
                  value: {
                      [splitChatCreatedReportAction.reportActionID]: splitChatCreatedReportAction,
                      [splitIOUReportAction.reportActionID]: splitIOUReportAction as OnyxTypes.ReportAction,
                  },
              },
        {
            onyxMethod: Onyx.METHOD.SET,
            key: `${ONYXKEYS.COLLECTION.TRANSACTION}${splitTransaction.transactionID}`,
            value: splitTransaction,
        },
    ];

    const successData: OnyxUpdate[] = [
        {
            onyxMethod: Onyx.METHOD.MERGE,
            key: `${ONYXKEYS.COLLECTION.REPORT_ACTIONS}${splitChatReport.reportID}`,
            value: {
                ...(existingSplitChatReport ? {} : {[splitChatCreatedReportAction.reportActionID]: {pendingAction: null}}),
                [splitIOUReportAction.reportActionID]: {pendingAction: null},
            },
        },
        {
            onyxMethod: Onyx.METHOD.MERGE,
            key: `${ONYXKEYS.COLLECTION.TRANSACTION}${splitTransaction.transactionID}`,
            value: {pendingAction: null},
        },
    ];

    const redundantParticipants: Record<number, null> = {};
    if (!existingSplitChatReport) {
        successData.push({
            onyxMethod: Onyx.METHOD.MERGE,
            key: `${ONYXKEYS.COLLECTION.REPORT}${splitChatReport.reportID}`,
            value: {pendingFields: {createChat: null}, participants: redundantParticipants},
        });
    }

    const failureData: OnyxUpdate[] = [
        {
            onyxMethod: Onyx.METHOD.MERGE,
            key: `${ONYXKEYS.COLLECTION.TRANSACTION}${splitTransaction.transactionID}`,
            value: {
                errors: ErrorUtils.getMicroSecondOnyxErrorWithTranslationKey('iou.error.genericCreateFailureMessage'),
            },
        },
        {
            onyxMethod: Onyx.METHOD.SET,
            key: ONYXKEYS.NVP_QUICK_ACTION_GLOBAL_CREATE,
            value: quickAction ?? null,
        },
    ];

    if (existingSplitChatReport) {
        failureData.push({
            onyxMethod: Onyx.METHOD.MERGE,
            key: `${ONYXKEYS.COLLECTION.REPORT_ACTIONS}${splitChatReport.reportID}`,
            value: {
                [splitIOUReportAction.reportActionID]: {
                    errors: getReceiptError(receipt, filename),
                },
            },
        });
    } else {
        failureData.push(
            {
                onyxMethod: Onyx.METHOD.MERGE,
                key: `${ONYXKEYS.COLLECTION.REPORT}${splitChatReport.reportID}`,
                value: {
                    errorFields: {
                        createChat: ErrorUtils.getMicroSecondOnyxErrorWithTranslationKey('report.genericCreateReportFailureMessage'),
                    },
                },
            },
            {
                onyxMethod: Onyx.METHOD.MERGE,
                key: `${ONYXKEYS.COLLECTION.REPORT_ACTIONS}${splitChatReport.reportID}`,
                value: {
                    [splitChatCreatedReportAction.reportActionID]: {
                        errors: ErrorUtils.getMicroSecondOnyxErrorWithTranslationKey('report.genericCreateReportFailureMessage'),
                    },
                    [splitIOUReportAction.reportActionID]: {
                        errors: getReceiptError(receipt, filename),
                    },
                },
            },
        );
    }

    const splits: Split[] = [{email: currentUserEmailForIOUSplit, accountID: currentUserAccountID}];

    participants.forEach((participant) => {
        // Disabling this line since participant.login can be an empty string
        // eslint-disable-next-line @typescript-eslint/prefer-nullish-coalescing
        const email = participant.isOwnPolicyExpenseChat ? '' : PhoneNumber.addSMSDomainIfPhoneNumber(participant.login || participant.text || '').toLowerCase();
        const accountID = participant.isOwnPolicyExpenseChat ? 0 : Number(participant.accountID);
        if (email === currentUserEmailForIOUSplit) {
            return;
        }

        // When splitting with a workspace chat, we only need to supply the policyID and the workspace reportID as it's needed so we can update the report preview
        if (participant.isOwnPolicyExpenseChat) {
            splits.push({
                policyID: participant.policyID,
                chatReportID: splitChatReport.reportID,
            });
            return;
        }

        const participantPersonalDetails = allPersonalDetails[participant?.accountID ?? -1];
        if (!participantPersonalDetails) {
            optimisticData.push({
                onyxMethod: Onyx.METHOD.MERGE,
                key: ONYXKEYS.PERSONAL_DETAILS_LIST,
                value: {
                    [accountID]: {
                        accountID,
                        // Disabling this line since participant.displayName can be an empty string
                        // eslint-disable-next-line @typescript-eslint/prefer-nullish-coalescing
                        displayName: LocalePhoneNumber.formatPhoneNumber(participant.displayName || email),
                        // Disabling this line since participant.login can be an empty string
                        // eslint-disable-next-line @typescript-eslint/prefer-nullish-coalescing
                        login: participant.login || participant.text,
                        isOptimisticPersonalDetail: true,
                    },
                },
            });
            // BE will send different participants. We clear the optimistic ones to avoid duplicated entries
            redundantParticipants[accountID] = null;
        }

        splits.push({
            email,
            accountID,
        });
    });

    participants.forEach((participant) => {
        const isPolicyExpenseChat = ReportUtils.isPolicyExpenseChat(participant);
        if (!isPolicyExpenseChat) {
            return;
        }

        const optimisticPolicyRecentlyUsedCategories = Category.buildOptimisticPolicyRecentlyUsedCategories(participant.policyID, category);
        const optimisticPolicyRecentlyUsedTags = Tag.buildOptimisticPolicyRecentlyUsedTags(participant.policyID, tag);
        const optimisticRecentlyUsedCurrencies = Policy.buildOptimisticRecentlyUsedCurrencies(currency);

        if (optimisticPolicyRecentlyUsedCategories.length > 0) {
            optimisticData.push({
                onyxMethod: Onyx.METHOD.SET,
                key: `${ONYXKEYS.COLLECTION.POLICY_RECENTLY_USED_CATEGORIES}${participant.policyID}`,
                value: optimisticPolicyRecentlyUsedCategories,
            });
        }

        if (optimisticRecentlyUsedCurrencies.length > 0) {
            optimisticData.push({
                onyxMethod: Onyx.METHOD.SET,
                key: ONYXKEYS.RECENTLY_USED_CURRENCIES,
                value: optimisticRecentlyUsedCurrencies,
            });
        }

        if (!isEmptyObject(optimisticPolicyRecentlyUsedTags)) {
            optimisticData.push({
                onyxMethod: Onyx.METHOD.MERGE,
                key: `${ONYXKEYS.COLLECTION.POLICY_RECENTLY_USED_TAGS}${participant.policyID}`,
                value: optimisticPolicyRecentlyUsedTags,
            });
        }
    });

    // Save the new splits array into the transaction's comment in case the user calls CompleteSplitBill while offline
    optimisticData.push({
        onyxMethod: Onyx.METHOD.MERGE,
        key: `${ONYXKEYS.COLLECTION.TRANSACTION}${splitTransaction.transactionID}`,
        value: {
            comment: {
                splits,
            },
        },
    });

    const parameters: StartSplitBillParams = {
        chatReportID: splitChatReport.reportID,
        reportActionID: splitIOUReportAction.reportActionID,
        transactionID: splitTransaction.transactionID,
        splits: JSON.stringify(splits),
        receipt,
        comment,
        category,
        tag,
        currency,
        isFromGroupDM: !existingSplitChatReport,
        billable,
        ...(existingSplitChatReport ? {} : {createdReportActionID: splitChatCreatedReportAction.reportActionID}),
        chatType: splitChatReport?.chatType,
        taxCode,
        taxAmount,
    };

    API.write(WRITE_COMMANDS.START_SPLIT_BILL, parameters, {optimisticData, successData, failureData});

    Navigation.dismissModalWithReport(splitChatReport);
    Report.notifyNewAction(splitChatReport.reportID ?? '-1', currentUserAccountID);
}

/** Used for editing a split expense while it's still scanning or when SmartScan fails, it completes a split expense started by startSplitBill above.
 *
 * @param chatReportID - The group chat or workspace reportID
 * @param reportAction - The split action that lives in the chatReport above
 * @param updatedTransaction - The updated **draft** split transaction
 * @param sessionAccountID - accountID of the current user
 * @param sessionEmail - email of the current user
 */
function completeSplitBill(chatReportID: string, reportAction: OnyxTypes.ReportAction, updatedTransaction: OnyxEntry<OnyxTypes.Transaction>, sessionAccountID: number, sessionEmail: string) {
    const currentUserEmailForIOUSplit = PhoneNumber.addSMSDomainIfPhoneNumber(sessionEmail);
    const transactionID = updatedTransaction?.transactionID ?? '-1';
    const unmodifiedTransaction = allTransactions[`${ONYXKEYS.COLLECTION.TRANSACTION}${transactionID}`];

    // Save optimistic updated transaction and action
    const optimisticData: OnyxUpdate[] = [
        {
            onyxMethod: Onyx.METHOD.MERGE,
            key: `${ONYXKEYS.COLLECTION.TRANSACTION}${transactionID}`,
            value: {
                ...updatedTransaction,
                receipt: {
                    state: CONST.IOU.RECEIPT_STATE.OPEN,
                },
            },
        },
        {
            onyxMethod: Onyx.METHOD.MERGE,
            key: `${ONYXKEYS.COLLECTION.REPORT_ACTIONS}${chatReportID}`,
            value: {
                [reportAction.reportActionID]: {
                    lastModified: DateUtils.getDBTime(),
                    originalMessage: {
                        whisperedTo: [],
                    },
                },
            },
        },
    ];

    const successData: OnyxUpdate[] = [
        {
            onyxMethod: Onyx.METHOD.MERGE,
            key: `${ONYXKEYS.COLLECTION.TRANSACTION}${transactionID}`,
            value: {pendingAction: null},
        },
        {
            onyxMethod: Onyx.METHOD.MERGE,
            key: `${ONYXKEYS.COLLECTION.SPLIT_TRANSACTION_DRAFT}${transactionID}`,
            value: {pendingAction: null},
        },
    ];

    const failureData: OnyxUpdate[] = [
        {
            onyxMethod: Onyx.METHOD.MERGE,
            key: `${ONYXKEYS.COLLECTION.TRANSACTION}${transactionID}`,
            value: {
                ...unmodifiedTransaction,
                errors: ErrorUtils.getMicroSecondOnyxErrorWithTranslationKey('iou.error.genericCreateFailureMessage'),
            },
        },
        {
            onyxMethod: Onyx.METHOD.MERGE,
            key: `${ONYXKEYS.COLLECTION.REPORT_ACTIONS}${chatReportID}`,
            value: {
                [reportAction.reportActionID]: {
                    ...reportAction,
                    errors: ErrorUtils.getMicroSecondOnyxErrorWithTranslationKey('iou.error.genericCreateFailureMessage'),
                },
            },
        },
    ];

    const splitParticipants: Split[] = updatedTransaction?.comment?.splits ?? [];
    const amount = updatedTransaction?.modifiedAmount;
    const currency = updatedTransaction?.modifiedCurrency;

    // Exclude the current user when calculating the split amount, `calculateAmount` takes it into account
    const splitAmount = IOUUtils.calculateAmount(splitParticipants.length - 1, amount ?? 0, currency ?? '', false);
    const splitTaxAmount = IOUUtils.calculateAmount(splitParticipants.length - 1, updatedTransaction?.taxAmount ?? 0, currency ?? '', false);

    const splits: Split[] = [{email: currentUserEmailForIOUSplit}];
    splitParticipants.forEach((participant) => {
        // Skip creating the transaction for the current user
        if (participant.email === currentUserEmailForIOUSplit) {
            return;
        }
        const isPolicyExpenseChat = !!participant.policyID;

        if (!isPolicyExpenseChat) {
            // In case this is still the optimistic accountID saved in the splits array, return early as we cannot know
            // if there is an existing chat between the split creator and this participant
            // Instead, we will rely on Auth generating the report IDs and the user won't see any optimistic chats or reports created
            const participantPersonalDetails: OnyxTypes.PersonalDetails | null = allPersonalDetails[participant?.accountID ?? -1];
            if (!participantPersonalDetails || participantPersonalDetails.isOptimisticPersonalDetail) {
                splits.push({
                    email: participant.email,
                });
                return;
            }
        }

        let oneOnOneChatReport: OnyxEntry<OnyxTypes.Report>;
        let isNewOneOnOneChatReport = false;
        const allReports = ReportConnection.getAllReports();
        if (isPolicyExpenseChat) {
            // The workspace chat reportID is saved in the splits array when starting a split expense with a workspace
            oneOnOneChatReport = allReports?.[`${ONYXKEYS.COLLECTION.REPORT}${participant.chatReportID}`];
        } else {
            const existingChatReport = ReportUtils.getChatByParticipants(participant.accountID ? [participant.accountID, sessionAccountID] : []);
            isNewOneOnOneChatReport = !existingChatReport;
            oneOnOneChatReport = existingChatReport ?? ReportUtils.buildOptimisticChatReport(participant.accountID ? [participant.accountID, sessionAccountID] : []);
        }

        let oneOnOneIOUReport: OneOnOneIOUReport = oneOnOneChatReport?.iouReportID ? allReports?.[`${ONYXKEYS.COLLECTION.REPORT}${oneOnOneChatReport.iouReportID}`] : null;
        const shouldCreateNewOneOnOneIOUReport = ReportUtils.shouldCreateNewMoneyRequestReport(oneOnOneIOUReport, oneOnOneChatReport);

        if (!oneOnOneIOUReport || shouldCreateNewOneOnOneIOUReport) {
            oneOnOneIOUReport = isPolicyExpenseChat
                ? ReportUtils.buildOptimisticExpenseReport(oneOnOneChatReport?.reportID ?? '-1', participant.policyID ?? '-1', sessionAccountID, splitAmount, currency ?? '')
                : ReportUtils.buildOptimisticIOUReport(sessionAccountID, participant.accountID ?? -1, splitAmount, oneOnOneChatReport?.reportID ?? '-1', currency ?? '');
        } else if (isPolicyExpenseChat) {
            if (typeof oneOnOneIOUReport?.total === 'number') {
                // Because of the Expense reports are stored as negative values, we subtract the total from the amount
                oneOnOneIOUReport.total -= splitAmount;
            }
        } else {
            oneOnOneIOUReport = IOUUtils.updateIOUOwnerAndTotal(oneOnOneIOUReport, sessionAccountID, splitAmount, currency ?? '');
        }

        const oneOnOneTransaction = TransactionUtils.buildOptimisticTransaction(
            isPolicyExpenseChat ? -splitAmount : splitAmount,
            currency ?? '',
            oneOnOneIOUReport?.reportID ?? '-1',
            updatedTransaction?.comment?.comment,
            [],
            updatedTransaction?.modifiedCreated,
            CONST.IOU.TYPE.SPLIT,
            transactionID,
            updatedTransaction?.modifiedMerchant,
            {...updatedTransaction?.receipt, state: CONST.IOU.RECEIPT_STATE.OPEN},
            updatedTransaction?.filename,
            undefined,
            updatedTransaction?.category,
            updatedTransaction?.tag,
            updatedTransaction?.taxCode,
            isPolicyExpenseChat ? -splitTaxAmount : splitAmount,
            updatedTransaction?.billable,
        );

        const [oneOnOneCreatedActionForChat, oneOnOneCreatedActionForIOU, oneOnOneIOUAction, optimisticTransactionThread, optimisticCreatedActionForTransactionThread] =
            ReportUtils.buildOptimisticMoneyRequestEntities(
                oneOnOneIOUReport,
                CONST.IOU.REPORT_ACTION_TYPE.CREATE,
                splitAmount,
                currency ?? '',
                updatedTransaction?.comment?.comment ?? '',
                currentUserEmailForIOUSplit,
                [participant],
                oneOnOneTransaction.transactionID,
                undefined,
            );

        let oneOnOneReportPreviewAction = getReportPreviewAction(oneOnOneChatReport?.reportID ?? '-1', oneOnOneIOUReport?.reportID ?? '-1');
        if (oneOnOneReportPreviewAction) {
            oneOnOneReportPreviewAction = ReportUtils.updateReportPreview(oneOnOneIOUReport, oneOnOneReportPreviewAction);
        } else {
            oneOnOneReportPreviewAction = ReportUtils.buildOptimisticReportPreview(oneOnOneChatReport, oneOnOneIOUReport, '', oneOnOneTransaction);
        }

        const [oneOnOneOptimisticData, oneOnOneSuccessData, oneOnOneFailureData] = buildOnyxDataForMoneyRequest(
            oneOnOneChatReport,
            oneOnOneIOUReport,
            oneOnOneTransaction,
            oneOnOneCreatedActionForChat,
            oneOnOneCreatedActionForIOU,
            oneOnOneIOUAction,
            {},
            oneOnOneReportPreviewAction,
            [],
            {},
            isNewOneOnOneChatReport,
            optimisticTransactionThread,
            optimisticCreatedActionForTransactionThread,
            shouldCreateNewOneOnOneIOUReport,
            null,
            null,
            null,
            null,
            true,
        );

        splits.push({
            email: participant.email,
            accountID: participant.accountID,
            policyID: participant.policyID,
            iouReportID: oneOnOneIOUReport?.reportID,
            chatReportID: oneOnOneChatReport?.reportID,
            transactionID: oneOnOneTransaction.transactionID,
            reportActionID: oneOnOneIOUAction.reportActionID,
            createdChatReportActionID: oneOnOneCreatedActionForChat.reportActionID,
            createdIOUReportActionID: oneOnOneCreatedActionForIOU.reportActionID,
            reportPreviewReportActionID: oneOnOneReportPreviewAction.reportActionID,
            transactionThreadReportID: optimisticTransactionThread.reportID,
            createdReportActionIDForThread: optimisticCreatedActionForTransactionThread?.reportActionID,
        });

        optimisticData.push(...oneOnOneOptimisticData);
        successData.push(...oneOnOneSuccessData);
        failureData.push(...oneOnOneFailureData);
    });

    const {
        amount: transactionAmount,
        currency: transactionCurrency,
        created: transactionCreated,
        merchant: transactionMerchant,
        comment: transactionComment,
        category: transactionCategory,
        tag: transactionTag,
        taxCode: transactionTaxCode,
        taxAmount: transactionTaxAmount,
        billable: transactionBillable,
    } = ReportUtils.getTransactionDetails(updatedTransaction) ?? {};

    const parameters: CompleteSplitBillParams = {
        transactionID,
        amount: transactionAmount,
        currency: transactionCurrency,
        created: transactionCreated,
        merchant: transactionMerchant,
        comment: transactionComment,
        category: transactionCategory,
        tag: transactionTag,
        splits: JSON.stringify(splits),
        taxCode: transactionTaxCode,
        taxAmount: transactionTaxAmount,
        billable: transactionBillable,
    };

    API.write(WRITE_COMMANDS.COMPLETE_SPLIT_BILL, parameters, {optimisticData, successData, failureData});
    Navigation.dismissModal(isSearchTopmostCentralPane() ? undefined : chatReportID);
    Report.notifyNewAction(chatReportID, sessionAccountID);
}

function setDraftSplitTransaction(transactionID: string, transactionChanges: TransactionChanges = {}) {
    let draftSplitTransaction = allDraftSplitTransactions[`${ONYXKEYS.COLLECTION.SPLIT_TRANSACTION_DRAFT}${transactionID}`];

    if (!draftSplitTransaction) {
        draftSplitTransaction = allTransactions[`${ONYXKEYS.COLLECTION.TRANSACTION}${transactionID}`];
    }

    const updatedTransaction = draftSplitTransaction ? TransactionUtils.getUpdatedTransaction(draftSplitTransaction, transactionChanges, false, false) : null;

    Onyx.merge(`${ONYXKEYS.COLLECTION.SPLIT_TRANSACTION_DRAFT}${transactionID}`, updatedTransaction);
}

/** Requests money based on a distance (e.g. mileage from a map) */
function createDistanceRequest(
    report: OnyxEntry<OnyxTypes.Report>,
    participants: Participant[],
    comment: string,
    created: string,
    category: string | undefined,
    tag: string | undefined,
    taxCode: string | undefined,
    taxAmount: number | undefined,
    amount: number,
    currency: string,
    merchant: string,
    billable: boolean | undefined,
    validWaypoints: WaypointCollection,
    policy?: OnyxEntry<OnyxTypes.Policy>,
    policyTagList?: OnyxEntry<OnyxTypes.PolicyTagLists>,
    policyCategories?: OnyxEntry<OnyxTypes.PolicyCategories>,
    customUnitRateID = '',
    currentUserLogin = '',
    currentUserAccountID = -1,
    splitShares: SplitShares = {},
    iouType: ValueOf<typeof CONST.IOU.TYPE> = CONST.IOU.TYPE.SUBMIT,
    existingTransaction: OnyxEntry<OnyxTypes.Transaction> | undefined = undefined,
) {
    // If the report is an iou or expense report, we should get the linked chat report to be passed to the getMoneyRequestInformation function
    const isMoneyRequestReport = ReportUtils.isMoneyRequestReport(report);
    const currentChatReport = isMoneyRequestReport ? ReportUtils.getReportOrDraftReport(report?.chatReportID) : report;
    const moneyRequestReportID = isMoneyRequestReport ? report?.reportID : '';

    const optimisticReceipt: Receipt = {
        source: ReceiptGeneric as ReceiptSource,
        state: CONST.IOU.RECEIPT_STATE.OPEN,
    };

    let parameters: CreateDistanceRequestParams;
    let onyxData: OnyxData;
    const sanitizedWaypoints = sanitizeRecentWaypoints(validWaypoints);
    if (iouType === CONST.IOU.TYPE.SPLIT) {
        const {
            splitData,
            splits,
            onyxData: splitOnyxData,
        } = createSplitsAndOnyxData(
            participants,
            currentUserLogin ?? '',
            currentUserAccountID,
            amount,
            comment,
            currency,
            merchant,
            created,
            category ?? '',
            tag ?? '',
            splitShares,
            report?.reportID ?? '',
            billable,
            CONST.IOU.REQUEST_TYPE.DISTANCE,
            taxCode,
            taxAmount,
        );
        onyxData = splitOnyxData;

        // Splits don't use the IOU report param. The split transaction isn't linked to a report shown in the UI, it's linked to a special default reportID of -2.
        // Therefore, any params related to the IOU report are irrelevant and omitted below.
        parameters = {
            transactionID: splitData.transactionID,
            chatReportID: splitData.chatReportID,
            createdChatReportActionID: splitData.createdReportActionID ?? '',
            reportActionID: splitData.reportActionID,
            waypoints: JSON.stringify(sanitizedWaypoints),
            customUnitRateID,
            comment,
            created,
            category,
            tag,
            taxCode,
            taxAmount,
            billable,
            splits: JSON.stringify(splits),
            chatType: splitData.chatType,
        };
    } else {
        const participant = participants.at(0) ?? {};
        const {
            iouReport,
            chatReport,
            transaction,
            iouAction,
            createdChatReportActionID,
            createdIOUReportActionID,
            reportPreviewAction,
            transactionThreadReportID,
            createdReportActionIDForThread,
            payerEmail,
            onyxData: moneyRequestOnyxData,
        } = getMoneyRequestInformation(
            currentChatReport,
            participant,
            comment,
            amount,
            currency,
            created,
            merchant,
            optimisticReceipt,
            undefined,
            category,
            tag,
            taxCode,
            taxAmount,
            billable,
            policy,
            policyTagList,
            policyCategories,
            userAccountID,
            currentUserEmail,
            moneyRequestReportID,
            undefined,
            undefined,
            existingTransaction,
        );
        onyxData = moneyRequestOnyxData;

        parameters = {
            comment,
            iouReportID: iouReport.reportID,
            chatReportID: chatReport.reportID,
            transactionID: transaction.transactionID,
            reportActionID: iouAction.reportActionID,
            createdChatReportActionID,
            createdIOUReportActionID,
            reportPreviewReportActionID: reportPreviewAction.reportActionID,
            waypoints: JSON.stringify(sanitizedWaypoints),
            created,
            category,
            tag,
            taxCode,
            taxAmount,
            billable,
            transactionThreadReportID,
            createdReportActionIDForThread,
            payerEmail,
            customUnitRateID,
        };
    }

    const recentServerValidatedWaypoints = getRecentWaypoints().filter((item) => !item.pendingAction);
    onyxData?.failureData?.push({
        onyxMethod: Onyx.METHOD.SET,
        key: `${ONYXKEYS.NVP_RECENT_WAYPOINTS}`,
        value: recentServerValidatedWaypoints,
    });

    API.write(WRITE_COMMANDS.CREATE_DISTANCE_REQUEST, parameters, onyxData);
    const activeReportID = isMoneyRequestReport ? report?.reportID ?? '-1' : parameters.chatReportID;
    Navigation.dismissModal(isSearchTopmostCentralPane() ? undefined : activeReportID);
    Report.notifyNewAction(activeReportID, userAccountID);
}

function editRegularMoneyRequest(
    transactionID: string,
    transactionThreadReportID: string,
    transactionChanges: TransactionChanges,
    policy: OnyxTypes.Policy,
    policyTags: OnyxTypes.PolicyTagLists,
    policyCategories: OnyxTypes.PolicyCategories,
) {
    const allReports = ReportConnection.getAllReports();
    // STEP 1: Get all collections we're updating
    const transactionThread = allReports?.[`${ONYXKEYS.COLLECTION.REPORT}${transactionThreadReportID}`] ?? null;
    const transaction = allTransactions[`${ONYXKEYS.COLLECTION.TRANSACTION}${transactionID}`];
    const iouReport = allReports?.[`${ONYXKEYS.COLLECTION.REPORT}${transactionThread?.parentReportID}`] ?? null;
    const chatReport = allReports?.[`${ONYXKEYS.COLLECTION.REPORT}${iouReport?.chatReportID}`] ?? null;
    const isFromExpenseReport = ReportUtils.isExpenseReport(iouReport);

    // STEP 2: Build new modified expense report action.
    const updatedReportAction = ReportUtils.buildOptimisticModifiedExpenseReportAction(transactionThread, transaction, transactionChanges, isFromExpenseReport, policy);
    const updatedTransaction = transaction ? TransactionUtils.getUpdatedTransaction(transaction, transactionChanges, isFromExpenseReport) : null;

    // STEP 3: Compute the IOU total and update the report preview message so LHN amount owed is correct
    // Should only update if the transaction matches the currency of the report, else we wait for the update
    // from the server with the currency conversion
    let updatedMoneyRequestReport = {...iouReport};
    const updatedChatReport = {...chatReport};
    const diff = TransactionUtils.getAmount(transaction, true) - TransactionUtils.getAmount(updatedTransaction, true);
    if (updatedTransaction?.currency === iouReport?.currency && updatedTransaction?.modifiedAmount && diff !== 0) {
        if (ReportUtils.isExpenseReport(iouReport) && typeof updatedMoneyRequestReport.total === 'number') {
            updatedMoneyRequestReport.total += diff;
        } else {
            updatedMoneyRequestReport = iouReport
                ? IOUUtils.updateIOUOwnerAndTotal(iouReport, updatedReportAction.actorAccountID ?? -1, diff, TransactionUtils.getCurrency(transaction), false)
                : {};
        }

        updatedMoneyRequestReport.cachedTotal = CurrencyUtils.convertToDisplayString(updatedMoneyRequestReport.total, updatedTransaction.currency);

        // Update the last message of the IOU report
        const lastMessage = ReportUtils.getIOUReportActionMessage(
            iouReport?.reportID ?? '-1',
            CONST.IOU.REPORT_ACTION_TYPE.CREATE,
            updatedMoneyRequestReport.total ?? 0,
            '',
            updatedTransaction.currency,
            '',
            false,
        );
        updatedMoneyRequestReport.lastMessageText = ReportActionsUtils.getTextFromHtml(lastMessage.at(0)?.html);
        updatedMoneyRequestReport.lastMessageHtml = lastMessage.at(0)?.html;

        // Update the last message of the chat report
        const hasNonReimbursableTransactions = ReportUtils.hasNonReimbursableTransactions(iouReport?.reportID);
        const messageText = Localize.translateLocal(hasNonReimbursableTransactions ? 'iou.payerSpentAmount' : 'iou.payerOwesAmount', {
            payer: ReportUtils.getPersonalDetailsForAccountID(updatedMoneyRequestReport.managerID ?? -1).login ?? '',
            amount: CurrencyUtils.convertToDisplayString(updatedMoneyRequestReport.total, updatedMoneyRequestReport.currency),
        });
        updatedChatReport.lastMessageText = messageText;
        updatedChatReport.lastMessageHtml = messageText;
    }

    const isScanning = TransactionUtils.hasReceipt(updatedTransaction) && TransactionUtils.isReceiptBeingScanned(updatedTransaction);

    // STEP 4: Compose the optimistic data
    const currentTime = DateUtils.getDBTime();
    const optimisticData: OnyxUpdate[] = [
        {
            onyxMethod: Onyx.METHOD.MERGE,
            key: `${ONYXKEYS.COLLECTION.REPORT_ACTIONS}${transactionThread?.reportID}`,
            value: {
                [updatedReportAction.reportActionID]: updatedReportAction as OnyxTypes.ReportAction,
            },
        },
        {
            onyxMethod: Onyx.METHOD.MERGE,
            key: `${ONYXKEYS.COLLECTION.TRANSACTION}${transactionID}`,
            value: updatedTransaction,
        },
        {
            onyxMethod: Onyx.METHOD.MERGE,
            key: `${ONYXKEYS.COLLECTION.REPORT}${iouReport?.reportID}`,
            value: updatedMoneyRequestReport,
        },
        {
            onyxMethod: Onyx.METHOD.MERGE,
            key: `${ONYXKEYS.COLLECTION.REPORT}${iouReport?.chatReportID}`,
            value: updatedChatReport,
        },
        {
            onyxMethod: Onyx.METHOD.MERGE,
            key: `${ONYXKEYS.COLLECTION.REPORT}${transactionThreadReportID}`,
            value: {
                lastReadTime: currentTime,
                lastVisibleActionCreated: currentTime,
            },
        },
    ];

    if (!isScanning) {
        optimisticData.push(
            {
                onyxMethod: Onyx.METHOD.MERGE,
                key: `${ONYXKEYS.COLLECTION.REPORT_ACTIONS}${iouReport?.reportID}`,
                value: {
                    [transactionThread?.parentReportActionID ?? '-1']: {
                        originalMessage: {
                            whisperedTo: [],
                        },
                    },
                },
            },
            {
                onyxMethod: Onyx.METHOD.MERGE,
                key: `${ONYXKEYS.COLLECTION.REPORT_ACTIONS}${iouReport?.parentReportID}`,
                value: {
                    [iouReport?.parentReportActionID ?? '-1']: {
                        originalMessage: {
                            whisperedTo: [],
                        },
                    },
                },
            },
        );
    }

    // Update recently used categories if the category is changed
    if ('category' in transactionChanges) {
        const optimisticPolicyRecentlyUsedCategories = Category.buildOptimisticPolicyRecentlyUsedCategories(iouReport?.policyID, transactionChanges.category);
        if (optimisticPolicyRecentlyUsedCategories.length) {
            optimisticData.push({
                onyxMethod: Onyx.METHOD.SET,
                key: `${ONYXKEYS.COLLECTION.POLICY_RECENTLY_USED_CATEGORIES}${iouReport?.policyID}`,
                value: optimisticPolicyRecentlyUsedCategories,
            });
        }
    }

    // Update recently used currencies if the currency is changed
    if ('currency' in transactionChanges) {
        const optimisticRecentlyUsedCurrencies = Policy.buildOptimisticRecentlyUsedCurrencies(transactionChanges.currency);
        if (optimisticRecentlyUsedCurrencies.length) {
            optimisticData.push({
                onyxMethod: Onyx.METHOD.SET,
                key: ONYXKEYS.RECENTLY_USED_CURRENCIES,
                value: optimisticRecentlyUsedCurrencies,
            });
        }
    }

    // Update recently used categories if the tag is changed
    if ('tag' in transactionChanges) {
        const optimisticPolicyRecentlyUsedTags = Tag.buildOptimisticPolicyRecentlyUsedTags(iouReport?.policyID, transactionChanges.tag);
        if (!isEmptyObject(optimisticPolicyRecentlyUsedTags)) {
            optimisticData.push({
                onyxMethod: Onyx.METHOD.MERGE,
                key: `${ONYXKEYS.COLLECTION.POLICY_RECENTLY_USED_TAGS}${iouReport?.policyID}`,
                value: optimisticPolicyRecentlyUsedTags,
            });
        }
    }

    const successData: OnyxUpdate[] = [
        {
            onyxMethod: Onyx.METHOD.MERGE,
            key: `${ONYXKEYS.COLLECTION.REPORT_ACTIONS}${transactionThread?.reportID}`,
            value: {
                [updatedReportAction.reportActionID]: {pendingAction: null},
            },
        },
        {
            onyxMethod: Onyx.METHOD.MERGE,
            key: `${ONYXKEYS.COLLECTION.TRANSACTION}${transactionID}`,
            value: {
                pendingFields: {
                    comment: null,
                    amount: null,
                    created: null,
                    currency: null,
                    merchant: null,
                    billable: null,
                    category: null,
                    tag: null,
                },
            },
        },
        {
            onyxMethod: Onyx.METHOD.MERGE,
            key: `${ONYXKEYS.COLLECTION.REPORT}${iouReport?.reportID}`,
            value: {pendingAction: null},
        },
    ];

    const failureData: OnyxUpdate[] = [
        {
            onyxMethod: Onyx.METHOD.MERGE,
            key: `${ONYXKEYS.COLLECTION.REPORT_ACTIONS}${transactionThread?.reportID}`,
            value: {
                [updatedReportAction.reportActionID]: {
                    errors: ErrorUtils.getMicroSecondOnyxErrorWithTranslationKey('iou.error.genericEditFailureMessage'),
                },
            },
        },
        {
            onyxMethod: Onyx.METHOD.MERGE,
            key: `${ONYXKEYS.COLLECTION.TRANSACTION}${transactionID}`,
            value: {
                ...transaction,
                modifiedCreated: transaction?.modifiedCreated ? transaction.modifiedCreated : null,
                modifiedAmount: transaction?.modifiedAmount ? transaction.modifiedAmount : null,
                modifiedCurrency: transaction?.modifiedCurrency ? transaction.modifiedCurrency : null,
                modifiedMerchant: transaction?.modifiedMerchant ? transaction.modifiedMerchant : null,
                modifiedWaypoints: transaction?.modifiedWaypoints ? transaction.modifiedWaypoints : null,
                pendingFields: null,
            },
        },
        {
            onyxMethod: Onyx.METHOD.MERGE,
            key: `${ONYXKEYS.COLLECTION.REPORT}${iouReport?.reportID}`,
            value: {
                ...iouReport,
                cachedTotal: iouReport?.cachedTotal ? iouReport?.cachedTotal : null,
            },
        },
        {
            onyxMethod: Onyx.METHOD.MERGE,
            key: `${ONYXKEYS.COLLECTION.REPORT}${iouReport?.chatReportID}`,
            value: chatReport,
        },
        {
            onyxMethod: Onyx.METHOD.MERGE,
            key: `${ONYXKEYS.COLLECTION.REPORT}${transactionThreadReportID}`,
            value: {
                lastReadTime: transactionThread?.lastReadTime,
                lastVisibleActionCreated: transactionThread?.lastVisibleActionCreated,
            },
        },
    ];

    // Add transaction violations if we have a paid policy and an updated transaction
    if (policy && PolicyUtils.isPaidGroupPolicy(policy) && updatedTransaction) {
        const currentTransactionViolations = allTransactionViolations[`${ONYXKEYS.COLLECTION.TRANSACTION_VIOLATIONS}${transactionID}`] ?? [];
        const updatedViolationsOnyxData = ViolationsUtils.getViolationsOnyxData(
            updatedTransaction,
            currentTransactionViolations,
            policy,
            policyTags,
            policyCategories,
            PolicyUtils.hasDependentTags(policy, policyTags),
        );
        optimisticData.push(updatedViolationsOnyxData);
        failureData.push({
            onyxMethod: Onyx.METHOD.MERGE,
            key: `${ONYXKEYS.COLLECTION.TRANSACTION_VIOLATIONS}${transactionID}`,
            value: currentTransactionViolations,
        });
    }

    // STEP 6: Call the API endpoint
    const {created, amount, currency, comment, merchant, category, billable, tag} = ReportUtils.getTransactionDetails(updatedTransaction) ?? {};

    const parameters: EditMoneyRequestParams = {
        transactionID,
        reportActionID: updatedReportAction.reportActionID,
        created,
        amount,
        currency,
        comment,
        merchant,
        category,
        billable,
        tag,
    };

    API.write(WRITE_COMMANDS.EDIT_MONEY_REQUEST, parameters, {optimisticData, successData, failureData});
}

function editMoneyRequest(
    transaction: OnyxTypes.Transaction,
    transactionThreadReportID: string,
    transactionChanges: TransactionChanges,
    policy: OnyxTypes.Policy,
    policyTags: OnyxTypes.PolicyTagLists,
    policyCategories: OnyxTypes.PolicyCategories,
) {
    if (TransactionUtils.isDistanceRequest(transaction)) {
        updateDistanceRequest(transaction.transactionID, transactionThreadReportID, transactionChanges, policy, policyTags, policyCategories);
    } else {
        editRegularMoneyRequest(transaction.transactionID, transactionThreadReportID, transactionChanges, policy, policyTags, policyCategories);
    }
}

type UpdateMoneyRequestAmountAndCurrencyParams = {
    transactionID: string;
    transactionThreadReportID: string;
    currency: string;
    amount: number;
    taxAmount: number;
    policy?: OnyxEntry<OnyxTypes.Policy>;
    policyTagList?: OnyxEntry<OnyxTypes.PolicyTagLists>;
    policyCategories?: OnyxEntry<OnyxTypes.PolicyCategories>;
    taxCode: string;
};

/** Updates the amount and currency fields of an expense */
function updateMoneyRequestAmountAndCurrency({
    transactionID,
    transactionThreadReportID,
    currency,
    amount,
    taxAmount,
    policy,
    policyTagList,
    policyCategories,
    taxCode,
}: UpdateMoneyRequestAmountAndCurrencyParams) {
    const transactionChanges = {
        amount,
        currency,
        taxCode,
        taxAmount,
    };
    const allReports = ReportConnection.getAllReports();
    const transactionThreadReport = allReports?.[`${ONYXKEYS.COLLECTION.REPORT}${transactionThreadReportID}`] ?? null;
    const parentReport = allReports?.[`${ONYXKEYS.COLLECTION.REPORT}${transactionThreadReport?.parentReportID}`] ?? null;
    let data: UpdateMoneyRequestData;
    if (ReportUtils.isTrackExpenseReport(transactionThreadReport) && ReportUtils.isSelfDM(parentReport)) {
        data = getUpdateTrackExpenseParams(transactionID, transactionThreadReportID, transactionChanges, true, policy ?? null);
    } else {
        data = getUpdateMoneyRequestParams(transactionID, transactionThreadReportID, transactionChanges, policy, policyTagList ?? null, policyCategories ?? null, true);
    }
    const {params, onyxData} = data;
    API.write(WRITE_COMMANDS.UPDATE_MONEY_REQUEST_AMOUNT_AND_CURRENCY, params, onyxData);
}

/**
 *
 * @param transactionID  - The transactionID of IOU
 * @param reportAction - The reportAction of the transaction in the IOU report
 * @param isSingleTransactionView - whether we are in the transaction thread report
 * @return the url to navigate back once the money request is deleted
 */
function prepareToCleanUpMoneyRequest(transactionID: string, reportAction: OnyxTypes.ReportAction, isSingleTransactionView = false) {
    // STEP 1: Get all collections we're updating
    const allReports = ReportConnection.getAllReports();
    const iouReportID = ReportActionsUtils.isMoneyRequestAction(reportAction) ? ReportActionsUtils.getOriginalMessage(reportAction)?.IOUReportID : '-1';
    const iouReport = allReports?.[`${ONYXKEYS.COLLECTION.REPORT}${iouReportID}`] ?? null;
    const chatReport = allReports?.[`${ONYXKEYS.COLLECTION.REPORT}${iouReport?.chatReportID}`];
    // eslint-disable-next-line @typescript-eslint/no-non-null-assertion
    const reportPreviewAction = getReportPreviewAction(iouReport?.chatReportID ?? '-1', iouReport?.reportID ?? '-1')!;
    const transaction = allTransactions[`${ONYXKEYS.COLLECTION.TRANSACTION}${transactionID}`];
    const transactionViolations = allTransactionViolations[`${ONYXKEYS.COLLECTION.TRANSACTION_VIOLATIONS}${transactionID}`];
    const transactionThreadID = reportAction.childReportID;
    let transactionThread = null;
    if (transactionThreadID) {
        transactionThread = allReports?.[`${ONYXKEYS.COLLECTION.REPORT}${transactionThreadID}`] ?? null;
    }

    // STEP 2: Decide if we need to:
    // 1. Delete the transactionThread - delete if there are no visible comments in the thread
    // 2. Update the moneyRequestPreview to show [Deleted expense] - update if the transactionThread exists AND it isn't being deleted
    const shouldDeleteTransactionThread = transactionThreadID ? (reportAction?.childVisibleActionCount ?? 0) === 0 : false;
    const shouldShowDeletedRequestMessage = !!transactionThreadID && !shouldDeleteTransactionThread;

    // STEP 3: Update the IOU reportAction and decide if the iouReport should be deleted. We delete the iouReport if there are no visible comments left in the report.
    const updatedReportAction = {
        [reportAction.reportActionID]: {
            pendingAction: shouldShowDeletedRequestMessage ? CONST.RED_BRICK_ROAD_PENDING_ACTION.UPDATE : CONST.RED_BRICK_ROAD_PENDING_ACTION.DELETE,
            previousMessage: reportAction.message,
            message: [
                {
                    type: 'COMMENT',
                    html: '',
                    text: '',
                    isEdited: true,
                    isDeletedParentAction: shouldShowDeletedRequestMessage,
                },
            ],
            originalMessage: {
                IOUTransactionID: null,
            },
            errors: null,
        },
    } as Record<string, NullishDeep<OnyxTypes.ReportAction>>;

    const lastVisibleAction = ReportActionsUtils.getLastVisibleAction(iouReport?.reportID ?? '-1', updatedReportAction);
    const iouReportLastMessageText = ReportActionsUtils.getLastVisibleMessage(iouReport?.reportID ?? '-1', updatedReportAction).lastMessageText;
    const shouldDeleteIOUReport =
        iouReportLastMessageText.length === 0 && !ReportActionsUtils.isDeletedParentAction(lastVisibleAction) && (!transactionThreadID || shouldDeleteTransactionThread);

    // STEP 4: Update the iouReport and reportPreview with new totals and messages if it wasn't deleted
    let updatedIOUReport: OnyxInputValue<OnyxTypes.Report>;
    const currency = TransactionUtils.getCurrency(transaction);
    const updatedReportPreviewAction: OnyxTypes.ReportAction<typeof CONST.REPORT.ACTIONS.TYPE.REPORT_PREVIEW> = {...reportPreviewAction};
    updatedReportPreviewAction.pendingAction = shouldDeleteIOUReport ? CONST.RED_BRICK_ROAD_PENDING_ACTION.DELETE : CONST.RED_BRICK_ROAD_PENDING_ACTION.UPDATE;
    if (iouReport && ReportUtils.isExpenseReport(iouReport)) {
        updatedIOUReport = {...iouReport};

        if (typeof updatedIOUReport.total === 'number' && currency === iouReport?.currency) {
            // Because of the Expense reports are stored as negative values, we add the total from the amount
            const amountDiff = TransactionUtils.getAmount(transaction, true);
            updatedIOUReport.total += amountDiff;

            if (!transaction?.reimbursable && typeof updatedIOUReport.nonReimbursableTotal === 'number') {
                updatedIOUReport.nonReimbursableTotal += amountDiff;
            }
        }
    } else {
        updatedIOUReport = IOUUtils.updateIOUOwnerAndTotal(iouReport, reportAction.actorAccountID ?? -1, TransactionUtils.getAmount(transaction, false), currency, true);
    }

    if (updatedIOUReport) {
        updatedIOUReport.lastMessageText = iouReportLastMessageText;
        updatedIOUReport.lastVisibleActionCreated = lastVisibleAction?.created;
    }

    const hasNonReimbursableTransactions = ReportUtils.hasNonReimbursableTransactions(iouReport?.reportID);
    const messageText = Localize.translateLocal(hasNonReimbursableTransactions ? 'iou.payerSpentAmount' : 'iou.payerOwesAmount', {
        payer: ReportUtils.getPersonalDetailsForAccountID(updatedIOUReport?.managerID ?? -1).login ?? '',
        amount: CurrencyUtils.convertToDisplayString(updatedIOUReport?.total, updatedIOUReport?.currency),
    });

    if (ReportActionsUtils.getReportActionMessage(updatedReportPreviewAction)) {
        if (Array.isArray(updatedReportPreviewAction?.message)) {
            const message = updatedReportPreviewAction.message.at(0);
            if (message) {
                message.text = messageText;
                message.deleted = shouldDeleteIOUReport ? DateUtils.getDBTime() : '';
            }
        } else if (!Array.isArray(updatedReportPreviewAction.message) && updatedReportPreviewAction.message) {
            updatedReportPreviewAction.message.text = messageText;
            updatedReportPreviewAction.message.deleted = shouldDeleteIOUReport ? DateUtils.getDBTime() : '';
        }
    }

    if (updatedReportPreviewAction && reportPreviewAction?.childMoneyRequestCount && reportPreviewAction?.childMoneyRequestCount > 0) {
        updatedReportPreviewAction.childMoneyRequestCount = reportPreviewAction.childMoneyRequestCount - 1;
    }

    // STEP 5: Calculate the url that the user will be navigated back to
    // This depends on which page they are on and which resources were deleted
    let reportIDToNavigateBack: string | undefined;
    if (iouReport && isSingleTransactionView && shouldDeleteTransactionThread && !shouldDeleteIOUReport) {
        reportIDToNavigateBack = iouReport.reportID;
    }

    if (iouReport?.chatReportID && shouldDeleteIOUReport) {
        reportIDToNavigateBack = iouReport.chatReportID;
    }

    const urlToNavigateBack = reportIDToNavigateBack ? ROUTES.REPORT_WITH_ID.getRoute(reportIDToNavigateBack) : undefined;

    return {
        shouldDeleteTransactionThread,
        shouldDeleteIOUReport,
        updatedReportAction,
        updatedIOUReport,
        updatedReportPreviewAction,
        transactionThreadID,
        transactionThread,
        chatReport,
        transaction,
        transactionViolations,
        reportPreviewAction,
        iouReport,
        urlToNavigateBack,
    };
}

/**
 *
 * @param transactionID  - The transactionID of IOU
 * @param reportAction - The reportAction of the transaction in the IOU report
 * @param isSingleTransactionView - whether we are in the transaction thread report
 * @return the url to navigate back once the money request is deleted
 */
function cleanUpMoneyRequest(transactionID: string, reportAction: OnyxTypes.ReportAction, isSingleTransactionView = false) {
    const {
        shouldDeleteTransactionThread,
        shouldDeleteIOUReport,
        updatedReportAction,
        updatedIOUReport,
        updatedReportPreviewAction,
        transactionThreadID,
        chatReport,
        iouReport,
        reportPreviewAction,
        urlToNavigateBack,
    } = prepareToCleanUpMoneyRequest(transactionID, reportAction, isSingleTransactionView);

    // build Onyx data

    // Onyx operations to delete the transaction, update the IOU report action and chat report action
    const onyxUpdates: OnyxUpdate[] = [
        {
            onyxMethod: Onyx.METHOD.SET,
            key: `${ONYXKEYS.COLLECTION.TRANSACTION}${transactionID}`,
            value: null,
        },
        {
            onyxMethod: Onyx.METHOD.MERGE,
            key: `${ONYXKEYS.COLLECTION.REPORT_ACTIONS}${iouReport?.reportID}`,
            value: {
                [reportAction.reportActionID]: shouldDeleteIOUReport
                    ? null
                    : {
                          pendingAction: null,
                      },
            },
        },
    ];

    if (reportPreviewAction?.reportActionID) {
        onyxUpdates.push({
            onyxMethod: Onyx.METHOD.MERGE,
            key: `${ONYXKEYS.COLLECTION.REPORT_ACTIONS}${chatReport?.reportID}`,
            value: {
                [reportPreviewAction.reportActionID]: {
                    ...updatedReportPreviewAction,
                    pendingAction: null,
                    errors: null,
                },
            },
        });
    }

    // added the operation to delete associated transaction violations
    onyxUpdates.push({
        onyxMethod: Onyx.METHOD.SET,
        key: `${ONYXKEYS.COLLECTION.TRANSACTION_VIOLATIONS}${transactionID}`,
        value: null,
    });

    // added the operation to delete transaction thread
    if (shouldDeleteTransactionThread) {
        onyxUpdates.push(
            {
                onyxMethod: Onyx.METHOD.SET,
                key: `${ONYXKEYS.COLLECTION.REPORT}${transactionThreadID}`,
                value: null,
            },
            {
                onyxMethod: Onyx.METHOD.SET,
                key: `${ONYXKEYS.COLLECTION.REPORT_ACTIONS}${transactionThreadID}`,
                value: null,
            },
        );
    }

    // added operations to update IOU report and chat report
    onyxUpdates.push(
        {
            onyxMethod: Onyx.METHOD.MERGE,
            key: `${ONYXKEYS.COLLECTION.REPORT_ACTIONS}${iouReport?.reportID}`,
            value: updatedReportAction,
        },
        {
            onyxMethod: Onyx.METHOD.MERGE,
            key: `${ONYXKEYS.COLLECTION.REPORT}${iouReport?.reportID}`,
            value: updatedIOUReport,
        },
        {
            onyxMethod: Onyx.METHOD.MERGE,
            key: `${ONYXKEYS.COLLECTION.REPORT}${chatReport?.reportID}`,
            value: ReportUtils.getOutstandingChildRequest(updatedIOUReport),
        },
    );

    if (!shouldDeleteIOUReport && updatedReportPreviewAction.childMoneyRequestCount === 0) {
        onyxUpdates.push({
            onyxMethod: Onyx.METHOD.MERGE,
            key: `${ONYXKEYS.COLLECTION.REPORT}${chatReport?.reportID}`,
            value: {
                hasOutstandingChildRequest: false,
            },
        });
    }

    if (shouldDeleteIOUReport) {
        onyxUpdates.push(
            {
                onyxMethod: Onyx.METHOD.MERGE,
                key: `${ONYXKEYS.COLLECTION.REPORT}${chatReport?.reportID}`,
                value: {
                    hasOutstandingChildRequest: false,
                    iouReportID: null,
                    lastMessageText: ReportActionsUtils.getLastVisibleMessage(iouReport?.chatReportID ?? '-1', {[reportPreviewAction?.reportActionID ?? '-1']: null})?.lastMessageText,
                    lastVisibleActionCreated: ReportActionsUtils.getLastVisibleAction(iouReport?.chatReportID ?? '-1', {[reportPreviewAction?.reportActionID ?? '-1']: null})?.created,
                },
            },
            {
                onyxMethod: Onyx.METHOD.SET,
                key: `${ONYXKEYS.COLLECTION.REPORT}${iouReport?.reportID}`,
                value: null,
            },
        );
    }

    Onyx.update(onyxUpdates);

    return urlToNavigateBack;
}

/**
 *
 * @param transactionID  - The transactionID of IOU
 * @param reportAction - The reportAction of the transaction in the IOU report
 * @param isSingleTransactionView - whether we are in the transaction thread report
 * @return the url to navigate back once the money request is deleted
 */
function deleteMoneyRequest(transactionID: string, reportAction: OnyxTypes.ReportAction, isSingleTransactionView = false) {
    // STEP 1: Calculate and prepare the data
    const {
        shouldDeleteTransactionThread,
        shouldDeleteIOUReport,
        updatedReportAction,
        updatedIOUReport,
        updatedReportPreviewAction,
        transactionThreadID,
        transactionThread,
        chatReport,
        transaction,
        transactionViolations,
        iouReport,
        reportPreviewAction,
        urlToNavigateBack,
    } = prepareToCleanUpMoneyRequest(transactionID, reportAction, isSingleTransactionView);

    // STEP 2: Build Onyx data
    // The logic mostly resembles the cleanUpMoneyRequest function
    const optimisticData: OnyxUpdate[] = [
        {
            onyxMethod: Onyx.METHOD.SET,
            key: `${ONYXKEYS.COLLECTION.TRANSACTION}${transactionID}`,
            value: null,
        },
    ];

    optimisticData.push({
        onyxMethod: Onyx.METHOD.SET,
        key: `${ONYXKEYS.COLLECTION.TRANSACTION_VIOLATIONS}${transactionID}`,
        value: null,
    });

    if (shouldDeleteTransactionThread) {
        optimisticData.push(
            {
                onyxMethod: Onyx.METHOD.SET,
                key: `${ONYXKEYS.COLLECTION.REPORT}${transactionThreadID}`,
                value: null,
            },
            {
                onyxMethod: Onyx.METHOD.SET,
                key: `${ONYXKEYS.COLLECTION.REPORT_ACTIONS}${transactionThreadID}`,
                value: null,
            },
        );
    }

    optimisticData.push(
        {
            onyxMethod: Onyx.METHOD.MERGE,
            key: `${ONYXKEYS.COLLECTION.REPORT_ACTIONS}${iouReport?.reportID}`,
            value: updatedReportAction,
        },
        {
            onyxMethod: Onyx.METHOD.MERGE,
            key: `${ONYXKEYS.COLLECTION.REPORT}${iouReport?.reportID}`,
            value: updatedIOUReport,
        },
        {
            onyxMethod: Onyx.METHOD.MERGE,
            key: `${ONYXKEYS.COLLECTION.REPORT_ACTIONS}${chatReport?.reportID}`,
            value: {
                [reportPreviewAction?.reportActionID ?? '-1']: updatedReportPreviewAction,
            },
        },
        {
            onyxMethod: Onyx.METHOD.MERGE,
            key: `${ONYXKEYS.COLLECTION.REPORT}${chatReport?.reportID}`,
            value: ReportUtils.getOutstandingChildRequest(updatedIOUReport),
        },
    );

    if (!shouldDeleteIOUReport && updatedReportPreviewAction?.childMoneyRequestCount === 0) {
        optimisticData.push({
            onyxMethod: Onyx.METHOD.MERGE,
            key: `${ONYXKEYS.COLLECTION.REPORT}${chatReport?.reportID}`,
            value: {
                hasOutstandingChildRequest: false,
            },
        });
    }

    if (shouldDeleteIOUReport) {
        optimisticData.push({
            onyxMethod: Onyx.METHOD.MERGE,
            key: `${ONYXKEYS.COLLECTION.REPORT}${chatReport?.reportID}`,
            value: {
                hasOutstandingChildRequest: false,
                iouReportID: null,
                lastMessageText: ReportActionsUtils.getLastVisibleMessage(iouReport?.chatReportID ?? '-1', {[reportPreviewAction?.reportActionID ?? '-1']: null})?.lastMessageText,
                lastVisibleActionCreated: ReportActionsUtils.getLastVisibleAction(iouReport?.chatReportID ?? '-1', {[reportPreviewAction?.reportActionID ?? '-1']: null})?.created,
            },
        });
        optimisticData.push({
            onyxMethod: Onyx.METHOD.MERGE,
            key: `${ONYXKEYS.COLLECTION.REPORT}${iouReport?.reportID}`,
            value: {
                pendingFields: {
                    preview: CONST.RED_BRICK_ROAD_PENDING_ACTION.DELETE,
                },
            },
        });
    }

    const successData: OnyxUpdate[] = [
        {
            onyxMethod: Onyx.METHOD.MERGE,
            key: `${ONYXKEYS.COLLECTION.REPORT_ACTIONS}${iouReport?.reportID}`,
            value: {
                [reportAction.reportActionID]: shouldDeleteIOUReport
                    ? null
                    : {
                          pendingAction: null,
                      },
            },
        },
        {
            onyxMethod: Onyx.METHOD.MERGE,
            key: `${ONYXKEYS.COLLECTION.REPORT_ACTIONS}${chatReport?.reportID}`,
            value: {
                [reportPreviewAction?.reportActionID ?? '-1']: {
                    pendingAction: null,
                    errors: null,
                },
            },
        },
    ];

    if (shouldDeleteIOUReport) {
        successData.push({
            onyxMethod: Onyx.METHOD.SET,
            key: `${ONYXKEYS.COLLECTION.REPORT}${iouReport?.reportID}`,
            value: null,
        });
    }

    const failureData: OnyxUpdate[] = [
        {
            onyxMethod: Onyx.METHOD.SET,
            key: `${ONYXKEYS.COLLECTION.TRANSACTION}${transactionID}`,
            value: transaction ?? null,
        },
    ];

    failureData.push({
        onyxMethod: Onyx.METHOD.SET,
        key: `${ONYXKEYS.COLLECTION.TRANSACTION_VIOLATIONS}${transactionID}`,
        value: transactionViolations ?? null,
    });

    if (shouldDeleteTransactionThread) {
        failureData.push({
            onyxMethod: Onyx.METHOD.SET,
            key: `${ONYXKEYS.COLLECTION.REPORT}${transactionThreadID}`,
            value: transactionThread,
        });
    }

    const errorKey = DateUtils.getMicroseconds();

    failureData.push(
        {
            onyxMethod: Onyx.METHOD.MERGE,
            key: `${ONYXKEYS.COLLECTION.REPORT_ACTIONS}${iouReport?.reportID}`,
            value: {
                [reportAction.reportActionID]: {
                    ...reportAction,
                    pendingAction: null,
                    errors: {
                        [errorKey]: Localize.translateLocal('iou.error.genericDeleteFailureMessage'),
                    },
                },
            },
        },
        shouldDeleteIOUReport
            ? {
                  onyxMethod: Onyx.METHOD.SET,
                  key: `${ONYXKEYS.COLLECTION.REPORT}${iouReport?.reportID}`,
                  value: iouReport,
              }
            : {
                  onyxMethod: Onyx.METHOD.MERGE,
                  key: `${ONYXKEYS.COLLECTION.REPORT}${iouReport?.reportID}`,
                  value: iouReport,
              },
        {
            onyxMethod: Onyx.METHOD.MERGE,
            key: `${ONYXKEYS.COLLECTION.REPORT_ACTIONS}${chatReport?.reportID}`,
            value: {
                [reportPreviewAction?.reportActionID ?? '-1']: {
                    ...reportPreviewAction,
                    pendingAction: null,
                    errors: {
                        [errorKey]: Localize.translateLocal('iou.error.genericDeleteFailureMessage'),
                    },
                },
            },
        },
    );

    if (chatReport && shouldDeleteIOUReport) {
        failureData.push({
            onyxMethod: Onyx.METHOD.MERGE,
            key: `${ONYXKEYS.COLLECTION.REPORT}${chatReport.reportID}`,
            value: chatReport,
        });
    }

    if (!shouldDeleteIOUReport && updatedReportPreviewAction?.childMoneyRequestCount === 0) {
        failureData.push({
            onyxMethod: Onyx.METHOD.MERGE,
            key: `${ONYXKEYS.COLLECTION.REPORT}${chatReport?.reportID}`,
            value: {
                hasOutstandingChildRequest: true,
            },
        });
    }

    const parameters: DeleteMoneyRequestParams = {
        transactionID,
        reportActionID: reportAction.reportActionID,
    };

    // STEP 3: Make the API request
    API.write(WRITE_COMMANDS.DELETE_MONEY_REQUEST, parameters, {optimisticData, successData, failureData});
    CachedPDFPaths.clearByKey(transactionID);

    return urlToNavigateBack;
}

function deleteTrackExpense(chatReportID: string, transactionID: string, reportAction: OnyxTypes.ReportAction, isSingleTransactionView = false) {
    // STEP 1: Get all collections we're updating
    const chatReport = ReportConnection.getAllReports()?.[`${ONYXKEYS.COLLECTION.REPORT}${chatReportID}`] ?? null;
    if (!ReportUtils.isSelfDM(chatReport)) {
        return deleteMoneyRequest(transactionID, reportAction, isSingleTransactionView);
    }

    const whisperAction = ReportActionsUtils.getTrackExpenseActionableWhisper(transactionID, chatReportID);
    const actionableWhisperReportActionID = whisperAction?.reportActionID;
    const {parameters, optimisticData, successData, failureData, shouldDeleteTransactionThread} = getDeleteTrackExpenseInformation(
        chatReportID,
        transactionID,
        reportAction,
        undefined,
        undefined,
        actionableWhisperReportActionID,
        CONST.REPORT.ACTIONABLE_TRACK_EXPENSE_WHISPER_RESOLUTION.NOTHING,
    );

    // STEP 6: Make the API request
    API.write(WRITE_COMMANDS.DELETE_MONEY_REQUEST, parameters, {optimisticData, successData, failureData});
    CachedPDFPaths.clearByKey(transactionID);

    // STEP 7: Navigate the user depending on which page they are on and which resources were deleted
    if (isSingleTransactionView && shouldDeleteTransactionThread) {
        // Pop the deleted report screen before navigating. This prevents navigating to the Concierge chat due to the missing report.
        return ROUTES.REPORT_WITH_ID.getRoute(chatReport?.reportID ?? '-1');
    }
}

/**
 * @param managerID - Account ID of the person sending the money
 * @param recipient - The user receiving the money
 */
function getSendMoneyParams(
    report: OnyxEntry<OnyxTypes.Report>,
    amount: number,
    currency: string,
    comment: string,
    paymentMethodType: PaymentMethodType,
    managerID: number,
    recipient: Participant,
): SendMoneyParamsData {
    const recipientEmail = PhoneNumber.addSMSDomainIfPhoneNumber(recipient.login ?? '');
    const recipientAccountID = Number(recipient.accountID);
    const newIOUReportDetails = JSON.stringify({
        amount,
        currency,
        requestorEmail: recipientEmail,
        requestorAccountID: recipientAccountID,
        comment,
        idempotencyKey: Str.guid(),
    });

    let chatReport = !isEmptyObject(report) && report?.reportID ? report : ReportUtils.getChatByParticipants([recipientAccountID, managerID]);
    let isNewChat = false;
    if (!chatReport) {
        chatReport = ReportUtils.buildOptimisticChatReport([recipientAccountID, managerID]);
        isNewChat = true;
    }
    const optimisticIOUReport = ReportUtils.buildOptimisticIOUReport(recipientAccountID, managerID, amount, chatReport.reportID, currency, true);

    const optimisticTransaction = TransactionUtils.buildOptimisticTransaction(amount, currency, optimisticIOUReport.reportID, comment);
    const optimisticTransactionData: OnyxUpdate = {
        onyxMethod: Onyx.METHOD.SET,
        key: `${ONYXKEYS.COLLECTION.TRANSACTION}${optimisticTransaction.transactionID}`,
        value: optimisticTransaction,
    };

    const [optimisticCreatedActionForChat, optimisticCreatedActionForIOUReport, optimisticIOUReportAction, optimisticTransactionThread, optimisticCreatedActionForTransactionThread] =
        ReportUtils.buildOptimisticMoneyRequestEntities(
            optimisticIOUReport,
            CONST.IOU.REPORT_ACTION_TYPE.PAY,
            amount,
            currency,
            comment,
            recipientEmail,
            [recipient],
            optimisticTransaction.transactionID,
            paymentMethodType,
            false,
            true,
        );

    const reportPreviewAction = ReportUtils.buildOptimisticReportPreview(chatReport, optimisticIOUReport);

    // Change the method to set for new reports because it doesn't exist yet, is faster,
    // and we need the data to be available when we navigate to the chat page
    const optimisticChatReportData: OnyxUpdate = isNewChat
        ? {
              onyxMethod: Onyx.METHOD.SET,
              key: `${ONYXKEYS.COLLECTION.REPORT}${chatReport.reportID}`,
              value: {
                  ...chatReport,
                  // Set and clear pending fields on the chat report
                  pendingFields: {createChat: CONST.RED_BRICK_ROAD_PENDING_ACTION.ADD},
                  lastReadTime: DateUtils.getDBTime(),
                  lastVisibleActionCreated: reportPreviewAction.created,
              },
          }
        : {
              onyxMethod: Onyx.METHOD.MERGE,
              key: `${ONYXKEYS.COLLECTION.REPORT}${chatReport.reportID}`,
              value: {
                  ...chatReport,
                  lastReadTime: DateUtils.getDBTime(),
                  lastVisibleActionCreated: reportPreviewAction.created,
              },
          };
    const optimisticQuickActionData: OnyxUpdate = {
        onyxMethod: Onyx.METHOD.SET,
        key: ONYXKEYS.NVP_QUICK_ACTION_GLOBAL_CREATE,
        value: {
            action: CONST.QUICK_ACTIONS.SEND_MONEY,
            chatReportID: chatReport.reportID,
            isFirstQuickAction: isEmptyObject(quickAction),
        },
    };
    const optimisticIOUReportData: OnyxUpdate = {
        onyxMethod: Onyx.METHOD.SET,
        key: `${ONYXKEYS.COLLECTION.REPORT}${optimisticIOUReport.reportID}`,
        value: {
            ...optimisticIOUReport,
            lastMessageText: ReportActionsUtils.getReportActionText(optimisticIOUReportAction),
            lastMessageHtml: ReportActionsUtils.getReportActionHtml(optimisticIOUReportAction),
        },
    };
    const optimisticTransactionThreadData: OnyxUpdate = {
        onyxMethod: Onyx.METHOD.SET,
        key: `${ONYXKEYS.COLLECTION.REPORT}${optimisticTransactionThread.reportID}`,
        value: optimisticTransactionThread,
    };
    const optimisticIOUReportActionsData: OnyxUpdate = {
        onyxMethod: Onyx.METHOD.MERGE,
        key: `${ONYXKEYS.COLLECTION.REPORT_ACTIONS}${optimisticIOUReport.reportID}`,
        value: {
            [optimisticCreatedActionForIOUReport.reportActionID]: optimisticCreatedActionForIOUReport,
            [optimisticIOUReportAction.reportActionID]: {
                ...(optimisticIOUReportAction as OnyxTypes.ReportAction),
                pendingAction: CONST.RED_BRICK_ROAD_PENDING_ACTION.ADD,
            },
        },
    };
    const optimisticChatReportActionsData: OnyxUpdate = {
        onyxMethod: Onyx.METHOD.MERGE,
        key: `${ONYXKEYS.COLLECTION.REPORT_ACTIONS}${chatReport.reportID}`,
        value: {
            [reportPreviewAction.reportActionID]: reportPreviewAction,
        },
    };
    const optimisticTransactionThreadReportActionsData: OnyxUpdate = {
        onyxMethod: Onyx.METHOD.MERGE,
        key: `${ONYXKEYS.COLLECTION.REPORT_ACTIONS}${optimisticTransactionThread.reportID}`,
        value: {
            [optimisticCreatedActionForTransactionThread?.reportActionID ?? '-1']: optimisticCreatedActionForTransactionThread,
        },
    };

    const successData: OnyxUpdate[] = [];

    // Add optimistic personal details for recipient
    let optimisticPersonalDetailListData: OnyxUpdate | null = null;
    const optimisticPersonalDetailListAction = isNewChat
        ? {
              [recipientAccountID]: {
                  accountID: recipientAccountID,
                  // Disabling this line since participant.displayName can be an empty string
                  // eslint-disable-next-line @typescript-eslint/prefer-nullish-coalescing
                  displayName: recipient.displayName || recipient.login,
                  login: recipient.login,
              },
          }
        : {};

    const redundantParticipants: Record<number, null> = {};
    if (!isEmptyObject(optimisticPersonalDetailListAction)) {
        const successPersonalDetailListAction: Record<number, null> = {};

        // BE will send different participants. We clear the optimistic ones to avoid duplicated entries
        Object.keys(optimisticPersonalDetailListAction).forEach((accountIDKey) => {
            const accountID = Number(accountIDKey);
            successPersonalDetailListAction[accountID] = null;
            redundantParticipants[accountID] = null;
        });

        optimisticPersonalDetailListData = {
            onyxMethod: Onyx.METHOD.MERGE,
            key: ONYXKEYS.PERSONAL_DETAILS_LIST,
            value: optimisticPersonalDetailListAction,
        };
        successData.push({
            onyxMethod: Onyx.METHOD.MERGE,
            key: ONYXKEYS.PERSONAL_DETAILS_LIST,
            value: successPersonalDetailListAction,
        });
    }

    successData.push(
        {
            onyxMethod: Onyx.METHOD.MERGE,
            key: `${ONYXKEYS.COLLECTION.REPORT}${optimisticIOUReport.reportID}`,
            value: {
                participants: redundantParticipants,
            },
        },
        {
            onyxMethod: Onyx.METHOD.MERGE,
            key: `${ONYXKEYS.COLLECTION.REPORT}${optimisticTransactionThread.reportID}`,
            value: {
                participants: redundantParticipants,
            },
        },
        {
            onyxMethod: Onyx.METHOD.MERGE,
            key: `${ONYXKEYS.COLLECTION.REPORT_ACTIONS}${optimisticIOUReport.reportID}`,
            value: {
                [optimisticIOUReportAction.reportActionID]: {
                    pendingAction: null,
                },
            },
        },
        {
            onyxMethod: Onyx.METHOD.MERGE,
            key: `${ONYXKEYS.COLLECTION.TRANSACTION}${optimisticTransaction.transactionID}`,
            value: {pendingAction: null},
        },
        {
            onyxMethod: Onyx.METHOD.MERGE,
            key: `${ONYXKEYS.COLLECTION.REPORT_ACTIONS}${chatReport.reportID}`,
            value: {
                [reportPreviewAction.reportActionID]: {
                    pendingAction: null,
                },
            },
        },
        {
            onyxMethod: Onyx.METHOD.MERGE,
            key: `${ONYXKEYS.COLLECTION.REPORT_ACTIONS}${optimisticTransactionThread.reportID}`,
            value: {
                [optimisticCreatedActionForTransactionThread?.reportActionID ?? '-1']: {
                    pendingAction: null,
                },
            },
        },
    );

    const failureData: OnyxUpdate[] = [
        {
            onyxMethod: Onyx.METHOD.MERGE,
            key: `${ONYXKEYS.COLLECTION.TRANSACTION}${optimisticTransaction.transactionID}`,
            value: {
                errors: ErrorUtils.getMicroSecondOnyxErrorWithTranslationKey('iou.error.other'),
            },
        },
        {
            onyxMethod: Onyx.METHOD.MERGE,
            key: `${ONYXKEYS.COLLECTION.REPORT}${optimisticTransactionThread.reportID}`,
            value: {
                errorFields: {
                    createChat: ErrorUtils.getMicroSecondOnyxErrorWithTranslationKey('report.genericCreateReportFailureMessage'),
                },
            },
        },
        {
            onyxMethod: Onyx.METHOD.MERGE,
            key: `${ONYXKEYS.COLLECTION.REPORT_ACTIONS}${optimisticTransactionThread.reportID}`,
            value: {
                [optimisticCreatedActionForTransactionThread?.reportActionID ?? '-1']: {
                    errors: ErrorUtils.getMicroSecondOnyxErrorWithTranslationKey('iou.error.genericCreateFailureMessage'),
                },
            },
        },
        {
            onyxMethod: Onyx.METHOD.SET,
            key: ONYXKEYS.NVP_QUICK_ACTION_GLOBAL_CREATE,
            value: quickAction ?? null,
        },
    ];

    // Now, let's add the data we need just when we are creating a new chat report
    if (isNewChat) {
        successData.push({
            onyxMethod: Onyx.METHOD.MERGE,
            key: `${ONYXKEYS.COLLECTION.REPORT}${chatReport.reportID}`,
            value: {pendingFields: null, participants: redundantParticipants},
        });
        failureData.push(
            {
                onyxMethod: Onyx.METHOD.MERGE,
                key: `${ONYXKEYS.COLLECTION.REPORT}${chatReport.reportID}`,
                value: {
                    errorFields: {
                        createChat: ErrorUtils.getMicroSecondOnyxErrorWithTranslationKey('report.genericCreateReportFailureMessage'),
                    },
                },
            },
            {
                onyxMethod: Onyx.METHOD.MERGE,
                key: `${ONYXKEYS.COLLECTION.REPORT_ACTIONS}${optimisticIOUReport.reportID}`,
                value: {
                    [optimisticIOUReportAction.reportActionID]: {
                        errors: ErrorUtils.getMicroSecondOnyxErrorWithTranslationKey('iou.error.genericCreateFailureMessage'),
                    },
                },
            },
        );

        if (optimisticChatReportActionsData.value) {
            // Add an optimistic created action to the optimistic chat reportActions data
            optimisticChatReportActionsData.value[optimisticCreatedActionForChat.reportActionID] = optimisticCreatedActionForChat;
        }
    } else {
        failureData.push({
            onyxMethod: Onyx.METHOD.MERGE,
            key: `${ONYXKEYS.COLLECTION.REPORT_ACTIONS}${optimisticIOUReport.reportID}`,
            value: {
                [optimisticIOUReportAction.reportActionID]: {
                    errors: ErrorUtils.getMicroSecondOnyxErrorWithTranslationKey('iou.error.other'),
                },
            },
        });
    }

    const optimisticData: OnyxUpdate[] = [
        optimisticChatReportData,
        optimisticQuickActionData,
        optimisticIOUReportData,
        optimisticChatReportActionsData,
        optimisticIOUReportActionsData,
        optimisticTransactionData,
        optimisticTransactionThreadData,
        optimisticTransactionThreadReportActionsData,
    ];

    if (!isEmptyObject(optimisticPersonalDetailListData)) {
        optimisticData.push(optimisticPersonalDetailListData);
    }

    return {
        params: {
            iouReportID: optimisticIOUReport.reportID,
            chatReportID: chatReport.reportID,
            reportActionID: optimisticIOUReportAction.reportActionID,
            paymentMethodType,
            transactionID: optimisticTransaction.transactionID,
            newIOUReportDetails,
            createdReportActionID: isNewChat ? optimisticCreatedActionForChat.reportActionID : '-1',
            reportPreviewReportActionID: reportPreviewAction.reportActionID,
            createdIOUReportActionID: optimisticCreatedActionForIOUReport.reportActionID,
            transactionThreadReportID: optimisticTransactionThread.reportID,
            createdReportActionIDForThread: optimisticCreatedActionForTransactionThread?.reportActionID ?? '-1',
        },
        optimisticData,
        successData,
        failureData,
    };
}

type OptimisticHoldReportExpenseActionID = {
    optimisticReportActionID: string;
    oldReportActionID: string;
};

function getHoldReportActionsAndTransactions(reportID: string) {
    const iouReportActions = ReportActionsUtils.getAllReportActions(reportID);
    const holdReportActions: Array<OnyxTypes.ReportAction<typeof CONST.REPORT.ACTIONS.TYPE.IOU>> = [];
    const holdTransactions: OnyxTypes.Transaction[] = [];

    Object.values(iouReportActions).forEach((action) => {
        const transactionID = ReportActionsUtils.isMoneyRequestAction(action) ? ReportActionsUtils.getOriginalMessage(action)?.IOUTransactionID ?? null : null;
        const transaction = getTransaction(transactionID ?? '-1');

        if (transaction?.comment?.hold) {
            holdReportActions.push(action as OnyxTypes.ReportAction<typeof CONST.REPORT.ACTIONS.TYPE.IOU>);
            holdTransactions.push(transaction);
        }
    });

    return {holdReportActions, holdTransactions};
}

function getReportFromHoldRequestsOnyxData(
    chatReport: OnyxTypes.Report,
    iouReport: OnyxEntry<OnyxTypes.Report>,
    recipient: Participant,
): {
    optimisticHoldReportID: string;
    optimisticHoldActionID: string;
    optimisticHoldReportExpenseActionIDs: OptimisticHoldReportExpenseActionID[];
    optimisticData: OnyxUpdate[];
    failureData: OnyxUpdate[];
} {
    const {holdReportActions, holdTransactions} = getHoldReportActionsAndTransactions(iouReport?.reportID ?? '');
    const firstHoldTransaction = holdTransactions.at(0);
    const newParentReportActionID = rand64();

    const isPolicyExpenseChat = ReportUtils.isPolicyExpenseChat(chatReport);
    const holdTransactionAmount = holdTransactions.reduce((acc, transaction) => acc + TransactionUtils.getAmount(transaction), 0);
    const optimisticExpenseReport = isPolicyExpenseChat
        ? ReportUtils.buildOptimisticExpenseReport(
              chatReport.reportID,
              chatReport.policyID ?? iouReport?.policyID ?? '',
              recipient.accountID ?? 1,
              holdTransactionAmount,
              getCurrency(firstHoldTransaction),
              false,
              newParentReportActionID,
          )
        : ReportUtils.buildOptimisticIOUReport(
              iouReport?.ownerAccountID ?? -1,
              iouReport?.managerID ?? -1,
              holdTransactionAmount,
              chatReport.reportID,
              getCurrency(firstHoldTransaction),
              false,
              newParentReportActionID,
          );

    const optimisticExpenseReportPreview = ReportUtils.buildOptimisticReportPreview(
        chatReport,
        optimisticExpenseReport,
        '',
        firstHoldTransaction,
        optimisticExpenseReport.reportID,
        newParentReportActionID,
    );

    const updateHeldReports: Record<string, Pick<OnyxTypes.Report, 'parentReportActionID' | 'parentReportID' | 'chatReportID'>> = {};
    const addHoldReportActions: OnyxTypes.ReportActions = {};
    const deleteHoldReportActions: Record<string, Pick<OnyxTypes.ReportAction, 'message'>> = {};
    const optimisticHoldReportExpenseActionIDs: OptimisticHoldReportExpenseActionID[] = [];

    holdReportActions.forEach((holdReportAction) => {
        const originalMessage = ReportActionsUtils.getOriginalMessage(holdReportAction);

        deleteHoldReportActions[holdReportAction.reportActionID] = {
            message: [
                {
                    deleted: DateUtils.getDBTime(),
                    type: CONST.REPORT.MESSAGE.TYPE.TEXT,
                    text: '',
                },
            ],
        };

        const reportActionID = rand64();
        addHoldReportActions[reportActionID] = {
            ...holdReportAction,
            reportActionID,
            originalMessage: {
                ...originalMessage,
                IOUReportID: optimisticExpenseReport.reportID,
            },
            pendingAction: CONST.RED_BRICK_ROAD_PENDING_ACTION.ADD,
        };

        const heldReport = ReportUtils.getReportOrDraftReport(holdReportAction.childReportID);
        if (heldReport) {
            optimisticHoldReportExpenseActionIDs.push({optimisticReportActionID: reportActionID, oldReportActionID: holdReportAction.reportActionID});

            updateHeldReports[`${ONYXKEYS.COLLECTION.REPORT}${heldReport.reportID}`] = {
                parentReportActionID: reportActionID,
                parentReportID: optimisticExpenseReport.reportID,
                chatReportID: optimisticExpenseReport.reportID,
            };
        }
    });

    const updateHeldTransactions: Record<string, Pick<OnyxTypes.Transaction, 'reportID'>> = {};
    holdTransactions.forEach((transaction) => {
        updateHeldTransactions[`${ONYXKEYS.COLLECTION.TRANSACTION}${transaction.transactionID}`] = {
            reportID: optimisticExpenseReport.reportID,
        };
    });

    const optimisticData: OnyxUpdate[] = [
        {
            onyxMethod: Onyx.METHOD.MERGE,
            key: `${ONYXKEYS.COLLECTION.REPORT}${chatReport.reportID}`,
            value: {
                iouReportID: optimisticExpenseReport.reportID,
            },
        },
        // add new optimistic expense report
        {
            onyxMethod: Onyx.METHOD.MERGE,
            key: `${ONYXKEYS.COLLECTION.REPORT}${optimisticExpenseReport.reportID}`,
            value: {
                ...optimisticExpenseReport,
                unheldTotal: 0,
            },
        },
        // add preview report action to main chat
        {
            onyxMethod: Onyx.METHOD.MERGE,
            key: `${ONYXKEYS.COLLECTION.REPORT_ACTIONS}${chatReport.reportID}`,
            value: {
                [optimisticExpenseReportPreview.reportActionID]: optimisticExpenseReportPreview,
            },
        },
        // remove hold report actions from old iou report
        {
            onyxMethod: Onyx.METHOD.MERGE,
            key: `${ONYXKEYS.COLLECTION.REPORT_ACTIONS}${iouReport?.reportID ?? ''}`,
            value: deleteHoldReportActions,
        },
        // add hold report actions to new iou report
        {
            onyxMethod: Onyx.METHOD.MERGE,
            key: `${ONYXKEYS.COLLECTION.REPORT_ACTIONS}${optimisticExpenseReport.reportID}`,
            value: addHoldReportActions,
        },
        // update held reports with new parentReportActionID
        {
            onyxMethod: Onyx.METHOD.MERGE_COLLECTION,
            key: `${ONYXKEYS.COLLECTION.REPORT}`,
            value: updateHeldReports,
        },
        // update transactions with new iouReportID
        {
            onyxMethod: Onyx.METHOD.MERGE_COLLECTION,
            key: `${ONYXKEYS.COLLECTION.TRANSACTION}`,
            value: updateHeldTransactions,
        },
    ];

    const bringReportActionsBack: Record<string, OnyxTypes.ReportAction> = {};
    holdReportActions.forEach((reportAction) => {
        bringReportActionsBack[reportAction.reportActionID] = reportAction;
    });

    const bringHeldTransactionsBack: Record<string, OnyxTypes.Transaction> = {};
    holdTransactions.forEach((transaction) => {
        bringHeldTransactionsBack[`${ONYXKEYS.COLLECTION.TRANSACTION}${transaction.transactionID}`] = transaction;
    });

    const failureData: OnyxUpdate[] = [
        // remove added optimistic expense report
        {
            onyxMethod: Onyx.METHOD.MERGE,
            key: `${ONYXKEYS.COLLECTION.REPORT}${optimisticExpenseReport.reportID}`,
            value: null,
        },
        // remove preview report action from the main chat
        {
            onyxMethod: Onyx.METHOD.MERGE,
            key: `${ONYXKEYS.COLLECTION.REPORT_ACTIONS}${chatReport.reportID}`,
            value: {
                [optimisticExpenseReportPreview.reportActionID]: null,
            },
        },
        // add hold report actions back to old iou report
        {
            onyxMethod: Onyx.METHOD.MERGE,
            key: `${ONYXKEYS.COLLECTION.REPORT_ACTIONS}${iouReport?.reportID ?? ''}`,
            value: bringReportActionsBack,
        },
        // remove hold report actions from the new iou report
        {
            onyxMethod: Onyx.METHOD.MERGE,
            key: `${ONYXKEYS.COLLECTION.REPORT_ACTIONS}${optimisticExpenseReport.reportID}`,
            value: null,
        },
        // add hold transactions back to old iou report
        {
            onyxMethod: Onyx.METHOD.MERGE_COLLECTION,
            key: `${ONYXKEYS.COLLECTION.TRANSACTION}`,
            value: bringHeldTransactionsBack,
        },
    ];

    return {
        optimisticData,
        optimisticHoldActionID: optimisticExpenseReportPreview.reportActionID,
        failureData,
        optimisticHoldReportID: optimisticExpenseReport.reportID,
        optimisticHoldReportExpenseActionIDs,
    };
}

function getPayMoneyRequestParams(
    initialChatReport: OnyxTypes.Report,
    iouReport: OnyxEntry<OnyxTypes.Report>,
    recipient: Participant,
    paymentMethodType: PaymentMethodType,
    full: boolean,
    payAsBusiness?: boolean,
): PayMoneyRequestData {
    const isInvoiceReport = ReportUtils.isInvoiceReport(iouReport);
    const activePolicy = PolicyUtils.getPolicy(activePolicyID);
    let payerPolicyID = activePolicyID;
    let chatReport = initialChatReport;
    let policyParams = {};
    const optimisticData: OnyxUpdate[] = [];
    const successData: OnyxUpdate[] = [];
    const failureData: OnyxUpdate[] = [];
    const shouldCreatePolicy = !activePolicy || !PolicyUtils.isPolicyAdmin(activePolicy) || !PolicyUtils.isPaidGroupPolicy(activePolicy);

    if (ReportUtils.isIndividualInvoiceRoom(chatReport) && payAsBusiness && shouldCreatePolicy) {
        payerPolicyID = Policy.generatePolicyID();
        const {
            optimisticData: policyOptimisticData,
            failureData: policyFailureData,
            successData: policySuccessData,
            params,
        } = Policy.buildPolicyData(currentUserEmail, true, undefined, payerPolicyID);
        const {adminsChatReportID, adminsCreatedReportActionID, expenseChatReportID, expenseCreatedReportActionID, customUnitRateID, customUnitID, ownerEmail, policyName} = params;

        policyParams = {
            policyID: payerPolicyID,
            adminsChatReportID,
            adminsCreatedReportActionID,
            expenseChatReportID,
            expenseCreatedReportActionID,
            customUnitRateID,
            customUnitID,
            ownerEmail,
            policyName,
        };

        optimisticData.push(...policyOptimisticData, {onyxMethod: Onyx.METHOD.MERGE, key: ONYXKEYS.NVP_ACTIVE_POLICY_ID, value: payerPolicyID});
        successData.push(...policySuccessData);
        failureData.push(...policyFailureData, {onyxMethod: Onyx.METHOD.MERGE, key: ONYXKEYS.NVP_ACTIVE_POLICY_ID, value: activePolicyID ?? null});
    }

    if (ReportUtils.isIndividualInvoiceRoom(chatReport) && payAsBusiness && activePolicyID) {
        const existingB2BInvoiceRoom = ReportUtils.getInvoiceChatByParticipants(chatReport.policyID ?? '', activePolicyID);
        if (existingB2BInvoiceRoom) {
            chatReport = existingB2BInvoiceRoom;
        }
    }

    let total = (iouReport?.total ?? 0) - (iouReport?.nonReimbursableTotal ?? 0);
    if (ReportUtils.hasHeldExpenses(iouReport?.reportID ?? '') && !full && !!iouReport?.unheldTotal) {
        total = iouReport?.unheldTotal;
    }

    const optimisticIOUReportAction = ReportUtils.buildOptimisticIOUReportAction(
        CONST.IOU.REPORT_ACTION_TYPE.PAY,
        ReportUtils.isExpenseReport(iouReport) ? -total : total,
        iouReport?.currency ?? '',
        '',
        [recipient],
        '',
        paymentMethodType,
        iouReport?.reportID,
        true,
    );

    // In some instances, the report preview action might not be available to the payer (only whispered to the requestor)
    // hence we need to make the updates to the action safely.
    let optimisticReportPreviewAction = null;
    const reportPreviewAction = getReportPreviewAction(chatReport.reportID, iouReport?.reportID ?? '');
    if (reportPreviewAction) {
        optimisticReportPreviewAction = ReportUtils.updateReportPreview(iouReport, reportPreviewAction, true);
    }
    let currentNextStep = null;
    let optimisticNextStep = null;
    if (!isInvoiceReport) {
        currentNextStep = allNextSteps[`${ONYXKEYS.COLLECTION.NEXT_STEP}${iouReport?.reportID ?? ''}`] ?? null;
        optimisticNextStep = NextStepUtils.buildNextStep(iouReport, CONST.REPORT.STATUS_NUM.REIMBURSED);
    }

    const optimisticChatReport = {
        ...chatReport,
        lastReadTime: DateUtils.getDBTime(),
        lastVisibleActionCreated: optimisticIOUReportAction.created,
        hasOutstandingChildRequest: false,
        iouReportID: null,
        lastMessageText: ReportActionsUtils.getReportActionText(optimisticIOUReportAction),
        lastMessageHtml: ReportActionsUtils.getReportActionHtml(optimisticIOUReportAction),
    };
    if (ReportUtils.isIndividualInvoiceRoom(chatReport) && payAsBusiness && payerPolicyID) {
        optimisticChatReport.invoiceReceiver = {
            type: CONST.REPORT.INVOICE_RECEIVER_TYPE.BUSINESS,
            policyID: payerPolicyID,
        };
    }

    optimisticData.push(
        {
            onyxMethod: Onyx.METHOD.MERGE,
            key: `${ONYXKEYS.COLLECTION.REPORT}${chatReport.reportID}`,
            value: optimisticChatReport,
        },
        {
            onyxMethod: Onyx.METHOD.MERGE,
            key: `${ONYXKEYS.COLLECTION.REPORT_ACTIONS}${iouReport?.reportID ?? ''}`,
            value: {
                [optimisticIOUReportAction.reportActionID]: {
                    ...(optimisticIOUReportAction as OnyxTypes.ReportAction),
                    pendingAction: CONST.RED_BRICK_ROAD_PENDING_ACTION.ADD,
                },
            },
        },
        {
            onyxMethod: Onyx.METHOD.MERGE,
            key: `${ONYXKEYS.COLLECTION.REPORT}${iouReport?.reportID ?? ''}`,
            value: {
                ...iouReport,
                lastMessageText: ReportActionsUtils.getReportActionText(optimisticIOUReportAction),
                lastMessageHtml: ReportActionsUtils.getReportActionHtml(optimisticIOUReportAction),
                hasOutstandingChildRequest: false,
                statusNum: CONST.REPORT.STATUS_NUM.REIMBURSED,
                pendingFields: {
                    preview: CONST.RED_BRICK_ROAD_PENDING_ACTION.UPDATE,
                    reimbursed: CONST.RED_BRICK_ROAD_PENDING_ACTION.UPDATE,
                    partial: full ? null : CONST.RED_BRICK_ROAD_PENDING_ACTION.UPDATE,
                },
            },
        },
        {
            onyxMethod: Onyx.METHOD.MERGE,
            key: ONYXKEYS.NVP_LAST_PAYMENT_METHOD,
            value: {[iouReport?.policyID ?? '-1']: paymentMethodType},
        },
        {
            onyxMethod: Onyx.METHOD.MERGE,
            key: `${ONYXKEYS.COLLECTION.NEXT_STEP}${iouReport?.reportID ?? ''}`,
            value: optimisticNextStep,
        },
    );

    successData.push({
        onyxMethod: Onyx.METHOD.MERGE,
        key: `${ONYXKEYS.COLLECTION.REPORT}${iouReport?.reportID ?? ''}`,
        value: {
            pendingFields: {
                preview: null,
                reimbursed: null,
                partial: null,
            },
        },
    });

    failureData.push(
        {
            onyxMethod: Onyx.METHOD.MERGE,
            key: `${ONYXKEYS.COLLECTION.REPORT_ACTIONS}${iouReport?.reportID ?? ''}`,
            value: {
                [optimisticIOUReportAction.reportActionID]: {
                    errors: ErrorUtils.getMicroSecondOnyxErrorWithTranslationKey('iou.error.other'),
                },
            },
        },
        {
            onyxMethod: Onyx.METHOD.MERGE,
            key: `${ONYXKEYS.COLLECTION.REPORT}${iouReport?.reportID ?? ''}`,
            value: {
                ...iouReport,
            },
        },
        {
            onyxMethod: Onyx.METHOD.MERGE,
            key: `${ONYXKEYS.COLLECTION.REPORT}${chatReport.reportID}`,
            value: chatReport,
        },
        {
            onyxMethod: Onyx.METHOD.MERGE,
            key: `${ONYXKEYS.COLLECTION.NEXT_STEP}${iouReport?.reportID ?? ''}`,
            value: currentNextStep,
        },
    );

    // In case the report preview action is loaded locally, let's update it.
    if (optimisticReportPreviewAction) {
        optimisticData.push({
            onyxMethod: Onyx.METHOD.MERGE,
            key: `${ONYXKEYS.COLLECTION.REPORT_ACTIONS}${chatReport.reportID}`,
            value: {
                [optimisticReportPreviewAction.reportActionID]: optimisticReportPreviewAction,
            },
        });
        failureData.push({
            onyxMethod: Onyx.METHOD.MERGE,
            key: `${ONYXKEYS.COLLECTION.REPORT_ACTIONS}${chatReport.reportID}`,
            value: {
                [optimisticReportPreviewAction.reportActionID]: {
                    created: optimisticReportPreviewAction.created,
                },
            },
        });
    }

    // Optimistically unhold all transactions if we pay all requests
    if (full) {
        const reportTransactions = TransactionUtils.getAllReportTransactions(iouReport?.reportID);
        for (const transaction of reportTransactions) {
            optimisticData.push({
                onyxMethod: Onyx.METHOD.MERGE,
                key: `${ONYXKEYS.COLLECTION.TRANSACTION}${transaction.transactionID}`,
                value: {
                    comment: {
                        hold: null,
                    },
                },
            });
            failureData.push({
                onyxMethod: Onyx.METHOD.MERGE,
                key: `${ONYXKEYS.COLLECTION.TRANSACTION}${transaction.transactionID}`,
                value: {
                    comment: {
                        hold: transaction.comment?.hold,
                    },
                },
            });
        }
    }

    let optimisticHoldReportID;
    let optimisticHoldActionID;
    let optimisticHoldReportExpenseActionIDs;
    if (!full) {
        const holdReportOnyxData = getReportFromHoldRequestsOnyxData(chatReport, iouReport, recipient);

        optimisticData.push(...holdReportOnyxData.optimisticData);
        failureData.push(...holdReportOnyxData.failureData);
        optimisticHoldReportID = holdReportOnyxData.optimisticHoldReportID;
        optimisticHoldActionID = holdReportOnyxData.optimisticHoldActionID;
        optimisticHoldReportExpenseActionIDs = JSON.stringify(holdReportOnyxData.optimisticHoldReportExpenseActionIDs);
    }

    return {
        params: {
            iouReportID: iouReport?.reportID ?? '',
            chatReportID: chatReport.reportID,
            reportActionID: optimisticIOUReportAction.reportActionID,
            paymentMethodType,
            full,
            amount: Math.abs(total),
            optimisticHoldReportID,
            optimisticHoldActionID,
            optimisticHoldReportExpenseActionIDs,
            ...policyParams,
        },
        optimisticData,
        successData,
        failureData,
    };
}

/**
 * @param managerID - Account ID of the person sending the money
 * @param recipient - The user receiving the money
 */
function sendMoneyElsewhere(report: OnyxEntry<OnyxTypes.Report>, amount: number, currency: string, comment: string, managerID: number, recipient: Participant) {
    const {params, optimisticData, successData, failureData} = getSendMoneyParams(report, amount, currency, comment, CONST.IOU.PAYMENT_TYPE.ELSEWHERE, managerID, recipient);

    API.write(WRITE_COMMANDS.SEND_MONEY_ELSEWHERE, params, {optimisticData, successData, failureData});

    Navigation.dismissModal(isSearchTopmostCentralPane() ? undefined : params.chatReportID);
    Report.notifyNewAction(params.chatReportID, managerID);
}

/**
 * @param managerID - Account ID of the person sending the money
 * @param recipient - The user receiving the money
 */
function sendMoneyWithWallet(report: OnyxEntry<OnyxTypes.Report>, amount: number, currency: string, comment: string, managerID: number, recipient: Participant | ReportUtils.OptionData) {
    const {params, optimisticData, successData, failureData} = getSendMoneyParams(report, amount, currency, comment, CONST.IOU.PAYMENT_TYPE.EXPENSIFY, managerID, recipient);

    API.write(WRITE_COMMANDS.SEND_MONEY_WITH_WALLET, params, {optimisticData, successData, failureData});

    Navigation.dismissModal(isSearchTopmostCentralPane() ? undefined : params.chatReportID);
    Report.notifyNewAction(params.chatReportID, managerID);
}

function canApproveIOU(iouReport: OnyxTypes.OnyxInputOrEntry<OnyxTypes.Report>, policy: OnyxTypes.OnyxInputOrEntry<OnyxTypes.Policy>) {
    // Only expense reports can be approved
    const isPaidGroupPolicy = policy && PolicyUtils.isPaidGroupPolicy(policy);
    if (!isPaidGroupPolicy) {
        return false;
    }

    const isOnSubmitAndClosePolicy = PolicyUtils.isSubmitAndClose(policy);
    if (isOnSubmitAndClosePolicy) {
        return false;
    }

    const managerID = iouReport?.managerID ?? -1;
    const isCurrentUserManager = managerID === userAccountID;
    const isOpenExpenseReport = ReportUtils.isOpenExpenseReport(iouReport);
    const isApproved = ReportUtils.isReportApproved(iouReport);
    const iouSettled = ReportUtils.isSettled(iouReport?.reportID);
    const reportNameValuePairs = ReportUtils.getReportNameValuePairs(iouReport?.reportID);
    const isArchivedReport = ReportUtils.isArchivedRoom(iouReport, reportNameValuePairs);
<<<<<<< HEAD
    const unheldTotalIsZero = iouReport && iouReport.unheldTotal === 0;
    const hasViolations = ReportUtils.hasViolations(iouReport?.reportID ?? '-1', allTransactionViolations);

    return isCurrentUserManager && !isOpenExpenseReport && !isApproved && !iouSettled && !isArchivedReport && !unheldTotalIsZero && !hasViolations;
=======
    let isTransactionBeingScanned = false;
    const reportTransactions = TransactionUtils.getAllReportTransactions(iouReport?.reportID);
    for (const transaction of reportTransactions) {
        const hasReceipt = TransactionUtils.hasReceipt(transaction);
        const isReceiptBeingScanned = TransactionUtils.isReceiptBeingScanned(transaction);

        // If transaction has receipt (scan) and its receipt is being scanned, we shouldn't be able to Approve
        if (hasReceipt && isReceiptBeingScanned) {
            isTransactionBeingScanned = true;
        }
    }

    return isCurrentUserManager && !isOpenExpenseReport && !isApproved && !iouSettled && !isArchivedReport && !isTransactionBeingScanned;
>>>>>>> aedbbde0
}

function canIOUBePaid(
    iouReport: OnyxTypes.OnyxInputOrEntry<OnyxTypes.Report>,
    chatReport: OnyxTypes.OnyxInputOrEntry<OnyxTypes.Report>,
    policy: OnyxTypes.OnyxInputOrEntry<OnyxTypes.Policy>,
    transactions?: OnyxTypes.Transaction[],
    onlyShowPayElsewhere = false,
) {
    const isPolicyExpenseChat = ReportUtils.isPolicyExpenseChat(chatReport);
    const reportNameValuePairs = ReportUtils.getReportNameValuePairs(chatReport?.reportID);
    const isChatReportArchived = ReportUtils.isArchivedRoom(chatReport, reportNameValuePairs);
    const iouSettled = ReportUtils.isSettled(iouReport?.reportID);

    if (isEmptyObject(iouReport)) {
        return false;
    }

    if (policy?.reimbursementChoice === CONST.POLICY.REIMBURSEMENT_CHOICES.REIMBURSEMENT_NO) {
        if (!onlyShowPayElsewhere) {
            return false;
        }
        if (iouReport?.statusNum !== CONST.REPORT.STATUS_NUM.SUBMITTED) {
            return false;
        }
    }

    if (ReportUtils.isInvoiceReport(iouReport)) {
        if (iouSettled) {
            return false;
        }
        if (chatReport?.invoiceReceiver?.type === CONST.REPORT.INVOICE_RECEIVER_TYPE.INDIVIDUAL) {
            return chatReport?.invoiceReceiver?.accountID === userAccountID;
        }
        return PolicyUtils.getPolicy(chatReport?.invoiceReceiver?.policyID)?.role === CONST.POLICY.ROLE.ADMIN;
    }

    const isPayer = ReportUtils.isPayer(
        {
            email: currentUserEmail,
            accountID: userAccountID,
        },
        iouReport,
        onlyShowPayElsewhere,
    );

    const isOpenExpenseReport = isPolicyExpenseChat && ReportUtils.isOpenExpenseReport(iouReport);

    const {reimbursableSpend} = ReportUtils.getMoneyRequestSpendBreakdown(iouReport);
    const isAutoReimbursable = policy?.reimbursementChoice === CONST.POLICY.REIMBURSEMENT_CHOICES.REIMBURSEMENT_YES ? false : ReportUtils.canBeAutoReimbursed(iouReport, policy);
    const shouldBeApproved = canApproveIOU(iouReport, policy);
    const hasViolations = ReportUtils.hasViolations(iouReport?.reportID ?? '-1', allTransactionViolations);
    const isPayAtEndExpenseReport = ReportUtils.isPayAtEndExpenseReport(iouReport?.reportID, transactions);

    return (
        isPayer &&
        !isOpenExpenseReport &&
        !iouSettled &&
        !iouReport?.isWaitingOnBankAccount &&
        reimbursableSpend !== 0 &&
        !isChatReportArchived &&
        !isAutoReimbursable &&
        !shouldBeApproved &&
        !hasViolations &&
        !isPayAtEndExpenseReport
    );
}

function getIOUReportActionToApproveOrPay(chatReport: OnyxEntry<OnyxTypes.Report>, excludedIOUReportID: string): OnyxEntry<ReportAction> {
    const chatReportActions = allReportActions?.[`${ONYXKEYS.COLLECTION.REPORT_ACTIONS}${chatReport?.reportID}`] ?? {};

    return Object.values(chatReportActions).find((action) => {
        const iouReport = ReportUtils.getReportOrDraftReport(action.childReportID ?? '-1');
        const policy = PolicyUtils.getPolicy(iouReport?.policyID);
        const shouldShowSettlementButton = canIOUBePaid(iouReport, chatReport, policy) || canApproveIOU(iouReport, policy);
        return action.childReportID?.toString() !== excludedIOUReportID && action.actionName === CONST.REPORT.ACTIONS.TYPE.REPORT_PREVIEW && shouldShowSettlementButton;
    });
}

function hasIOUToApproveOrPay(chatReport: OnyxEntry<OnyxTypes.Report>, excludedIOUReportID: string): boolean {
    return !!getIOUReportActionToApproveOrPay(chatReport, excludedIOUReportID);
}

function isLastApprover(approvalChain: string[]): boolean {
    if (approvalChain.length === 0) {
        return true;
    }
    return approvalChain.at(-1) === currentUserEmail;
}

function getNextApproverAccountID(report: OnyxEntry<OnyxTypes.Report>) {
    const ownerAccountID = report?.ownerAccountID ?? -1;
    const policy = PolicyUtils.getPolicy(report?.policyID);
    const approvalChain = ReportUtils.getApprovalChain(policy, ownerAccountID, report?.total ?? 0);
    const submitToAccountID = PolicyUtils.getSubmitToAccountID(policy, ownerAccountID);

    if (approvalChain.length === 0) {
        return submitToAccountID;
    }

    const nextApproverEmail = approvalChain.length === 1 ? approvalChain.at(0) : approvalChain.at(approvalChain.indexOf(currentUserEmail) + 1);
    if (!nextApproverEmail) {
        return submitToAccountID;
    }

    return PersonalDetailsUtils.getAccountIDsByLogins([nextApproverEmail]).at(0);
}

function approveMoneyRequest(expenseReport: OnyxEntry<OnyxTypes.Report>, full?: boolean) {
    if (expenseReport?.policyID && SubscriptionUtils.shouldRestrictUserBillableActions(expenseReport.policyID)) {
        Navigation.navigate(ROUTES.RESTRICTED_ACTION.getRoute(expenseReport.policyID));
        return;
    }

    const currentNextStep = allNextSteps[`${ONYXKEYS.COLLECTION.NEXT_STEP}${expenseReport?.reportID}`] ?? null;
    let total = expenseReport?.total ?? 0;
    const hasHeldExpenses = ReportUtils.hasHeldExpenses(expenseReport?.reportID);
    if (hasHeldExpenses && !full && !!expenseReport?.unheldTotal) {
        total = expenseReport?.unheldTotal;
    }
    const optimisticApprovedReportAction = ReportUtils.buildOptimisticApprovedReportAction(total, expenseReport?.currency ?? '', expenseReport?.reportID ?? '-1');

    const approvalChain = ReportUtils.getApprovalChain(PolicyUtils.getPolicy(expenseReport?.policyID), expenseReport?.ownerAccountID ?? -1, expenseReport?.total ?? 0);

    const predictedNextStatus = isLastApprover(approvalChain) ? CONST.REPORT.STATUS_NUM.APPROVED : CONST.REPORT.STATUS_NUM.SUBMITTED;
    const predictedNextState = isLastApprover(approvalChain) ? CONST.REPORT.STATE_NUM.APPROVED : CONST.REPORT.STATE_NUM.SUBMITTED;
    const managerID = isLastApprover(approvalChain) ? expenseReport?.managerID : getNextApproverAccountID(expenseReport);

    const optimisticNextStep = NextStepUtils.buildNextStep(expenseReport, predictedNextStatus);
    const chatReport = ReportUtils.getReportOrDraftReport(expenseReport?.chatReportID);

    const optimisticReportActionsData: OnyxUpdate = {
        onyxMethod: Onyx.METHOD.MERGE,
        key: `${ONYXKEYS.COLLECTION.REPORT_ACTIONS}${expenseReport?.reportID}`,
        value: {
            [optimisticApprovedReportAction.reportActionID]: {
                ...(optimisticApprovedReportAction as OnyxTypes.ReportAction),
                pendingAction: CONST.RED_BRICK_ROAD_PENDING_ACTION.ADD,
            },
        },
    };
    const optimisticIOUReportData: OnyxUpdate = {
        onyxMethod: Onyx.METHOD.MERGE,
        key: `${ONYXKEYS.COLLECTION.REPORT}${expenseReport?.reportID}`,
        value: {
            ...expenseReport,
            lastMessageText: ReportActionsUtils.getReportActionText(optimisticApprovedReportAction),
            lastMessageHtml: ReportActionsUtils.getReportActionHtml(optimisticApprovedReportAction),
            stateNum: predictedNextState,
            statusNum: predictedNextStatus,
            managerID,
            pendingFields: {
                partial: full ? null : CONST.RED_BRICK_ROAD_PENDING_ACTION.UPDATE,
            },
        },
    };

    const optimisticChatReportData: OnyxUpdate = {
        onyxMethod: Onyx.METHOD.MERGE,
        key: `${ONYXKEYS.COLLECTION.REPORT}${expenseReport?.chatReportID}`,
        value: {
            hasOutstandingChildRequest: hasIOUToApproveOrPay(chatReport, expenseReport?.reportID ?? '-1'),
        },
    };

    const optimisticNextStepData: OnyxUpdate = {
        onyxMethod: Onyx.METHOD.MERGE,
        key: `${ONYXKEYS.COLLECTION.NEXT_STEP}${expenseReport?.reportID}`,
        value: optimisticNextStep,
    };
    const optimisticData: OnyxUpdate[] = [optimisticIOUReportData, optimisticReportActionsData, optimisticNextStepData, optimisticChatReportData];

    const successData: OnyxUpdate[] = [
        {
            onyxMethod: Onyx.METHOD.MERGE,
            key: `${ONYXKEYS.COLLECTION.REPORT_ACTIONS}${expenseReport?.reportID}`,
            value: {
                [optimisticApprovedReportAction.reportActionID]: {
                    pendingAction: null,
                },
            },
        },
        {
            onyxMethod: Onyx.METHOD.MERGE,
            key: `${ONYXKEYS.COLLECTION.REPORT}${expenseReport?.reportID}`,
            value: {
                pendingFields: {
                    partial: null,
                },
            },
        },
    ];

    const failureData: OnyxUpdate[] = [
        {
            onyxMethod: Onyx.METHOD.MERGE,
            key: `${ONYXKEYS.COLLECTION.REPORT_ACTIONS}${expenseReport?.reportID}`,
            value: {
                [optimisticApprovedReportAction.reportActionID]: {
                    errors: ErrorUtils.getMicroSecondOnyxErrorWithTranslationKey('iou.error.other'),
                },
            },
        },
        {
            onyxMethod: Onyx.METHOD.MERGE,
            key: `${ONYXKEYS.COLLECTION.REPORT}${expenseReport?.chatReportID}`,
            value: {
                hasOutstandingChildRequest: chatReport?.hasOutstandingChildRequest,
                pendingFields: {
                    partial: null,
                },
            },
        },
        {
            onyxMethod: Onyx.METHOD.MERGE,
            key: `${ONYXKEYS.COLLECTION.NEXT_STEP}${expenseReport?.reportID}`,
            value: currentNextStep,
        },
    ];

    // Clear hold reason of all transactions if we approve all requests
    if (full && hasHeldExpenses) {
        const heldTransactions = ReportUtils.getAllHeldTransactions(expenseReport?.reportID);
        heldTransactions.forEach((heldTransaction) => {
            optimisticData.push({
                onyxMethod: Onyx.METHOD.MERGE,
                key: `${ONYXKEYS.COLLECTION.TRANSACTION}${heldTransaction.transactionID}`,
                value: {
                    comment: {
                        hold: '',
                    },
                },
            });
            failureData.push({
                onyxMethod: Onyx.METHOD.MERGE,
                key: `${ONYXKEYS.COLLECTION.TRANSACTION}${heldTransaction.transactionID}`,
                value: {
                    comment: {
                        hold: heldTransaction.comment?.hold,
                    },
                },
            });
        });
    }

    let optimisticHoldReportID;
    let optimisticHoldActionID;
    let optimisticHoldReportExpenseActionIDs;
    if (!full && !!chatReport && !!expenseReport) {
        const holdReportOnyxData = getReportFromHoldRequestsOnyxData(chatReport, expenseReport, {accountID: expenseReport.ownerAccountID});

        optimisticData.push(...holdReportOnyxData.optimisticData);
        failureData.push(...holdReportOnyxData.failureData);
        optimisticHoldReportID = holdReportOnyxData.optimisticHoldReportID;
        optimisticHoldActionID = holdReportOnyxData.optimisticHoldActionID;
        optimisticHoldReportExpenseActionIDs = JSON.stringify(holdReportOnyxData.optimisticHoldReportExpenseActionIDs);
    }

    const parameters: ApproveMoneyRequestParams = {
        reportID: expenseReport?.reportID ?? '-1',
        approvedReportActionID: optimisticApprovedReportAction.reportActionID,
        full,
        optimisticHoldReportID,
        optimisticHoldActionID,
        optimisticHoldReportExpenseActionIDs,
    };

    API.write(WRITE_COMMANDS.APPROVE_MONEY_REQUEST, parameters, {optimisticData, successData, failureData});
}

function unapproveExpenseReport(expenseReport: OnyxEntry<OnyxTypes.Report>) {
    if (isEmptyObject(expenseReport)) {
        return;
    }

    const currentNextStep = allNextSteps[`${ONYXKEYS.COLLECTION.NEXT_STEP}${expenseReport.reportID}`] ?? null;

    const optimisticUnapprovedReportAction = ReportUtils.buildOptimisticUnapprovedReportAction(expenseReport.total ?? 0, expenseReport.currency ?? '', expenseReport.reportID);
    const optimisticNextStep = NextStepUtils.buildNextStep(expenseReport, CONST.REPORT.STATUS_NUM.SUBMITTED);

    const optimisticReportActionData: OnyxUpdate = {
        onyxMethod: Onyx.METHOD.MERGE,
        key: `${ONYXKEYS.COLLECTION.REPORT_ACTIONS}${expenseReport.reportID}`,
        value: {
            [optimisticUnapprovedReportAction.reportActionID]: {
                ...(optimisticUnapprovedReportAction as OnyxTypes.ReportAction),
                pendingAction: CONST.RED_BRICK_ROAD_PENDING_ACTION.ADD,
            },
        },
    };
    const optimisticIOUReportData: OnyxUpdate = {
        onyxMethod: Onyx.METHOD.MERGE,
        key: `${ONYXKEYS.COLLECTION.REPORT}${expenseReport.reportID}`,
        value: {
            ...expenseReport,
            lastMessageText: ReportActionsUtils.getReportActionText(optimisticUnapprovedReportAction),
            lastMessageHtml: ReportActionsUtils.getReportActionHtml(optimisticUnapprovedReportAction),
            stateNum: CONST.REPORT.STATE_NUM.SUBMITTED,
            statusNum: CONST.REPORT.STATUS_NUM.SUBMITTED,
            pendingFields: {
                partial: CONST.RED_BRICK_ROAD_PENDING_ACTION.UPDATE,
            },
        },
    };

    const optimisticNextStepData: OnyxUpdate = {
        onyxMethod: Onyx.METHOD.MERGE,
        key: `${ONYXKEYS.COLLECTION.NEXT_STEP}${expenseReport.reportID}`,
        value: optimisticNextStep,
    };

    const optimisticData: OnyxUpdate[] = [optimisticIOUReportData, optimisticReportActionData, optimisticNextStepData];

    const successData: OnyxUpdate[] = [
        {
            onyxMethod: Onyx.METHOD.MERGE,
            key: `${ONYXKEYS.COLLECTION.REPORT_ACTIONS}${expenseReport.reportID}`,
            value: {
                [optimisticUnapprovedReportAction.reportActionID]: {
                    pendingAction: null,
                },
            },
        },
        {
            onyxMethod: Onyx.METHOD.MERGE,
            key: `${ONYXKEYS.COLLECTION.REPORT}${expenseReport.reportID}`,
            value: {
                pendingFields: {
                    partial: null,
                },
            },
        },
    ];

    const failureData: OnyxUpdate[] = [
        {
            onyxMethod: Onyx.METHOD.MERGE,
            key: `${ONYXKEYS.COLLECTION.REPORT_ACTIONS}${expenseReport.reportID}`,
            value: {
                [optimisticUnapprovedReportAction.reportActionID]: {
                    errors: ErrorUtils.getMicroSecondOnyxErrorWithTranslationKey('iou.error.other'),
                },
            },
        },
        {
            onyxMethod: Onyx.METHOD.MERGE,
            key: `${ONYXKEYS.COLLECTION.NEXT_STEP}${expenseReport.reportID}`,
            value: currentNextStep,
        },
    ];

    const parameters: UnapproveExpenseReportParams = {
        reportID: expenseReport.reportID,
        reportActionID: optimisticUnapprovedReportAction.reportActionID,
    };

    API.write(WRITE_COMMANDS.UNAPPROVE_EXPENSE_REPORT, parameters, {optimisticData, successData, failureData});
}

function submitReport(expenseReport: OnyxTypes.Report) {
    if (expenseReport.policyID && SubscriptionUtils.shouldRestrictUserBillableActions(expenseReport.policyID)) {
        Navigation.navigate(ROUTES.RESTRICTED_ACTION.getRoute(expenseReport.policyID));
        return;
    }

    const currentNextStep = allNextSteps[`${ONYXKEYS.COLLECTION.NEXT_STEP}${expenseReport.reportID}`] ?? null;
    const parentReport = ReportUtils.getReportOrDraftReport(expenseReport.parentReportID);
    const policy = PolicyUtils.getPolicy(expenseReport.policyID);
    const isCurrentUserManager = currentUserPersonalDetails?.accountID === expenseReport.managerID;
    const isSubmitAndClosePolicy = PolicyUtils.isSubmitAndClose(policy);
    const adminAccountID = policy?.role === CONST.POLICY.ROLE.ADMIN ? currentUserPersonalDetails?.accountID : undefined;
    const optimisticSubmittedReportAction = ReportUtils.buildOptimisticSubmittedReportAction(expenseReport?.total ?? 0, expenseReport.currency ?? '', expenseReport.reportID, adminAccountID);
    const optimisticNextStep = NextStepUtils.buildNextStep(expenseReport, isSubmitAndClosePolicy ? CONST.REPORT.STATUS_NUM.CLOSED : CONST.REPORT.STATUS_NUM.SUBMITTED);

    const optimisticData: OnyxUpdate[] = !isSubmitAndClosePolicy
        ? [
              {
                  onyxMethod: Onyx.METHOD.MERGE,
                  key: `${ONYXKEYS.COLLECTION.REPORT_ACTIONS}${expenseReport.reportID}`,
                  value: {
                      [optimisticSubmittedReportAction.reportActionID]: {
                          ...(optimisticSubmittedReportAction as OnyxTypes.ReportAction),
                          pendingAction: CONST.RED_BRICK_ROAD_PENDING_ACTION.ADD,
                      },
                  },
              },
              {
                  onyxMethod: Onyx.METHOD.MERGE,
                  key: `${ONYXKEYS.COLLECTION.REPORT}${expenseReport.reportID}`,
                  value: {
                      ...expenseReport,
                      lastMessageText: ReportActionsUtils.getReportActionText(optimisticSubmittedReportAction),
                      lastMessageHtml: ReportActionsUtils.getReportActionHtml(optimisticSubmittedReportAction),
                      stateNum: CONST.REPORT.STATE_NUM.SUBMITTED,
                      statusNum: CONST.REPORT.STATUS_NUM.SUBMITTED,
                  },
              },
          ]
        : [
              {
                  onyxMethod: Onyx.METHOD.MERGE,
                  key: `${ONYXKEYS.COLLECTION.REPORT}${expenseReport.reportID}`,
                  value: {
                      ...expenseReport,
                      stateNum: CONST.REPORT.STATE_NUM.APPROVED,
                      statusNum: CONST.REPORT.STATUS_NUM.CLOSED,
                  },
              },
          ];

    optimisticData.push({
        onyxMethod: Onyx.METHOD.MERGE,
        key: `${ONYXKEYS.COLLECTION.NEXT_STEP}${expenseReport.reportID}`,
        value: optimisticNextStep,
    });

    if (parentReport?.reportID) {
        optimisticData.push({
            onyxMethod: Onyx.METHOD.MERGE,
            key: `${ONYXKEYS.COLLECTION.REPORT}${parentReport.reportID}`,
            value: {
                ...parentReport,
                // In case its a manager who force submitted the report, they are the next user who needs to take an action
                hasOutstandingChildRequest: isCurrentUserManager,
                iouReportID: null,
            },
        });
    }

    const successData: OnyxUpdate[] = [];
    if (!isSubmitAndClosePolicy) {
        successData.push({
            onyxMethod: Onyx.METHOD.MERGE,
            key: `${ONYXKEYS.COLLECTION.REPORT_ACTIONS}${expenseReport.reportID}`,
            value: {
                [optimisticSubmittedReportAction.reportActionID]: {
                    pendingAction: null,
                },
            },
        });
    }

    const failureData: OnyxUpdate[] = [
        {
            onyxMethod: Onyx.METHOD.MERGE,
            key: `${ONYXKEYS.COLLECTION.REPORT}${expenseReport.reportID}`,
            value: {
                statusNum: CONST.REPORT.STATUS_NUM.OPEN,
                stateNum: CONST.REPORT.STATE_NUM.OPEN,
            },
        },
        {
            onyxMethod: Onyx.METHOD.MERGE,
            key: `${ONYXKEYS.COLLECTION.NEXT_STEP}${expenseReport.reportID}`,
            value: currentNextStep,
        },
    ];
    if (!isSubmitAndClosePolicy) {
        failureData.push({
            onyxMethod: Onyx.METHOD.MERGE,
            key: `${ONYXKEYS.COLLECTION.REPORT_ACTIONS}${expenseReport.reportID}`,
            value: {
                [optimisticSubmittedReportAction.reportActionID]: {
                    errors: ErrorUtils.getMicroSecondOnyxErrorWithTranslationKey('iou.error.other'),
                },
            },
        });
    }

    if (parentReport?.reportID) {
        failureData.push({
            onyxMethod: Onyx.METHOD.MERGE,
            key: `${ONYXKEYS.COLLECTION.REPORT}${parentReport.reportID}`,
            value: {
                hasOutstandingChildRequest: parentReport.hasOutstandingChildRequest,
                iouReportID: expenseReport.reportID,
            },
        });
    }

    const parameters: SubmitReportParams = {
        reportID: expenseReport.reportID,
        managerAccountID: PolicyUtils.getSubmitToAccountID(policy, expenseReport.ownerAccountID ?? -1) ?? expenseReport.managerID,
        reportActionID: optimisticSubmittedReportAction.reportActionID,
    };

    API.write(WRITE_COMMANDS.SUBMIT_REPORT, parameters, {optimisticData, successData, failureData});
}

function cancelPayment(expenseReport: OnyxEntry<OnyxTypes.Report>, chatReport: OnyxTypes.Report) {
    if (isEmptyObject(expenseReport)) {
        return;
    }

    const optimisticReportAction = ReportUtils.buildOptimisticCancelPaymentReportAction(expenseReport.reportID, -(expenseReport.total ?? 0), expenseReport.currency ?? '');
    const policy = PolicyUtils.getPolicy(chatReport.policyID);
    const approvalMode = policy?.approvalMode ?? CONST.POLICY.APPROVAL_MODE.BASIC;
    const stateNum: ValueOf<typeof CONST.REPORT.STATE_NUM> = approvalMode === CONST.POLICY.APPROVAL_MODE.OPTIONAL ? CONST.REPORT.STATE_NUM.SUBMITTED : CONST.REPORT.STATE_NUM.APPROVED;
    const statusNum: ValueOf<typeof CONST.REPORT.STATUS_NUM> = approvalMode === CONST.POLICY.APPROVAL_MODE.OPTIONAL ? CONST.REPORT.STATUS_NUM.CLOSED : CONST.REPORT.STATUS_NUM.APPROVED;
    const optimisticNextStep = NextStepUtils.buildNextStep(expenseReport, statusNum);
    const optimisticData: OnyxUpdate[] = [
        {
            onyxMethod: Onyx.METHOD.MERGE,
            key: `${ONYXKEYS.COLLECTION.REPORT_ACTIONS}${expenseReport.reportID}`,
            value: {
                [optimisticReportAction.reportActionID]: {
                    ...(optimisticReportAction as OnyxTypes.ReportAction),
                    pendingAction: CONST.RED_BRICK_ROAD_PENDING_ACTION.ADD,
                },
            },
        },
        {
            onyxMethod: Onyx.METHOD.MERGE,
            key: `${ONYXKEYS.COLLECTION.REPORT}${expenseReport.reportID}`,
            value: {
                ...expenseReport,
                lastMessageText: ReportActionsUtils.getReportActionText(optimisticReportAction),
                lastMessageHtml: ReportActionsUtils.getReportActionHtml(optimisticReportAction),
                stateNum,
                statusNum,
            },
        },
    ];

    optimisticData.push({
        onyxMethod: Onyx.METHOD.MERGE,
        key: `${ONYXKEYS.COLLECTION.NEXT_STEP}${expenseReport.reportID}`,
        value: optimisticNextStep,
    });

    const successData: OnyxUpdate[] = [
        {
            onyxMethod: Onyx.METHOD.MERGE,
            key: `${ONYXKEYS.COLLECTION.REPORT_ACTIONS}${expenseReport.reportID}`,
            value: {
                [optimisticReportAction.reportActionID]: {
                    pendingAction: null,
                },
            },
        },
    ];

    const failureData: OnyxUpdate[] = [
        {
            onyxMethod: Onyx.METHOD.MERGE,
            key: `${ONYXKEYS.COLLECTION.REPORT_ACTIONS}${expenseReport.reportID}`,
            value: {
                [optimisticReportAction.reportActionID ?? '-1']: {
                    errors: ErrorUtils.getMicroSecondOnyxErrorWithTranslationKey('iou.error.other'),
                },
            },
        },
        {
            onyxMethod: Onyx.METHOD.MERGE,
            key: `${ONYXKEYS.COLLECTION.REPORT}${expenseReport.reportID}`,
            value: {
                statusNum: CONST.REPORT.STATUS_NUM.REIMBURSED,
            },
        },
    ];

    if (chatReport?.reportID) {
        failureData.push({
            onyxMethod: Onyx.METHOD.MERGE,
            key: `${ONYXKEYS.COLLECTION.REPORT}${chatReport.reportID}`,
            value: {
                hasOutstandingChildRequest: true,
                iouReportID: expenseReport.reportID,
            },
        });
    }
    failureData.push({
        onyxMethod: Onyx.METHOD.MERGE,
        key: `${ONYXKEYS.COLLECTION.NEXT_STEP}${expenseReport.reportID}`,
        value: NextStepUtils.buildNextStep(expenseReport, CONST.REPORT.STATUS_NUM.REIMBURSED),
    });

    API.write(
        WRITE_COMMANDS.CANCEL_PAYMENT,
        {
            iouReportID: expenseReport.reportID,
            chatReportID: chatReport.reportID,
            managerAccountID: expenseReport.managerID ?? -1,
            reportActionID: optimisticReportAction.reportActionID,
        },
        {optimisticData, successData, failureData},
    );
}

/**
 * Completes onboarding for invite link flow based on the selected payment option
 *
 * @param paymentSelected based on which we choose the onboarding choice and concierge message
 */
function completePaymentOnboarding(paymentSelected: ValueOf<typeof CONST.PAYMENT_SELECTED>) {
    const isInviteOnboardingComplete = introSelected?.isInviteOnboardingComplete ?? false;

    if (isInviteOnboardingComplete || !introSelected?.choice) {
        return;
    }

    const session = SessionUtils.getSession();

    const personalDetailsListValues = Object.values(OptionsListUtils.getPersonalDetailsForAccountIDs(session?.accountID ? [session.accountID] : [], personalDetailsList));
    const personalDetails = personalDetailsListValues.at(0);

    let onboardingPurpose = introSelected.choice;
    if (introSelected.inviteType === CONST.ONBOARDING_INVITE_TYPES.IOU && paymentSelected === CONST.IOU.PAYMENT_SELECTED.BBA) {
        onboardingPurpose = CONST.ONBOARDING_CHOICES.MANAGE_TEAM;
    }

    if (introSelected.inviteType === CONST.ONBOARDING_INVITE_TYPES.INVOICE && paymentSelected !== CONST.IOU.PAYMENT_SELECTED.BBA) {
        onboardingPurpose = CONST.ONBOARDING_CHOICES.CHAT_SPLIT;
    }

    Report.completeOnboarding(onboardingPurpose, CONST.ONBOARDING_MESSAGES[onboardingPurpose], personalDetails?.firstName ?? '', personalDetails?.lastName ?? '', paymentSelected);
}

function payMoneyRequest(paymentType: PaymentMethodType, chatReport: OnyxTypes.Report, iouReport: OnyxEntry<OnyxTypes.Report>, full = true) {
    if (chatReport.policyID && SubscriptionUtils.shouldRestrictUserBillableActions(chatReport.policyID)) {
        Navigation.navigate(ROUTES.RESTRICTED_ACTION.getRoute(chatReport.policyID));
        return;
    }

    const paymentSelected = paymentType === CONST.IOU.PAYMENT_TYPE.VBBA ? CONST.IOU.PAYMENT_SELECTED.BBA : CONST.IOU.PAYMENT_SELECTED.PBA;
    completePaymentOnboarding(paymentSelected);

    const recipient = {accountID: iouReport?.ownerAccountID ?? -1};
    const {params, optimisticData, successData, failureData} = getPayMoneyRequestParams(chatReport, iouReport, recipient, paymentType, full);

    // For now, we need to call the PayMoneyRequestWithWallet API since PayMoneyRequest was not updated to work with
    // Expensify Wallets.
    const apiCommand = paymentType === CONST.IOU.PAYMENT_TYPE.EXPENSIFY ? WRITE_COMMANDS.PAY_MONEY_REQUEST_WITH_WALLET : WRITE_COMMANDS.PAY_MONEY_REQUEST;

    API.write(apiCommand, params, {optimisticData, successData, failureData});
}

function payInvoice(paymentMethodType: PaymentMethodType, chatReport: OnyxTypes.Report, invoiceReport: OnyxEntry<OnyxTypes.Report>, payAsBusiness = false) {
    const recipient = {accountID: invoiceReport?.ownerAccountID ?? -1};
    const {
        optimisticData,
        successData,
        failureData,
        params: {
            reportActionID,
            policyID,
            adminsChatReportID,
            adminsCreatedReportActionID,
            expenseChatReportID,
            expenseCreatedReportActionID,
            customUnitRateID,
            customUnitID,
            ownerEmail,
            policyName,
        },
    } = getPayMoneyRequestParams(chatReport, invoiceReport, recipient, paymentMethodType, true, payAsBusiness);

    const paymentSelected = paymentMethodType === CONST.IOU.PAYMENT_TYPE.VBBA ? CONST.IOU.PAYMENT_SELECTED.BBA : CONST.IOU.PAYMENT_SELECTED.PBA;
    completePaymentOnboarding(paymentSelected);

    let params: PayInvoiceParams = {
        reportID: invoiceReport?.reportID ?? '',
        reportActionID,
        paymentMethodType,
        payAsBusiness,
    };

    if (policyID) {
        params = {
            ...params,
            policyID,
            adminsChatReportID,
            adminsCreatedReportActionID,
            expenseChatReportID,
            expenseCreatedReportActionID,
            customUnitRateID,
            customUnitID,
            ownerEmail,
            policyName,
        };
    }

    API.write(WRITE_COMMANDS.PAY_INVOICE, params, {optimisticData, successData, failureData});
}

function detachReceipt(transactionID: string) {
    const transaction = allTransactions[`${ONYXKEYS.COLLECTION.TRANSACTION}${transactionID}`];
    const newTransaction = transaction
        ? {
              ...transaction,
              filename: '',
              receipt: {
                  source: '',
              },
          }
        : null;

    const optimisticData: OnyxUpdate[] = [
        {
            onyxMethod: Onyx.METHOD.SET,
            key: `${ONYXKEYS.COLLECTION.TRANSACTION}${transactionID}`,
            value: {
                ...newTransaction,
                pendingFields: {
                    receipt: CONST.RED_BRICK_ROAD_PENDING_ACTION.UPDATE,
                },
            },
        },
    ];

    const successData: OnyxUpdate[] = [
        {
            onyxMethod: Onyx.METHOD.MERGE,
            key: `${ONYXKEYS.COLLECTION.TRANSACTION}${transactionID}`,
            value: {
                pendingFields: {
                    receipt: null,
                },
            },
        },
    ];
    const failureData: OnyxUpdate[] = [
        {
            onyxMethod: Onyx.METHOD.MERGE,
            key: `${ONYXKEYS.COLLECTION.TRANSACTION}${transactionID}`,
            value: {
                ...(transaction ?? null),
                errors: ErrorUtils.getMicroSecondOnyxErrorWithTranslationKey('iou.error.receiptDeleteFailureError'),
                pendingFields: {
                    receipt: null,
                },
            },
        },
    ];

    const parameters: DetachReceiptParams = {transactionID};

    API.write(WRITE_COMMANDS.DETACH_RECEIPT, parameters, {optimisticData, successData, failureData});
}

function replaceReceipt(transactionID: string, file: File, source: string) {
    const transaction = allTransactions[`${ONYXKEYS.COLLECTION.TRANSACTION}${transactionID}`];
    const oldReceipt = transaction?.receipt ?? {};
    const receiptOptimistic = {
        source,
        state: CONST.IOU.RECEIPT_STATE.OPEN,
    };

    const optimisticData: OnyxUpdate[] = [
        {
            onyxMethod: Onyx.METHOD.MERGE,
            key: `${ONYXKEYS.COLLECTION.TRANSACTION}${transactionID}`,
            value: {
                receipt: receiptOptimistic,
                filename: file.name,
                pendingFields: {
                    receipt: CONST.RED_BRICK_ROAD_PENDING_ACTION.UPDATE,
                },
            },
        },
    ];

    const successData: OnyxUpdate[] = [
        {
            onyxMethod: Onyx.METHOD.MERGE,
            key: `${ONYXKEYS.COLLECTION.TRANSACTION}${transactionID}`,
            value: {
                pendingFields: {
                    receipt: null,
                },
            },
        },
    ];

    const failureData: OnyxUpdate[] = [
        {
            onyxMethod: Onyx.METHOD.MERGE,
            key: `${ONYXKEYS.COLLECTION.TRANSACTION}${transactionID}`,
            value: {
                receipt: !isEmptyObject(oldReceipt) ? oldReceipt : null,
                filename: transaction?.filename,
                errors: getReceiptError(receiptOptimistic, file.name),
                pendingFields: {
                    receipt: null,
                },
            },
        },
    ];

    const parameters: ReplaceReceiptParams = {
        transactionID,
        receipt: file,
    };

    API.write(WRITE_COMMANDS.REPLACE_RECEIPT, parameters, {optimisticData, successData, failureData});
}

/**
 * Finds the participants for an IOU based on the attached report
 * @param transactionID of the transaction to set the participants of
 * @param report attached to the transaction
 */
function setMoneyRequestParticipantsFromReport(transactionID: string, report: OnyxEntry<OnyxTypes.Report>): Participant[] {
    // If the report is iou or expense report, we should get the chat report to set participant for request money
    const chatReport = ReportUtils.isMoneyRequestReport(report) ? ReportUtils.getReportOrDraftReport(report?.chatReportID) : report;
    const currentUserAccountID = currentUserPersonalDetails?.accountID;
    const shouldAddAsReport = !isEmptyObject(chatReport) && ReportUtils.isSelfDM(chatReport);
    let participants: Participant[] = [];

    if (ReportUtils.isPolicyExpenseChat(chatReport) || shouldAddAsReport) {
        participants = [{accountID: 0, reportID: chatReport?.reportID, isPolicyExpenseChat: ReportUtils.isPolicyExpenseChat(chatReport), selected: true}];
    } else if (ReportUtils.isInvoiceRoom(chatReport)) {
        participants = [
            {reportID: chatReport?.reportID, selected: true},
            {
                policyID: chatReport?.policyID,
                isSender: true,
                selected: false,
            },
        ];
    } else {
        const chatReportOtherParticipants = Object.keys(chatReport?.participants ?? {})
            .map(Number)
            .filter((accountID) => accountID !== currentUserAccountID);
        participants = chatReportOtherParticipants.map((accountID) => ({accountID, selected: true}));
    }

    Onyx.merge(`${ONYXKEYS.COLLECTION.TRANSACTION_DRAFT}${transactionID}`, {participants, participantsAutoAssigned: true});

    return participants;
}

function setMoneyRequestTaxRate(transactionID: string, taxCode: string) {
    Onyx.merge(`${ONYXKEYS.COLLECTION.TRANSACTION_DRAFT}${transactionID}`, {taxCode});
}

function setMoneyRequestTaxAmount(transactionID: string, taxAmount: number | null) {
    Onyx.merge(`${ONYXKEYS.COLLECTION.TRANSACTION_DRAFT}${transactionID}`, {taxAmount});
}

function dismissHoldUseExplanation() {
    const parameters: SetNameValuePairParams = {
        name: ONYXKEYS.NVP_DISMISSED_HOLD_USE_EXPLANATION,
        value: true,
    };

    const optimisticData: OnyxUpdate[] = [
        {
            onyxMethod: Onyx.METHOD.MERGE,
            key: ONYXKEYS.NVP_DISMISSED_HOLD_USE_EXPLANATION,
            value: true,
        },
    ];

    API.write(WRITE_COMMANDS.SET_NAME_VALUE_PAIR, parameters, {
        optimisticData,
    });
}

/**
 * Sets the `splitShares` map that holds individual shares of a split bill
 */
function setSplitShares(transaction: OnyxEntry<OnyxTypes.Transaction>, amount: number, currency: string, newAccountIDs: number[]) {
    if (!transaction) {
        return;
    }
    const oldAccountIDs = Object.keys(transaction.splitShares ?? {}).map((key) => Number(key));

    // Create an array containing unique IDs of the current transaction participants and the new ones
    // The current userAccountID might not be included in newAccountIDs if this is called from the participants step using Global Create
    // If this is called from an existing group chat, it'll be included. So we manually add them to account for both cases.
    const accountIDs = [...new Set<number>([userAccountID, ...newAccountIDs, ...oldAccountIDs])];

    const splitShares: SplitShares = accountIDs.reduce((acc: SplitShares, accountID): SplitShares => {
        // We want to replace the contents of splitShares to contain only `newAccountIDs` entries
        // In the case of going back to the participants page and removing a participant
        // a simple merge will have the previous participant still present in the splitshares object
        // So we manually set their entry to null
        if (!newAccountIDs.includes(accountID) && accountID !== userAccountID) {
            acc[accountID] = null;
            return acc;
        }

        const isPayer = accountID === userAccountID;
        const participantsLength = newAccountIDs.includes(userAccountID) ? newAccountIDs.length - 1 : newAccountIDs.length;
        const splitAmount = IOUUtils.calculateAmount(participantsLength, amount, currency, isPayer);
        acc[accountID] = {
            amount: splitAmount,
            isModified: false,
        };
        return acc;
    }, {});

    Onyx.merge(`${ONYXKEYS.COLLECTION.TRANSACTION_DRAFT}${transaction.transactionID}`, {splitShares});
}

function resetSplitShares(transaction: OnyxEntry<OnyxTypes.Transaction>, newAmount?: number, currency?: string) {
    if (!transaction) {
        return;
    }
    const accountIDs = Object.keys(transaction.splitShares ?? {}).map((key) => Number(key));
    if (!accountIDs) {
        return;
    }
    setSplitShares(transaction, newAmount ?? transaction.amount, currency ?? transaction.currency, accountIDs);
}

/**
 * Sets an individual split share of the participant accountID supplied
 */
function setIndividualShare(transactionID: string, participantAccountID: number, participantShare: number) {
    Onyx.merge(`${ONYXKEYS.COLLECTION.TRANSACTION_DRAFT}${transactionID}`, {
        splitShares: {
            [participantAccountID]: {amount: participantShare, isModified: true},
        },
    });
}

/**
 * Adjusts remaining unmodified shares when another share is modified
 * E.g. if total bill is $100 and split between 3 participants, when the user changes the first share to $50, the remaining unmodified shares will become $25 each.
 */
function adjustRemainingSplitShares(transaction: NonNullable<OnyxTypes.Transaction>) {
    const modifiedShares = Object.keys(transaction.splitShares ?? {}).filter((key: string) => transaction?.splitShares?.[Number(key)]?.isModified);

    if (!modifiedShares.length) {
        return;
    }

    const sumOfManualShares = modifiedShares
        .map((key: string): number => transaction?.splitShares?.[Number(key)]?.amount ?? 0)
        .reduce((prev: number, current: number): number => prev + current, 0);

    const unmodifiedSharesAccountIDs = Object.keys(transaction.splitShares ?? {})
        .filter((key: string) => !transaction?.splitShares?.[Number(key)]?.isModified)
        .map((key: string) => Number(key));

    const remainingTotal = transaction.amount - sumOfManualShares;
    if (remainingTotal < 0) {
        return;
    }

    const splitShares: SplitShares = unmodifiedSharesAccountIDs.reduce((acc: SplitShares, accountID: number, index: number): SplitShares => {
        const splitAmount = IOUUtils.calculateAmount(unmodifiedSharesAccountIDs.length - 1, remainingTotal, transaction.currency, index === 0);
        acc[accountID] = {
            amount: splitAmount,
        };
        return acc;
    }, {});

    Onyx.merge(`${ONYXKEYS.COLLECTION.TRANSACTION_DRAFT}${transaction.transactionID}`, {splitShares});
}

/**
 * Put expense on HOLD
 */
function putOnHold(transactionID: string, comment: string, reportID: string, searchHash?: number) {
    const currentTime = DateUtils.getDBTime();
    const createdReportAction = ReportUtils.buildOptimisticHoldReportAction(currentTime);
    const createdReportActionComment = ReportUtils.buildOptimisticHoldReportActionComment(comment, DateUtils.addMillisecondsFromDateTime(currentTime, 1));
    const newViolation = {name: CONST.VIOLATIONS.HOLD, type: CONST.VIOLATION_TYPES.VIOLATION};
    const transactionViolations = allTransactionViolations[`${ONYXKEYS.COLLECTION.TRANSACTION_VIOLATIONS}${transactionID}`] ?? [];
    const updatedViolations = [...transactionViolations, newViolation];
    const parentReportActionOptimistic = ReportUtils.getOptimisticDataForParentReportAction(reportID, createdReportActionComment.created, CONST.RED_BRICK_ROAD_PENDING_ACTION.ADD);

    const optimisticData: OnyxUpdate[] = [
        {
            onyxMethod: Onyx.METHOD.MERGE,
            key: `${ONYXKEYS.COLLECTION.REPORT_ACTIONS}${reportID}`,
            value: {
                [createdReportAction.reportActionID]: createdReportAction as ReportAction,
                [createdReportActionComment.reportActionID]: createdReportActionComment as ReportAction,
            },
        },
        {
            onyxMethod: Onyx.METHOD.MERGE,
            key: `${ONYXKEYS.COLLECTION.TRANSACTION}${transactionID}`,
            value: {
                pendingAction: CONST.RED_BRICK_ROAD_PENDING_ACTION.UPDATE,
                comment: {
                    hold: createdReportAction.reportActionID,
                },
            },
        },
        {
            onyxMethod: Onyx.METHOD.MERGE,
            key: `${ONYXKEYS.COLLECTION.TRANSACTION_VIOLATIONS}${transactionID}`,
            value: updatedViolations,
        },
    ];

    parentReportActionOptimistic.forEach((parentActionData) => {
        if (!parentActionData) {
            return;
        }
        optimisticData.push(parentActionData);
    });

    const successData: OnyxUpdate[] = [
        {
            onyxMethod: Onyx.METHOD.MERGE,
            key: `${ONYXKEYS.COLLECTION.TRANSACTION}${transactionID}`,
            value: {
                pendingAction: null,
            },
        },
    ];

    const failureData: OnyxUpdate[] = [
        {
            onyxMethod: Onyx.METHOD.MERGE,
            key: `${ONYXKEYS.COLLECTION.TRANSACTION}${transactionID}`,
            value: {
                pendingAction: null,
                comment: {
                    hold: null,
                },
                errors: ErrorUtils.getMicroSecondOnyxErrorWithTranslationKey('iou.error.genericHoldExpenseFailureMessage'),
            },
        },
    ];

    // If we are holding from the search page, we optimistically update the snapshot data that search uses so that it is kept in sync
    if (searchHash) {
        optimisticData.push({
            onyxMethod: Onyx.METHOD.MERGE,
            key: `${ONYXKEYS.COLLECTION.SNAPSHOT}${searchHash}`,
            value: {
                data: {
                    [`${ONYXKEYS.COLLECTION.TRANSACTION}${transactionID}`]: {
                        canHold: false,
                        canUnhold: true,
                    },
                },
            } as Record<string, Record<string, Partial<SearchTransaction>>>,
        });
        failureData.push({
            onyxMethod: Onyx.METHOD.MERGE,
            key: `${ONYXKEYS.COLLECTION.SNAPSHOT}${searchHash}`,
            value: {
                data: {
                    [`${ONYXKEYS.COLLECTION.TRANSACTION}${transactionID}`]: {
                        canHold: true,
                        canUnhold: false,
                    },
                },
            } as Record<string, Record<string, Partial<SearchTransaction>>>,
        });
    }

    API.write(
        'HoldRequest',
        {
            transactionID,
            comment,
            reportActionID: createdReportAction.reportActionID,
            commentReportActionID: createdReportActionComment.reportActionID,
        },
        {optimisticData, successData, failureData},
    );
}

/**
 * Remove expense from HOLD
 */
function unholdRequest(transactionID: string, reportID: string, searchHash?: number) {
    const createdReportAction = ReportUtils.buildOptimisticUnHoldReportAction();
    const transactionViolations = allTransactionViolations[`${ONYXKEYS.COLLECTION.TRANSACTION_VIOLATIONS}${transactionID}`];

    const optimisticData: OnyxUpdate[] = [
        {
            onyxMethod: Onyx.METHOD.MERGE,
            key: `${ONYXKEYS.COLLECTION.REPORT_ACTIONS}${reportID}`,
            value: {
                [createdReportAction.reportActionID]: createdReportAction as ReportAction,
            },
        },
        {
            onyxMethod: Onyx.METHOD.MERGE,
            key: `${ONYXKEYS.COLLECTION.TRANSACTION}${transactionID}`,
            value: {
                pendingAction: CONST.RED_BRICK_ROAD_PENDING_ACTION.UPDATE,
                comment: {
                    hold: null,
                },
            },
        },
        {
            onyxMethod: Onyx.METHOD.SET,
            key: `${ONYXKEYS.COLLECTION.TRANSACTION_VIOLATIONS}${transactionID}`,
            value: transactionViolations?.filter((violation) => violation.name !== CONST.VIOLATIONS.HOLD) ?? [],
        },
    ];

    const successData: OnyxUpdate[] = [
        {
            onyxMethod: Onyx.METHOD.MERGE,
            key: `${ONYXKEYS.COLLECTION.TRANSACTION}${transactionID}`,
            value: {
                pendingAction: null,
                comment: {
                    hold: null,
                },
            },
        },
    ];

    const failureData: OnyxUpdate[] = [
        {
            onyxMethod: Onyx.METHOD.MERGE,
            key: `${ONYXKEYS.COLLECTION.TRANSACTION}${transactionID}`,
            value: {
                pendingAction: null,
                errors: ErrorUtils.getMicroSecondOnyxErrorWithTranslationKey('iou.error.genericUnholdExpenseFailureMessage'),
            },
        },
        {
            onyxMethod: Onyx.METHOD.SET,
            key: `${ONYXKEYS.COLLECTION.TRANSACTION_VIOLATIONS}${transactionID}`,
            value: transactionViolations ?? null,
        },
    ];

    // If we are unholding from the search page, we optimistically update the snapshot data that search uses so that it is kept in sync
    if (searchHash) {
        optimisticData.push({
            onyxMethod: Onyx.METHOD.MERGE,
            key: `${ONYXKEYS.COLLECTION.SNAPSHOT}${searchHash}`,
            value: {
                data: {
                    [`${ONYXKEYS.COLLECTION.TRANSACTION}${transactionID}`]: {
                        canHold: true,
                        canUnhold: false,
                    },
                },
            } as Record<string, Record<string, Partial<SearchTransaction>>>,
        });
        failureData.push({
            onyxMethod: Onyx.METHOD.MERGE,
            key: `${ONYXKEYS.COLLECTION.SNAPSHOT}${searchHash}`,
            value: {
                data: {
                    [`${ONYXKEYS.COLLECTION.TRANSACTION}${transactionID}`]: {
                        canHold: false,
                        canUnhold: true,
                    },
                },
            } as Record<string, Record<string, Partial<SearchTransaction>>>,
        });
    }

    API.write(
        'UnHoldRequest',
        {
            transactionID,
            reportActionID: createdReportAction.reportActionID,
        },
        {optimisticData, successData, failureData},
    );
}
// eslint-disable-next-line rulesdir/no-negated-variables
function navigateToStartStepIfScanFileCannotBeRead(
    receiptFilename: string | undefined,
    receiptPath: ReceiptSource | undefined,
    onSuccess: (file: File) => void,
    requestType: IOURequestType,
    iouType: IOUType,
    transactionID: string,
    reportID: string,
    receiptType: string | undefined,
) {
    if (!receiptFilename || !receiptPath) {
        return;
    }

    const onFailure = () => {
        setMoneyRequestReceipt(transactionID, '', '', true);
        if (requestType === CONST.IOU.REQUEST_TYPE.MANUAL) {
            Navigation.navigate(ROUTES.MONEY_REQUEST_STEP_SCAN.getRoute(CONST.IOU.ACTION.CREATE, iouType, transactionID, reportID, Navigation.getActiveRouteWithoutParams()));
            return;
        }
        IOUUtils.navigateToStartMoneyRequestStep(requestType, iouType, transactionID, reportID);
    };
    FileUtils.readFileAsync(receiptPath.toString(), receiptFilename, onSuccess, onFailure, receiptType);
}

/** Save the preferred payment method for a policy */
function savePreferredPaymentMethod(policyID: string, paymentMethod: PaymentMethodType) {
    Onyx.merge(`${ONYXKEYS.NVP_LAST_PAYMENT_METHOD}`, {[policyID]: paymentMethod});
}

/** Get report policy id of IOU request */
function getIOURequestPolicyID(transaction: OnyxEntry<OnyxTypes.Transaction>, report: OnyxEntry<OnyxTypes.Report>): string {
    // Workspace sender will exist for invoices
    const workspaceSender = transaction?.participants?.find((participant) => participant.isSender);
    return workspaceSender?.policyID ?? report?.policyID ?? '-1';
}

function getIOUActionForTransactions(transactionIDList: string[], iouReportID: string): Array<ReportAction<typeof CONST.REPORT.ACTIONS.TYPE.IOU>> {
    return Object.values(allReportActions?.[`${ONYXKEYS.COLLECTION.REPORT_ACTIONS}${iouReportID}`] ?? {})?.filter(
        (reportAction): reportAction is ReportAction<typeof CONST.REPORT.ACTIONS.TYPE.IOU> => {
            if (!ReportActionsUtils.isMoneyRequestAction(reportAction)) {
                return false;
            }
            const message = ReportActionsUtils.getOriginalMessage(reportAction);
            if (!message?.IOUTransactionID) {
                return false;
            }
            return transactionIDList.includes(message.IOUTransactionID);
        },
    );
}

/** Merge several transactions into one by updating the fields of the one we want to keep and deleting the rest */
function mergeDuplicates(params: TransactionMergeParams) {
    const originalSelectedTransaction = allTransactions[`${ONYXKEYS.COLLECTION.TRANSACTION}${params.transactionID}`];

    const optimisticTransactionData: OnyxUpdate = {
        onyxMethod: Onyx.METHOD.MERGE,
        key: `${ONYXKEYS.COLLECTION.TRANSACTION}${params.transactionID}`,
        value: {
            ...originalSelectedTransaction,
            billable: params.billable,
            comment: {
                comment: params.comment,
            },
            category: params.category,
            created: params.created,
            currency: params.currency,
            modifiedMerchant: params.merchant,
            reimbursable: params.reimbursable,
            tag: params.tag,
        },
    };

    const failureTransactionData: OnyxUpdate = {
        onyxMethod: Onyx.METHOD.MERGE,
        key: `${ONYXKEYS.COLLECTION.TRANSACTION}${params.transactionID}`,
        // eslint-disable-next-line @typescript-eslint/non-nullable-type-assertion-style
        value: originalSelectedTransaction as OnyxTypes.Transaction,
    };

    const optimisticTransactionDuplicatesData: OnyxUpdate[] = params.transactionIDList.map((id) => ({
        onyxMethod: Onyx.METHOD.SET,
        key: `${ONYXKEYS.COLLECTION.TRANSACTION}${id}`,
        value: null,
    }));

    const failureTransactionDuplicatesData: OnyxUpdate[] = params.transactionIDList.map((id) => ({
        onyxMethod: Onyx.METHOD.MERGE,
        key: `${ONYXKEYS.COLLECTION.TRANSACTION}${id}`,
        // eslint-disable-next-line @typescript-eslint/non-nullable-type-assertion-style
        value: allTransactions[`${ONYXKEYS.COLLECTION.TRANSACTION}${id}`] as OnyxTypes.Transaction,
    }));

    const optimisticTransactionViolations: OnyxUpdate[] = [...params.transactionIDList, params.transactionID].map((id) => {
        const violations = allTransactionViolations[`${ONYXKEYS.COLLECTION.TRANSACTION_VIOLATIONS}${id}`] ?? [];
        return {
            onyxMethod: Onyx.METHOD.MERGE,
            key: `${ONYXKEYS.COLLECTION.TRANSACTION_VIOLATIONS}${id}`,
            value: violations.filter((violation) => violation.name !== CONST.VIOLATIONS.DUPLICATED_TRANSACTION),
        };
    });

    const failureTransactionViolations: OnyxUpdate[] = [...params.transactionIDList, params.transactionID].map((id) => {
        const violations = allTransactionViolations[`${ONYXKEYS.COLLECTION.TRANSACTION_VIOLATIONS}${id}`] ?? [];
        return {
            onyxMethod: Onyx.METHOD.MERGE,
            key: `${ONYXKEYS.COLLECTION.TRANSACTION_VIOLATIONS}${id}`,
            value: violations,
        };
    });

    const duplicateTransactionTotals = params.transactionIDList.reduce((total, id) => {
        const duplicateTransaction = allTransactions[`${ONYXKEYS.COLLECTION.TRANSACTION}${id}`];
        if (!duplicateTransaction) {
            return total;
        }
        return total + duplicateTransaction.amount;
    }, 0);

    const expenseReport = ReportConnection.getAllReports()?.[`${ONYXKEYS.COLLECTION.REPORT}${params.reportID}`];
    const expenseReportOptimisticData: OnyxUpdate = {
        onyxMethod: Onyx.METHOD.MERGE,
        key: `${ONYXKEYS.COLLECTION.REPORT}${params.reportID}`,
        value: {
            total: (expenseReport?.total ?? 0) - duplicateTransactionTotals,
        },
    };
    const expenseReportFailureData: OnyxUpdate = {
        onyxMethod: Onyx.METHOD.MERGE,
        key: `${ONYXKEYS.COLLECTION.REPORT}${params.reportID}`,
        value: {
            total: expenseReport?.total,
        },
    };

    const iouActionsToDelete = getIOUActionForTransactions(params.transactionIDList, params.reportID);

    const deletedTime = DateUtils.getDBTime();
    const expenseReportActionsOptimisticData: OnyxUpdate = {
        onyxMethod: Onyx.METHOD.MERGE,
        key: `${ONYXKEYS.COLLECTION.REPORT_ACTIONS}${params.reportID}`,
        value: iouActionsToDelete.reduce<Record<string, PartialDeep<ReportAction<typeof CONST.REPORT.ACTIONS.TYPE.IOU>>>>((val, reportAction) => {
            const firstMessage = Array.isArray(reportAction.message) ? reportAction.message.at(0) : null;
            // eslint-disable-next-line no-param-reassign
            val[reportAction.reportActionID] = {
                originalMessage: {
                    deleted: deletedTime,
                },
                ...(firstMessage && {
                    message: [
                        {
                            ...firstMessage,
                            deleted: deletedTime,
                        },
                        ...(Array.isArray(reportAction.message) ? reportAction.message.slice(1) : []),
                    ],
                }),
                ...(!Array.isArray(reportAction.message) && {
                    message: {
                        deleted: deletedTime,
                    },
                }),
            };
            return val;
        }, {}),
    };
    const expenseReportActionsFailureData: OnyxUpdate = {
        onyxMethod: Onyx.METHOD.MERGE,
        key: `${ONYXKEYS.COLLECTION.REPORT_ACTIONS}${params.reportID}`,
        value: iouActionsToDelete.reduce<Record<string, NullishDeep<PartialDeep<ReportAction<typeof CONST.REPORT.ACTIONS.TYPE.IOU>>>>>((val, reportAction) => {
            // eslint-disable-next-line no-param-reassign
            val[reportAction.reportActionID] = {
                originalMessage: {
                    deleted: null,
                },
                message: reportAction.message,
            };
            return val;
        }, {}),
    };

    const optimisticData: OnyxUpdate[] = [];
    const failureData: OnyxUpdate[] = [];

    optimisticData.push(
        optimisticTransactionData,
        ...optimisticTransactionDuplicatesData,
        ...optimisticTransactionViolations,
        expenseReportOptimisticData,
        expenseReportActionsOptimisticData,
    );
    failureData.push(failureTransactionData, ...failureTransactionDuplicatesData, ...failureTransactionViolations, expenseReportFailureData, expenseReportActionsFailureData);

    API.write(WRITE_COMMANDS.TRANSACTION_MERGE, params, {optimisticData, failureData});
}

function updateLastLocationPermissionPrompt() {
    Onyx.set(ONYXKEYS.NVP_LAST_LOCATION_PERMISSION_PROMPT, new Date().toISOString());
}

/** Instead of merging the duplicates, it updates the transaction we want to keep and puts the others on hold without deleting them */
function resolveDuplicates(params: TransactionMergeParams) {
    const originalSelectedTransaction = allTransactions[`${ONYXKEYS.COLLECTION.TRANSACTION}${params.transactionID}`];

    const optimisticTransactionData: OnyxUpdate = {
        onyxMethod: Onyx.METHOD.MERGE,
        key: `${ONYXKEYS.COLLECTION.TRANSACTION}${params.transactionID}`,
        value: {
            ...originalSelectedTransaction,
            billable: params.billable,
            comment: {
                comment: params.comment,
            },
            category: params.category,
            created: params.created,
            currency: params.currency,
            modifiedMerchant: params.merchant,
            reimbursable: params.reimbursable,
            tag: params.tag,
        },
    };

    const failureTransactionData: OnyxUpdate = {
        onyxMethod: Onyx.METHOD.MERGE,
        key: `${ONYXKEYS.COLLECTION.TRANSACTION}${params.transactionID}`,
        // eslint-disable-next-line @typescript-eslint/non-nullable-type-assertion-style
        value: originalSelectedTransaction as OnyxTypes.Transaction,
    };

    const optimisticTransactionViolations: OnyxUpdate[] = [...params.transactionIDList, params.transactionID].map((id) => {
        const violations = allTransactionViolations[`${ONYXKEYS.COLLECTION.TRANSACTION_VIOLATIONS}${id}`] ?? [];
        const newViolation = {name: CONST.VIOLATIONS.HOLD, type: CONST.VIOLATION_TYPES.VIOLATION};
        const updatedViolations = id === params.transactionID ? violations : [...violations, newViolation];
        return {
            onyxMethod: Onyx.METHOD.MERGE,
            key: `${ONYXKEYS.COLLECTION.TRANSACTION_VIOLATIONS}${id}`,
            value: updatedViolations.filter((violation) => violation.name !== CONST.VIOLATIONS.DUPLICATED_TRANSACTION),
        };
    });

    const failureTransactionViolations: OnyxUpdate[] = [...params.transactionIDList, params.transactionID].map((id) => {
        const violations = allTransactionViolations[`${ONYXKEYS.COLLECTION.TRANSACTION_VIOLATIONS}${id}`] ?? [];
        return {
            onyxMethod: Onyx.METHOD.MERGE,
            key: `${ONYXKEYS.COLLECTION.TRANSACTION_VIOLATIONS}${id}`,
            value: violations,
        };
    });

    const iouActionList = getIOUActionForTransactions(params.transactionIDList, params.reportID);
    const transactionThreadReportIDList = iouActionList.map((action) => action?.childReportID);
    const orderedTransactionIDList = iouActionList.map((action) => {
        const message = ReportActionsUtils.getOriginalMessage(action);
        return message?.IOUTransactionID ?? '';
    });

    const optimisticHoldActions: OnyxUpdate[] = [];
    const failureHoldActions: OnyxUpdate[] = [];
    const reportActionIDList: string[] = [];
    const optimisticHoldTransactionActions: OnyxUpdate[] = [];
    const failureHoldTransactionActions: OnyxUpdate[] = [];
    transactionThreadReportIDList.forEach((transactionThreadReportID) => {
        const createdReportAction = ReportUtils.buildOptimisticHoldReportAction();
        reportActionIDList.push(createdReportAction.reportActionID);
        const transactionID = TransactionUtils.getTransactionID(transactionThreadReportID ?? '-1');
        optimisticHoldTransactionActions.push({
            onyxMethod: Onyx.METHOD.MERGE,
            key: `${ONYXKEYS.COLLECTION.TRANSACTION}${transactionID}`,
            value: {
                comment: {
                    hold: createdReportAction.reportActionID,
                },
            },
        });
        failureHoldTransactionActions.push({
            onyxMethod: Onyx.METHOD.MERGE,
            key: `${ONYXKEYS.COLLECTION.TRANSACTION}${transactionID}`,
            value: {
                comment: {
                    hold: null,
                },
            },
        });
        optimisticHoldActions.push({
            onyxMethod: Onyx.METHOD.MERGE,
            key: `${ONYXKEYS.COLLECTION.REPORT_ACTIONS}${transactionThreadReportID}`,
            value: {
                [createdReportAction.reportActionID]: createdReportAction,
            },
        });
        failureHoldActions.push({
            onyxMethod: Onyx.METHOD.MERGE,
            key: `${ONYXKEYS.COLLECTION.REPORT_ACTIONS}${transactionThreadReportID}`,
            value: {
                [createdReportAction.reportActionID]: {
                    errors: ErrorUtils.getMicroSecondOnyxErrorWithTranslationKey('iou.error.genericHoldExpenseFailureMessage'),
                },
            },
        });
    });

    const transactionThreadReportID = getIOUActionForTransactions([params.transactionID], params.reportID).at(0)?.childReportID;
    const optimisticReportAction = ReportUtils.buildOptimisticDismissedViolationReportAction({
        reason: 'manual',
        violationName: CONST.VIOLATIONS.DUPLICATED_TRANSACTION,
    });

    const optimisticReportActionData: OnyxUpdate = {
        onyxMethod: Onyx.METHOD.MERGE,
        key: `${ONYXKEYS.COLLECTION.REPORT_ACTIONS}${transactionThreadReportID}`,
        value: {
            [optimisticReportAction.reportActionID]: optimisticReportAction,
        },
    };

    const failureReportActionData: OnyxUpdate = {
        onyxMethod: Onyx.METHOD.MERGE,
        key: `${ONYXKEYS.COLLECTION.REPORT_ACTIONS}${transactionThreadReportID}`,
        value: {
            [optimisticReportAction.reportActionID]: null,
        },
    };

    const optimisticData: OnyxUpdate[] = [];
    const failureData: OnyxUpdate[] = [];

    optimisticData.push(optimisticTransactionData, ...optimisticTransactionViolations, ...optimisticHoldActions, ...optimisticHoldTransactionActions, optimisticReportActionData);
    failureData.push(failureTransactionData, ...failureTransactionViolations, ...failureHoldActions, ...failureHoldTransactionActions, failureReportActionData);
    const {reportID, transactionIDList, receiptID, ...otherParams} = params;

    const parameters: ResolveDuplicatesParams = {
        ...otherParams,
        reportActionIDList,
        transactionIDList: orderedTransactionIDList,
        dismissedViolationReportActionID: optimisticReportAction.reportActionID,
    };

    API.write(WRITE_COMMANDS.RESOLVE_DUPLICATES, parameters, {optimisticData, failureData});
}

export {
    adjustRemainingSplitShares,
    getNextApproverAccountID,
    approveMoneyRequest,
    canApproveIOU,
    cancelPayment,
    canIOUBePaid,
    cleanUpMoneyRequest,
    clearMoneyRequest,
    completeSplitBill,
    createDistanceRequest,
    createDraftTransaction,
    deleteMoneyRequest,
    deleteTrackExpense,
    detachReceipt,
    dismissHoldUseExplanation,
    editMoneyRequest,
    getIOURequestPolicyID,
    initMoneyRequest,
    navigateToStartStepIfScanFileCannotBeRead,
    completePaymentOnboarding,
    payInvoice,
    payMoneyRequest,
    putOnHold,
    replaceReceipt,
    requestMoney,
    resetSplitShares,
    savePreferredPaymentMethod,
    sendInvoice,
    sendMoneyElsewhere,
    sendMoneyWithWallet,
    setCustomUnitRateID,
    setDraftSplitTransaction,
    setIndividualShare,
    setMoneyRequestAmount,
    setMoneyRequestAttendees,
    setMoneyRequestBillable,
    setMoneyRequestCategory,
    setMoneyRequestCreated,
    setMoneyRequestCurrency,
    setMoneyRequestDescription,
    setMoneyRequestDistanceRate,
    setMoneyRequestMerchant,
    setMoneyRequestParticipants,
    setMoneyRequestParticipantsFromReport,
    setMoneyRequestPendingFields,
    setMoneyRequestReceipt,
    setMoneyRequestTag,
    setMoneyRequestTaxAmount,
    setMoneyRequestTaxRate,
    setSplitPayer,
    setSplitShares,
    splitBill,
    splitBillAndOpenReport,
    startMoneyRequest,
    startSplitBill,
    submitReport,
    trackExpense,
    unapproveExpenseReport,
    unholdRequest,
    updateMoneyRequestAttendees,
    updateMoneyRequestAmountAndCurrency,
    updateMoneyRequestBillable,
    updateMoneyRequestCategory,
    updateMoneyRequestDate,
    updateMoneyRequestDescription,
    updateMoneyRequestDistance,
    updateMoneyRequestDistanceRate,
    updateMoneyRequestMerchant,
    updateMoneyRequestTag,
    updateMoneyRequestTaxAmount,
    updateMoneyRequestTaxRate,
    mergeDuplicates,
    updateLastLocationPermissionPrompt,
    resolveDuplicates,
    getIOUReportActionToApproveOrPay,
};
export type {GPSPoint as GpsPoint, IOURequestType};<|MERGE_RESOLUTION|>--- conflicted
+++ resolved
@@ -7055,12 +7055,7 @@
     const iouSettled = ReportUtils.isSettled(iouReport?.reportID);
     const reportNameValuePairs = ReportUtils.getReportNameValuePairs(iouReport?.reportID);
     const isArchivedReport = ReportUtils.isArchivedRoom(iouReport, reportNameValuePairs);
-<<<<<<< HEAD
-    const unheldTotalIsZero = iouReport && iouReport.unheldTotal === 0;
     const hasViolations = ReportUtils.hasViolations(iouReport?.reportID ?? '-1', allTransactionViolations);
-
-    return isCurrentUserManager && !isOpenExpenseReport && !isApproved && !iouSettled && !isArchivedReport && !unheldTotalIsZero && !hasViolations;
-=======
     let isTransactionBeingScanned = false;
     const reportTransactions = TransactionUtils.getAllReportTransactions(iouReport?.reportID);
     for (const transaction of reportTransactions) {
@@ -7073,8 +7068,7 @@
         }
     }
 
-    return isCurrentUserManager && !isOpenExpenseReport && !isApproved && !iouSettled && !isArchivedReport && !isTransactionBeingScanned;
->>>>>>> aedbbde0
+    return isCurrentUserManager && !isOpenExpenseReport && !isApproved && !iouSettled && !isArchivedReport && !isTransactionBeingScanned && !hasViolations;
 }
 
 function canIOUBePaid(

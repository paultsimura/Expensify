import {format} from 'date-fns';
import {fastMerge, Str} from 'expensify-common';
import {InteractionManager} from 'react-native';
import type {NullishDeep, OnyxCollection, OnyxEntry, OnyxInputValue, OnyxUpdate} from 'react-native-onyx';
import Onyx from 'react-native-onyx';
import type {PartialDeep, SetRequired, ValueOf} from 'type-fest';
import ReceiptGeneric from '@assets/images/receipt-generic.png';
import * as API from '@libs/API';
import type {
    ApproveMoneyRequestParams,
    CompleteSplitBillParams,
    CreateDistanceRequestParams,
    CreateWorkspaceParams,
    DeleteMoneyRequestParams,
    DetachReceiptParams,
    PayInvoiceParams,
    PayMoneyRequestParams,
    ReplaceReceiptParams,
    RequestMoneyParams,
    ResolveDuplicatesParams,
    SendInvoiceParams,
    SendMoneyParams,
    SetNameValuePairParams,
    SplitBillParams,
    StartSplitBillParams,
    SubmitReportParams,
    TrackExpenseParams,
    TransactionMergeParams,
    UnapproveExpenseReportParams,
    UpdateMoneyRequestParams,
} from '@libs/API/parameters';
import {WRITE_COMMANDS} from '@libs/API/types';
import {convertToDisplayString} from '@libs/CurrencyUtils';
import DateUtils from '@libs/DateUtils';
import DistanceRequestUtils from '@libs/DistanceRequestUtils';
import {getMicroSecondOnyxErrorObject, getMicroSecondOnyxErrorWithTranslationKey} from '@libs/ErrorUtils';
import {readFileAsync} from '@libs/fileDownload/FileUtils';
import GoogleTagManager from '@libs/GoogleTagManager';
import {
    calculateAmount as calculateIOUAmount,
    formatCurrentUserToAttendee,
    isMovingTransactionFromTrackExpense as isMovingTransactionFromTrackExpenseIOUUtils,
    navigateToStartMoneyRequestStep,
    updateIOUOwnerAndTotal,
} from '@libs/IOUUtils';
import {formatPhoneNumber} from '@libs/LocalePhoneNumber';
import * as Localize from '@libs/Localize';
import Log from '@libs/Log';
import isSearchTopmostCentralPane from '@libs/Navigation/isSearchTopmostCentralPane';
import Navigation from '@libs/Navigation/Navigation';
import {buildNextStep} from '@libs/NextStepUtils';
import {rand64} from '@libs/NumberUtils';
import {getPersonalDetailsForAccountIDs} from '@libs/OptionsListUtils';
import {getCustomUnitID} from '@libs/PerDiemRequestUtils';
import {getAccountIDsByLogins} from '@libs/PersonalDetailsUtils';
import {addSMSDomainIfPhoneNumber} from '@libs/PhoneNumber';
import {getPolicy, getSubmitToAccountID, hasDependentTags, isControlPolicy, isPaidGroupPolicy, isPolicyAdmin, isSubmitAndClose} from '@libs/PolicyUtils';
import {
    getAllReportActions,
    getLastVisibleAction,
    getLastVisibleMessage,
    getOriginalMessage,
    getReportAction,
    getReportActionHtml,
    getReportActionMessage,
    getReportActionText,
    getTrackExpenseActionableWhisper,
    isActionableTrackExpense,
    isCreatedAction,
    isDeletedParentAction,
    isMoneyRequestAction,
    isReportPreviewAction,
} from '@libs/ReportActionsUtils';
import type {OptimisticChatReport, OptimisticCreatedReportAction, OptimisticIOUReportAction, OptionData, TransactionDetails} from '@libs/ReportUtils';
import {
    buildOptimisticActionableTrackExpenseWhisper,
    buildOptimisticApprovedReportAction,
    buildOptimisticCancelPaymentReportAction,
    buildOptimisticChatReport,
    buildOptimisticCreatedReportAction,
    buildOptimisticDismissedViolationReportAction,
    buildOptimisticExpenseReport,
    buildOptimisticHoldReportAction,
    buildOptimisticHoldReportActionComment,
    buildOptimisticInvoiceReport,
    buildOptimisticIOUReport,
    buildOptimisticIOUReportAction,
    buildOptimisticModifiedExpenseReportAction,
    buildOptimisticMoneyRequestEntities,
    buildOptimisticMovedTrackedExpenseModifiedReportAction,
    buildOptimisticReportPreview,
    buildOptimisticSubmittedReportAction,
    buildOptimisticUnapprovedReportAction,
    buildOptimisticUnHoldReportAction,
    canBeAutoReimbursed,
    canUserPerformWriteAction as canUserPerformWriteActionReportUtils,
    getAllHeldTransactions as getAllHeldTransactionsReportUtils,
    getApprovalChain,
    getChatByParticipants,
    getDisplayedReportID,
    getInvoiceChatByParticipants,
    getMoneyRequestSpendBreakdown,
    getOptimisticDataForParentReportAction,
    getOutstandingChildRequest,
    getPersonalDetailsForAccountID,
    getReportNameValuePairs,
    getReportOrDraftReport,
    getTransactionDetails,
    hasHeldExpenses as hasHeldExpensesReportUtils,
    hasNonReimbursableTransactions as hasNonReimbursableTransactionsReportUtils,
    isArchivedReport,
    isDraftReport,
    isExpenseReport,
    isIndividualInvoiceRoom,
    isInvoiceReport as isInvoiceReportReportUtils,
    isInvoiceRoom,
    isMoneyRequestReport as isMoneyRequestReportReportUtils,
    isOpenExpenseReport as isOpenExpenseReportReportUtils,
    isOptimisticPersonalDetail,
    isPayAtEndExpenseReport as isPayAtEndExpenseReportReportUtils,
    isPayer as isPayerReportUtils,
    isPolicyExpenseChat as isPolicyExpenseChatReportUtils,
    isReportApproved,
    isSelfDM,
    isSettled,
    isTrackExpenseReport,
    shouldCreateNewMoneyRequestReport as shouldCreateNewMoneyRequestReportReportUtils,
    updateReportPreview,
} from '@libs/ReportUtils';
import {getSession} from '@libs/SessionUtils';
import playSound, {SOUNDS} from '@libs/Sound';
import {shouldRestrictUserBillableActions} from '@libs/SubscriptionUtils';
import {
    buildOptimisticTransaction,
    getAllReportTransactions,
    getAmount,
    getCategoryTaxCodeAndAmount,
    getCurrency,
    getMerchant,
    getTransaction,
    getUpdatedTransaction,
    hasReceipt as hasReceiptTransactionUtils,
    isDistanceRequest as isDistanceRequestTransactionUtils,
    isFetchingWaypointsFromServer,
    isOnHold,
    isReceiptBeingScanned as isReceiptBeingScannedTransactionUtils,
    isScanRequest as isScanRequestTransactionUtils,
} from '@libs/TransactionUtils';
import ViolationsUtils from '@libs/Violations/ViolationsUtils';
import type {IOUAction, IOUType} from '@src/CONST';
import CONST from '@src/CONST';
import ONYXKEYS from '@src/ONYXKEYS';
import ROUTES from '@src/ROUTES';
import type {Route} from '@src/ROUTES';
import type * as OnyxTypes from '@src/types/onyx';
import type {Attendee, Participant, Split} from '@src/types/onyx/IOU';
import type {ErrorFields, Errors} from '@src/types/onyx/OnyxCommon';
import type {PaymentMethodType} from '@src/types/onyx/OriginalMessage';
import type {InvoiceReceiver, InvoiceReceiverType} from '@src/types/onyx/Report';
import type ReportAction from '@src/types/onyx/ReportAction';
import type {OnyxData} from '@src/types/onyx/Request';
import type {SearchPolicy, SearchReport, SearchTransaction} from '@src/types/onyx/SearchResults';
import type {Comment, Receipt, ReceiptSource, Routes, SplitShares, TransactionChanges, WaypointCollection} from '@src/types/onyx/Transaction';
import {isEmptyObject} from '@src/types/utils/EmptyObject';
import {clearByKey as clearPdfByOnyxKey} from './CachedPDFPaths';
import {buildOptimisticPolicyRecentlyUsedCategories} from './Policy/Category';
import {buildOptimisticRecentlyUsedCurrencies, buildPolicyData, generatePolicyID} from './Policy/Policy';
import {buildOptimisticPolicyRecentlyUsedTags} from './Policy/Tag';
import {completeOnboarding, getCurrentUserAccountID, notifyNewAction} from './Report';
import {getRecentWaypoints, sanitizeRecentWaypoints} from './Transaction';
import {removeDraftTransaction} from './TransactionEdit';

type IOURequestType = ValueOf<typeof CONST.IOU.REQUEST_TYPE>;

type OneOnOneIOUReport = OnyxTypes.Report | undefined | null;

type MoneyRequestInformation = {
    payerAccountID: number;
    payerEmail: string;
    iouReport: OnyxTypes.Report;
    chatReport: OnyxTypes.Report;
    transaction: OnyxTypes.Transaction;
    iouAction: OptimisticIOUReportAction;
    createdChatReportActionID: string;
    createdIOUReportActionID: string;
    reportPreviewAction: OnyxTypes.ReportAction;
    transactionThreadReportID: string;
    createdReportActionIDForThread: string;
    onyxData: OnyxData;
};

type TrackExpenseInformation = {
    createdWorkspaceParams?: CreateWorkspaceParams;
    iouReport?: OnyxTypes.Report;
    chatReport: OnyxTypes.Report;
    transaction: OnyxTypes.Transaction;
    iouAction: OptimisticIOUReportAction;
    createdChatReportActionID: string;
    createdIOUReportActionID?: string;
    reportPreviewAction?: OnyxTypes.ReportAction;
    transactionThreadReportID: string;
    createdReportActionIDForThread: string;
    actionableWhisperReportActionIDParam?: string;
    onyxData: OnyxData;
};
type CategorizeTrackedExpenseTransactionParams = {
    transactionID: string;
    amount: number;
    currency: string;
    comment: string;
    merchant: string;
    created: string;
    taxCode: string;
    taxAmount: number;
    category?: string;
    tag?: string;
    billable?: boolean;
    receipt?: Receipt;
};
type CategorizeTrackedExpensePolicyParams = {
    policyID: string;
    isDraftPolicy: boolean;
};
type CategorizeTrackedExpenseReportInformation = {
    moneyRequestPreviewReportActionID: string;
    moneyRequestReportID: string;
    moneyRequestCreatedReportActionID: string;
    actionableWhisperReportActionID: string;
    linkedTrackedExpenseReportAction: OnyxTypes.ReportAction;
    linkedTrackedExpenseReportID: string;
    transactionThreadReportID: string;
    reportPreviewReportActionID: string;
};
type CategorizeTrackedExpenseParams = {
    onyxData: OnyxData | undefined;
    reportInformation: CategorizeTrackedExpenseReportInformation;
    transactionParams: CategorizeTrackedExpenseTransactionParams;
    policyParams: CategorizeTrackedExpensePolicyParams;
    createdWorkspaceParams?: CreateWorkspaceParams;
};
type SendInvoiceInformation = {
    senderWorkspaceID: string;
    receiver: Partial<OnyxTypes.PersonalDetails>;
    invoiceRoom: OnyxTypes.Report;
    createdChatReportActionID: string;
    invoiceReportID: string;
    reportPreviewReportActionID: string;
    transactionID: string;
    transactionThreadReportID: string;
    createdIOUReportActionID: string;
    createdReportActionIDForThread: string;
    reportActionID: string;
    onyxData: OnyxData;
};

type SplitData = {
    chatReportID: string;
    transactionID: string;
    reportActionID: string;
    policyID?: string;
    createdReportActionID?: string;
    chatType?: string;
};

type SplitsAndOnyxData = {
    splitData: SplitData;
    splits: Split[];
    onyxData: OnyxData;
};

type UpdateMoneyRequestData = {
    params: UpdateMoneyRequestParams;
    onyxData: OnyxData;
};

type PayMoneyRequestData = {
    params: PayMoneyRequestParams & Partial<PayInvoiceParams>;
    optimisticData: OnyxUpdate[];
    successData: OnyxUpdate[];
    failureData: OnyxUpdate[];
};

type SendMoneyParamsData = {
    params: SendMoneyParams;
    optimisticData: OnyxUpdate[];
    successData: OnyxUpdate[];
    failureData: OnyxUpdate[];
};

type GPSPoint = {
    lat: number;
    long: number;
};

type RequestMoneyTransactionParams = {
    attendees?: Attendee[];
    amount: number;
    currency: string;
    comment?: string;
    receipt?: Receipt;
    category?: string;
    tag?: string;
    taxCode?: string;
    taxAmount?: number;
    billable?: boolean;
    merchant: string;
    created: string;
    actionableWhisperReportActionID?: string;
    linkedTrackedExpenseReportAction?: OnyxTypes.ReportAction;
    linkedTrackedExpenseReportID?: string;
};

type RequestMoneyPolicyParams = {
    policy?: OnyxEntry<OnyxTypes.Policy>;
    policyTagList?: OnyxEntry<OnyxTypes.PolicyTagLists>;
    policyCategories?: OnyxEntry<OnyxTypes.PolicyCategories>;
};

type RequestMoneyParticipantParams = {
    payeeEmail: string | undefined;
    payeeAccountID: number;
    participant: Participant;
};

type RequestMoneyInformation = {
    report: OnyxEntry<OnyxTypes.Report>;
    participantParams: RequestMoneyParticipantParams;
    policyParams?: RequestMoneyPolicyParams;
    gpsPoints?: GPSPoint;
    action?: IOUAction;
    reimbursible?: boolean;
    transactionParams: RequestMoneyTransactionParams;
};

type MoneyRequestInformationParams = {
    parentChatReport: OnyxEntry<OnyxTypes.Report>;
    transactionParams: RequestMoneyTransactionParams;
    participantParams: RequestMoneyParticipantParams;
    policyParams?: RequestMoneyPolicyParams;
    moneyRequestReportID?: string;
    existingTransactionID?: string;
    existingTransaction?: OnyxEntry<OnyxTypes.Transaction>;
};

type MoneyRequestOptimisticParams = {
    chat: {
        report: OnyxTypes.OnyxInputOrEntry<OnyxTypes.Report>;
        createdAction: OptimisticCreatedReportAction;
        reportPreviewAction: ReportAction;
    };
    iou: {
        report: OnyxTypes.Report;
        createdAction: OptimisticCreatedReportAction;
        action: OptimisticIOUReportAction;
    };
    transactionParams: {
        transaction: OnyxTypes.Transaction;
        transactionThreadReport: OptimisticChatReport | null;
        transactionThreadCreatedReportAction: OptimisticCreatedReportAction | null;
    };
    policyRecentlyUsed: {
        categories?: string[];
        tags?: OnyxTypes.RecentlyUsedTags;
        currencies?: string[];
    };
    personalDetailListAction?: OnyxTypes.PersonalDetailsList;
    nextStep?: OnyxTypes.ReportNextStep | null;
};

type BuildOnyxDataForMoneyRequestParams = {
    isNewChatReport: boolean;
    shouldCreateNewMoneyRequestReport: boolean;
    isOneOnOneSplit?: boolean;
    existingTransactionThreadReportID?: string;
    policyParams?: RequestMoneyPolicyParams;
    optimisticParams: MoneyRequestOptimisticParams;
};

type DistanceRequestTransactionParams = {
    comment: string;
    created: string;
    category?: string;
    tag?: string;
    taxCode?: string;
    taxAmount?: number;
    amount: number;
    currency: string;
    merchant: string;
    billable?: boolean;
    validWaypoints: WaypointCollection;
    customUnitRateID?: string;
    splitShares?: SplitShares;
};
type CreateDistanceRequestInformation = {
    report: OnyxEntry<OnyxTypes.Report>;
    participants: Participant[];
    currentUserLogin?: string;
    currentUserAccountID?: number;
    iouType?: ValueOf<typeof CONST.IOU.TYPE>;
    existingTransaction?: OnyxEntry<OnyxTypes.Transaction>;
    transactionParams: DistanceRequestTransactionParams;
    policyParams?: RequestMoneyPolicyParams;
};

let allPersonalDetails: OnyxTypes.PersonalDetailsList = {};
Onyx.connect({
    key: ONYXKEYS.PERSONAL_DETAILS_LIST,
    callback: (value) => {
        allPersonalDetails = value ?? {};
    },
});

let allTransactions: NonNullable<OnyxCollection<OnyxTypes.Transaction>> = {};
Onyx.connect({
    key: ONYXKEYS.COLLECTION.TRANSACTION,
    waitForCollectionCallback: true,
    callback: (value) => {
        if (!value) {
            allTransactions = {};
            return;
        }

        allTransactions = value;
    },
});

let allTransactionDrafts: NonNullable<OnyxCollection<OnyxTypes.Transaction>> = {};
Onyx.connect({
    key: ONYXKEYS.COLLECTION.TRANSACTION_DRAFT,
    waitForCollectionCallback: true,
    callback: (value) => {
        allTransactionDrafts = value ?? {};
    },
});

let allTransactionViolations: NonNullable<OnyxCollection<OnyxTypes.TransactionViolations>> = {};
Onyx.connect({
    key: ONYXKEYS.COLLECTION.TRANSACTION_VIOLATIONS,
    waitForCollectionCallback: true,
    callback: (value) => {
        if (!value) {
            allTransactionViolations = {};
            return;
        }

        allTransactionViolations = value;
    },
});

let allDraftSplitTransactions: NonNullable<OnyxCollection<OnyxTypes.Transaction>> = {};
Onyx.connect({
    key: ONYXKEYS.COLLECTION.SPLIT_TRANSACTION_DRAFT,
    waitForCollectionCallback: true,
    callback: (value) => {
        allDraftSplitTransactions = value ?? {};
    },
});

let allNextSteps: NonNullable<OnyxCollection<OnyxTypes.ReportNextStep>> = {};
Onyx.connect({
    key: ONYXKEYS.COLLECTION.NEXT_STEP,
    waitForCollectionCallback: true,
    callback: (value) => {
        allNextSteps = value ?? {};
    },
});

let allReports: OnyxCollection<OnyxTypes.Report>;
Onyx.connect({
    key: ONYXKEYS.COLLECTION.REPORT,
    waitForCollectionCallback: true,
    callback: (value) => {
        allReports = value;
    },
});

let userAccountID = -1;
let currentUserEmail = '';
Onyx.connect({
    key: ONYXKEYS.SESSION,
    callback: (value) => {
        currentUserEmail = value?.email ?? '';
        userAccountID = value?.accountID ?? -1;
    },
});

let currentUserPersonalDetails: OnyxEntry<OnyxTypes.PersonalDetails>;
Onyx.connect({
    key: ONYXKEYS.PERSONAL_DETAILS_LIST,
    callback: (value) => {
        currentUserPersonalDetails = value?.[userAccountID] ?? undefined;
    },
});

let currentDate: OnyxEntry<string> = '';
Onyx.connect({
    key: ONYXKEYS.CURRENT_DATE,
    callback: (value) => {
        currentDate = value;
    },
});

let quickAction: OnyxEntry<OnyxTypes.QuickAction> = {};
Onyx.connect({
    key: ONYXKEYS.NVP_QUICK_ACTION_GLOBAL_CREATE,
    callback: (value) => {
        quickAction = value;
    },
});

let allReportActions: OnyxCollection<OnyxTypes.ReportActions>;
Onyx.connect({
    key: ONYXKEYS.COLLECTION.REPORT_ACTIONS,
    waitForCollectionCallback: true,
    callback: (actions) => {
        if (!actions) {
            return;
        }
        allReportActions = actions;
    },
});

let activePolicyID: OnyxEntry<string>;
Onyx.connect({
    key: ONYXKEYS.NVP_ACTIVE_POLICY_ID,
    callback: (value) => (activePolicyID = value),
});

let introSelected: OnyxEntry<OnyxTypes.IntroSelected>;
Onyx.connect({
    key: ONYXKEYS.NVP_INTRO_SELECTED,
    callback: (value) => (introSelected = value),
});

let personalDetailsList: OnyxEntry<OnyxTypes.PersonalDetailsList>;
Onyx.connect({
    key: ONYXKEYS.PERSONAL_DETAILS_LIST,
    callback: (value) => (personalDetailsList = value),
});

/**
 * Find the report preview action from given chat report and iou report
 */
function getReportPreviewAction(chatReportID: string, iouReportID: string): OnyxInputValue<ReportAction<typeof CONST.REPORT.ACTIONS.TYPE.REPORT_PREVIEW>> {
    const reportActions = allReportActions?.[`${ONYXKEYS.COLLECTION.REPORT_ACTIONS}${chatReportID}`] ?? {};

    // Find the report preview action from the chat report
    return (
        Object.values(reportActions).find(
            (reportAction): reportAction is ReportAction<typeof CONST.REPORT.ACTIONS.TYPE.REPORT_PREVIEW> =>
                reportAction && isReportPreviewAction(reportAction) && getOriginalMessage(reportAction)?.linkedReportID === iouReportID,
        ) ?? null
    );
}

/**
 * Initialize expense info
 * @param reportID to attach the transaction to
 * @param policy
 * @param isFromGlobalCreate
 * @param iouRequestType one of manual/scan/distance
 */
function initMoneyRequest(
    reportID: string,
    policy: OnyxEntry<OnyxTypes.Policy>,
    isFromGlobalCreate: boolean,
    currentIouRequestType: IOURequestType | undefined,
    newIouRequestType: IOURequestType,
) {
    // Generate a brand new transactionID
    const newTransactionID = CONST.IOU.OPTIMISTIC_TRANSACTION_ID;
    const currency = policy?.outputCurrency ?? currentUserPersonalDetails?.localCurrencyCode ?? CONST.CURRENCY.USD;
    // Disabling this line since currentDate can be an empty string
    // eslint-disable-next-line @typescript-eslint/prefer-nullish-coalescing
    const created = currentDate || format(new Date(), 'yyyy-MM-dd');

    // in case we have to re-init money request, but the IOU request type is the same with the old draft transaction,
    // we should keep most of the existing data by using the ONYX MERGE operation
    if (currentIouRequestType === newIouRequestType) {
        // so, we just need to update the reportID, isFromGlobalCreate, created, currency
        Onyx.merge(`${ONYXKEYS.COLLECTION.TRANSACTION_DRAFT}${newTransactionID}`, {
            reportID,
            isFromGlobalCreate,
            created,
            currency,
            transactionID: newTransactionID,
        });
        return;
    }

    const comment: Comment = {};
    let requestCategory: string | null = null;

    // Add initial empty waypoints when starting a distance expense
    if (newIouRequestType === CONST.IOU.REQUEST_TYPE.DISTANCE) {
        comment.waypoints = {
            waypoint0: {keyForList: 'start_waypoint'},
            waypoint1: {keyForList: 'stop_waypoint'},
        };
        if (!isFromGlobalCreate) {
            const customUnitRateID = DistanceRequestUtils.getCustomUnitRateID(reportID);
            comment.customUnit = {customUnitRateID};
        }
    }

    if (newIouRequestType === CONST.IOU.REQUEST_TYPE.PER_DIEM) {
        comment.customUnit = {
            attributes: {
                dates: {
                    start: DateUtils.getStartOfToday(),
                    end: DateUtils.getStartOfToday(),
                },
            },
        };
        if (!isFromGlobalCreate) {
            const {customUnitID, category} = getCustomUnitID(reportID);
            comment.customUnit = {...comment.customUnit, customUnitID};
            requestCategory = category ?? null;
        }
    }

    // Store the transaction in Onyx and mark it as not saved so it can be cleaned up later
    // Use set() here so that there is no way that data will be leaked between objects when it gets reset
    Onyx.set(`${ONYXKEYS.COLLECTION.TRANSACTION_DRAFT}${newTransactionID}`, {
        amount: 0,
        attendees: formatCurrentUserToAttendee(currentUserPersonalDetails, reportID),
        comment,
        created,
        currency,
        category: requestCategory,
        iouRequestType: newIouRequestType,
        reportID,
        transactionID: newTransactionID,
        isFromGlobalCreate,
        merchant: CONST.TRANSACTION.PARTIAL_TRANSACTION_MERCHANT,
        splitPayerAccountIDs: currentUserPersonalDetails ? [currentUserPersonalDetails.accountID] : undefined,
    });
}

function createDraftTransaction(transaction: OnyxTypes.Transaction) {
    if (!transaction) {
        return;
    }

    const newTransaction = {
        ...transaction,
    };

    Onyx.set(`${ONYXKEYS.COLLECTION.TRANSACTION_DRAFT}${transaction.transactionID}`, newTransaction);
}

function clearMoneyRequest(transactionID: string, skipConfirmation = false) {
    Onyx.set(`${ONYXKEYS.COLLECTION.SKIP_CONFIRMATION}${transactionID}`, skipConfirmation);
    Onyx.set(`${ONYXKEYS.COLLECTION.TRANSACTION_DRAFT}${transactionID}`, null);
}

function startMoneyRequest(iouType: ValueOf<typeof CONST.IOU.TYPE>, reportID: string, requestType?: IOURequestType, skipConfirmation = false) {
    clearMoneyRequest(CONST.IOU.OPTIMISTIC_TRANSACTION_ID, skipConfirmation);
    switch (requestType) {
        case CONST.IOU.REQUEST_TYPE.MANUAL:
            Navigation.navigate(ROUTES.MONEY_REQUEST_CREATE_TAB_MANUAL.getRoute(CONST.IOU.ACTION.CREATE, iouType, CONST.IOU.OPTIMISTIC_TRANSACTION_ID, reportID));
            return;
        case CONST.IOU.REQUEST_TYPE.SCAN:
            Navigation.navigate(ROUTES.MONEY_REQUEST_CREATE_TAB_SCAN.getRoute(CONST.IOU.ACTION.CREATE, iouType, CONST.IOU.OPTIMISTIC_TRANSACTION_ID, reportID));
            return;
        case CONST.IOU.REQUEST_TYPE.DISTANCE:
            Navigation.navigate(ROUTES.MONEY_REQUEST_CREATE_TAB_DISTANCE.getRoute(CONST.IOU.ACTION.CREATE, iouType, CONST.IOU.OPTIMISTIC_TRANSACTION_ID, reportID));
            return;
        default:
            Navigation.navigate(ROUTES.MONEY_REQUEST_CREATE.getRoute(CONST.IOU.ACTION.CREATE, iouType, CONST.IOU.OPTIMISTIC_TRANSACTION_ID, reportID));
    }
}

function setMoneyRequestAmount(transactionID: string, amount: number, currency: string, shouldShowOriginalAmount = false) {
    Onyx.merge(`${ONYXKEYS.COLLECTION.TRANSACTION_DRAFT}${transactionID}`, {amount, currency, shouldShowOriginalAmount});
}

function setMoneyRequestCreated(transactionID: string, created: string, isDraft: boolean) {
    Onyx.merge(`${isDraft ? ONYXKEYS.COLLECTION.TRANSACTION_DRAFT : ONYXKEYS.COLLECTION.TRANSACTION}${transactionID}`, {created});
}

function setMoneyRequestDateAttribute(transactionID: string, start: string, end: string) {
    Onyx.merge(`${ONYXKEYS.COLLECTION.TRANSACTION_DRAFT}${transactionID}`, {comment: {customUnit: {attributes: {dates: {start, end}}}}});
}

function setMoneyRequestCurrency(transactionID: string, currency: string, isEditing = false) {
    const fieldToUpdate = isEditing ? 'modifiedCurrency' : 'currency';
    Onyx.merge(`${ONYXKEYS.COLLECTION.TRANSACTION_DRAFT}${transactionID}`, {[fieldToUpdate]: currency});
}

function setMoneyRequestDescription(transactionID: string, comment: string, isDraft: boolean) {
    Onyx.merge(`${isDraft ? ONYXKEYS.COLLECTION.TRANSACTION_DRAFT : ONYXKEYS.COLLECTION.TRANSACTION}${transactionID}`, {comment: {comment: comment.trim()}});
}

function setMoneyRequestMerchant(transactionID: string, merchant: string, isDraft: boolean) {
    Onyx.merge(`${isDraft ? ONYXKEYS.COLLECTION.TRANSACTION_DRAFT : ONYXKEYS.COLLECTION.TRANSACTION}${transactionID}`, {merchant});
}

function setMoneyRequestAttendees(transactionID: string, attendees: Attendee[], isDraft: boolean) {
    Onyx.merge(`${isDraft ? ONYXKEYS.COLLECTION.TRANSACTION_DRAFT : ONYXKEYS.COLLECTION.TRANSACTION}${transactionID}`, {attendees});
}

function setMoneyRequestPendingFields(transactionID: string, pendingFields: OnyxTypes.Transaction['pendingFields']) {
    Onyx.merge(`${ONYXKEYS.COLLECTION.TRANSACTION_DRAFT}${transactionID}`, {pendingFields});
}

function setMoneyRequestCategory(transactionID: string, category: string, policyID?: string) {
    Onyx.merge(`${ONYXKEYS.COLLECTION.TRANSACTION_DRAFT}${transactionID}`, {category});
    if (!policyID) {
        setMoneyRequestTaxRate(transactionID, '');
        setMoneyRequestTaxAmount(transactionID, null);
        return;
    }
    const transaction = allTransactionDrafts[`${ONYXKEYS.COLLECTION.TRANSACTION_DRAFT}${transactionID}`];
    const {categoryTaxCode, categoryTaxAmount} = getCategoryTaxCodeAndAmount(category, transaction, getPolicy(policyID));
    if (categoryTaxCode && categoryTaxAmount !== undefined) {
        setMoneyRequestTaxRate(transactionID, categoryTaxCode);
        setMoneyRequestTaxAmount(transactionID, categoryTaxAmount);
    }
}

function setMoneyRequestTag(transactionID: string, tag: string) {
    Onyx.merge(`${ONYXKEYS.COLLECTION.TRANSACTION_DRAFT}${transactionID}`, {tag});
}

function setMoneyRequestBillable(transactionID: string, billable: boolean) {
    Onyx.merge(`${ONYXKEYS.COLLECTION.TRANSACTION_DRAFT}${transactionID}`, {billable});
}

function setMoneyRequestParticipants(transactionID: string, participants: Participant[] = []) {
    Onyx.merge(`${ONYXKEYS.COLLECTION.TRANSACTION_DRAFT}${transactionID}`, {participants});
}

function setSplitPayer(transactionID: string, payerAccountID: number) {
    Onyx.merge(`${ONYXKEYS.COLLECTION.TRANSACTION_DRAFT}${transactionID}`, {splitPayerAccountIDs: [payerAccountID]});
}

function setMoneyRequestReceipt(transactionID: string, source: string, filename: string, isDraft: boolean, type?: string) {
    Onyx.merge(`${isDraft ? ONYXKEYS.COLLECTION.TRANSACTION_DRAFT : ONYXKEYS.COLLECTION.TRANSACTION}${transactionID}`, {
        receipt: {source, type: type ?? ''},
        filename,
    });
}

/**
 * Set custom unit rateID for the transaction draft
 */
function setCustomUnitRateID(transactionID: string, customUnitRateID: string | undefined) {
    Onyx.merge(`${ONYXKEYS.COLLECTION.TRANSACTION_DRAFT}${transactionID}`, {comment: {customUnit: {customUnitRateID}}});
}

/**
 * Set custom unit ID for the transaction draft
 */
function setCustomUnitID(transactionID: string, customUnitID: string) {
    Onyx.merge(`${ONYXKEYS.COLLECTION.TRANSACTION_DRAFT}${transactionID}`, {comment: {customUnit: {customUnitID}}});
}

function removeSubrate(transaction: OnyxEntry<OnyxTypes.Transaction>, currentIndex: string) {
    // Index comes from the route params and is a string
    const index = Number(currentIndex);
    if (index === -1) {
        return;
    }
    const existingSubrates = transaction?.comment?.customUnit?.subRates ?? [];

    const newSubrates = [...existingSubrates];
    newSubrates.splice(index, 1);

    // Onyx.merge won't remove the null nested object values, this is a workaround
    // to remove nested keys while also preserving other object keys
    // Doing a deep clone of the transaction to avoid mutating the original object and running into a cache issue when using Onyx.set
    const newTransaction: OnyxTypes.Transaction = {
        // eslint-disable-next-line @typescript-eslint/non-nullable-type-assertion-style
        ...(transaction as OnyxTypes.Transaction),
        comment: {
            ...transaction?.comment,
            customUnit: {
                ...transaction?.comment?.customUnit,
                subRates: newSubrates,
                quantity: null,
            },
        },
    };

    Onyx.set(`${ONYXKEYS.COLLECTION.TRANSACTION_DRAFT}${transaction?.transactionID}`, newTransaction);
}

function updateSubrate(transaction: OnyxEntry<OnyxTypes.Transaction>, currentIndex: string, quantity: number, id: string, name: string, rate: number) {
    // Index comes from the route params and is a string
    const index = Number(currentIndex);
    if (index === -1) {
        return;
    }
    const existingSubrates = transaction?.comment?.customUnit?.subRates ?? [];

    if (index >= existingSubrates.length) {
        return;
    }

    const newSubrates = [...existingSubrates];
    newSubrates.splice(index, 1, {quantity, id, name, rate});

    // Onyx.merge won't remove the null nested object values, this is a workaround
    // to remove nested keys while also preserving other object keys
    // Doing a deep clone of the transaction to avoid mutating the original object and running into a cache issue when using Onyx.set
    const newTransaction: OnyxTypes.Transaction = {
        // eslint-disable-next-line @typescript-eslint/non-nullable-type-assertion-style
        ...(transaction as OnyxTypes.Transaction),
        comment: {
            ...transaction?.comment,
            customUnit: {
                ...transaction?.comment?.customUnit,
                subRates: newSubrates,
                quantity: null,
            },
        },
    };

    Onyx.set(`${ONYXKEYS.COLLECTION.TRANSACTION_DRAFT}${transaction?.transactionID}`, newTransaction);
}

function clearSubrates(transactionID: string) {
    Onyx.merge(`${ONYXKEYS.COLLECTION.TRANSACTION_DRAFT}${transactionID}`, {comment: {customUnit: {subRates: []}}});
}

function addSubrate(transaction: OnyxEntry<OnyxTypes.Transaction>, currentIndex: string, quantity: number, id: string, name: string, rate: number) {
    // Index comes from the route params and is a string
    const index = Number(currentIndex);
    if (index === -1) {
        return;
    }
    const existingSubrates = transaction?.comment?.customUnit?.subRates ?? [];

    if (index !== existingSubrates.length) {
        return;
    }

    const newSubrates = [...existingSubrates];
    newSubrates.push({quantity, id, name, rate});

    // Onyx.merge won't remove the null nested object values, this is a workaround
    // to remove nested keys while also preserving other object keys
    // Doing a deep clone of the transaction to avoid mutating the original object and running into a cache issue when using Onyx.set
    const newTransaction: OnyxTypes.Transaction = {
        // eslint-disable-next-line @typescript-eslint/non-nullable-type-assertion-style
        ...(transaction as OnyxTypes.Transaction),
        comment: {
            ...transaction?.comment,
            customUnit: {
                ...transaction?.comment?.customUnit,
                subRates: newSubrates,
                quantity: null,
            },
        },
    };

    Onyx.set(`${ONYXKEYS.COLLECTION.TRANSACTION_DRAFT}${transaction?.transactionID}`, newTransaction);
}

/** Set the distance rate of a new  transaction */
function setMoneyRequestDistanceRate(transactionID: string, rateID: string, policyID: string, isDraft: boolean) {
    Onyx.merge(ONYXKEYS.NVP_LAST_SELECTED_DISTANCE_RATES, {[policyID]: rateID});
    Onyx.merge(`${isDraft ? ONYXKEYS.COLLECTION.TRANSACTION_DRAFT : ONYXKEYS.COLLECTION.TRANSACTION}${transactionID}`, {comment: {customUnit: {customUnitRateID: rateID}}});
}

/** Helper function to get the receipt error for expenses, or the generic error if there's no receipt */
function getReceiptError(receipt: OnyxEntry<Receipt>, filename?: string, isScanRequest = true, errorKey?: number): Errors | ErrorFields {
    return isEmptyObject(receipt) || !isScanRequest
        ? getMicroSecondOnyxErrorWithTranslationKey('iou.error.genericCreateFailureMessage', errorKey)
        : getMicroSecondOnyxErrorObject({error: CONST.IOU.RECEIPT_ERROR, source: receipt.source?.toString() ?? '', filename: filename ?? ''}, errorKey);
}

/** Helper function to get optimistic fields violations onyx data */
function getFieldViolationsOnyxData(iouReport: OnyxTypes.Report): SetRequired<OnyxData, 'optimisticData' | 'failureData'> {
    const missingFields: OnyxTypes.ReportFieldsViolations = {};
    const excludedFields = Object.values(CONST.REPORT_VIOLATIONS_EXCLUDED_FIELDS) as string[];

    Object.values(iouReport.fieldList ?? {}).forEach((field) => {
        if (excludedFields.includes(field.fieldID) || !!field.value || !!field.defaultValue) {
            return;
        }
        // in case of missing field violation the empty object is indicator.
        missingFields[field.fieldID] = {};
    });

    return {
        optimisticData: [
            {
                onyxMethod: Onyx.METHOD.SET,
                key: `${ONYXKEYS.COLLECTION.REPORT_VIOLATIONS}${iouReport.reportID}`,
                value: {
                    fieldRequired: missingFields,
                },
            },
        ],
        failureData: [
            {
                onyxMethod: Onyx.METHOD.SET,
                key: `${ONYXKEYS.COLLECTION.REPORT_VIOLATIONS}${iouReport.reportID}`,
                value: null,
            },
        ],
    };
}

/** Builds the Onyx data for an expense */
function buildOnyxDataForMoneyRequest(moneyRequestParams: BuildOnyxDataForMoneyRequestParams): [OnyxUpdate[], OnyxUpdate[], OnyxUpdate[]] {
    const {isNewChatReport, shouldCreateNewMoneyRequestReport, isOneOnOneSplit = false, existingTransactionThreadReportID, policyParams = {}, optimisticParams} = moneyRequestParams;
    const {policy, policyCategories, policyTagList} = policyParams;
    const {
        chat,
        iou,
        transactionParams: {transaction, transactionThreadReport, transactionThreadCreatedReportAction},
        policyRecentlyUsed,
        personalDetailListAction,
        nextStep,
    } = optimisticParams;

    const isScanRequest = isScanRequestTransactionUtils(transaction);
    const outstandingChildRequest = getOutstandingChildRequest(iou.report);
    const clearedPendingFields = Object.fromEntries(Object.keys(transaction.pendingFields ?? {}).map((key) => [key, null]));
    const optimisticData: OnyxUpdate[] = [];
    const successData: OnyxUpdate[] = [];
    let newQuickAction: ValueOf<typeof CONST.QUICK_ACTIONS> = isScanRequest ? CONST.QUICK_ACTIONS.REQUEST_SCAN : CONST.QUICK_ACTIONS.REQUEST_MANUAL;
    if (isDistanceRequestTransactionUtils(transaction)) {
        newQuickAction = CONST.QUICK_ACTIONS.REQUEST_DISTANCE;
    }
    const existingTransactionThreadReport = allReports?.[`${ONYXKEYS.COLLECTION.REPORT}${existingTransactionThreadReportID}`] ?? null;

    if (chat.report) {
        optimisticData.push({
            // Use SET for new reports because it doesn't exist yet, is faster and we need the data to be available when we navigate to the chat page
            onyxMethod: isNewChatReport ? Onyx.METHOD.SET : Onyx.METHOD.MERGE,
            key: `${ONYXKEYS.COLLECTION.REPORT}${chat.report.reportID}`,
            value: {
                ...chat.report,
                lastReadTime: DateUtils.getDBTime(),
                iouReportID: iou.report.reportID,
                ...outstandingChildRequest,
                ...(isNewChatReport ? {pendingFields: {createChat: CONST.RED_BRICK_ROAD_PENDING_ACTION.ADD}} : {}),
            },
        });
    }

    optimisticData.push(
        {
            onyxMethod: shouldCreateNewMoneyRequestReport ? Onyx.METHOD.SET : Onyx.METHOD.MERGE,
            key: `${ONYXKEYS.COLLECTION.REPORT}${iou.report.reportID}`,
            value: {
                ...iou.report,
                lastMessageText: getReportActionText(iou.action),
                lastMessageHtml: getReportActionHtml(iou.action),
                lastVisibleActionCreated: iou.action.created,
                pendingFields: {
                    ...(shouldCreateNewMoneyRequestReport ? {createChat: CONST.RED_BRICK_ROAD_PENDING_ACTION.ADD} : {preview: CONST.RED_BRICK_ROAD_PENDING_ACTION.UPDATE}),
                },
            },
        },
        {
            onyxMethod: Onyx.METHOD.SET,
            key: `${ONYXKEYS.COLLECTION.TRANSACTION}${transaction.transactionID}`,
            value: transaction,
        },
        isNewChatReport
            ? {
                  onyxMethod: Onyx.METHOD.SET,
                  key: `${ONYXKEYS.COLLECTION.REPORT_ACTIONS}${chat.report?.reportID}`,
                  value: {
                      [chat.createdAction.reportActionID]: chat.createdAction,
                      [chat.reportPreviewAction.reportActionID]: chat.reportPreviewAction,
                  },
              }
            : {
                  onyxMethod: Onyx.METHOD.MERGE,
                  key: `${ONYXKEYS.COLLECTION.REPORT_ACTIONS}${chat.report?.reportID}`,
                  value: {
                      [chat.reportPreviewAction.reportActionID]: chat.reportPreviewAction,
                  },
              },
        shouldCreateNewMoneyRequestReport
            ? {
                  onyxMethod: Onyx.METHOD.SET,
                  key: `${ONYXKEYS.COLLECTION.REPORT_ACTIONS}${iou.report.reportID}`,
                  value: {
                      [iou.createdAction.reportActionID]: iou.createdAction as OnyxTypes.ReportAction,
                      [iou.action.reportActionID]: iou.action as OnyxTypes.ReportAction,
                  },
              }
            : {
                  onyxMethod: Onyx.METHOD.MERGE,
                  key: `${ONYXKEYS.COLLECTION.REPORT_ACTIONS}${iou.report.reportID}`,
                  value: {
                      [iou.action.reportActionID]: iou.action as OnyxTypes.ReportAction,
                  },
              },
        {
            onyxMethod: Onyx.METHOD.MERGE,
            key: `${ONYXKEYS.COLLECTION.REPORT}${transactionThreadReport?.reportID}`,
            value: {
                ...transactionThreadReport,
                pendingFields: {createChat: CONST.RED_BRICK_ROAD_PENDING_ACTION.ADD},
            },
        },
    );

    if (!isEmptyObject(transactionThreadCreatedReportAction)) {
        optimisticData.push({
            onyxMethod: Onyx.METHOD.MERGE,
            key: `${ONYXKEYS.COLLECTION.REPORT_ACTIONS}${transactionThreadReport?.reportID}`,
            value: {
                [transactionThreadCreatedReportAction.reportActionID]: transactionThreadCreatedReportAction,
            },
        });
    }

    if (policyRecentlyUsed.categories?.length) {
        optimisticData.push({
            onyxMethod: Onyx.METHOD.SET,
            key: `${ONYXKEYS.COLLECTION.POLICY_RECENTLY_USED_CATEGORIES}${iou.report.policyID}`,
            value: policyRecentlyUsed.categories,
        });
    }

    if (policyRecentlyUsed.currencies?.length) {
        optimisticData.push({
            onyxMethod: Onyx.METHOD.SET,
            key: ONYXKEYS.RECENTLY_USED_CURRENCIES,
            value: policyRecentlyUsed.currencies,
        });
    }

    if (!isEmptyObject(policyRecentlyUsed.tags)) {
        optimisticData.push({
            onyxMethod: Onyx.METHOD.MERGE,
            key: `${ONYXKEYS.COLLECTION.POLICY_RECENTLY_USED_TAGS}${iou.report.policyID}`,
            value: policyRecentlyUsed.tags,
        });
    }

    const redundantParticipants: Record<number, null> = {};
    if (!isEmptyObject(personalDetailListAction)) {
        const successPersonalDetailListAction: Record<number, null> = {};

        // BE will send different participants. We clear the optimistic ones to avoid duplicated entries
        Object.keys(personalDetailListAction).forEach((accountIDKey) => {
            const accountID = Number(accountIDKey);
            successPersonalDetailListAction[accountID] = null;
            redundantParticipants[accountID] = null;
        });

        optimisticData.push({
            onyxMethod: Onyx.METHOD.MERGE,
            key: ONYXKEYS.PERSONAL_DETAILS_LIST,
            value: personalDetailListAction,
        });
        successData.push({
            onyxMethod: Onyx.METHOD.MERGE,
            key: ONYXKEYS.PERSONAL_DETAILS_LIST,
            value: successPersonalDetailListAction,
        });
    }

    if (!isEmptyObject(nextStep)) {
        optimisticData.push({
            onyxMethod: Onyx.METHOD.MERGE,
            key: `${ONYXKEYS.COLLECTION.NEXT_STEP}${iou.report.reportID}`,
            value: nextStep,
        });
    }

    if (isNewChatReport) {
        successData.push(
            {
                onyxMethod: Onyx.METHOD.MERGE,
                key: `${ONYXKEYS.COLLECTION.REPORT}${chat.report?.reportID}`,
                value: {
                    participants: redundantParticipants,
                    pendingFields: null,
                    errorFields: null,
                },
            },
            {
                onyxMethod: Onyx.METHOD.MERGE,
                key: `${ONYXKEYS.COLLECTION.REPORT_METADATA}${chat.report?.reportID}`,
                value: {
                    isOptimisticReport: false,
                },
            },
        );
    }

    successData.push(
        {
            onyxMethod: Onyx.METHOD.MERGE,
            key: `${ONYXKEYS.COLLECTION.REPORT}${iou.report.reportID}`,
            value: {
                participants: redundantParticipants,
                pendingFields: null,
                errorFields: null,
            },
        },
        {
            onyxMethod: Onyx.METHOD.MERGE,
            key: `${ONYXKEYS.COLLECTION.REPORT_METADATA}${iou.report.reportID}`,
            value: {
                isOptimisticReport: false,
            },
        },
        {
            onyxMethod: Onyx.METHOD.MERGE,
            key: `${ONYXKEYS.COLLECTION.REPORT}${transactionThreadReport?.reportID}`,
            value: {
                participants: redundantParticipants,
                pendingFields: null,
                errorFields: null,
            },
        },
        {
            onyxMethod: Onyx.METHOD.MERGE,
            key: `${ONYXKEYS.COLLECTION.REPORT_METADATA}${transactionThreadReport?.reportID}`,
            value: {
                isOptimisticReport: false,
            },
        },
        {
            onyxMethod: Onyx.METHOD.MERGE,
            key: `${ONYXKEYS.COLLECTION.TRANSACTION}${transaction.transactionID}`,
            value: {
                pendingAction: null,
                pendingFields: clearedPendingFields,
                // The routes contains the distance in meters. Clearing the routes ensures we use the distance
                // in the correct unit stored under the transaction customUnit once the request is created.
                // The route is also not saved in the backend, so we can't rely on it.
                routes: null,
            },
        },

        {
            onyxMethod: Onyx.METHOD.MERGE,
            key: `${ONYXKEYS.COLLECTION.REPORT_ACTIONS}${chat.report?.reportID}`,
            value: {
                ...(isNewChatReport
                    ? {
                          [chat.createdAction.reportActionID]: {
                              pendingAction: null,
                              errors: null,
                          },
                      }
                    : {}),
                [chat.reportPreviewAction.reportActionID]: {
                    pendingAction: null,
                },
            },
        },
        {
            onyxMethod: Onyx.METHOD.MERGE,
            key: `${ONYXKEYS.COLLECTION.REPORT_ACTIONS}${iou.report.reportID}`,
            value: {
                ...(shouldCreateNewMoneyRequestReport
                    ? {
                          [iou.createdAction.reportActionID]: {
                              pendingAction: null,
                              errors: null,
                          },
                      }
                    : {}),
                [iou.action.reportActionID]: {
                    pendingAction: null,
                    errors: null,
                },
            },
        },
    );

    if (!isEmptyObject(transactionThreadCreatedReportAction)) {
        successData.push({
            onyxMethod: Onyx.METHOD.MERGE,
            key: `${ONYXKEYS.COLLECTION.REPORT_ACTIONS}${transactionThreadReport?.reportID}`,
            value: {
                [transactionThreadCreatedReportAction.reportActionID]: {
                    pendingAction: null,
                    errors: null,
                },
            },
        });
    }

    const errorKey = DateUtils.getMicroseconds();

    const failureData: OnyxUpdate[] = [
        {
            onyxMethod: Onyx.METHOD.MERGE,
            key: `${ONYXKEYS.COLLECTION.REPORT}${chat.report?.reportID}`,
            value: {
                iouReportID: chat.report?.iouReportID,
                lastReadTime: chat.report?.lastReadTime,
                pendingFields: null,
                hasOutstandingChildRequest: chat.report?.hasOutstandingChildRequest,
                ...(isNewChatReport
                    ? {
                          errorFields: {
                              createChat: getMicroSecondOnyxErrorWithTranslationKey('report.genericCreateReportFailureMessage'),
                          },
                      }
                    : {}),
            },
        },
        {
            onyxMethod: Onyx.METHOD.MERGE,
            key: `${ONYXKEYS.COLLECTION.REPORT}${iou.report.reportID}`,
            value: {
                pendingFields: null,
                errorFields: {
                    ...(shouldCreateNewMoneyRequestReport ? {createChat: getMicroSecondOnyxErrorWithTranslationKey('report.genericCreateReportFailureMessage')} : {}),
                },
            },
        },
        {
            onyxMethod: Onyx.METHOD.MERGE,
            key: `${ONYXKEYS.COLLECTION.REPORT}${transactionThreadReport?.reportID}`,
            value: {
                pendingFields: null,
                errorFields: existingTransactionThreadReport
                    ? null
                    : {
                          createChat: getMicroSecondOnyxErrorWithTranslationKey('report.genericCreateReportFailureMessage'),
                      },
            },
        },
        {
            onyxMethod: Onyx.METHOD.MERGE,
            key: `${ONYXKEYS.COLLECTION.TRANSACTION}${transaction.transactionID}`,
            value: {
                // Disabling this line since transaction.filename can be an empty string
                // eslint-disable-next-line @typescript-eslint/prefer-nullish-coalescing
                errors: getReceiptError(transaction.receipt, transaction.filename || transaction.receipt?.filename, isScanRequest, errorKey),
                pendingFields: clearedPendingFields,
            },
        },
        {
            onyxMethod: Onyx.METHOD.MERGE,
            key: `${ONYXKEYS.COLLECTION.REPORT_ACTIONS}${iou.report.reportID}`,
            value: {
                ...(shouldCreateNewMoneyRequestReport
                    ? {
                          [iou.createdAction.reportActionID]: {
                              // Disabling this line since transaction.filename can be an empty string
                              // eslint-disable-next-line @typescript-eslint/prefer-nullish-coalescing
                              errors: getReceiptError(transaction.receipt, transaction.filename || transaction.receipt?.filename, isScanRequest, errorKey),
                          },
                          [iou.action.reportActionID]: {
                              errors: getMicroSecondOnyxErrorWithTranslationKey('iou.error.genericCreateFailureMessage'),
                          },
                      }
                    : {
                          [iou.action.reportActionID]: {
                              // Disabling this line since transaction.filename can be an empty string
                              // eslint-disable-next-line @typescript-eslint/prefer-nullish-coalescing
                              errors: getReceiptError(transaction.receipt, transaction.filename || transaction.receipt?.filename, isScanRequest, errorKey),
                          },
                      }),
            },
        },
    ];

    if (!isOneOnOneSplit) {
        optimisticData.push({
            onyxMethod: Onyx.METHOD.SET,
            key: ONYXKEYS.NVP_QUICK_ACTION_GLOBAL_CREATE,
            value: {
                action: newQuickAction,
                chatReportID: chat.report?.reportID,
                isFirstQuickAction: isEmptyObject(quickAction),
            },
        });
        failureData.push({
            onyxMethod: Onyx.METHOD.SET,
            key: ONYXKEYS.NVP_QUICK_ACTION_GLOBAL_CREATE,
            value: quickAction ?? null,
        });
    }

    if (!isEmptyObject(transactionThreadCreatedReportAction)) {
        failureData.push({
            onyxMethod: Onyx.METHOD.MERGE,
            key: `${ONYXKEYS.COLLECTION.REPORT_ACTIONS}${transactionThreadReport?.reportID}`,
            value: {
                [transactionThreadCreatedReportAction.reportActionID]: {
                    errors: getMicroSecondOnyxErrorWithTranslationKey('iou.error.genericCreateFailureMessage'),
                },
            },
        });
    }

    // We don't need to compute violations unless we're on a paid policy
    if (!policy || !isPaidGroupPolicy(policy)) {
        return [optimisticData, successData, failureData];
    }

    const violationsOnyxData = ViolationsUtils.getViolationsOnyxData(transaction, [], policy, policyTagList ?? {}, policyCategories ?? {}, hasDependentTags(policy, policyTagList ?? {}));

    if (violationsOnyxData) {
        optimisticData.push(violationsOnyxData);
        failureData.push({
            onyxMethod: Onyx.METHOD.SET,
            key: `${ONYXKEYS.COLLECTION.TRANSACTION_VIOLATIONS}${transaction.transactionID}`,
            value: [],
        });
    }

    return [optimisticData, successData, failureData];
}

/** Builds the Onyx data for an invoice */
function buildOnyxDataForInvoice(
    chatReport: OnyxEntry<OnyxTypes.Report>,
    iouReport: OnyxTypes.Report,
    transaction: OnyxTypes.Transaction,
    chatCreatedAction: OptimisticCreatedReportAction,
    iouCreatedAction: OptimisticCreatedReportAction,
    iouAction: OptimisticIOUReportAction,
    optimisticPersonalDetailListAction: OnyxTypes.PersonalDetailsList,
    reportPreviewAction: ReportAction,
    optimisticPolicyRecentlyUsedCategories: string[],
    optimisticPolicyRecentlyUsedTags: OnyxTypes.RecentlyUsedTags,
    isNewChatReport: boolean,
    transactionThreadReport: OptimisticChatReport,
    transactionThreadCreatedReportAction: OptimisticCreatedReportAction | null,
    policy?: OnyxEntry<OnyxTypes.Policy>,
    policyTagList?: OnyxEntry<OnyxTypes.PolicyTagLists>,
    policyCategories?: OnyxEntry<OnyxTypes.PolicyCategories>,
    optimisticRecentlyUsedCurrencies?: string[],
    companyName?: string,
    companyWebsite?: string,
): [OnyxUpdate[], OnyxUpdate[], OnyxUpdate[]] {
    const clearedPendingFields = Object.fromEntries(Object.keys(transaction.pendingFields ?? {}).map((key) => [key, null]));
    const optimisticData: OnyxUpdate[] = [
        {
            onyxMethod: Onyx.METHOD.SET,
            key: `${ONYXKEYS.COLLECTION.REPORT}${iouReport.reportID}`,
            value: {
                ...iouReport,
                lastMessageText: getReportActionText(iouAction),
                lastMessageHtml: getReportActionHtml(iouAction),
                pendingFields: {
                    createChat: CONST.RED_BRICK_ROAD_PENDING_ACTION.ADD,
                },
            },
        },
        {
            onyxMethod: Onyx.METHOD.SET,
            key: `${ONYXKEYS.COLLECTION.TRANSACTION}${transaction.transactionID}`,
            value: transaction,
        },
        isNewChatReport
            ? {
                  onyxMethod: Onyx.METHOD.SET,
                  key: `${ONYXKEYS.COLLECTION.REPORT_ACTIONS}${chatReport?.reportID}`,
                  value: {
                      [chatCreatedAction.reportActionID]: chatCreatedAction,
                      [reportPreviewAction.reportActionID]: reportPreviewAction,
                  },
              }
            : {
                  onyxMethod: Onyx.METHOD.MERGE,
                  key: `${ONYXKEYS.COLLECTION.REPORT_ACTIONS}${chatReport?.reportID}`,
                  value: {
                      [reportPreviewAction.reportActionID]: reportPreviewAction,
                  },
              },
        {
            onyxMethod: Onyx.METHOD.MERGE,
            key: `${ONYXKEYS.COLLECTION.REPORT_ACTIONS}${iouReport.reportID}`,
            value: {
                [iouCreatedAction.reportActionID]: iouCreatedAction as OnyxTypes.ReportAction,
                [iouAction.reportActionID]: iouAction as OnyxTypes.ReportAction,
            },
        },
        {
            onyxMethod: Onyx.METHOD.MERGE,
            key: `${ONYXKEYS.COLLECTION.REPORT}${transactionThreadReport.reportID}`,
            value: transactionThreadReport,
        },
        {
            onyxMethod: Onyx.METHOD.MERGE,
            key: `${ONYXKEYS.COLLECTION.REPORT_ACTIONS}${transactionThreadReport.reportID}`,
            value: {
                [transactionThreadCreatedReportAction?.reportActionID ?? '-1']: transactionThreadCreatedReportAction,
            },
        },
    ];
    const successData: OnyxUpdate[] = [];

    if (chatReport) {
        optimisticData.push({
            // Use SET for new reports because it doesn't exist yet, is faster and we need the data to be available when we navigate to the chat page
            onyxMethod: isNewChatReport ? Onyx.METHOD.SET : Onyx.METHOD.MERGE,
            key: `${ONYXKEYS.COLLECTION.REPORT}${chatReport.reportID}`,
            value: {
                ...chatReport,
                lastReadTime: DateUtils.getDBTime(),
                iouReportID: iouReport.reportID,
                ...(isNewChatReport ? {pendingFields: {createChat: CONST.RED_BRICK_ROAD_PENDING_ACTION.ADD}} : {}),
            },
        });
    }

    if (optimisticPolicyRecentlyUsedCategories.length) {
        optimisticData.push({
            onyxMethod: Onyx.METHOD.SET,
            key: `${ONYXKEYS.COLLECTION.POLICY_RECENTLY_USED_CATEGORIES}${iouReport.policyID}`,
            value: optimisticPolicyRecentlyUsedCategories,
        });
    }

    if (optimisticRecentlyUsedCurrencies?.length) {
        optimisticData.push({
            onyxMethod: Onyx.METHOD.SET,
            key: ONYXKEYS.RECENTLY_USED_CURRENCIES,
            value: optimisticRecentlyUsedCurrencies,
        });
    }

    if (!isEmptyObject(optimisticPolicyRecentlyUsedTags)) {
        optimisticData.push({
            onyxMethod: Onyx.METHOD.MERGE,
            key: `${ONYXKEYS.COLLECTION.POLICY_RECENTLY_USED_TAGS}${iouReport.policyID}`,
            value: optimisticPolicyRecentlyUsedTags,
        });
    }

    const redundantParticipants: Record<number, null> = {};
    if (!isEmptyObject(optimisticPersonalDetailListAction)) {
        const successPersonalDetailListAction: Record<number, null> = {};

        // BE will send different participants. We clear the optimistic ones to avoid duplicated entries
        Object.keys(optimisticPersonalDetailListAction).forEach((accountIDKey) => {
            const accountID = Number(accountIDKey);
            successPersonalDetailListAction[accountID] = null;
            redundantParticipants[accountID] = null;
        });

        optimisticData.push({
            onyxMethod: Onyx.METHOD.MERGE,
            key: ONYXKEYS.PERSONAL_DETAILS_LIST,
            value: optimisticPersonalDetailListAction,
        });
        successData.push({
            onyxMethod: Onyx.METHOD.MERGE,
            key: ONYXKEYS.PERSONAL_DETAILS_LIST,
            value: successPersonalDetailListAction,
        });
    }

    successData.push(
        {
            onyxMethod: Onyx.METHOD.MERGE,
            key: `${ONYXKEYS.COLLECTION.REPORT}${iouReport.reportID}`,
            value: {
                participants: redundantParticipants,
                pendingFields: null,
                errorFields: null,
            },
        },
        {
            onyxMethod: Onyx.METHOD.MERGE,
            key: `${ONYXKEYS.COLLECTION.REPORT_METADATA}${iouReport.reportID}`,
            value: {
                isOptimisticReport: false,
            },
        },
        {
            onyxMethod: Onyx.METHOD.MERGE,
            key: `${ONYXKEYS.COLLECTION.REPORT}${transactionThreadReport.reportID}`,
            value: {
                participants: redundantParticipants,
                pendingFields: null,
                errorFields: null,
            },
        },
        {
            onyxMethod: Onyx.METHOD.MERGE,
            key: `${ONYXKEYS.COLLECTION.REPORT_METADATA}${transactionThreadReport.reportID}`,
            value: {
                isOptimisticReport: false,
            },
        },
        {
            onyxMethod: Onyx.METHOD.MERGE,
            key: `${ONYXKEYS.COLLECTION.TRANSACTION}${transaction.transactionID}`,
            value: {
                pendingAction: null,
                pendingFields: clearedPendingFields,
            },
        },
        {
            onyxMethod: Onyx.METHOD.MERGE,
            key: `${ONYXKEYS.COLLECTION.REPORT_ACTIONS}${chatReport?.reportID}`,
            value: {
                ...(isNewChatReport
                    ? {
                          [chatCreatedAction.reportActionID]: {
                              pendingAction: null,
                              errors: null,
                          },
                      }
                    : {}),
                [reportPreviewAction.reportActionID]: {
                    pendingAction: null,
                },
            },
        },
        {
            onyxMethod: Onyx.METHOD.MERGE,
            key: `${ONYXKEYS.COLLECTION.REPORT_ACTIONS}${iouReport.reportID}`,
            value: {
                [iouCreatedAction.reportActionID]: {
                    pendingAction: null,
                    errors: null,
                },
                [iouAction.reportActionID]: {
                    pendingAction: null,
                    errors: null,
                },
            },
        },
        {
            onyxMethod: Onyx.METHOD.MERGE,
            key: `${ONYXKEYS.COLLECTION.REPORT_ACTIONS}${transactionThreadReport.reportID}`,
            value: {
                [transactionThreadCreatedReportAction?.reportActionID ?? '-1']: {
                    pendingAction: null,
                    errors: null,
                },
            },
        },
    );

    if (isNewChatReport) {
        successData.push(
            {
                onyxMethod: Onyx.METHOD.MERGE,
                key: `${ONYXKEYS.COLLECTION.REPORT}${chatReport?.reportID}`,
                value: {
                    participants: redundantParticipants,
                    pendingFields: null,
                    errorFields: null,
                },
            },
            {
                onyxMethod: Onyx.METHOD.MERGE,
                key: `${ONYXKEYS.COLLECTION.REPORT_METADATA}${chatReport?.reportID}`,
                value: {
                    isOptimisticReport: false,
                },
            },
        );
    }

    const errorKey = DateUtils.getMicroseconds();

    const failureData: OnyxUpdate[] = [
        {
            onyxMethod: Onyx.METHOD.MERGE,
            key: `${ONYXKEYS.COLLECTION.REPORT}${chatReport?.reportID}`,
            value: {
                iouReportID: chatReport?.iouReportID,
                lastReadTime: chatReport?.lastReadTime,
                pendingFields: null,
                hasOutstandingChildRequest: chatReport?.hasOutstandingChildRequest,
                ...(isNewChatReport
                    ? {
                          errorFields: {
                              createChat: getMicroSecondOnyxErrorWithTranslationKey('report.genericCreateReportFailureMessage'),
                          },
                      }
                    : {}),
            },
        },
        {
            onyxMethod: Onyx.METHOD.MERGE,
            key: `${ONYXKEYS.COLLECTION.REPORT}${iouReport.reportID}`,
            value: {
                pendingFields: null,
                errorFields: {
                    createChat: getMicroSecondOnyxErrorWithTranslationKey('report.genericCreateReportFailureMessage'),
                },
            },
        },
        {
            onyxMethod: Onyx.METHOD.MERGE,
            key: `${ONYXKEYS.COLLECTION.REPORT}${transactionThreadReport.reportID}`,
            value: {
                errorFields: {
                    createChat: getMicroSecondOnyxErrorWithTranslationKey('report.genericCreateReportFailureMessage'),
                },
            },
        },
        {
            onyxMethod: Onyx.METHOD.MERGE,
            key: `${ONYXKEYS.COLLECTION.TRANSACTION}${transaction.transactionID}`,
            value: {
                errors: getMicroSecondOnyxErrorWithTranslationKey('iou.error.genericCreateInvoiceFailureMessage'),
                pendingFields: clearedPendingFields,
            },
        },
        {
            onyxMethod: Onyx.METHOD.MERGE,
            key: `${ONYXKEYS.COLLECTION.REPORT_ACTIONS}${iouReport.reportID}`,
            value: {
                [iouCreatedAction.reportActionID]: {
                    // Disabling this line since transaction.filename can be an empty string
                    // eslint-disable-next-line @typescript-eslint/prefer-nullish-coalescing
                    errors: getReceiptError(transaction.receipt, transaction.filename || transaction.receipt?.filename, false, errorKey),
                },
                [iouAction.reportActionID]: {
                    errors: getMicroSecondOnyxErrorWithTranslationKey('iou.error.genericCreateInvoiceFailureMessage'),
                },
            },
        },
        {
            onyxMethod: Onyx.METHOD.MERGE,
            key: `${ONYXKEYS.COLLECTION.REPORT_ACTIONS}${transactionThreadReport.reportID}`,
            value: {
                [transactionThreadCreatedReportAction?.reportActionID ?? '-1']: {
                    errors: getMicroSecondOnyxErrorWithTranslationKey('iou.error.genericCreateInvoiceFailureMessage', errorKey),
                },
            },
        },
    ];

    if (companyName && companyWebsite) {
        optimisticData.push({
            onyxMethod: Onyx.METHOD.MERGE,
            key: `${ONYXKEYS.COLLECTION.POLICY}${policy?.id}`,
            value: {
                invoice: {
                    companyName,
                    companyWebsite,
                    pendingFields: {
                        companyName: CONST.RED_BRICK_ROAD_PENDING_ACTION.UPDATE,
                        companyWebsite: CONST.RED_BRICK_ROAD_PENDING_ACTION.UPDATE,
                    },
                },
            },
        });
        successData.push({
            onyxMethod: Onyx.METHOD.MERGE,
            key: `${ONYXKEYS.COLLECTION.POLICY}${policy?.id}`,
            value: {
                invoice: {
                    pendingFields: {
                        companyName: null,
                        companyWebsite: null,
                    },
                },
            },
        });
        failureData.push({
            onyxMethod: Onyx.METHOD.MERGE,
            key: `${ONYXKEYS.COLLECTION.POLICY}${policy?.id}`,
            value: {
                invoice: {
                    companyName: null,
                    companyWebsite: null,
                    pendingFields: {
                        companyName: null,
                        companyWebsite: null,
                    },
                },
            },
        });
    }

    // We don't need to compute violations unless we're on a paid policy
    if (!policy || !isPaidGroupPolicy(policy)) {
        return [optimisticData, successData, failureData];
    }

    const violationsOnyxData = ViolationsUtils.getViolationsOnyxData(transaction, [], policy, policyTagList ?? {}, policyCategories ?? {}, hasDependentTags(policy, policyTagList ?? {}));

    if (violationsOnyxData) {
        optimisticData.push(violationsOnyxData);
        failureData.push({
            onyxMethod: Onyx.METHOD.SET,
            key: `${ONYXKEYS.COLLECTION.TRANSACTION_VIOLATIONS}${transaction.transactionID}`,
            value: [],
        });
    }

    return [optimisticData, successData, failureData];
}

/** Builds the Onyx data for track expense */
function buildOnyxDataForTrackExpense(
    chatReport: OnyxInputValue<OnyxTypes.Report>,
    iouReport: OnyxInputValue<OnyxTypes.Report>,
    transaction: OnyxTypes.Transaction,
    iouCreatedAction: OptimisticCreatedReportAction,
    iouAction: OptimisticIOUReportAction,
    reportPreviewAction: OnyxInputValue<ReportAction>,
    transactionThreadReport: OptimisticChatReport | null,
    transactionThreadCreatedReportAction: OptimisticCreatedReportAction | null,
    shouldCreateNewMoneyRequestReport: boolean,
    policy?: OnyxInputValue<OnyxTypes.Policy>,
    policyTagList?: OnyxInputValue<OnyxTypes.PolicyTagLists>,
    policyCategories?: OnyxInputValue<OnyxTypes.PolicyCategories>,
    existingTransactionThreadReportID?: string,
    actionableTrackExpenseWhisper?: OnyxInputValue<OnyxTypes.ReportAction>,
): [OnyxUpdate[], OnyxUpdate[], OnyxUpdate[]] {
    const isScanRequest = isScanRequestTransactionUtils(transaction);
    const isDistanceRequest = isDistanceRequestTransactionUtils(transaction);
    const clearedPendingFields = Object.fromEntries(Object.keys(transaction.pendingFields ?? {}).map((key) => [key, null]));
    const optimisticData: OnyxUpdate[] = [];
    const successData: OnyxUpdate[] = [];
    const failureData: OnyxUpdate[] = [];

    let newQuickAction: ValueOf<typeof CONST.QUICK_ACTIONS> = CONST.QUICK_ACTIONS.TRACK_MANUAL;
    if (isScanRequest) {
        newQuickAction = CONST.QUICK_ACTIONS.TRACK_SCAN;
    } else if (isDistanceRequest) {
        newQuickAction = CONST.QUICK_ACTIONS.TRACK_DISTANCE;
    }
    const existingTransactionThreadReport = allReports?.[`${ONYXKEYS.COLLECTION.REPORT}${existingTransactionThreadReportID}`] ?? null;

    if (chatReport) {
        optimisticData.push(
            {
                onyxMethod: Onyx.METHOD.MERGE,
                key: `${ONYXKEYS.COLLECTION.REPORT}${chatReport.reportID}`,
                value: {
                    ...chatReport,
                    lastMessageText: getReportActionText(iouAction),
                    lastMessageHtml: getReportActionHtml(iouAction),
                    lastReadTime: DateUtils.getDBTime(),
                    iouReportID: iouReport?.reportID,
                },
            },
            {
                onyxMethod: Onyx.METHOD.SET,
                key: ONYXKEYS.NVP_QUICK_ACTION_GLOBAL_CREATE,
                value: {
                    action: newQuickAction,
                    chatReportID: chatReport.reportID,
                    isFirstQuickAction: isEmptyObject(quickAction),
                },
            },
        );

        if (actionableTrackExpenseWhisper && !iouReport) {
            optimisticData.push({
                onyxMethod: Onyx.METHOD.MERGE,
                key: `${ONYXKEYS.COLLECTION.REPORT_ACTIONS}${chatReport?.reportID}`,
                value: {
                    [actionableTrackExpenseWhisper.reportActionID]: actionableTrackExpenseWhisper,
                },
            });
            optimisticData.push({
                onyxMethod: Onyx.METHOD.MERGE,
                key: `${ONYXKEYS.COLLECTION.REPORT}${chatReport.reportID}`,
                value: {
                    lastVisibleActionCreated: actionableTrackExpenseWhisper.created,
                    lastMessageText: CONST.ACTIONABLE_TRACK_EXPENSE_WHISPER_MESSAGE,
                },
            });
            successData.push({
                onyxMethod: Onyx.METHOD.MERGE,
                key: `${ONYXKEYS.COLLECTION.REPORT_ACTIONS}${chatReport?.reportID}`,
                value: {
                    [actionableTrackExpenseWhisper.reportActionID]: {pendingAction: null, errors: null},
                },
            });
            failureData.push({
                onyxMethod: Onyx.METHOD.SET,
                key: `${ONYXKEYS.COLLECTION.REPORT_ACTIONS}${chatReport?.reportID}`,
                value: {[actionableTrackExpenseWhisper.reportActionID]: {} as ReportAction},
            });
        }
    }

    if (iouReport) {
        optimisticData.push(
            {
                onyxMethod: shouldCreateNewMoneyRequestReport ? Onyx.METHOD.SET : Onyx.METHOD.MERGE,
                key: `${ONYXKEYS.COLLECTION.REPORT}${iouReport.reportID}`,
                value: {
                    ...iouReport,
                    lastMessageText: getReportActionText(iouAction),
                    lastMessageHtml: getReportActionHtml(iouAction),
                    pendingFields: {
                        ...(shouldCreateNewMoneyRequestReport ? {createChat: CONST.RED_BRICK_ROAD_PENDING_ACTION.ADD} : {preview: CONST.RED_BRICK_ROAD_PENDING_ACTION.UPDATE}),
                    },
                },
            },
            shouldCreateNewMoneyRequestReport
                ? {
                      onyxMethod: Onyx.METHOD.SET,
                      key: `${ONYXKEYS.COLLECTION.REPORT_ACTIONS}${iouReport.reportID}`,
                      value: {
                          [iouCreatedAction.reportActionID]: iouCreatedAction as OnyxTypes.ReportAction,
                          [iouAction.reportActionID]: iouAction as OnyxTypes.ReportAction,
                      },
                  }
                : {
                      onyxMethod: Onyx.METHOD.MERGE,
                      key: `${ONYXKEYS.COLLECTION.REPORT_ACTIONS}${iouReport.reportID}`,
                      value: {
                          [iouAction.reportActionID]: iouAction as OnyxTypes.ReportAction,
                      },
                  },
            {
                onyxMethod: Onyx.METHOD.MERGE,
                key: `${ONYXKEYS.COLLECTION.REPORT_ACTIONS}${chatReport?.reportID}`,
                value: {
                    ...(reportPreviewAction && {[reportPreviewAction.reportActionID]: reportPreviewAction}),
                },
            },
        );
    } else {
        optimisticData.push({
            onyxMethod: Onyx.METHOD.MERGE,
            key: `${ONYXKEYS.COLLECTION.REPORT_ACTIONS}${chatReport?.reportID}`,
            value: {
                [iouAction.reportActionID]: iouAction as OnyxTypes.ReportAction,
            },
        });
    }

    optimisticData.push(
        {
            onyxMethod: Onyx.METHOD.SET,
            key: `${ONYXKEYS.COLLECTION.TRANSACTION}${transaction.transactionID}`,
            value: transaction,
        },
        {
            onyxMethod: Onyx.METHOD.MERGE,
            key: `${ONYXKEYS.COLLECTION.REPORT}${transactionThreadReport?.reportID}`,
            value: {
                ...transactionThreadReport,
                pendingFields: {createChat: CONST.RED_BRICK_ROAD_PENDING_ACTION.ADD},
            },
        },
    );

    if (!isEmptyObject(transactionThreadCreatedReportAction)) {
        optimisticData.push({
            onyxMethod: Onyx.METHOD.MERGE,
            key: `${ONYXKEYS.COLLECTION.REPORT_ACTIONS}${transactionThreadReport?.reportID}`,
            value: {
                [transactionThreadCreatedReportAction.reportActionID]: transactionThreadCreatedReportAction,
            },
        });
    }

    if (iouReport) {
        successData.push(
            {
                onyxMethod: Onyx.METHOD.MERGE,
                key: `${ONYXKEYS.COLLECTION.REPORT}${iouReport?.reportID}`,
                value: {
                    pendingFields: null,
                    errorFields: null,
                },
            },
            {
                onyxMethod: Onyx.METHOD.MERGE,
                key: `${ONYXKEYS.COLLECTION.REPORT_ACTIONS}${iouReport?.reportID}`,
                value: {
                    ...(shouldCreateNewMoneyRequestReport
                        ? {
                              [iouCreatedAction.reportActionID]: {
                                  pendingAction: null,
                                  errors: null,
                              },
                          }
                        : {}),
                    [iouAction.reportActionID]: {
                        pendingAction: null,
                        errors: null,
                    },
                },
            },
            {
                onyxMethod: Onyx.METHOD.MERGE,
                key: `${ONYXKEYS.COLLECTION.REPORT_ACTIONS}${chatReport?.reportID}`,
                value: {
                    ...(reportPreviewAction && {[reportPreviewAction.reportActionID]: {pendingAction: null}}),
                },
            },
        );
    } else {
        successData.push({
            onyxMethod: Onyx.METHOD.MERGE,
            key: `${ONYXKEYS.COLLECTION.REPORT_ACTIONS}${chatReport?.reportID}`,
            value: {
                [iouAction.reportActionID]: {
                    pendingAction: null,
                    errors: null,
                },
                ...(reportPreviewAction && {[reportPreviewAction.reportActionID]: {pendingAction: null}}),
            },
        });
    }

    successData.push(
        {
            onyxMethod: Onyx.METHOD.MERGE,
            key: `${ONYXKEYS.COLLECTION.REPORT}${transactionThreadReport?.reportID}`,
            value: {
                pendingFields: null,
                errorFields: null,
            },
        },
        {
            onyxMethod: Onyx.METHOD.MERGE,
            key: `${ONYXKEYS.COLLECTION.REPORT_METADATA}${transactionThreadReport?.reportID}`,
            value: {
                isOptimisticReport: false,
            },
        },
        {
            onyxMethod: Onyx.METHOD.MERGE,
            key: `${ONYXKEYS.COLLECTION.TRANSACTION}${transaction.transactionID}`,
            value: {
                pendingAction: null,
                pendingFields: clearedPendingFields,
                routes: null,
            },
        },
    );

    if (!isEmptyObject(transactionThreadCreatedReportAction)) {
        successData.push({
            onyxMethod: Onyx.METHOD.MERGE,
            key: `${ONYXKEYS.COLLECTION.REPORT_ACTIONS}${transactionThreadReport?.reportID}`,
            value: {
                [transactionThreadCreatedReportAction.reportActionID]: {
                    pendingAction: null,
                    errors: null,
                },
            },
        });
    }

    failureData.push({
        onyxMethod: Onyx.METHOD.SET,
        key: ONYXKEYS.NVP_QUICK_ACTION_GLOBAL_CREATE,
        value: quickAction ?? null,
    });

    if (iouReport) {
        failureData.push(
            {
                onyxMethod: Onyx.METHOD.MERGE,
                key: `${ONYXKEYS.COLLECTION.REPORT}${iouReport.reportID}`,
                value: {
                    pendingFields: null,
                    errorFields: {
                        ...(shouldCreateNewMoneyRequestReport ? {createChat: getMicroSecondOnyxErrorWithTranslationKey('report.genericCreateReportFailureMessage')} : {}),
                    },
                },
            },
            {
                onyxMethod: Onyx.METHOD.MERGE,
                key: `${ONYXKEYS.COLLECTION.REPORT_ACTIONS}${iouReport.reportID}`,
                value: {
                    ...(shouldCreateNewMoneyRequestReport
                        ? {
                              [iouCreatedAction.reportActionID]: {
                                  // Disabling this line since transaction.filename can be an empty string
                                  // eslint-disable-next-line @typescript-eslint/prefer-nullish-coalescing
                                  errors: getReceiptError(transaction.receipt, transaction.filename || transaction.receipt?.filename, isScanRequest),
                              },
                              [iouAction.reportActionID]: {
                                  errors: getMicroSecondOnyxErrorWithTranslationKey('iou.error.genericCreateFailureMessage'),
                              },
                          }
                        : {
                              [iouAction.reportActionID]: {
                                  // Disabling this line since transaction.filename can be an empty string
                                  // eslint-disable-next-line @typescript-eslint/prefer-nullish-coalescing
                                  errors: getReceiptError(transaction.receipt, transaction.filename || transaction.receipt?.filename, isScanRequest),
                              },
                          }),
                },
            },
        );
    } else {
        failureData.push({
            onyxMethod: Onyx.METHOD.MERGE,
            key: `${ONYXKEYS.COLLECTION.REPORT_ACTIONS}${chatReport?.reportID}`,
            value: {
                [iouAction.reportActionID]: {
                    // Disabling this line since transaction.filename can be an empty string
                    // eslint-disable-next-line @typescript-eslint/prefer-nullish-coalescing
                    errors: getReceiptError(transaction.receipt, transaction.filename || transaction.receipt?.filename, isScanRequest),
                },
            },
        });
    }

    failureData.push(
        {
            onyxMethod: Onyx.METHOD.MERGE,
            key: `${ONYXKEYS.COLLECTION.REPORT}${chatReport?.reportID}`,
            value: {
                lastReadTime: chatReport?.lastReadTime,
                lastMessageText: chatReport?.lastMessageText,
                lastMessageHtml: chatReport?.lastMessageHtml,
            },
        },
        {
            onyxMethod: Onyx.METHOD.MERGE,
            key: `${ONYXKEYS.COLLECTION.REPORT}${transactionThreadReport?.reportID}`,
            value: {
                pendingFields: null,
                errorFields: existingTransactionThreadReport
                    ? null
                    : {
                          createChat: getMicroSecondOnyxErrorWithTranslationKey('report.genericCreateReportFailureMessage'),
                      },
            },
        },
        {
            onyxMethod: Onyx.METHOD.MERGE,
            key: `${ONYXKEYS.COLLECTION.TRANSACTION}${transaction.transactionID}`,
            value: {
                // Disabling this line since transaction.filename can be an empty string
                // eslint-disable-next-line @typescript-eslint/prefer-nullish-coalescing
                errors: getReceiptError(transaction.receipt, transaction.filename || transaction.receipt?.filename, isScanRequest),
                pendingFields: clearedPendingFields,
            },
        },
        {
            onyxMethod: Onyx.METHOD.MERGE,
            key: `${ONYXKEYS.COLLECTION.REPORT_ACTIONS}${transactionThreadReport?.reportID}`,
            value: {
                [transactionThreadCreatedReportAction?.reportActionID ?? '-1']: {
                    errors: getMicroSecondOnyxErrorWithTranslationKey('iou.error.genericCreateFailureMessage'),
                },
            },
        },
    );

    // We don't need to compute violations unless we're on a paid policy
    if (!policy || !isPaidGroupPolicy(policy)) {
        return [optimisticData, successData, failureData];
    }

    const violationsOnyxData = ViolationsUtils.getViolationsOnyxData(transaction, [], policy, policyTagList ?? {}, policyCategories ?? {}, hasDependentTags(policy, policyTagList ?? {}));

    if (violationsOnyxData) {
        optimisticData.push(violationsOnyxData);
        failureData.push({
            onyxMethod: Onyx.METHOD.SET,
            key: `${ONYXKEYS.COLLECTION.TRANSACTION_VIOLATIONS}${transaction.transactionID}`,
            value: [],
        });
    }

    // Show field violations only for control policies
    if (isControlPolicy(policy) && iouReport) {
        const {optimisticData: fieldViolationsOptimisticData, failureData: fieldViolationsFailureData} = getFieldViolationsOnyxData(iouReport);
        optimisticData.push(...fieldViolationsOptimisticData);
        failureData.push(...fieldViolationsFailureData);
    }

    return [optimisticData, successData, failureData];
}

function getDeleteTrackExpenseInformation(
    chatReportID: string,
    transactionID: string,
    reportAction: OnyxTypes.ReportAction,
    shouldDeleteTransactionFromOnyx = true,
    isMovingTransactionFromTrackExpense = false,
    actionableWhisperReportActionID = '',
    resolution = '',
) {
    // STEP 1: Get all collections we're updating
    const chatReport = allReports?.[`${ONYXKEYS.COLLECTION.REPORT}${chatReportID}`] ?? null;
    const transaction = allTransactions[`${ONYXKEYS.COLLECTION.TRANSACTION}${transactionID}`];
    const transactionViolations = allTransactionViolations[`${ONYXKEYS.COLLECTION.TRANSACTION_VIOLATIONS}${transactionID}`];
    const transactionThreadID = reportAction.childReportID;
    let transactionThread = null;
    if (transactionThreadID) {
        transactionThread = allReports?.[`${ONYXKEYS.COLLECTION.REPORT}${transactionThreadID}`] ?? null;
    }

    // STEP 2: Decide if we need to:
    // 1. Delete the transactionThread - delete if there are no visible comments in the thread and we're not moving the transaction
    // 2. Update the moneyRequestPreview to show [Deleted expense] - update if the transactionThread exists AND it isn't being deleted and we're not moving the transaction
    const shouldDeleteTransactionThread = !isMovingTransactionFromTrackExpense && (transactionThreadID ? (reportAction?.childVisibleActionCount ?? 0) === 0 : false);

    const shouldShowDeletedRequestMessage = !isMovingTransactionFromTrackExpense && !!transactionThreadID && !shouldDeleteTransactionThread;

    // STEP 3: Update the IOU reportAction.
    const updatedReportAction = {
        [reportAction.reportActionID]: {
            pendingAction: shouldShowDeletedRequestMessage ? CONST.RED_BRICK_ROAD_PENDING_ACTION.UPDATE : CONST.RED_BRICK_ROAD_PENDING_ACTION.DELETE,
            previousMessage: reportAction.message,
            message: [
                {
                    type: 'COMMENT',
                    html: '',
                    text: '',
                    isEdited: true,
                    isDeletedParentAction: shouldShowDeletedRequestMessage,
                },
            ],
            originalMessage: {
                IOUTransactionID: null,
            },
            errors: undefined,
        },
        ...(actionableWhisperReportActionID && {[actionableWhisperReportActionID]: {originalMessage: {resolution}}}),
    } as OnyxTypes.ReportActions;
    let canUserPerformWriteAction = true;
    if (chatReport) {
        canUserPerformWriteAction = !!canUserPerformWriteActionReportUtils(chatReport);
    }
    const lastVisibleAction = getLastVisibleAction(chatReport?.reportID ?? '-1', canUserPerformWriteAction, updatedReportAction);
    const {lastMessageText = '', lastMessageHtml = ''} = getLastVisibleMessage(chatReport?.reportID ?? '-1', canUserPerformWriteAction, updatedReportAction);

    // STEP 4: Build Onyx data
    const optimisticData: OnyxUpdate[] = [];

    if (shouldDeleteTransactionFromOnyx) {
        optimisticData.push({
            onyxMethod: Onyx.METHOD.SET,
            key: `${ONYXKEYS.COLLECTION.TRANSACTION}${transactionID}`,
            value: null,
        });
    }

    optimisticData.push({
        onyxMethod: Onyx.METHOD.SET,
        key: `${ONYXKEYS.COLLECTION.TRANSACTION_VIOLATIONS}${transactionID}`,
        value: null,
    });

    if (shouldDeleteTransactionThread) {
        optimisticData.push(
            // Use merge instead of set to avoid deleting the report too quickly, which could cause a brief "not found" page to appear.
            // The remaining parts of the report object will be removed after the API call is successful.
            {
                onyxMethod: Onyx.METHOD.MERGE,
                key: `${ONYXKEYS.COLLECTION.REPORT}${transactionThreadID}`,
                value: {
                    reportID: null,
                    stateNum: CONST.REPORT.STATE_NUM.APPROVED,
                    statusNum: CONST.REPORT.STATUS_NUM.CLOSED,
                    participants: {
                        [userAccountID]: {
                            notificationPreference: CONST.REPORT.NOTIFICATION_PREFERENCE.HIDDEN,
                        },
                    },
                },
            },
            {
                onyxMethod: Onyx.METHOD.SET,
                key: `${ONYXKEYS.COLLECTION.REPORT_ACTIONS}${transactionThreadID}`,
                value: null,
            },
        );
    }

    optimisticData.push(
        {
            onyxMethod: Onyx.METHOD.MERGE,
            key: `${ONYXKEYS.COLLECTION.REPORT_ACTIONS}${chatReport?.reportID}`,
            value: updatedReportAction,
        },
        {
            onyxMethod: Onyx.METHOD.MERGE,
            key: `${ONYXKEYS.COLLECTION.REPORT}${chatReport?.reportID}`,
            value: {
                lastMessageText,
                lastVisibleActionCreated: lastVisibleAction?.created,
                lastMessageHtml: !lastMessageHtml ? lastMessageText : lastMessageHtml,
            },
        },
    );

    const successData: OnyxUpdate[] = [
        {
            onyxMethod: Onyx.METHOD.MERGE,
            key: `${ONYXKEYS.COLLECTION.REPORT_ACTIONS}${chatReport?.reportID}`,
            value: {
                [reportAction.reportActionID]: {
                    pendingAction: null,
                    errors: null,
                },
            },
        },
    ];

    // Ensure that any remaining data is removed upon successful completion, even if the server sends a report removal response.
    // This is done to prevent the removal update from lingering in the applyHTTPSOnyxUpdates function.
    if (shouldDeleteTransactionThread && transactionThread) {
        successData.push({
            onyxMethod: Onyx.METHOD.MERGE,
            key: `${ONYXKEYS.COLLECTION.REPORT}${transactionThreadID}`,
            value: null,
        });
    }

    const failureData: OnyxUpdate[] = [];

    if (shouldDeleteTransactionFromOnyx) {
        failureData.push({
            onyxMethod: Onyx.METHOD.SET,
            key: `${ONYXKEYS.COLLECTION.TRANSACTION}${transactionID}`,
            value: transaction ?? null,
        });
    }

    failureData.push({
        onyxMethod: Onyx.METHOD.SET,
        key: `${ONYXKEYS.COLLECTION.TRANSACTION_VIOLATIONS}${transactionID}`,
        value: transactionViolations ?? null,
    });

    if (shouldDeleteTransactionThread) {
        failureData.push({
            onyxMethod: Onyx.METHOD.SET,
            key: `${ONYXKEYS.COLLECTION.REPORT}${transactionThreadID}`,
            value: transactionThread,
        });
    }

    if (actionableWhisperReportActionID) {
        const actionableWhisperReportAction = getReportAction(chatReportID, actionableWhisperReportActionID);
        failureData.push({
            onyxMethod: Onyx.METHOD.MERGE,
            key: `${ONYXKEYS.COLLECTION.REPORT_ACTIONS}${chatReport?.reportID}`,
            value: {
                [actionableWhisperReportActionID]: {
                    originalMessage: {
                        resolution: isActionableTrackExpense(actionableWhisperReportAction) ? getOriginalMessage(actionableWhisperReportAction)?.resolution ?? null : null,
                    },
                },
            },
        });
    }
    failureData.push(
        {
            onyxMethod: Onyx.METHOD.MERGE,
            key: `${ONYXKEYS.COLLECTION.REPORT_ACTIONS}${chatReport?.reportID}`,
            value: {
                [reportAction.reportActionID]: {
                    ...reportAction,
                    pendingAction: null,
                    errors: getMicroSecondOnyxErrorWithTranslationKey('iou.error.genericDeleteFailureMessage'),
                },
            },
        },
        {
            onyxMethod: Onyx.METHOD.MERGE,
            key: `${ONYXKEYS.COLLECTION.REPORT}${chatReport?.reportID}`,
            value: chatReport,
        },
    );

    const parameters: DeleteMoneyRequestParams = {
        transactionID,
        reportActionID: reportAction.reportActionID,
    };

    return {parameters, optimisticData, successData, failureData, shouldDeleteTransactionThread, chatReport};
}

/**
 * Get the invoice receiver type based on the receiver participant.
 * @param receiverParticipant The participant who will receive the invoice or the invoice receiver object directly.
 * @returns The invoice receiver type.
 */
function getReceiverType(receiverParticipant: Participant | InvoiceReceiver | undefined): InvoiceReceiverType {
    if (!receiverParticipant) {
        Log.warn('getReceiverType called with no receiverParticipant');
        return CONST.REPORT.INVOICE_RECEIVER_TYPE.INDIVIDUAL;
    }
    if ('type' in receiverParticipant && receiverParticipant.type) {
        return receiverParticipant.type;
    }
    if ('policyID' in receiverParticipant && receiverParticipant.policyID) {
        return CONST.REPORT.INVOICE_RECEIVER_TYPE.BUSINESS;
    }
    return CONST.REPORT.INVOICE_RECEIVER_TYPE.INDIVIDUAL;
}

/** Gathers all the data needed to create an invoice. */
function getSendInvoiceInformation(
    transaction: OnyxEntry<OnyxTypes.Transaction>,
    currentUserAccountID: number,
    invoiceChatReport?: OnyxEntry<OnyxTypes.Report>,
    receipt?: Receipt,
    policy?: OnyxEntry<OnyxTypes.Policy>,
    policyTagList?: OnyxEntry<OnyxTypes.PolicyTagLists>,
    policyCategories?: OnyxEntry<OnyxTypes.PolicyCategories>,
    companyName?: string,
    companyWebsite?: string,
): SendInvoiceInformation {
    const {amount = 0, currency = '', created = '', merchant = '', category = '', tag = '', taxCode = '', taxAmount = 0, billable, comment, participants} = transaction ?? {};
    const trimmedComment = (comment?.comment ?? '').trim();
    const senderWorkspaceID = participants?.find((participant) => participant?.isSender)?.policyID ?? '-1';
    const receiverParticipant: Participant | InvoiceReceiver | undefined = participants?.find((participant) => participant?.accountID) ?? invoiceChatReport?.invoiceReceiver;
    const receiverAccountID = receiverParticipant && 'accountID' in receiverParticipant && receiverParticipant.accountID ? receiverParticipant.accountID : -1;
    let receiver = getPersonalDetailsForAccountID(receiverAccountID);
    let optimisticPersonalDetailListAction = {};
    const receiverType = getReceiverType(receiverParticipant);

    // STEP 1: Get existing chat report OR build a new optimistic one
    let isNewChatReport = false;
    let chatReport = !isEmptyObject(invoiceChatReport) && invoiceChatReport?.reportID ? invoiceChatReport : null;

    if (!chatReport) {
        chatReport = getInvoiceChatByParticipants(receiverAccountID, receiverType, senderWorkspaceID) ?? null;
    }

    if (!chatReport) {
        isNewChatReport = true;
        chatReport = buildOptimisticChatReport([receiverAccountID, currentUserAccountID], CONST.REPORT.DEFAULT_REPORT_NAME, CONST.REPORT.CHAT_TYPE.INVOICE, senderWorkspaceID);
    }

    // STEP 2: Create a new optimistic invoice report.
    const optimisticInvoiceReport = buildOptimisticInvoiceReport(
        chatReport.reportID,
        senderWorkspaceID,
        receiverAccountID,
        receiver.displayName ?? (receiverParticipant as Participant)?.login ?? '',
        amount,
        currency,
    );

    // STEP 3: Build optimistic receipt and transaction
    const receiptObject: Receipt = {};
    let filename;
    if (receipt?.source) {
        receiptObject.source = receipt.source;
        receiptObject.state = receipt.state ?? CONST.IOU.RECEIPT_STATE.SCANREADY;
        filename = receipt.name;
    }
    const optimisticTransaction = buildOptimisticTransaction({
        transactionParams: {
            amount,
            currency,
            reportID: optimisticInvoiceReport.reportID,
            comment: trimmedComment,
            created,
            merchant,
            receipt: receiptObject,
            category,
            tag,
            taxCode,
            taxAmount,
            billable,
            filename,
        },
    });

    const optimisticPolicyRecentlyUsedCategories = buildOptimisticPolicyRecentlyUsedCategories(optimisticInvoiceReport.policyID, category);
    const optimisticPolicyRecentlyUsedTags = buildOptimisticPolicyRecentlyUsedTags(optimisticInvoiceReport.policyID, tag);
    const optimisticRecentlyUsedCurrencies = buildOptimisticRecentlyUsedCurrencies(currency);

    // STEP 4: Add optimistic personal details for participant
    const shouldCreateOptimisticPersonalDetails = isNewChatReport && !allPersonalDetails[receiverAccountID];
    if (shouldCreateOptimisticPersonalDetails) {
        const receiverLogin = receiverParticipant && 'login' in receiverParticipant && receiverParticipant.login ? receiverParticipant.login : '';
        receiver = {
            accountID: receiverAccountID,
            displayName: formatPhoneNumber(receiverLogin),
            login: receiverLogin,
            isOptimisticPersonalDetail: true,
        };

        optimisticPersonalDetailListAction = {[receiverAccountID]: receiver};
    }

    // STEP 5: Build optimistic reportActions.
    const reportPreviewAction = buildOptimisticReportPreview(chatReport, optimisticInvoiceReport, trimmedComment, optimisticTransaction);
    optimisticInvoiceReport.parentReportActionID = reportPreviewAction.reportActionID;
    chatReport.lastVisibleActionCreated = reportPreviewAction.created;
    const [optimisticCreatedActionForChat, optimisticCreatedActionForIOUReport, iouAction, optimisticTransactionThread, optimisticCreatedActionForTransactionThread] =
        buildOptimisticMoneyRequestEntities(
            optimisticInvoiceReport,
            CONST.IOU.REPORT_ACTION_TYPE.CREATE,
            amount,
            currency,
            trimmedComment,
            receiver.login ?? '',
            [receiver],
            optimisticTransaction.transactionID,
            undefined,
            false,
            false,
            false,
        );

    // STEP 6: Build Onyx Data
    const [optimisticData, successData, failureData] = buildOnyxDataForInvoice(
        chatReport,
        optimisticInvoiceReport,
        optimisticTransaction,
        optimisticCreatedActionForChat,
        optimisticCreatedActionForIOUReport,
        iouAction,
        optimisticPersonalDetailListAction,
        reportPreviewAction,
        optimisticPolicyRecentlyUsedCategories,
        optimisticPolicyRecentlyUsedTags,
        isNewChatReport,
        optimisticTransactionThread,
        optimisticCreatedActionForTransactionThread,
        policy,
        policyTagList,
        policyCategories,
        optimisticRecentlyUsedCurrencies,
        companyName,
        companyWebsite,
    );

    return {
        createdIOUReportActionID: optimisticCreatedActionForIOUReport.reportActionID,
        createdReportActionIDForThread: optimisticCreatedActionForTransactionThread?.reportActionID ?? '-1',
        reportActionID: iouAction.reportActionID,
        senderWorkspaceID,
        receiver,
        invoiceRoom: chatReport,
        createdChatReportActionID: optimisticCreatedActionForChat.reportActionID,
        invoiceReportID: optimisticInvoiceReport.reportID,
        reportPreviewReportActionID: reportPreviewAction.reportActionID,
        transactionID: optimisticTransaction.transactionID,
        transactionThreadReportID: optimisticTransactionThread.reportID,
        onyxData: {
            optimisticData,
            successData,
            failureData,
        },
    };
}

/**
 * Gathers all the data needed to submit an expense. It attempts to find existing reports, iouReports, and receipts. If it doesn't find them, then
 * it creates optimistic versions of them and uses those instead
 */
function getMoneyRequestInformation(moneyRequestInformation: MoneyRequestInformationParams): MoneyRequestInformation {
    const {parentChatReport, transactionParams, participantParams, policyParams = {}, existingTransaction, existingTransactionID, moneyRequestReportID = ''} = moneyRequestInformation;
    const {payeeAccountID = userAccountID, payeeEmail = currentUserEmail, participant} = participantParams;
    const {policy, policyCategories, policyTagList} = policyParams;
    const {attendees, amount, comment = '', currency, created, merchant, receipt, category, tag, taxCode, taxAmount, billable, linkedTrackedExpenseReportAction} = transactionParams;

    const payerEmail = addSMSDomainIfPhoneNumber(participant.login ?? '');
    const payerAccountID = Number(participant.accountID);
    const isPolicyExpenseChat = participant.isPolicyExpenseChat;

    // STEP 1: Get existing chat report OR build a new optimistic one
    let isNewChatReport = false;
    let chatReport = !isEmptyObject(parentChatReport) && parentChatReport?.reportID ? parentChatReport : null;

    // If this is a policyExpenseChat, the chatReport must exist and we can get it from Onyx.
    // report is null if the flow is initiated from the global create menu. However, participant always stores the reportID if it exists, which is the case for policyExpenseChats
    if (!chatReport && isPolicyExpenseChat) {
        chatReport = allReports?.[`${ONYXKEYS.COLLECTION.REPORT}${participant.reportID}`] ?? null;
    }

    if (!chatReport) {
        chatReport = getChatByParticipants([payerAccountID, payeeAccountID]) ?? null;
    }

    // If we still don't have a report, it likely doens't exist and we need to build an optimistic one
    if (!chatReport) {
        isNewChatReport = true;
        chatReport = buildOptimisticChatReport([payerAccountID, payeeAccountID]);
    }

    // STEP 2: Get the Expense/IOU report. If the moneyRequestReportID has been provided, we want to add the transaction to this specific report.
    // If no such reportID has been provided, let's use the chatReport.iouReportID property. In case that is not present, build a new optimistic Expense/IOU report.
    let iouReport: OnyxInputValue<OnyxTypes.Report> = null;
    if (moneyRequestReportID) {
        iouReport = allReports?.[`${ONYXKEYS.COLLECTION.REPORT}${moneyRequestReportID}`] ?? null;
    } else {
        iouReport = allReports?.[`${ONYXKEYS.COLLECTION.REPORT}${chatReport.iouReportID}`] ?? null;
    }

    const shouldCreateNewMoneyRequestReport = shouldCreateNewMoneyRequestReportReportUtils(iouReport, chatReport);

    if (!iouReport || shouldCreateNewMoneyRequestReport) {
        iouReport = isPolicyExpenseChat
            ? buildOptimisticExpenseReport(chatReport.reportID, chatReport.policyID ?? '-1', payeeAccountID, amount, currency)
            : buildOptimisticIOUReport(payeeAccountID, payerAccountID, amount, chatReport.reportID, currency);
    } else if (isPolicyExpenseChat) {
        iouReport = {...iouReport};
        // Because of the Expense reports are stored as negative values, we subtract the total from the amount
        if (iouReport?.currency === currency) {
            if (typeof iouReport.total === 'number') {
                iouReport.total -= amount;
            }

            if (typeof iouReport.unheldTotal === 'number') {
                iouReport.unheldTotal -= amount;
            }
        }
    } else {
        iouReport = updateIOUOwnerAndTotal(iouReport, payeeAccountID, amount, currency);
    }

    // STEP 3: Build an optimistic transaction with the receipt
    const isDistanceRequest = existingTransaction && existingTransaction.iouRequestType === CONST.IOU.REQUEST_TYPE.DISTANCE;
    let optimisticTransaction = buildOptimisticTransaction({
        existingTransactionID,
        existingTransaction,
        policy,
        transactionParams: {
            amount: isExpenseReport(iouReport) ? -amount : amount,
            currency,
            reportID: iouReport.reportID,
            comment,
            attendees,
            created,
            merchant,
            receipt,
            category,
            tag,
            taxCode,
            taxAmount: isExpenseReport(iouReport) ? -(taxAmount ?? 0) : taxAmount,
            billable,
            pendingFields: isDistanceRequest ? {waypoints: CONST.RED_BRICK_ROAD_PENDING_ACTION.ADD} : undefined,
        },
    });

    const optimisticPolicyRecentlyUsedCategories = buildOptimisticPolicyRecentlyUsedCategories(iouReport.policyID, category);
    const optimisticPolicyRecentlyUsedTags = buildOptimisticPolicyRecentlyUsedTags(iouReport.policyID, tag);
    const optimisticPolicyRecentlyUsedCurrencies = buildOptimisticRecentlyUsedCurrencies(currency);

    // If there is an existing transaction (which is the case for distance requests), then the data from the existing transaction
    // needs to be manually merged into the optimistic transaction. This is because buildOnyxDataForMoneyRequest() uses `Onyx.set()` for the transaction
    // data. This is a big can of worms to change it to `Onyx.merge()` as explored in https://expensify.slack.com/archives/C05DWUDHVK7/p1692139468252109.
    // I want to clean this up at some point, but it's possible this will live in the code for a while so I've created https://github.com/Expensify/App/issues/25417
    // to remind me to do this.
    if (isDistanceRequest) {
        optimisticTransaction = fastMerge(existingTransaction, optimisticTransaction, false);
    }

    // STEP 4: Build optimistic reportActions. We need:
    // 1. CREATED action for the chatReport
    // 2. CREATED action for the iouReport
    // 3. IOU action for the iouReport
    // 4. The transaction thread, which requires the iouAction, and CREATED action for the transaction thread
    // 5. REPORT_PREVIEW action for the chatReport
    // Note: The CREATED action for the IOU report must be optimistically generated before the IOU action so there's no chance that it appears after the IOU action in the chat
    const [optimisticCreatedActionForChat, optimisticCreatedActionForIOUReport, iouAction, optimisticTransactionThread, optimisticCreatedActionForTransactionThread] =
        buildOptimisticMoneyRequestEntities(
            iouReport,
            CONST.IOU.REPORT_ACTION_TYPE.CREATE,
            amount,
            currency,
            comment,
            payeeEmail,
            [participant],
            optimisticTransaction.transactionID,
            undefined,
            false,
            false,
            false,
            undefined,
            linkedTrackedExpenseReportAction?.childReportID,
            linkedTrackedExpenseReportAction,
        );

    let reportPreviewAction = shouldCreateNewMoneyRequestReport ? null : getReportPreviewAction(chatReport.reportID, iouReport.reportID);

    if (reportPreviewAction) {
        reportPreviewAction = updateReportPreview(iouReport, reportPreviewAction, false, comment, optimisticTransaction);
    } else {
        reportPreviewAction = buildOptimisticReportPreview(chatReport, iouReport, comment, optimisticTransaction);
        chatReport.lastVisibleActionCreated = reportPreviewAction.created;

        // Generated ReportPreview action is a parent report action of the iou report.
        // We are setting the iou report's parentReportActionID to display subtitle correctly in IOU page when offline.
        iouReport.parentReportActionID = reportPreviewAction.reportActionID;
    }

    const shouldCreateOptimisticPersonalDetails = isNewChatReport && !allPersonalDetails[payerAccountID];
    // Add optimistic personal details for participant
    const optimisticPersonalDetailListAction = shouldCreateOptimisticPersonalDetails
        ? {
              [payerAccountID]: {
                  accountID: payerAccountID,
                  // Disabling this line since participant.displayName can be an empty string
                  // eslint-disable-next-line @typescript-eslint/prefer-nullish-coalescing
                  displayName: formatPhoneNumber(participant.displayName || payerEmail),
                  login: participant.login,
                  isOptimisticPersonalDetail: true,
              },
          }
        : {};

    const predictedNextStatus = policy?.reimbursementChoice === CONST.POLICY.REIMBURSEMENT_CHOICES.REIMBURSEMENT_NO ? CONST.REPORT.STATUS_NUM.CLOSED : CONST.REPORT.STATUS_NUM.OPEN;
    const optimisticNextStep = buildNextStep(iouReport, predictedNextStatus);

    // STEP 5: Build Onyx Data
    const [optimisticData, successData, failureData] = buildOnyxDataForMoneyRequest({
        isNewChatReport,
        shouldCreateNewMoneyRequestReport,
        policyParams: {
            policy,
            policyCategories,
            policyTagList,
        },
        optimisticParams: {
            chat: {
                report: chatReport,
                createdAction: optimisticCreatedActionForChat,
                reportPreviewAction,
            },
            iou: {
                report: iouReport,
                createdAction: optimisticCreatedActionForIOUReport,
                action: iouAction,
            },
            transactionParams: {
                transaction: optimisticTransaction,
                transactionThreadReport: optimisticTransactionThread,
                transactionThreadCreatedReportAction: optimisticCreatedActionForTransactionThread,
            },
            policyRecentlyUsed: {
                categories: optimisticPolicyRecentlyUsedCategories,
                tags: optimisticPolicyRecentlyUsedTags,
                currencies: optimisticPolicyRecentlyUsedCurrencies,
            },
            personalDetailListAction: optimisticPersonalDetailListAction,
            nextStep: optimisticNextStep,
        },
    });

    return {
        payerAccountID,
        payerEmail,
        iouReport,
        chatReport,
        transaction: optimisticTransaction,
        iouAction,
        createdChatReportActionID: isNewChatReport ? optimisticCreatedActionForChat.reportActionID : '-1',
        createdIOUReportActionID: shouldCreateNewMoneyRequestReport ? optimisticCreatedActionForIOUReport.reportActionID : '-1',
        reportPreviewAction,
        transactionThreadReportID: optimisticTransactionThread?.reportID ?? '-1',
        createdReportActionIDForThread: optimisticCreatedActionForTransactionThread?.reportActionID ?? '-1',
        onyxData: {
            optimisticData,
            successData,
            failureData,
        },
    };
}

/**
 * Gathers all the data needed to make an expense. It attempts to find existing reports, iouReports, and receipts. If it doesn't find them, then
 * it creates optimistic versions of them and uses those instead
 */
function getTrackExpenseInformation(
    parentChatReport: OnyxEntry<OnyxTypes.Report>,
    participant: Participant,
    comment: string,
    amount: number,
    currency: string,
    created: string,
    merchant: string,
    receipt: OnyxEntry<Receipt>,
    category: string | undefined,
    tag: string | undefined,
    taxCode: string | undefined,
    taxAmount: number | undefined,
    billable: boolean | undefined,
    policy: OnyxEntry<OnyxTypes.Policy> | undefined,
    policyTagList: OnyxEntry<OnyxTypes.PolicyTagLists> | undefined,
    policyCategories: OnyxEntry<OnyxTypes.PolicyCategories> | undefined,
    payeeEmail = currentUserEmail,
    payeeAccountID = userAccountID,
    moneyRequestReportID = '',
    linkedTrackedExpenseReportAction?: OnyxTypes.ReportAction,
    existingTransactionID?: string,
): TrackExpenseInformation | null {
    const optimisticData: OnyxUpdate[] = [];
    const successData: OnyxUpdate[] = [];
    const failureData: OnyxUpdate[] = [];

    const isPolicyExpenseChat = participant.isPolicyExpenseChat;

    // STEP 1: Get existing chat report
    let chatReport = !isEmptyObject(parentChatReport) && parentChatReport?.reportID ? parentChatReport : null;
    // The chatReport always exists, and we can get it from Onyx if chatReport is null.
    if (!chatReport) {
        chatReport = allReports?.[`${ONYXKEYS.COLLECTION.REPORT}${participant.reportID}`] ?? null;
    }

    // If we still don't have a report, it likely doesn't exist, and we will early return here as it should not happen
    // Maybe later, we can build an optimistic selfDM chat.
    if (!chatReport) {
        return null;
    }

    // Check if the report is a draft
    const isDraftReportLocal = isDraftReport(chatReport?.reportID);

    let createdWorkspaceParams: CreateWorkspaceParams | undefined;

    if (isDraftReportLocal) {
        const workspaceData = buildPolicyData(undefined, policy?.makeMeAdmin, policy?.name, policy?.id, chatReport?.reportID);
        createdWorkspaceParams = workspaceData.params;
        optimisticData.push(...workspaceData.optimisticData);
        successData.push(...workspaceData.successData);
        failureData.push(...workspaceData.failureData);
    }

    // STEP 2: If not in the self-DM flow, we need to use the expense report.
    // For this, first use the chatReport.iouReportID property. Build a new optimistic expense report if needed.
    const shouldUseMoneyReport = !!isPolicyExpenseChat;

    let iouReport: OnyxInputValue<OnyxTypes.Report> = null;
    let shouldCreateNewMoneyRequestReport = false;

    if (shouldUseMoneyReport) {
        if (moneyRequestReportID) {
            iouReport = allReports?.[`${ONYXKEYS.COLLECTION.REPORT}${moneyRequestReportID}`] ?? null;
        } else {
            iouReport = allReports?.[`${ONYXKEYS.COLLECTION.REPORT}${chatReport.iouReportID}`] ?? null;
        }

        shouldCreateNewMoneyRequestReport = shouldCreateNewMoneyRequestReportReportUtils(iouReport, chatReport);
        if (!iouReport || shouldCreateNewMoneyRequestReport) {
            iouReport = buildOptimisticExpenseReport(chatReport.reportID, chatReport.policyID ?? '-1', payeeAccountID, amount, currency, amount);
        } else {
            iouReport = {...iouReport};
            // Because of the Expense reports are stored as negative values, we subtract the total from the amount
            if (iouReport?.currency === currency) {
                if (typeof iouReport.total === 'number' && typeof iouReport.nonReimbursableTotal === 'number') {
                    iouReport.total -= amount;
                    iouReport.nonReimbursableTotal -= amount;
                }

                if (typeof iouReport.unheldTotal === 'number' && typeof iouReport.unheldNonReimbursableTotal === 'number') {
                    iouReport.unheldTotal -= amount;
                    iouReport.unheldNonReimbursableTotal -= amount;
                }
            }
        }
    }

    // If shouldUseMoneyReport is true, the iouReport was defined.
    // But we'll use the `shouldUseMoneyReport && iouReport` check further instead of `shouldUseMoneyReport` to avoid TS errors.

    // STEP 3: Build optimistic receipt and transaction
    const receiptObject: Receipt = {};
    let filename;
    if (receipt?.source) {
        receiptObject.source = receipt.source;
        receiptObject.state = receipt.state ?? CONST.IOU.RECEIPT_STATE.SCANREADY;
        filename = receipt.name;
    }
    const existingTransaction = allTransactionDrafts[`${ONYXKEYS.COLLECTION.TRANSACTION_DRAFT}${existingTransactionID ?? CONST.IOU.OPTIMISTIC_TRANSACTION_ID}`];
    if (!filename) {
        filename = existingTransaction?.filename;
    }
    const isDistanceRequest = existingTransaction && isDistanceRequestTransactionUtils(existingTransaction);
    let optimisticTransaction = buildOptimisticTransaction({
        existingTransactionID,
        existingTransaction,
        policy,
        transactionParams: {
            amount: isExpenseReport(iouReport) ? -amount : amount,
            currency,
            reportID: shouldUseMoneyReport && iouReport ? iouReport.reportID : '-1',
            comment,
            created,
            merchant,
            receipt: receiptObject,
            category,
            tag,
            taxCode,
            taxAmount,
            billable,
            pendingFields: isDistanceRequest ? {waypoints: CONST.RED_BRICK_ROAD_PENDING_ACTION.ADD} : undefined,
            reimbursable: false,
            filename,
        },
    });

    // If there is an existing transaction (which is the case for distance requests), then the data from the existing transaction
    // needs to be manually merged into the optimistic transaction. This is because buildOnyxDataForMoneyRequest() uses `Onyx.set()` for the transaction
    // data. This is a big can of worms to change it to `Onyx.merge()` as explored in https://expensify.slack.com/archives/C05DWUDHVK7/p1692139468252109.
    // I want to clean this up at some point, but it's possible this will live in the code for a while so I've created https://github.com/Expensify/App/issues/25417
    // to remind me to do this.
    if (isDistanceRequest) {
        optimisticTransaction = fastMerge(existingTransaction, optimisticTransaction, false);
    }

    // STEP 4: Build optimistic reportActions. We need:
    // 1. CREATED action for the iouReport (if tracking in the Expense chat)
    // 2. IOU action for the iouReport (if tracking in the Expense chat), otherwise – for chatReport
    // 3. The transaction thread, which requires the iouAction, and CREATED action for the transaction thread
    // 4. REPORT_PREVIEW action for the chatReport (if tracking in the Expense chat)
    const [, optimisticCreatedActionForIOUReport, iouAction, optimisticTransactionThread, optimisticCreatedActionForTransactionThread] = buildOptimisticMoneyRequestEntities(
        shouldUseMoneyReport && iouReport ? iouReport : chatReport,
        CONST.IOU.REPORT_ACTION_TYPE.TRACK,
        amount,
        currency,
        comment,
        payeeEmail,
        [participant],
        optimisticTransaction.transactionID,
        undefined,
        false,
        false,
        false,
        !shouldUseMoneyReport,
        linkedTrackedExpenseReportAction?.childReportID,
        linkedTrackedExpenseReportAction,
    );

    let reportPreviewAction: OnyxInputValue<OnyxTypes.ReportAction<typeof CONST.REPORT.ACTIONS.TYPE.REPORT_PREVIEW>> = null;
    if (shouldUseMoneyReport && iouReport) {
        reportPreviewAction = shouldCreateNewMoneyRequestReport ? null : getReportPreviewAction(chatReport.reportID, iouReport.reportID);

        if (reportPreviewAction) {
            reportPreviewAction = updateReportPreview(iouReport, reportPreviewAction, false, comment, optimisticTransaction);
        } else {
            reportPreviewAction = buildOptimisticReportPreview(chatReport, iouReport, comment, optimisticTransaction);
            // Generated ReportPreview action is a parent report action of the iou report.
            // We are setting the iou report's parentReportActionID to display subtitle correctly in IOU page when offline.
            iouReport.parentReportActionID = reportPreviewAction.reportActionID;
        }
    }

    let actionableTrackExpenseWhisper: OnyxInputValue<OnyxTypes.ReportAction> = null;
    if (!isPolicyExpenseChat) {
        actionableTrackExpenseWhisper = buildOptimisticActionableTrackExpenseWhisper(iouAction, optimisticTransaction.transactionID);
    }

    // STEP 5: Build Onyx Data
    const trackExpenseOnyxData = buildOnyxDataForTrackExpense(
        chatReport,
        iouReport,
        optimisticTransaction,
        optimisticCreatedActionForIOUReport,
        iouAction,
        reportPreviewAction,
        optimisticTransactionThread ?? {},
        optimisticCreatedActionForTransactionThread,
        shouldCreateNewMoneyRequestReport,
        policy,
        policyTagList,
        policyCategories,
        undefined,
        actionableTrackExpenseWhisper,
    );

    return {
        createdWorkspaceParams,
        chatReport,
        iouReport: iouReport ?? undefined,
        transaction: optimisticTransaction,
        iouAction,
        createdChatReportActionID: '-1',
        createdIOUReportActionID: shouldCreateNewMoneyRequestReport ? optimisticCreatedActionForIOUReport.reportActionID : '-1',
        reportPreviewAction: reportPreviewAction ?? undefined,
        transactionThreadReportID: optimisticTransactionThread.reportID,
        createdReportActionIDForThread: optimisticCreatedActionForTransactionThread?.reportActionID ?? '-1',
        actionableWhisperReportActionIDParam: actionableTrackExpenseWhisper?.reportActionID ?? '',
        onyxData: {
            optimisticData: optimisticData.concat(trackExpenseOnyxData[0]),
            successData: successData.concat(trackExpenseOnyxData[1]),
            failureData: failureData.concat(trackExpenseOnyxData[2]),
        },
    };
}

/**
 * Compute the diff amount when we update the transaction
 */
function calculateDiffAmount(
    iouReport: OnyxTypes.OnyxInputOrEntry<OnyxTypes.Report>,
    updatedTransaction: OnyxTypes.OnyxInputOrEntry<OnyxTypes.Transaction>,
    transaction: OnyxEntry<OnyxTypes.Transaction>,
): number {
    if (!iouReport) {
        return 0;
    }
    const isExpenseReportLocal = isExpenseReport(iouReport);
    const updatedCurrency = getCurrency(updatedTransaction);
    const currentCurrency = getCurrency(transaction);

    const currentAmount = getAmount(transaction, isExpenseReportLocal);
    const updatedAmount = getAmount(updatedTransaction, isExpenseReportLocal);

    if (updatedCurrency === iouReport?.currency && currentCurrency !== iouReport?.currency) {
        // Add the diff to the total if we change the currency from a different currency to the currency of the IOU report
        return updatedAmount;
    }

    if (updatedCurrency === iouReport?.currency && updatedAmount !== currentAmount) {
        // Calculate the diff between the updated amount and the current amount if we change the amount and the currency of the transaction is the currency of the report
        return updatedAmount - currentAmount;
    }

    return 0;
}

/**
 * @param transactionID
 * @param transactionThreadReportID
 * @param transactionChanges
 * @param [transactionChanges.created] Present when updated the date field
 * @param policy  May be undefined, an empty object, or an object matching the Policy type (src/types/onyx/Policy.ts)
 * @param policyTagList
 * @param policyCategories
 */
function getUpdateMoneyRequestParams(
    transactionID: string,
    transactionThreadReportID: string,
    transactionChanges: TransactionChanges,
    policy: OnyxEntry<OnyxTypes.Policy>,
    policyTagList: OnyxTypes.OnyxInputOrEntry<OnyxTypes.PolicyTagLists>,
    policyCategories: OnyxTypes.OnyxInputOrEntry<OnyxTypes.PolicyCategories>,
    violations?: OnyxEntry<OnyxTypes.TransactionViolations>,
): UpdateMoneyRequestData {
    const optimisticData: OnyxUpdate[] = [];
    const successData: OnyxUpdate[] = [];
    const failureData: OnyxUpdate[] = [];

    // Step 1: Set any "pending fields" (ones updated while the user was offline) to have error messages in the failureData
    const pendingFields: OnyxTypes.Transaction['pendingFields'] = Object.fromEntries(Object.keys(transactionChanges).map((key) => [key, CONST.RED_BRICK_ROAD_PENDING_ACTION.UPDATE]));
    const clearedPendingFields = Object.fromEntries(Object.keys(transactionChanges).map((key) => [key, null]));
    const errorFields = Object.fromEntries(Object.keys(pendingFields).map((key) => [key, {[DateUtils.getMicroseconds()]: Localize.translateLocal('iou.error.genericEditFailureMessage')}]));

    // Step 2: Get all the collections being updated
    const transactionThread = allReports?.[`${ONYXKEYS.COLLECTION.REPORT}${transactionThreadReportID}`] ?? null;
    const transaction = allTransactions?.[`${ONYXKEYS.COLLECTION.TRANSACTION}${transactionID}`];
    const isTransactionOnHold = isOnHold(transaction);
    const iouReport = allReports?.[`${ONYXKEYS.COLLECTION.REPORT}${transactionThread?.parentReportID}`] ?? null;
    const isFromExpenseReport = isExpenseReport(iouReport);
    const isScanning = hasReceiptTransactionUtils(transaction) && isReceiptBeingScannedTransactionUtils(transaction);
    const updatedTransaction: OnyxEntry<OnyxTypes.Transaction> = transaction
        ? getUpdatedTransaction({
              transaction,
              transactionChanges,
              isFromExpenseReport,
              policy,
          })
        : undefined;
    const transactionDetails = getTransactionDetails(updatedTransaction);

    if (transactionDetails?.waypoints) {
        // This needs to be a JSON string since we're sending this to the MapBox API
        transactionDetails.waypoints = JSON.stringify(transactionDetails.waypoints);
    }

    const dataToIncludeInParams: Partial<TransactionDetails> = Object.fromEntries(Object.entries(transactionDetails ?? {}).filter(([key]) => Object.keys(transactionChanges).includes(key)));

    const params: UpdateMoneyRequestParams = {
        ...dataToIncludeInParams,
        reportID: iouReport?.reportID,
        transactionID,
    };

    const hasPendingWaypoints = 'waypoints' in transactionChanges;
    const hasModifiedDistanceRate = 'customUnitRateID' in transactionChanges;
    if (transaction && updatedTransaction && (hasPendingWaypoints || hasModifiedDistanceRate)) {
        // Delete the draft transaction when editing waypoints when the server responds successfully and there are no errors
        successData.push({
            onyxMethod: Onyx.METHOD.SET,
            key: `${ONYXKEYS.COLLECTION.TRANSACTION_DRAFT}${transactionID}`,
            value: null,
        });

        // Revert the transaction's amount to the original value on failure.
        // The IOU Report will be fully reverted in the failureData further below.
        failureData.push({
            onyxMethod: Onyx.METHOD.MERGE,
            key: `${ONYXKEYS.COLLECTION.TRANSACTION}${transactionID}`,
            value: {
                amount: transaction.amount,
                modifiedAmount: transaction.modifiedAmount,
                modifiedMerchant: transaction.modifiedMerchant,
                modifiedCurrency: transaction.modifiedCurrency,
            },
        });
    }

    // Step 3: Build the modified expense report actions
    // We don't create a modified report action if:
    // - we're updating the waypoints
    // - we're updating the distance rate while the waypoints are still pending
    // In these cases, there isn't a valid optimistic mileage data we can use,
    // and the report action is created on the server with the distance-related response from the MapBox API
    const updatedReportAction = buildOptimisticModifiedExpenseReportAction(transactionThread, transaction, transactionChanges, isFromExpenseReport, policy, updatedTransaction);
    if (!hasPendingWaypoints && !(hasModifiedDistanceRate && isFetchingWaypointsFromServer(transaction))) {
        params.reportActionID = updatedReportAction.reportActionID;

        optimisticData.push({
            onyxMethod: Onyx.METHOD.MERGE,
            key: `${ONYXKEYS.COLLECTION.REPORT_ACTIONS}${transactionThread?.reportID}`,
            value: {
                [updatedReportAction.reportActionID]: updatedReportAction as OnyxTypes.ReportAction,
            },
        });
        optimisticData.push({
            onyxMethod: Onyx.METHOD.MERGE,
            key: `${ONYXKEYS.COLLECTION.REPORT}${transactionThread?.reportID}`,
            value: {
                lastVisibleActionCreated: updatedReportAction.created,
                lastReadTime: updatedReportAction.created,
            },
        });
        failureData.push({
            onyxMethod: Onyx.METHOD.MERGE,
            key: `${ONYXKEYS.COLLECTION.REPORT}${transactionThread?.reportID}`,
            value: {
                lastVisibleActionCreated: transactionThread?.lastVisibleActionCreated,
                lastReadTime: transactionThread?.lastReadTime,
            },
        });
        successData.push({
            onyxMethod: Onyx.METHOD.MERGE,
            key: `${ONYXKEYS.COLLECTION.REPORT_ACTIONS}${transactionThread?.reportID}`,
            value: {
                [updatedReportAction.reportActionID]: {pendingAction: null},
            },
        });
        failureData.push({
            onyxMethod: Onyx.METHOD.MERGE,
            key: `${ONYXKEYS.COLLECTION.REPORT_ACTIONS}${transactionThread?.reportID}`,
            value: {
                [updatedReportAction.reportActionID]: {
                    ...(updatedReportAction as OnyxTypes.ReportAction),
                    errors: getMicroSecondOnyxErrorWithTranslationKey('iou.error.genericEditFailureMessage'),
                },
            },
        });
    }

    // Step 4: Compute the IOU total and update the report preview message (and report header) so LHN amount owed is correct.
    const diff = calculateDiffAmount(iouReport, updatedTransaction, transaction);

    let updatedMoneyRequestReport: OnyxTypes.OnyxInputOrEntry<OnyxTypes.Report>;
    if (!iouReport) {
        updatedMoneyRequestReport = null;
    } else if ((isExpenseReport(iouReport) || isInvoiceReportReportUtils(iouReport)) && typeof iouReport.total === 'number') {
        // For expense report, the amount is negative, so we should subtract total from diff
        updatedMoneyRequestReport = {
            ...iouReport,
            total: iouReport.total - diff,
        };
        if (!transaction?.reimbursable && typeof updatedMoneyRequestReport.nonReimbursableTotal === 'number') {
            updatedMoneyRequestReport.nonReimbursableTotal -= diff;
        }
        if (!isTransactionOnHold) {
            if (typeof updatedMoneyRequestReport.unheldTotal === 'number') {
                updatedMoneyRequestReport.unheldTotal -= diff;
            }
            if (!transaction?.reimbursable && typeof updatedMoneyRequestReport.unheldNonReimbursableTotal === 'number') {
                updatedMoneyRequestReport.unheldNonReimbursableTotal -= diff;
            }
        }
    } else {
        updatedMoneyRequestReport = updateIOUOwnerAndTotal(iouReport, updatedReportAction.actorAccountID ?? -1, diff, getCurrency(transaction), false, true, isTransactionOnHold);
    }

    optimisticData.push(
        {
            onyxMethod: Onyx.METHOD.MERGE,
            key: `${ONYXKEYS.COLLECTION.REPORT}${iouReport?.reportID}`,
            value: updatedMoneyRequestReport,
        },
        {
            onyxMethod: Onyx.METHOD.MERGE,
            key: `${ONYXKEYS.COLLECTION.REPORT}${iouReport?.parentReportID}`,
            value: getOutstandingChildRequest(updatedMoneyRequestReport),
        },
    );
    successData.push({
        onyxMethod: Onyx.METHOD.MERGE,
        key: `${ONYXKEYS.COLLECTION.REPORT}${iouReport?.reportID}`,
        value: {pendingAction: null},
    });

    // Optimistically modify the transaction and the transaction thread
    optimisticData.push({
        onyxMethod: Onyx.METHOD.MERGE,
        key: `${ONYXKEYS.COLLECTION.TRANSACTION}${transactionID}`,
        value: {
            ...updatedTransaction,
            pendingFields,
            errorFields: null,
        },
    });

    optimisticData.push({
        onyxMethod: Onyx.METHOD.MERGE,
        key: `${ONYXKEYS.COLLECTION.REPORT}${transactionThreadReportID}`,
        value: {
            lastActorAccountID: updatedReportAction.actorAccountID,
        },
    });

    if (isScanning && ('amount' in transactionChanges || 'currency' in transactionChanges)) {
        optimisticData.push(
            {
                onyxMethod: Onyx.METHOD.MERGE,
                key: `${ONYXKEYS.COLLECTION.REPORT_ACTIONS}${iouReport?.reportID}`,
                value: {
                    [transactionThread?.parentReportActionID ?? '-1']: {
                        originalMessage: {
                            whisperedTo: [],
                        },
                    },
                },
            },
            {
                onyxMethod: Onyx.METHOD.MERGE,
                key: `${ONYXKEYS.COLLECTION.REPORT_ACTIONS}${iouReport?.parentReportID}`,
                value: {
                    [iouReport?.parentReportActionID ?? '-1']: {
                        originalMessage: {
                            whisperedTo: [],
                        },
                    },
                },
            },
        );
    }

    // Update recently used categories if the category is changed
    const hasModifiedCategory = 'category' in transactionChanges;
    if (hasModifiedCategory) {
        const optimisticPolicyRecentlyUsedCategories = buildOptimisticPolicyRecentlyUsedCategories(iouReport?.policyID, transactionChanges.category);
        if (optimisticPolicyRecentlyUsedCategories.length) {
            optimisticData.push({
                onyxMethod: Onyx.METHOD.SET,
                key: `${ONYXKEYS.COLLECTION.POLICY_RECENTLY_USED_CATEGORIES}${iouReport?.policyID}`,
                value: optimisticPolicyRecentlyUsedCategories,
            });
        }
    }

    // Update recently used currencies if the currency is changed
    if ('currency' in transactionChanges) {
        const optimisticRecentlyUsedCurrencies = buildOptimisticRecentlyUsedCurrencies(transactionChanges.currency);
        if (optimisticRecentlyUsedCurrencies.length) {
            optimisticData.push({
                onyxMethod: Onyx.METHOD.SET,
                key: ONYXKEYS.RECENTLY_USED_CURRENCIES,
                value: optimisticRecentlyUsedCurrencies,
            });
        }
    }

    // Update recently used categories if the tag is changed
    const hasModifiedTag = 'tag' in transactionChanges;
    if (hasModifiedTag) {
        const optimisticPolicyRecentlyUsedTags = buildOptimisticPolicyRecentlyUsedTags(iouReport?.policyID, transactionChanges.tag);
        if (!isEmptyObject(optimisticPolicyRecentlyUsedTags)) {
            optimisticData.push({
                onyxMethod: Onyx.METHOD.MERGE,
                key: `${ONYXKEYS.COLLECTION.POLICY_RECENTLY_USED_TAGS}${iouReport?.policyID}`,
                value: optimisticPolicyRecentlyUsedTags,
            });
        }
    }

    const overLimitViolation = violations?.find((violation) => violation.name === 'overLimit');
    // Update violation limit, if we modify attendees. The given limit value is for a single attendee, if we have multiple attendees we should multpiply limit by attende count
    if ('attendees' in transactionChanges && !!overLimitViolation) {
        const limitForSingleAttendee = ViolationsUtils.getViolationAmountLimit(overLimitViolation);
        if (limitForSingleAttendee * (transactionChanges?.attendees?.length ?? 1) > Math.abs(getAmount(transaction))) {
            optimisticData.push({
                onyxMethod: Onyx.METHOD.MERGE,
                key: `${ONYXKEYS.COLLECTION.TRANSACTION_VIOLATIONS}${transactionID}`,
                value: violations?.filter((violation) => violation.name !== 'overLimit') ?? [],
            });
        }
    }

    // Clear out the error fields and loading states on success
    successData.push({
        onyxMethod: Onyx.METHOD.MERGE,
        key: `${ONYXKEYS.COLLECTION.TRANSACTION}${transactionID}`,
        value: {
            pendingFields: clearedPendingFields,
            isLoading: false,
            errorFields: null,
            routes: null,
        },
    });

    // Clear out loading states, pending fields, and add the error fields
    failureData.push({
        onyxMethod: Onyx.METHOD.MERGE,
        key: `${ONYXKEYS.COLLECTION.TRANSACTION}${transactionID}`,
        value: {
            pendingFields: clearedPendingFields,
            isLoading: false,
            errorFields,
        },
    });

    if (iouReport) {
        // Reset the iouReport to its original state
        failureData.push({
            onyxMethod: Onyx.METHOD.MERGE,
            key: `${ONYXKEYS.COLLECTION.REPORT}${iouReport.reportID}`,
            value: iouReport,
        });
    }

    if (policy && isPaidGroupPolicy(policy) && updatedTransaction && (hasModifiedTag || hasModifiedCategory || hasModifiedDistanceRate)) {
        const currentTransactionViolations = allTransactionViolations[`${ONYXKEYS.COLLECTION.TRANSACTION_VIOLATIONS}${transactionID}`] ?? [];
        optimisticData.push(
            ViolationsUtils.getViolationsOnyxData(
                updatedTransaction,
                currentTransactionViolations,
                policy,
                policyTagList ?? {},
                policyCategories ?? {},
                hasDependentTags(policy, policyTagList ?? {}),
            ),
        );
        failureData.push({
            onyxMethod: Onyx.METHOD.MERGE,
            key: `${ONYXKEYS.COLLECTION.TRANSACTION_VIOLATIONS}${transactionID}`,
            value: currentTransactionViolations,
        });
    }

    // Reset the transaction thread to its original state
    failureData.push({
        onyxMethod: Onyx.METHOD.MERGE,
        key: `${ONYXKEYS.COLLECTION.REPORT}${transactionThreadReportID}`,
        value: transactionThread,
    });

    return {
        params,
        onyxData: {optimisticData, successData, failureData},
    };
}

/**
 * @param transactionID
 * @param transactionThreadReportID
 * @param transactionChanges
 * @param [transactionChanges.created] Present when updated the date field
 * @param policy  May be undefined, an empty object, or an object matching the Policy type (src/types/onyx/Policy.ts)
 */
function getUpdateTrackExpenseParams(
    transactionID: string,
    transactionThreadReportID: string,
    transactionChanges: TransactionChanges,
    policy: OnyxEntry<OnyxTypes.Policy>,
): UpdateMoneyRequestData {
    const optimisticData: OnyxUpdate[] = [];
    const successData: OnyxUpdate[] = [];
    const failureData: OnyxUpdate[] = [];

    // Step 1: Set any "pending fields" (ones updated while the user was offline) to have error messages in the failureData
    const pendingFields = Object.fromEntries(Object.keys(transactionChanges).map((key) => [key, CONST.RED_BRICK_ROAD_PENDING_ACTION.UPDATE]));
    const clearedPendingFields = Object.fromEntries(Object.keys(transactionChanges).map((key) => [key, null]));
    const errorFields = Object.fromEntries(Object.keys(pendingFields).map((key) => [key, {[DateUtils.getMicroseconds()]: Localize.translateLocal('iou.error.genericEditFailureMessage')}]));

    // Step 2: Get all the collections being updated
    const transactionThread = allReports?.[`${ONYXKEYS.COLLECTION.REPORT}${transactionThreadReportID}`] ?? null;
    const transaction = allTransactions?.[`${ONYXKEYS.COLLECTION.TRANSACTION}${transactionID}`];
    const chatReport = allReports?.[`${ONYXKEYS.COLLECTION.REPORT}${transactionThread?.parentReportID}`] ?? null;
    const isScanning = hasReceiptTransactionUtils(transaction) && isReceiptBeingScannedTransactionUtils(transaction);
    const updatedTransaction = transaction
        ? getUpdatedTransaction({
              transaction,
              transactionChanges,
              isFromExpenseReport: false,
              policy,
          })
        : null;
    const transactionDetails = getTransactionDetails(updatedTransaction);

    if (transactionDetails?.waypoints) {
        // This needs to be a JSON string since we're sending this to the MapBox API
        transactionDetails.waypoints = JSON.stringify(transactionDetails.waypoints);
    }

    const dataToIncludeInParams: Partial<TransactionDetails> = Object.fromEntries(Object.entries(transactionDetails ?? {}).filter(([key]) => Object.keys(transactionChanges).includes(key)));

    const params: UpdateMoneyRequestParams = {
        ...dataToIncludeInParams,
        reportID: chatReport?.reportID,
        transactionID,
    };

    const hasPendingWaypoints = 'waypoints' in transactionChanges;
    const hasModifiedDistanceRate = 'customUnitRateID' in transactionChanges;
    if (transaction && updatedTransaction && (hasPendingWaypoints || hasModifiedDistanceRate)) {
        // Delete the draft transaction when editing waypoints when the server responds successfully and there are no errors
        successData.push({
            onyxMethod: Onyx.METHOD.SET,
            key: `${ONYXKEYS.COLLECTION.TRANSACTION_DRAFT}${transactionID}`,
            value: null,
        });

        // Revert the transaction's amount to the original value on failure.
        // The IOU Report will be fully reverted in the failureData further below.
        failureData.push({
            onyxMethod: Onyx.METHOD.MERGE,
            key: `${ONYXKEYS.COLLECTION.TRANSACTION}${transactionID}`,
            value: {
                amount: transaction.amount,
                modifiedAmount: transaction.modifiedAmount,
                modifiedMerchant: transaction.modifiedMerchant,
            },
        });
    }

    // Step 3: Build the modified expense report actions
    // We don't create a modified report action if:
    // - we're updating the waypoints
    // - we're updating the distance rate while the waypoints are still pending
    // In these cases, there isn't a valid optimistic mileage data we can use,
    // and the report action is created on the server with the distance-related response from the MapBox API
    const updatedReportAction = buildOptimisticModifiedExpenseReportAction(transactionThread, transaction, transactionChanges, false, policy, updatedTransaction);
    if (!hasPendingWaypoints && !(hasModifiedDistanceRate && isFetchingWaypointsFromServer(transaction))) {
        params.reportActionID = updatedReportAction.reportActionID;

        optimisticData.push({
            onyxMethod: Onyx.METHOD.MERGE,
            key: `${ONYXKEYS.COLLECTION.REPORT_ACTIONS}${transactionThread?.reportID}`,
            value: {
                [updatedReportAction.reportActionID]: updatedReportAction as OnyxTypes.ReportAction,
            },
        });
        successData.push({
            onyxMethod: Onyx.METHOD.MERGE,
            key: `${ONYXKEYS.COLLECTION.REPORT_ACTIONS}${transactionThread?.reportID}`,
            value: {
                [updatedReportAction.reportActionID]: {pendingAction: null},
            },
        });
        failureData.push({
            onyxMethod: Onyx.METHOD.MERGE,
            key: `${ONYXKEYS.COLLECTION.REPORT_ACTIONS}${transactionThread?.reportID}`,
            value: {
                [updatedReportAction.reportActionID]: {
                    ...(updatedReportAction as OnyxTypes.ReportAction),
                    errors: getMicroSecondOnyxErrorWithTranslationKey('iou.error.genericEditFailureMessage'),
                },
            },
        });
    }

    // Step 4: Update the report preview message (and report header) so LHN amount tracked is correct.
    // Optimistically modify the transaction and the transaction thread
    optimisticData.push({
        onyxMethod: Onyx.METHOD.MERGE,
        key: `${ONYXKEYS.COLLECTION.TRANSACTION}${transactionID}`,
        value: {
            ...updatedTransaction,
            pendingFields,
            errorFields: null,
        },
    });

    optimisticData.push({
        onyxMethod: Onyx.METHOD.MERGE,
        key: `${ONYXKEYS.COLLECTION.REPORT}${transactionThreadReportID}`,
        value: {
            lastActorAccountID: updatedReportAction.actorAccountID,
        },
    });

    if (isScanning && ('amount' in transactionChanges || 'currency' in transactionChanges)) {
        optimisticData.push({
            onyxMethod: Onyx.METHOD.MERGE,
            key: `${ONYXKEYS.COLLECTION.REPORT_ACTIONS}${chatReport?.reportID}`,
            value: {
                [transactionThread?.parentReportActionID ?? '-1']: {
                    originalMessage: {
                        whisperedTo: [],
                    },
                },
            },
        });
    }

    // Clear out the error fields and loading states on success
    successData.push({
        onyxMethod: Onyx.METHOD.MERGE,
        key: `${ONYXKEYS.COLLECTION.TRANSACTION}${transactionID}`,
        value: {
            pendingFields: clearedPendingFields,
            isLoading: false,
            errorFields: null,
            routes: null,
        },
    });

    // Clear out loading states, pending fields, and add the error fields
    failureData.push({
        onyxMethod: Onyx.METHOD.MERGE,
        key: `${ONYXKEYS.COLLECTION.TRANSACTION}${transactionID}`,
        value: {
            pendingFields: clearedPendingFields,
            isLoading: false,
            errorFields,
        },
    });

    // Reset the transaction thread to its original state
    failureData.push({
        onyxMethod: Onyx.METHOD.MERGE,
        key: `${ONYXKEYS.COLLECTION.REPORT}${transactionThreadReportID}`,
        value: transactionThread,
    });

    return {
        params,
        onyxData: {optimisticData, successData, failureData},
    };
}

/** Updates the created date of an expense */
function updateMoneyRequestDate(
    transactionID: string,
    transactionThreadReportID: string,
    value: string,
    policy: OnyxEntry<OnyxTypes.Policy>,
    policyTags: OnyxEntry<OnyxTypes.PolicyTagLists>,
    policyCategories: OnyxEntry<OnyxTypes.PolicyCategories>,
) {
    const transactionChanges: TransactionChanges = {
        created: value,
    };
    const transactionThreadReport = allReports?.[`${ONYXKEYS.COLLECTION.REPORT}${transactionThreadReportID}`] ?? null;
    const parentReport = allReports?.[`${ONYXKEYS.COLLECTION.REPORT}${transactionThreadReport?.parentReportID}`] ?? null;
    let data: UpdateMoneyRequestData;
    if (isTrackExpenseReport(transactionThreadReport) && isSelfDM(parentReport)) {
        data = getUpdateTrackExpenseParams(transactionID, transactionThreadReportID, transactionChanges, policy);
    } else {
        data = getUpdateMoneyRequestParams(transactionID, transactionThreadReportID, transactionChanges, policy, policyTags, policyCategories);
    }
    const {params, onyxData} = data;
    API.write(WRITE_COMMANDS.UPDATE_MONEY_REQUEST_DATE, params, onyxData);
}

/** Updates the billable field of an expense */
function updateMoneyRequestBillable(
    transactionID: string,
    transactionThreadReportID: string,
    value: boolean,
    policy: OnyxEntry<OnyxTypes.Policy>,
    policyTagList: OnyxEntry<OnyxTypes.PolicyTagLists>,
    policyCategories: OnyxEntry<OnyxTypes.PolicyCategories>,
) {
    const transactionChanges: TransactionChanges = {
        billable: value,
    };
    const {params, onyxData} = getUpdateMoneyRequestParams(transactionID, transactionThreadReportID, transactionChanges, policy, policyTagList, policyCategories);
    API.write(WRITE_COMMANDS.UPDATE_MONEY_REQUEST_BILLABLE, params, onyxData);
}

/** Updates the merchant field of an expense */
function updateMoneyRequestMerchant(
    transactionID: string,
    transactionThreadReportID: string,
    value: string,
    policy: OnyxEntry<OnyxTypes.Policy>,
    policyTagList: OnyxEntry<OnyxTypes.PolicyTagLists>,
    policyCategories: OnyxEntry<OnyxTypes.PolicyCategories>,
) {
    const transactionChanges: TransactionChanges = {
        merchant: value,
    };
    const transactionThreadReport = allReports?.[`${ONYXKEYS.COLLECTION.REPORT}${transactionThreadReportID}`] ?? null;
    const parentReport = allReports?.[`${ONYXKEYS.COLLECTION.REPORT}${transactionThreadReport?.parentReportID}`] ?? null;
    let data: UpdateMoneyRequestData;
    if (isTrackExpenseReport(transactionThreadReport) && isSelfDM(parentReport)) {
        data = getUpdateTrackExpenseParams(transactionID, transactionThreadReportID, transactionChanges, policy);
    } else {
        data = getUpdateMoneyRequestParams(transactionID, transactionThreadReportID, transactionChanges, policy, policyTagList, policyCategories);
    }
    const {params, onyxData} = data;
    API.write(WRITE_COMMANDS.UPDATE_MONEY_REQUEST_MERCHANT, params, onyxData);
}

/** Updates the attendees list of an expense */
function updateMoneyRequestAttendees(
    transactionID: string,
    transactionThreadReportID: string,
    attendees: Attendee[],
    policy: OnyxEntry<OnyxTypes.Policy>,
    policyTagList: OnyxEntry<OnyxTypes.PolicyTagLists>,
    policyCategories: OnyxEntry<OnyxTypes.PolicyCategories>,
    violations: OnyxEntry<OnyxTypes.TransactionViolations>,
) {
    const transactionChanges: TransactionChanges = {
        attendees,
    };
    const data = getUpdateMoneyRequestParams(transactionID, transactionThreadReportID, transactionChanges, policy, policyTagList, policyCategories, violations);
    const {params, onyxData} = data;
    API.write(WRITE_COMMANDS.UPDATE_MONEY_REQUEST_ATTENDEES, params, onyxData);
}

/** Updates the tag of an expense */
function updateMoneyRequestTag(
    transactionID: string,
    transactionThreadReportID: string,
    tag: string,
    policy: OnyxEntry<OnyxTypes.Policy>,
    policyTagList: OnyxEntry<OnyxTypes.PolicyTagLists>,
    policyCategories: OnyxEntry<OnyxTypes.PolicyCategories>,
) {
    const transactionChanges: TransactionChanges = {
        tag,
    };
    const {params, onyxData} = getUpdateMoneyRequestParams(transactionID, transactionThreadReportID, transactionChanges, policy, policyTagList, policyCategories);
    API.write(WRITE_COMMANDS.UPDATE_MONEY_REQUEST_TAG, params, onyxData);
}

/** Updates the created tax amount of an expense */
function updateMoneyRequestTaxAmount(
    transactionID: string,
    optimisticReportActionID: string,
    taxAmount: number,
    policy: OnyxEntry<OnyxTypes.Policy>,
    policyTagList: OnyxEntry<OnyxTypes.PolicyTagLists>,
    policyCategories: OnyxEntry<OnyxTypes.PolicyCategories>,
) {
    const transactionChanges = {
        taxAmount,
    };
    const {params, onyxData} = getUpdateMoneyRequestParams(transactionID, optimisticReportActionID, transactionChanges, policy, policyTagList, policyCategories);
    API.write('UpdateMoneyRequestTaxAmount', params, onyxData);
}

type UpdateMoneyRequestTaxRateParams = {
    transactionID: string;
    optimisticReportActionID: string;
    taxCode: string;
    taxAmount: number;
    policy: OnyxEntry<OnyxTypes.Policy>;
    policyTagList: OnyxEntry<OnyxTypes.PolicyTagLists>;
    policyCategories: OnyxEntry<OnyxTypes.PolicyCategories>;
};

/** Updates the created tax rate of an expense */
function updateMoneyRequestTaxRate({transactionID, optimisticReportActionID, taxCode, taxAmount, policy, policyTagList, policyCategories}: UpdateMoneyRequestTaxRateParams) {
    const transactionChanges = {
        taxCode,
        taxAmount,
    };
    const {params, onyxData} = getUpdateMoneyRequestParams(transactionID, optimisticReportActionID, transactionChanges, policy, policyTagList, policyCategories);
    API.write('UpdateMoneyRequestTaxRate', params, onyxData);
}

type UpdateMoneyRequestDistanceParams = {
    transactionID: string;
    transactionThreadReportID: string;
    waypoints: WaypointCollection;
    routes?: Routes;
    policy?: OnyxEntry<OnyxTypes.Policy>;
    policyTagList?: OnyxEntry<OnyxTypes.PolicyTagLists>;
    policyCategories?: OnyxEntry<OnyxTypes.PolicyCategories>;
    transactionBackup: OnyxEntry<OnyxTypes.Transaction>;
};

/** Updates the waypoints of a distance expense */
function updateMoneyRequestDistance({
    transactionID,
    transactionThreadReportID,
    waypoints,
    routes = undefined,
    policy = {} as OnyxTypes.Policy,
    policyTagList = {},
    policyCategories = {},
    transactionBackup,
}: UpdateMoneyRequestDistanceParams) {
    const transactionChanges: TransactionChanges = {
        waypoints: sanitizeRecentWaypoints(waypoints),
        routes,
    };
    const transactionThreadReport = allReports?.[`${ONYXKEYS.COLLECTION.REPORT}${transactionThreadReportID}`] ?? null;
    const parentReport = allReports?.[`${ONYXKEYS.COLLECTION.REPORT}${transactionThreadReport?.parentReportID}`] ?? null;
    let data: UpdateMoneyRequestData;
    if (isTrackExpenseReport(transactionThreadReport) && isSelfDM(parentReport)) {
        data = getUpdateTrackExpenseParams(transactionID, transactionThreadReportID, transactionChanges, policy);
    } else {
        data = getUpdateMoneyRequestParams(transactionID, transactionThreadReportID, transactionChanges, policy, policyTagList, policyCategories);
    }
    const {params, onyxData} = data;

    const recentServerValidatedWaypoints = getRecentWaypoints().filter((item) => !item.pendingAction);
    onyxData?.failureData?.push({
        onyxMethod: Onyx.METHOD.SET,
        key: `${ONYXKEYS.NVP_RECENT_WAYPOINTS}`,
        value: recentServerValidatedWaypoints,
    });

    if (transactionBackup) {
        const transaction = allTransactions?.[`${ONYXKEYS.COLLECTION.TRANSACTION}${transactionID}`];

        // We need to include all keys of the optimisticData's waypoints in the failureData for onyx merge to properly reset
        // waypoint keys that do not exist in the failureData's waypoints. For instance, if the optimisticData waypoints had
        // three keys and the failureData waypoint had only 2 keys then the third key that doesn't exist in the failureData
        // waypoints should be explicitly reset otherwise onyx merge will leave it intact.
        const allWaypointKeys = [...new Set([...Object.keys(transactionBackup.comment?.waypoints ?? {}), ...Object.keys(transaction?.comment?.waypoints ?? {})])];
        const onyxWaypoints = allWaypointKeys.reduce((acc: NullishDeep<WaypointCollection>, key) => {
            acc[key] = transactionBackup.comment?.waypoints?.[key] ? {...transactionBackup.comment?.waypoints?.[key]} : null;
            return acc;
        }, {});
        const allModifiedWaypointsKeys = [...new Set([...Object.keys(waypoints ?? {}), ...Object.keys(transaction?.modifiedWaypoints ?? {})])];
        const onyxModifiedWaypoints = allModifiedWaypointsKeys.reduce((acc: NullishDeep<WaypointCollection>, key) => {
            acc[key] = transactionBackup.modifiedWaypoints?.[key] ? {...transactionBackup.modifiedWaypoints?.[key]} : null;
            return acc;
        }, {});
        onyxData?.failureData?.push({
            onyxMethod: Onyx.METHOD.MERGE,
            key: `${ONYXKEYS.COLLECTION.TRANSACTION}${transactionID}`,
            value: {
                comment: {
                    waypoints: onyxWaypoints,
                    customUnit: {
                        quantity: transactionBackup?.comment?.customUnit?.quantity,
                    },
                },
                modifiedWaypoints: onyxModifiedWaypoints,
                routes: null,
            },
        });
    }

    API.write(WRITE_COMMANDS.UPDATE_MONEY_REQUEST_DISTANCE, params, onyxData);
}

/** Updates the category of an expense */
function updateMoneyRequestCategory(
    transactionID: string,
    transactionThreadReportID: string,
    category: string,
    policy: OnyxEntry<OnyxTypes.Policy>,
    policyTagList: OnyxEntry<OnyxTypes.PolicyTagLists>,
    policyCategories: OnyxEntry<OnyxTypes.PolicyCategories>,
) {
    const transactionChanges: TransactionChanges = {
        category,
    };

    const {params, onyxData} = getUpdateMoneyRequestParams(transactionID, transactionThreadReportID, transactionChanges, policy, policyTagList, policyCategories);
    API.write(WRITE_COMMANDS.UPDATE_MONEY_REQUEST_CATEGORY, params, onyxData);
}

/** Updates the description of an expense */
function updateMoneyRequestDescription(
    transactionID: string,
    transactionThreadReportID: string,
    comment: string,
    policy: OnyxEntry<OnyxTypes.Policy>,
    policyTagList: OnyxEntry<OnyxTypes.PolicyTagLists>,
    policyCategories: OnyxEntry<OnyxTypes.PolicyCategories>,
) {
    const transactionChanges: TransactionChanges = {
        comment,
    };
    const transactionThreadReport = allReports?.[`${ONYXKEYS.COLLECTION.REPORT}${transactionThreadReportID}`] ?? null;
    const parentReport = allReports?.[`${ONYXKEYS.COLLECTION.REPORT}${transactionThreadReport?.parentReportID}`] ?? null;
    let data: UpdateMoneyRequestData;
    if (isTrackExpenseReport(transactionThreadReport) && isSelfDM(parentReport)) {
        data = getUpdateTrackExpenseParams(transactionID, transactionThreadReportID, transactionChanges, policy);
    } else {
        data = getUpdateMoneyRequestParams(transactionID, transactionThreadReportID, transactionChanges, policy, policyTagList, policyCategories);
    }
    const {params, onyxData} = data;
    API.write(WRITE_COMMANDS.UPDATE_MONEY_REQUEST_DESCRIPTION, params, onyxData);
}

/** Updates the distance rate of an expense */
function updateMoneyRequestDistanceRate(
    transactionID: string,
    transactionThreadReportID: string,
    rateID: string,
    policy: OnyxEntry<OnyxTypes.Policy>,
    policyTagList: OnyxEntry<OnyxTypes.PolicyTagLists>,
    policyCategories: OnyxEntry<OnyxTypes.PolicyCategories>,
    updatedTaxAmount?: number,
    updatedTaxCode?: string,
) {
    const transactionChanges: TransactionChanges = {
        customUnitRateID: rateID,
        ...(typeof updatedTaxAmount === 'number' ? {taxAmount: updatedTaxAmount} : {}),
        ...(updatedTaxCode ? {taxCode: updatedTaxCode} : {}),
    };
    const transactionThreadReport = allReports?.[`${ONYXKEYS.COLLECTION.REPORT}${transactionThreadReportID}`] ?? null;
    const parentReport = allReports?.[`${ONYXKEYS.COLLECTION.REPORT}${transactionThreadReport?.parentReportID}`] ?? null;

    const transaction = allTransactions?.[`${ONYXKEYS.COLLECTION.TRANSACTION}${transactionID}`];
    if (transaction) {
        const existingDistanceUnit = transaction?.comment?.customUnit?.distanceUnit;
        const newDistanceUnit = DistanceRequestUtils.getRateByCustomUnitRateID({customUnitRateID: rateID, policy})?.unit;

        // If the distanceUnit is set and the rate is changed to one that has a different unit, mark the merchant as modified to make the distance field pending
        if (existingDistanceUnit && newDistanceUnit && newDistanceUnit !== existingDistanceUnit) {
            transactionChanges.merchant = getMerchant(transaction);
        }
    }

    let data: UpdateMoneyRequestData;
    if (isTrackExpenseReport(transactionThreadReport) && isSelfDM(parentReport)) {
        data = getUpdateTrackExpenseParams(transactionID, transactionThreadReportID, transactionChanges, policy);
    } else {
        data = getUpdateMoneyRequestParams(transactionID, transactionThreadReportID, transactionChanges, policy, policyTagList, policyCategories);
    }
    const {params, onyxData} = data;
    // `taxAmount` & `taxCode` only needs to be updated in the optimistic data, so we need to remove them from the params
    const {taxAmount, taxCode, ...paramsWithoutTaxUpdated} = params;
    API.write(WRITE_COMMANDS.UPDATE_MONEY_REQUEST_DISTANCE_RATE, paramsWithoutTaxUpdated, onyxData);
}

const getConvertTrackedExpenseInformation = (
    transactionID: string,
    actionableWhisperReportActionID: string,
    moneyRequestReportID: string,
    linkedTrackedExpenseReportAction: OnyxTypes.ReportAction,
    linkedTrackedExpenseReportID: string,
    transactionThreadReportID: string,
    resolution: IOUAction,
) => {
    const optimisticData: OnyxUpdate[] = [];
    const successData: OnyxUpdate[] = [];
    const failureData: OnyxUpdate[] = [];

    // Delete the transaction from the track expense report
    const {
        optimisticData: deleteOptimisticData,
        successData: deleteSuccessData,
        failureData: deleteFailureData,
    } = getDeleteTrackExpenseInformation(linkedTrackedExpenseReportID, transactionID, linkedTrackedExpenseReportAction, false, true, actionableWhisperReportActionID, resolution);

    optimisticData?.push(...deleteOptimisticData);
    successData?.push(...deleteSuccessData);
    failureData?.push(...deleteFailureData);

    // Build modified expense report action with the transaction changes
    const modifiedExpenseReportAction = buildOptimisticMovedTrackedExpenseModifiedReportAction(transactionThreadReportID, moneyRequestReportID);

    optimisticData?.push({
        onyxMethod: Onyx.METHOD.MERGE,
        key: `${ONYXKEYS.COLLECTION.REPORT_ACTIONS}${transactionThreadReportID}`,
        value: {
            [modifiedExpenseReportAction.reportActionID]: modifiedExpenseReportAction as OnyxTypes.ReportAction,
        },
    });
    successData?.push({
        onyxMethod: Onyx.METHOD.MERGE,
        key: `${ONYXKEYS.COLLECTION.REPORT_ACTIONS}${transactionThreadReportID}`,
        value: {
            [modifiedExpenseReportAction.reportActionID]: {pendingAction: null},
        },
    });
    failureData?.push({
        onyxMethod: Onyx.METHOD.MERGE,
        key: `${ONYXKEYS.COLLECTION.REPORT_ACTIONS}${transactionThreadReportID}`,
        value: {
            [modifiedExpenseReportAction.reportActionID]: {
                ...(modifiedExpenseReportAction as OnyxTypes.ReportAction),
                errors: getMicroSecondOnyxErrorWithTranslationKey('iou.error.genericEditFailureMessage'),
            },
        },
    });

    return {optimisticData, successData, failureData, modifiedExpenseReportActionID: modifiedExpenseReportAction.reportActionID};
};

function convertTrackedExpenseToRequest(
    payerAccountID: number,
    payerEmail: string,
    chatReportID: string,
    transactionID: string,
    actionableWhisperReportActionID: string,
    createdChatReportActionID: string,
    moneyRequestReportID: string,
    moneyRequestCreatedReportActionID: string,
    moneyRequestPreviewReportActionID: string,
    linkedTrackedExpenseReportAction: OnyxTypes.ReportAction,
    linkedTrackedExpenseReportID: string,
    transactionThreadReportID: string,
    reportPreviewReportActionID: string,
    onyxData: OnyxData,
    amount: number,
    currency: string,
    comment: string,
    merchant: string,
    created: string,
    attendees?: Attendee[],
) {
    const {optimisticData, successData, failureData} = onyxData;

    const {
        optimisticData: moveTransactionOptimisticData,
        successData: moveTransactionSuccessData,
        failureData: moveTransactionFailureData,
        modifiedExpenseReportActionID,
    } = getConvertTrackedExpenseInformation(
        transactionID,
        actionableWhisperReportActionID,
        moneyRequestReportID,
        linkedTrackedExpenseReportAction,
        linkedTrackedExpenseReportID,
        transactionThreadReportID,
        CONST.IOU.ACTION.SUBMIT,
    );

    optimisticData?.push(...moveTransactionOptimisticData);
    successData?.push(...moveTransactionSuccessData);
    failureData?.push(...moveTransactionFailureData);

    const parameters = {
        attendees,
        amount,
        currency,
        comment,
        created,
        merchant,
        payerAccountID,
        payerEmail,
        chatReportID,
        transactionID,
        actionableWhisperReportActionID,
        createdChatReportActionID,
        moneyRequestReportID,
        moneyRequestCreatedReportActionID,
        moneyRequestPreviewReportActionID,
        transactionThreadReportID,
        modifiedExpenseReportActionID,
        reportPreviewReportActionID,
    };
    API.write(WRITE_COMMANDS.CONVERT_TRACKED_EXPENSE_TO_REQUEST, parameters, {optimisticData, successData, failureData});
}

function categorizeTrackedExpense(trackedExpenseParams: CategorizeTrackedExpenseParams) {
    const {onyxData, reportInformation, transactionParams, policyParams, createdWorkspaceParams} = trackedExpenseParams;
    const {optimisticData, successData, failureData} = onyxData ?? {};
    const {transactionID} = transactionParams;
    const {isDraftPolicy} = policyParams;
    const {actionableWhisperReportActionID, moneyRequestReportID, linkedTrackedExpenseReportAction, linkedTrackedExpenseReportID, transactionThreadReportID} = reportInformation;
    const {
        optimisticData: moveTransactionOptimisticData,
        successData: moveTransactionSuccessData,
        failureData: moveTransactionFailureData,
        modifiedExpenseReportActionID,
    } = getConvertTrackedExpenseInformation(
        transactionID,
        actionableWhisperReportActionID,
        moneyRequestReportID,
        linkedTrackedExpenseReportAction,
        linkedTrackedExpenseReportID,
        transactionThreadReportID,
        CONST.IOU.ACTION.CATEGORIZE,
    );

    optimisticData?.push(...moveTransactionOptimisticData);
    successData?.push(...moveTransactionSuccessData);
    failureData?.push(...moveTransactionFailureData);
    const parameters = {
        ...reportInformation,
        ...policyParams,
        ...transactionParams,
        linkedTrackedExpenseReportAction: undefined,
        modifiedExpenseReportActionID,
        policyExpenseChatReportID: createdWorkspaceParams?.expenseChatReportID,
        policyExpenseCreatedReportActionID: createdWorkspaceParams?.expenseCreatedReportActionID,
        adminsChatReportID: createdWorkspaceParams?.adminsChatReportID,
        adminsCreatedReportActionID: createdWorkspaceParams?.adminsCreatedReportActionID,
    };

    API.write(WRITE_COMMANDS.CATEGORIZE_TRACKED_EXPENSE, parameters, {optimisticData, successData, failureData});

    // If a draft policy was used, then the CategorizeTrackedExpense command will create a real one
    // so let's track that conversion here
    if (isDraftPolicy) {
        GoogleTagManager.publishEvent(CONST.ANALYTICS.EVENT.WORKSPACE_CREATED, userAccountID);
    }
}

function shareTrackedExpense(
    policyID: string,
    transactionID: string,
    moneyRequestPreviewReportActionID: string,
    moneyRequestReportID: string,
    moneyRequestCreatedReportActionID: string,
    actionableWhisperReportActionID: string,
    linkedTrackedExpenseReportAction: OnyxTypes.ReportAction,
    linkedTrackedExpenseReportID: string,
    transactionThreadReportID: string,
    reportPreviewReportActionID: string,
    onyxData: OnyxData | undefined,
    amount: number,
    currency: string,
    comment: string,
    merchant: string,
    created: string,
    category?: string,
    tag?: string,
    taxCode = '',
    taxAmount = 0,
    billable?: boolean,
    receipt?: Receipt,
    createdWorkspaceParams?: CreateWorkspaceParams,
) {
    const {optimisticData, successData, failureData} = onyxData ?? {};

    const {
        optimisticData: moveTransactionOptimisticData,
        successData: moveTransactionSuccessData,
        failureData: moveTransactionFailureData,
        modifiedExpenseReportActionID,
    } = getConvertTrackedExpenseInformation(
        transactionID,
        actionableWhisperReportActionID,
        moneyRequestReportID,
        linkedTrackedExpenseReportAction,
        linkedTrackedExpenseReportID,
        transactionThreadReportID,
        CONST.IOU.ACTION.SHARE,
    );

    optimisticData?.push(...moveTransactionOptimisticData);
    successData?.push(...moveTransactionSuccessData);
    failureData?.push(...moveTransactionFailureData);

    const parameters = {
        policyID,
        transactionID,
        moneyRequestPreviewReportActionID,
        moneyRequestReportID,
        moneyRequestCreatedReportActionID,
        actionableWhisperReportActionID,
        modifiedExpenseReportActionID,
        reportPreviewReportActionID,
        amount,
        currency,
        comment,
        merchant,
        created,
        category,
        tag,
        taxCode,
        taxAmount,
        billable,
        receipt: receipt instanceof Blob ? receipt : undefined,
        policyExpenseChatReportID: createdWorkspaceParams?.expenseChatReportID,
        policyExpenseCreatedReportActionID: createdWorkspaceParams?.expenseCreatedReportActionID,
        adminsChatReportID: createdWorkspaceParams?.adminsChatReportID,
        adminsCreatedReportActionID: createdWorkspaceParams?.adminsCreatedReportActionID,
    };

    API.write(WRITE_COMMANDS.SHARE_TRACKED_EXPENSE, parameters, {optimisticData, successData, failureData});
}

/**
 * Submit expense to another user
 */
function requestMoney(requestMoneyInformation: RequestMoneyInformation) {
    const {report, participantParams, policyParams = {}, transactionParams, gpsPoints, action, reimbursible} = requestMoneyInformation;
    const {payeeAccountID} = participantParams;
    const {
        amount,
        currency,
        merchant,
        comment = '',
        receipt,
        category,
        tag,
        taxCode = '',
        taxAmount = 0,
        billable,
        created,
        attendees,
        actionableWhisperReportActionID,
        linkedTrackedExpenseReportAction,
        linkedTrackedExpenseReportID,
    } = transactionParams;

    // If the report is iou or expense report, we should get the linked chat report to be passed to the getMoneyRequestInformation function
    const isMoneyRequestReport = isMoneyRequestReportReportUtils(report);
    const currentChatReport = isMoneyRequestReport ? getReportOrDraftReport(report?.chatReportID) : report;
    const moneyRequestReportID = isMoneyRequestReport ? report?.reportID : '';
    const isMovingTransactionFromTrackExpense = isMovingTransactionFromTrackExpenseIOUUtils(action);

    const {
        payerAccountID,
        payerEmail,
        iouReport,
        chatReport,
        transaction,
        iouAction,
        createdChatReportActionID,
        createdIOUReportActionID,
        reportPreviewAction,
        transactionThreadReportID,
        createdReportActionIDForThread,
        onyxData,
    } = getMoneyRequestInformation({
        parentChatReport: isMovingTransactionFromTrackExpense ? undefined : currentChatReport,
        participantParams,
        policyParams,
        transactionParams,
        moneyRequestReportID,
        existingTransactionID:
            isMovingTransactionFromTrackExpense && linkedTrackedExpenseReportAction && isMoneyRequestAction(linkedTrackedExpenseReportAction)
                ? getOriginalMessage(linkedTrackedExpenseReportAction)?.IOUTransactionID
                : undefined,
    });
    const activeReportID = isMoneyRequestReport ? report?.reportID : chatReport.reportID;

    switch (action) {
        case CONST.IOU.ACTION.SUBMIT: {
            if (!linkedTrackedExpenseReportAction || !actionableWhisperReportActionID || !linkedTrackedExpenseReportID) {
                return;
            }

            convertTrackedExpenseToRequest(
                payerAccountID,
                payerEmail,
                chatReport.reportID,
                transaction.transactionID,
                actionableWhisperReportActionID,
                createdChatReportActionID,
                iouReport.reportID,
                createdIOUReportActionID,
                iouAction.reportActionID,
                linkedTrackedExpenseReportAction,
                linkedTrackedExpenseReportID,
                transactionThreadReportID,
                reportPreviewAction.reportActionID,
                onyxData,
                amount,
                currency,
                comment,
                merchant,
                created,
                attendees,
            );
            break;
        }
        default: {
            const parameters: RequestMoneyParams = {
                debtorEmail: payerEmail,
                debtorAccountID: payerAccountID,
                amount,
                currency,
                comment,
                created,
                merchant,
                iouReportID: iouReport.reportID,
                chatReportID: chatReport.reportID,
                transactionID: transaction.transactionID,
                reportActionID: iouAction.reportActionID,
                createdChatReportActionID,
                createdIOUReportActionID,
                reportPreviewReportActionID: reportPreviewAction.reportActionID,
                receipt: receipt instanceof Blob ? receipt : undefined,
                receiptState: receipt?.state,
                category,
                tag,
                taxCode,
                taxAmount,
                billable,
                // This needs to be a string of JSON because of limitations with the fetch() API and nested objects
                receiptGpsPoints: gpsPoints ? JSON.stringify(gpsPoints) : undefined,
                transactionThreadReportID,
                createdReportActionIDForThread,
                reimbursible,
            };

            // eslint-disable-next-line rulesdir/no-multiple-api-calls
            API.write(WRITE_COMMANDS.REQUEST_MONEY, parameters, onyxData);
        }
    }

    InteractionManager.runAfterInteractions(() => removeDraftTransaction(CONST.IOU.OPTIMISTIC_TRANSACTION_ID));
    Navigation.dismissModal(isSearchTopmostCentralPane() ? undefined : activeReportID);
    if (activeReportID) {
        notifyNewAction(activeReportID, payeeAccountID);
    }
}

function sendInvoice(
    currentUserAccountID: number,
    transaction: OnyxEntry<OnyxTypes.Transaction>,
    invoiceChatReport?: OnyxEntry<OnyxTypes.Report>,
    receiptFile?: Receipt,
    policy?: OnyxEntry<OnyxTypes.Policy>,
    policyTagList?: OnyxEntry<OnyxTypes.PolicyTagLists>,
    policyCategories?: OnyxEntry<OnyxTypes.PolicyCategories>,
    companyName?: string,
    companyWebsite?: string,
) {
    const {
        senderWorkspaceID,
        receiver,
        invoiceRoom,
        createdChatReportActionID,
        invoiceReportID,
        reportPreviewReportActionID,
        transactionID,
        transactionThreadReportID,
        createdIOUReportActionID,
        createdReportActionIDForThread,
        reportActionID,
        onyxData,
    } = getSendInvoiceInformation(transaction, currentUserAccountID, invoiceChatReport, receiptFile, policy, policyTagList, policyCategories, companyName, companyWebsite);

    const parameters: SendInvoiceParams = {
        createdIOUReportActionID,
        createdReportActionIDForThread,
        reportActionID,
        senderWorkspaceID,
        accountID: currentUserAccountID,
        amount: transaction?.amount ?? 0,
        currency: transaction?.currency ?? '',
        comment: transaction?.comment?.comment?.trim() ?? '',
        merchant: transaction?.merchant ?? '',
        category: transaction?.category,
        date: transaction?.created ?? '',
        invoiceRoomReportID: invoiceRoom.reportID,
        createdChatReportActionID,
        invoiceReportID,
        reportPreviewReportActionID,
        transactionID,
        transactionThreadReportID,
        companyName,
        companyWebsite,
        ...(invoiceChatReport?.reportID ? {receiverInvoiceRoomID: invoiceChatReport.reportID} : {receiverEmail: receiver.login ?? ''}),
    };

    API.write(WRITE_COMMANDS.SEND_INVOICE, parameters, onyxData);
    InteractionManager.runAfterInteractions(() => removeDraftTransaction(CONST.IOU.OPTIMISTIC_TRANSACTION_ID));

    if (isSearchTopmostCentralPane()) {
        Navigation.dismissModal();
    } else {
        Navigation.dismissModalWithReport(invoiceRoom);
    }

    notifyNewAction(invoiceRoom.reportID, receiver.accountID);
}

/**
 * Track an expense
 */
function trackExpense(
    report: OnyxTypes.Report,
    amount: number,
    currency: string,
    created: string,
    merchant: string,
    payeeEmail: string | undefined,
    payeeAccountID: number,
    participant: Participant,
    comment: string,
    isDraftPolicy: boolean,
    receipt?: Receipt,
    category?: string,
    tag?: string,
    taxCode = '',
    taxAmount = 0,
    billable?: boolean,
    policy?: OnyxEntry<OnyxTypes.Policy>,
    policyTagList?: OnyxEntry<OnyxTypes.PolicyTagLists>,
    policyCategories?: OnyxEntry<OnyxTypes.PolicyCategories>,
    gpsPoints?: GPSPoint,
    validWaypoints?: WaypointCollection,
    action?: IOUAction,
    actionableWhisperReportActionID?: string,
    linkedTrackedExpenseReportAction?: OnyxTypes.ReportAction,
    linkedTrackedExpenseReportID?: string,
    customUnitRateID?: string,
) {
    const isMoneyRequestReport = isMoneyRequestReportReportUtils(report);
    const currentChatReport = isMoneyRequestReport ? getReportOrDraftReport(report.chatReportID) : report;
    const moneyRequestReportID = isMoneyRequestReport ? report.reportID : '';
    const isMovingTransactionFromTrackExpense = isMovingTransactionFromTrackExpenseIOUUtils(action);

    // Pass an open receipt so the distance expense will show a map with the route optimistically
    const trackedReceipt = validWaypoints ? {source: ReceiptGeneric as ReceiptSource, state: CONST.IOU.RECEIPT_STATE.OPEN} : receipt;

    const {
        createdWorkspaceParams,
        iouReport,
        chatReport,
        transaction,
        iouAction,
        createdChatReportActionID,
        createdIOUReportActionID,
        reportPreviewAction,
        transactionThreadReportID,
        createdReportActionIDForThread,
        actionableWhisperReportActionIDParam,
        onyxData,
    } =
        getTrackExpenseInformation(
            currentChatReport,
            participant,
            comment,
            amount,
            currency,
            created,
            merchant,
            trackedReceipt,
            category,
            tag,
            taxCode,
            taxAmount,
            billable,
            policy,
            policyTagList,
            policyCategories,
            payeeEmail,
            payeeAccountID,
            moneyRequestReportID,
            linkedTrackedExpenseReportAction,
            isMovingTransactionFromTrackExpense && linkedTrackedExpenseReportAction && isMoneyRequestAction(linkedTrackedExpenseReportAction)
                ? getOriginalMessage(linkedTrackedExpenseReportAction)?.IOUTransactionID
                : undefined,
        ) ?? {};
    const activeReportID = isMoneyRequestReport ? report.reportID : chatReport?.reportID;

    const recentServerValidatedWaypoints = getRecentWaypoints().filter((item) => !item.pendingAction);
    onyxData?.failureData?.push({
        onyxMethod: Onyx.METHOD.SET,
        key: `${ONYXKEYS.NVP_RECENT_WAYPOINTS}`,
        value: recentServerValidatedWaypoints,
    });

    switch (action) {
        case CONST.IOU.ACTION.CATEGORIZE: {
            if (!linkedTrackedExpenseReportAction || !actionableWhisperReportActionID || !linkedTrackedExpenseReportID) {
                return;
            }
            const transactionParams: CategorizeTrackedExpenseTransactionParams = {
                transactionID: transaction?.transactionID ?? '-1',
                amount,
                currency,
                comment,
                merchant,
                created,
                taxCode,
                taxAmount,
                category,
                tag,
                billable,
                receipt: trackedReceipt instanceof Blob ? trackedReceipt : undefined,
            };
            const policyParams: CategorizeTrackedExpensePolicyParams = {
                policyID: chatReport?.policyID ?? '-1',
                isDraftPolicy,
            };
            const reportInformation: CategorizeTrackedExpenseReportInformation = {
                moneyRequestPreviewReportActionID: iouAction?.reportActionID ?? '-1',
                moneyRequestReportID: iouReport?.reportID ?? '-1',
                moneyRequestCreatedReportActionID: createdIOUReportActionID ?? '-1',
                actionableWhisperReportActionID,
                linkedTrackedExpenseReportAction,
                linkedTrackedExpenseReportID,
                transactionThreadReportID: transactionThreadReportID ?? '-1',
                reportPreviewReportActionID: reportPreviewAction?.reportActionID ?? '-1',
            };
            const trackedExpenseParams: CategorizeTrackedExpenseParams = {
                onyxData,
                reportInformation,
                transactionParams,
                policyParams,
                createdWorkspaceParams,
            };

            categorizeTrackedExpense(trackedExpenseParams);
            break;
        }
        case CONST.IOU.ACTION.SHARE: {
            if (!linkedTrackedExpenseReportAction || !actionableWhisperReportActionID || !linkedTrackedExpenseReportID) {
                return;
            }
            shareTrackedExpense(
                chatReport?.policyID ?? '-1',
                transaction?.transactionID ?? '-1',
                iouAction?.reportActionID ?? '-1',
                iouReport?.reportID ?? '-1',
                createdIOUReportActionID ?? '-1',
                actionableWhisperReportActionID,
                linkedTrackedExpenseReportAction,
                linkedTrackedExpenseReportID,
                transactionThreadReportID ?? '-1',
                reportPreviewAction?.reportActionID ?? '-1',
                onyxData,
                amount,
                currency,
                comment,
                merchant,
                created,
                category,
                tag,
                taxCode,
                taxAmount,
                billable,
                trackedReceipt,
                createdWorkspaceParams,
            );
            break;
        }
        default: {
            const parameters: TrackExpenseParams = {
                amount,
                currency,
                comment,
                created,
                merchant,
                iouReportID: iouReport?.reportID,
                chatReportID: chatReport?.reportID ?? '-1',
                transactionID: transaction?.transactionID ?? '-1',
                reportActionID: iouAction?.reportActionID ?? '-1',
                createdChatReportActionID: createdChatReportActionID ?? '-1',
                createdIOUReportActionID,
                reportPreviewReportActionID: reportPreviewAction?.reportActionID,
                receipt: trackedReceipt instanceof Blob ? trackedReceipt : undefined,
                receiptState: trackedReceipt?.state,
                category,
                tag,
                taxCode,
                taxAmount,
                billable,
                // This needs to be a string of JSON because of limitations with the fetch() API and nested objects
                receiptGpsPoints: gpsPoints ? JSON.stringify(gpsPoints) : undefined,
                transactionThreadReportID: transactionThreadReportID ?? '-1',
                createdReportActionIDForThread: createdReportActionIDForThread ?? '-1',
                waypoints: validWaypoints ? JSON.stringify(sanitizeRecentWaypoints(validWaypoints)) : undefined,
                customUnitRateID,
            };
            if (actionableWhisperReportActionIDParam) {
                parameters.actionableWhisperReportActionID = actionableWhisperReportActionIDParam;
            }
            API.write(WRITE_COMMANDS.TRACK_EXPENSE, parameters, onyxData);
        }
    }
    InteractionManager.runAfterInteractions(() => removeDraftTransaction(CONST.IOU.OPTIMISTIC_TRANSACTION_ID));
    Navigation.dismissModal(isSearchTopmostCentralPane() ? undefined : activeReportID);

    if (action === CONST.IOU.ACTION.SHARE) {
        if (isSearchTopmostCentralPane() && activeReportID) {
            Navigation.goBack();
            Navigation.navigate(ROUTES.REPORT_WITH_ID.getRoute(activeReportID));
        }
        Navigation.setNavigationActionToMicrotaskQueue(() => Navigation.navigate(ROUTES.ROOM_INVITE.getRoute(activeReportID ?? '-1', CONST.IOU.SHARE.ROLE.ACCOUNTANT)));
    }

    notifyNewAction(activeReportID ?? '', payeeAccountID);
}

function getOrCreateOptimisticSplitChatReport(existingSplitChatReportID: string, participants: Participant[], participantAccountIDs: number[], currentUserAccountID: number) {
    // The existing chat report could be passed as reportID or exist on the sole "participant" (in this case a report option)
    const existingChatReportID = existingSplitChatReportID || (participants.at(0)?.reportID ?? '-1');

    // Check if the report is available locally if we do have one
    let existingSplitChatReport = existingChatReportID ? allReports?.[`${ONYXKEYS.COLLECTION.REPORT}${existingChatReportID}`] : null;

    const allParticipantsAccountIDs = [...participantAccountIDs, currentUserAccountID];
    if (!existingSplitChatReport) {
        existingSplitChatReport = getChatByParticipants(allParticipantsAccountIDs, undefined, participantAccountIDs.length > 1);
    }

    // We found an existing chat report we are done...
    if (existingSplitChatReport) {
        // Yes, these are the same, but give the caller a way to identify if we created a new report or not
        return {existingSplitChatReport, splitChatReport: existingSplitChatReport};
    }

    // Create a Group Chat if we have multiple participants
    if (participants.length > 1) {
        const splitChatReport = buildOptimisticChatReport(
            allParticipantsAccountIDs,
            '',
            CONST.REPORT.CHAT_TYPE.GROUP,
            undefined,
            undefined,
            undefined,
            undefined,
            undefined,
            undefined,
            CONST.REPORT.NOTIFICATION_PREFERENCE.ALWAYS,
        );
        return {existingSplitChatReport: null, splitChatReport};
    }

    // Otherwise, create a new 1:1 chat report
    const splitChatReport = buildOptimisticChatReport(participantAccountIDs);
    return {existingSplitChatReport: null, splitChatReport};
}

/**
 * Build the Onyx data and IOU split necessary for splitting a bill with 3+ users.
 * 1. Build the optimistic Onyx data for the group chat, i.e. chatReport and iouReportAction creating the former if it doesn't yet exist.
 * 2. Loop over the group chat participant list, building optimistic or updating existing chatReports, iouReports and iouReportActions between the user and each participant.
 * We build both Onyx data and the IOU split that is sent as a request param and is used by Auth to create the chatReports, iouReports and iouReportActions in the database.
 * The IOU split has the following shape:
 *  [
 *      {email: 'currentUser', amount: 100},
 *      {email: 'user2', amount: 100, iouReportID: '100', chatReportID: '110', transactionID: '120', reportActionID: '130'},
 *      {email: 'user3', amount: 100, iouReportID: '200', chatReportID: '210', transactionID: '220', reportActionID: '230'}
 *  ]
 * @param amount - always in the smallest unit of the currency
 * @param existingSplitChatReportID - the report ID where the split expense happens, could be a group chat or a workspace chat
 */
function createSplitsAndOnyxData(
    participants: Participant[],
    currentUserLogin: string,
    currentUserAccountID: number,
    amount: number,
    comment: string,
    currency: string,
    merchant: string,
    created: string,
    category: string,
    tag: string,
    splitShares: SplitShares = {},
    existingSplitChatReportID = '',
    billable = false,
    iouRequestType: IOURequestType = CONST.IOU.REQUEST_TYPE.MANUAL,
    taxCode = '',
    taxAmount = 0,
): SplitsAndOnyxData {
    const currentUserEmailForIOUSplit = addSMSDomainIfPhoneNumber(currentUserLogin);
    const participantAccountIDs = participants.map((participant) => Number(participant.accountID));

    const {splitChatReport, existingSplitChatReport} = getOrCreateOptimisticSplitChatReport(existingSplitChatReportID, participants, participantAccountIDs, currentUserAccountID);
    const isOwnPolicyExpenseChat = !!splitChatReport.isOwnPolicyExpenseChat;

    // Pass an open receipt so the distance expense will show a map with the route optimistically
    const receipt: Receipt | undefined = iouRequestType === CONST.IOU.REQUEST_TYPE.DISTANCE ? {source: ReceiptGeneric as ReceiptSource, state: CONST.IOU.RECEIPT_STATE.OPEN} : undefined;

    const existingTransaction = allTransactionDrafts[`${ONYXKEYS.COLLECTION.TRANSACTION_DRAFT}${CONST.IOU.OPTIMISTIC_TRANSACTION_ID}`];
    const isDistanceRequest = existingTransaction && existingTransaction.iouRequestType === CONST.IOU.REQUEST_TYPE.DISTANCE;
    let splitTransaction = buildOptimisticTransaction({
        existingTransaction,
        transactionParams: {
            amount,
            currency,
            reportID: CONST.REPORT.SPLIT_REPORTID,
            comment,
            created,
            merchant: merchant || Localize.translateLocal('iou.expense'),
            receipt,
            category,
            tag,
            taxCode,
            taxAmount,
            billable,
            pendingFields: isDistanceRequest ? {waypoints: CONST.RED_BRICK_ROAD_PENDING_ACTION.ADD} : undefined,
        },
    });

    // Important data is set on the draft distance transaction, such as the iouRequestType marking it as a distance request, so merge it into the optimistic split transaction
    if (isDistanceRequest) {
        splitTransaction = fastMerge(existingTransaction, splitTransaction, false);
    }

    // Note: The created action must be optimistically generated before the IOU action so there's no chance that the created action appears after the IOU action in the chat
    const splitCreatedReportAction = buildOptimisticCreatedReportAction(currentUserEmailForIOUSplit);
    const splitIOUReportAction = buildOptimisticIOUReportAction(
        CONST.IOU.REPORT_ACTION_TYPE.SPLIT,
        amount,
        currency,
        comment,
        participants,
        splitTransaction.transactionID,
        undefined,
        '',
        false,
        false,
        isOwnPolicyExpenseChat,
    );

    splitChatReport.lastReadTime = DateUtils.getDBTime();
    splitChatReport.lastMessageText = getReportActionText(splitIOUReportAction);
    splitChatReport.lastMessageHtml = getReportActionHtml(splitIOUReportAction);
    splitChatReport.lastActorAccountID = currentUserAccountID;
    splitChatReport.lastVisibleActionCreated = splitIOUReportAction.created;

    // If we have an existing splitChatReport (group chat or workspace) use it's pending fields, otherwise indicate that we are adding a chat
    if (!existingSplitChatReport) {
        splitChatReport.pendingFields = {
            createChat: CONST.RED_BRICK_ROAD_PENDING_ACTION.ADD,
        };
    }

    const optimisticData: OnyxUpdate[] = [
        {
            // Use set for new reports because it doesn't exist yet, is faster,
            // and we need the data to be available when we navigate to the chat page
            onyxMethod: existingSplitChatReport ? Onyx.METHOD.MERGE : Onyx.METHOD.SET,
            key: `${ONYXKEYS.COLLECTION.REPORT}${splitChatReport.reportID}`,
            value: splitChatReport,
        },
        {
            onyxMethod: Onyx.METHOD.SET,
            key: ONYXKEYS.NVP_QUICK_ACTION_GLOBAL_CREATE,
            value: {
                action: iouRequestType === CONST.IOU.REQUEST_TYPE.DISTANCE ? CONST.QUICK_ACTIONS.SPLIT_DISTANCE : CONST.QUICK_ACTIONS.SPLIT_MANUAL,
                chatReportID: splitChatReport.reportID,
                isFirstQuickAction: isEmptyObject(quickAction),
            },
        },
        existingSplitChatReport
            ? {
                  onyxMethod: Onyx.METHOD.MERGE,
                  key: `${ONYXKEYS.COLLECTION.REPORT_ACTIONS}${splitChatReport.reportID}`,
                  value: {
                      [splitIOUReportAction.reportActionID]: splitIOUReportAction as OnyxTypes.ReportAction,
                  },
              }
            : {
                  onyxMethod: Onyx.METHOD.SET,
                  key: `${ONYXKEYS.COLLECTION.REPORT_ACTIONS}${splitChatReport.reportID}`,
                  value: {
                      [splitCreatedReportAction.reportActionID]: splitCreatedReportAction as OnyxTypes.ReportAction,
                      [splitIOUReportAction.reportActionID]: splitIOUReportAction as OnyxTypes.ReportAction,
                  },
              },
        {
            onyxMethod: Onyx.METHOD.SET,
            key: `${ONYXKEYS.COLLECTION.TRANSACTION}${splitTransaction.transactionID}`,
            value: splitTransaction,
        },
    ];
    const successData: OnyxUpdate[] = [
        {
            onyxMethod: Onyx.METHOD.MERGE,
            key: `${ONYXKEYS.COLLECTION.REPORT_ACTIONS}${splitChatReport.reportID}`,
            value: {
                ...(existingSplitChatReport ? {} : {[splitCreatedReportAction.reportActionID]: {pendingAction: null}}),
                [splitIOUReportAction.reportActionID]: {pendingAction: null},
            },
        },
        {
            onyxMethod: Onyx.METHOD.MERGE,
            key: `${ONYXKEYS.COLLECTION.TRANSACTION}${splitTransaction.transactionID}`,
            value: {pendingAction: null, pendingFields: null},
        },
    ];

    const redundantParticipants: Record<number, null> = {};
    if (!existingSplitChatReport) {
        successData.push({
            onyxMethod: Onyx.METHOD.MERGE,
            key: `${ONYXKEYS.COLLECTION.REPORT}${splitChatReport.reportID}`,
            value: {pendingFields: {createChat: null}, participants: redundantParticipants},
        });
    }

    const failureData: OnyxUpdate[] = [
        {
            onyxMethod: Onyx.METHOD.MERGE,
            key: `${ONYXKEYS.COLLECTION.TRANSACTION}${splitTransaction.transactionID}`,
            value: {
                errors: getMicroSecondOnyxErrorWithTranslationKey('iou.error.genericCreateFailureMessage'),
                pendingAction: null,
                pendingFields: null,
            },
        },
        {
            onyxMethod: Onyx.METHOD.SET,
            key: ONYXKEYS.NVP_QUICK_ACTION_GLOBAL_CREATE,
            value: quickAction ?? null,
        },
    ];

    if (existingSplitChatReport) {
        failureData.push({
            onyxMethod: Onyx.METHOD.MERGE,
            key: `${ONYXKEYS.COLLECTION.REPORT_ACTIONS}${splitChatReport.reportID}`,
            value: {
                [splitIOUReportAction.reportActionID]: {
                    errors: getMicroSecondOnyxErrorWithTranslationKey('iou.error.genericCreateFailureMessage'),
                },
            },
        });
    } else {
        failureData.push(
            {
                onyxMethod: Onyx.METHOD.MERGE,
                key: `${ONYXKEYS.COLLECTION.REPORT}${splitChatReport.reportID}`,
                value: {
                    errorFields: {
                        createChat: getMicroSecondOnyxErrorWithTranslationKey('report.genericCreateReportFailureMessage'),
                    },
                },
            },
            {
                onyxMethod: Onyx.METHOD.MERGE,
                key: `${ONYXKEYS.COLLECTION.REPORT_ACTIONS}${splitChatReport.reportID}`,
                value: {
                    [splitIOUReportAction.reportActionID]: {
                        errors: getMicroSecondOnyxErrorWithTranslationKey('iou.error.genericCreateFailureMessage'),
                    },
                },
            },
        );
    }

    // Loop through participants creating individual chats, iouReports and reportActionIDs as needed
    const currentUserAmount = splitShares?.[currentUserAccountID]?.amount ?? calculateIOUAmount(participants.length, amount, currency, true);
    const currentUserTaxAmount = calculateIOUAmount(participants.length, taxAmount, currency, true);

    const splits: Split[] = [{email: currentUserEmailForIOUSplit, accountID: currentUserAccountID, amount: currentUserAmount, taxAmount: currentUserTaxAmount}];

    const hasMultipleParticipants = participants.length > 1;
    participants.forEach((participant) => {
        // In a case when a participant is a workspace, even when a current user is not an owner of the workspace
        const isPolicyExpenseChat = isPolicyExpenseChatReportUtils(participant);
        const splitAmount = splitShares?.[participant.accountID ?? -1]?.amount ?? calculateIOUAmount(participants.length, amount, currency, false);
        const splitTaxAmount = calculateIOUAmount(participants.length, taxAmount, currency, false);

        // To exclude someone from a split, the amount can be 0. The scenario for this is when creating a split from a group chat, we have remove the option to deselect users to exclude them.
        // We can input '0' next to someone we want to exclude.
        if (splitAmount === 0) {
            return;
        }

        // In case the participant is a workspace, email & accountID should remain undefined and won't be used in the rest of this code
        // participant.login is undefined when the request is initiated from a group DM with an unknown user, so we need to add a default
        const email = isOwnPolicyExpenseChat || isPolicyExpenseChat ? '' : addSMSDomainIfPhoneNumber(participant.login ?? '').toLowerCase();
        const accountID = isOwnPolicyExpenseChat || isPolicyExpenseChat ? 0 : Number(participant.accountID);
        if (email === currentUserEmailForIOUSplit) {
            return;
        }

        // STEP 1: Get existing chat report OR build a new optimistic one
        // If we only have one participant and the request was initiated from the global create menu, i.e. !existingGroupChatReportID, the oneOnOneChatReport is the groupChatReport
        let oneOnOneChatReport: OnyxTypes.Report | OptimisticChatReport;
        let isNewOneOnOneChatReport = false;
        let shouldCreateOptimisticPersonalDetails = false;
        const personalDetailExists = accountID in allPersonalDetails;

        // If this is a split between two people only and the function
        // wasn't provided with an existing group chat report id
        // or, if the split is being made from the workspace chat, then the oneOnOneChatReport is the same as the splitChatReport
        // in this case existingSplitChatReport will belong to the policy expense chat and we won't be
        // entering code that creates optimistic personal details
        if ((!hasMultipleParticipants && !existingSplitChatReportID) || isOwnPolicyExpenseChat) {
            oneOnOneChatReport = splitChatReport;
            shouldCreateOptimisticPersonalDetails = !existingSplitChatReport && !personalDetailExists;
        } else {
            const existingChatReport = getChatByParticipants([accountID, currentUserAccountID]);
            isNewOneOnOneChatReport = !existingChatReport;
            shouldCreateOptimisticPersonalDetails = isNewOneOnOneChatReport && !personalDetailExists;
            oneOnOneChatReport = existingChatReport ?? buildOptimisticChatReport([accountID, currentUserAccountID]);
        }

        // STEP 2: Get existing IOU/Expense report and update its total OR build a new optimistic one
        let oneOnOneIOUReport: OneOnOneIOUReport = oneOnOneChatReport.iouReportID ? allReports?.[`${ONYXKEYS.COLLECTION.REPORT}${oneOnOneChatReport.iouReportID}`] : null;
        const shouldCreateNewOneOnOneIOUReport = shouldCreateNewMoneyRequestReportReportUtils(oneOnOneIOUReport, oneOnOneChatReport);

        if (!oneOnOneIOUReport || shouldCreateNewOneOnOneIOUReport) {
            oneOnOneIOUReport = isOwnPolicyExpenseChat
                ? buildOptimisticExpenseReport(oneOnOneChatReport.reportID, oneOnOneChatReport.policyID ?? '-1', currentUserAccountID, splitAmount, currency)
                : buildOptimisticIOUReport(currentUserAccountID, accountID, splitAmount, oneOnOneChatReport.reportID, currency);
        } else if (isOwnPolicyExpenseChat) {
            // Because of the Expense reports are stored as negative values, we subtract the total from the amount
            if (oneOnOneIOUReport?.currency === currency) {
                if (typeof oneOnOneIOUReport.total === 'number') {
                    oneOnOneIOUReport.total -= splitAmount;
                }

                if (typeof oneOnOneIOUReport.unheldTotal === 'number') {
                    oneOnOneIOUReport.unheldTotal -= splitAmount;
                }
            }
        } else {
            oneOnOneIOUReport = updateIOUOwnerAndTotal(oneOnOneIOUReport, currentUserAccountID, splitAmount, currency);
        }

        // STEP 3: Build optimistic transaction
        const oneOnOneTransaction = buildOptimisticTransaction({
            originalTransactionID: splitTransaction.transactionID,
            transactionParams: {
                amount: isExpenseReport(oneOnOneIOUReport) ? -splitAmount : splitAmount,
                currency,
                reportID: oneOnOneIOUReport.reportID,
                comment,
                created,
                merchant: merchant || Localize.translateLocal('iou.expense'),
                category,
                tag,
                taxCode,
                taxAmount: isExpenseReport(oneOnOneIOUReport) ? -splitTaxAmount : splitTaxAmount,
                billable,
                source: CONST.IOU.TYPE.SPLIT,
            },
        });

        // STEP 4: Build optimistic reportActions. We need:
        // 1. CREATED action for the chatReport
        // 2. CREATED action for the iouReport
        // 3. IOU action for the iouReport
        // 4. Transaction Thread and the CREATED action for it
        // 5. REPORT_PREVIEW action for the chatReport
        const [oneOnOneCreatedActionForChat, oneOnOneCreatedActionForIOU, oneOnOneIOUAction, optimisticTransactionThread, optimisticCreatedActionForTransactionThread] =
            buildOptimisticMoneyRequestEntities(
                oneOnOneIOUReport,
                CONST.IOU.REPORT_ACTION_TYPE.CREATE,
                splitAmount,
                currency,
                comment,
                currentUserEmailForIOUSplit,
                [participant],
                oneOnOneTransaction.transactionID,
            );

        // Add optimistic personal details for new participants
        const oneOnOnePersonalDetailListAction: OnyxTypes.PersonalDetailsList = shouldCreateOptimisticPersonalDetails
            ? {
                  [accountID]: {
                      accountID,
                      // Disabling this line since participant.displayName can be an empty string
                      // eslint-disable-next-line @typescript-eslint/prefer-nullish-coalescing
                      displayName: formatPhoneNumber(participant.displayName || email),
                      login: participant.login,
                      isOptimisticPersonalDetail: true,
                  },
              }
            : {};

        if (shouldCreateOptimisticPersonalDetails) {
            // BE will send different participants. We clear the optimistic ones to avoid duplicated entries
            redundantParticipants[accountID] = null;
        }

        let oneOnOneReportPreviewAction = getReportPreviewAction(oneOnOneChatReport.reportID, oneOnOneIOUReport.reportID);
        if (oneOnOneReportPreviewAction) {
            oneOnOneReportPreviewAction = updateReportPreview(oneOnOneIOUReport, oneOnOneReportPreviewAction);
        } else {
            oneOnOneReportPreviewAction = buildOptimisticReportPreview(oneOnOneChatReport, oneOnOneIOUReport);
        }

        // Add category to optimistic policy recently used categories when a participant is a workspace
        const optimisticPolicyRecentlyUsedCategories = isPolicyExpenseChat ? buildOptimisticPolicyRecentlyUsedCategories(participant.policyID, category) : [];

        const optimisticRecentlyUsedCurrencies = buildOptimisticRecentlyUsedCurrencies(currency);

        // Add tag to optimistic policy recently used tags when a participant is a workspace
        const optimisticPolicyRecentlyUsedTags = isPolicyExpenseChat ? buildOptimisticPolicyRecentlyUsedTags(participant.policyID, tag) : {};

        // STEP 5: Build Onyx Data
        const [oneOnOneOptimisticData, oneOnOneSuccessData, oneOnOneFailureData] = buildOnyxDataForMoneyRequest({
            isNewChatReport: isNewOneOnOneChatReport,
            shouldCreateNewMoneyRequestReport: shouldCreateNewOneOnOneIOUReport,
            isOneOnOneSplit: true,
            optimisticParams: {
                chat: {
                    report: oneOnOneChatReport,
                    createdAction: oneOnOneCreatedActionForChat,
                    reportPreviewAction: oneOnOneReportPreviewAction,
                },
                iou: {
                    report: oneOnOneIOUReport,
                    createdAction: oneOnOneCreatedActionForIOU,
                    action: oneOnOneIOUAction,
                },
                transactionParams: {
                    transaction: oneOnOneTransaction,
                    transactionThreadReport: optimisticTransactionThread,
                    transactionThreadCreatedReportAction: optimisticCreatedActionForTransactionThread,
                },
                policyRecentlyUsed: {
                    categories: optimisticPolicyRecentlyUsedCategories,
                    tags: optimisticPolicyRecentlyUsedTags,
                    currencies: optimisticRecentlyUsedCurrencies,
                },
                personalDetailListAction: oneOnOnePersonalDetailListAction,
            },
        });

        const individualSplit = {
            email,
            accountID,
            isOptimisticAccount: isOptimisticPersonalDetail(accountID),
            amount: splitAmount,
            iouReportID: oneOnOneIOUReport.reportID,
            chatReportID: oneOnOneChatReport.reportID,
            transactionID: oneOnOneTransaction.transactionID,
            reportActionID: oneOnOneIOUAction.reportActionID,
            createdChatReportActionID: oneOnOneCreatedActionForChat.reportActionID,
            createdIOUReportActionID: oneOnOneCreatedActionForIOU.reportActionID,
            reportPreviewReportActionID: oneOnOneReportPreviewAction.reportActionID,
            transactionThreadReportID: optimisticTransactionThread.reportID,
            createdReportActionIDForThread: optimisticCreatedActionForTransactionThread?.reportActionID,
            taxAmount: splitTaxAmount,
        };

        splits.push(individualSplit);
        optimisticData.push(...oneOnOneOptimisticData);
        successData.push(...oneOnOneSuccessData);
        failureData.push(...oneOnOneFailureData);
    });

    optimisticData.push({
        onyxMethod: Onyx.METHOD.MERGE,
        key: `${ONYXKEYS.COLLECTION.TRANSACTION}${splitTransaction.transactionID}`,
        value: {
            comment: {
                splits: splits.map((split) => ({accountID: split.accountID, amount: split.amount})),
            },
        },
    });

    const splitData: SplitData = {
        chatReportID: splitChatReport.reportID,
        transactionID: splitTransaction.transactionID,
        reportActionID: splitIOUReportAction.reportActionID,
        policyID: splitChatReport.policyID,
        chatType: splitChatReport.chatType,
    };

    if (!existingSplitChatReport) {
        splitData.createdReportActionID = splitCreatedReportAction.reportActionID;
    }

    return {
        splitData,
        splits,
        onyxData: {optimisticData, successData, failureData},
    };
}

type SplitBillActionsParams = {
    participants: Participant[];
    currentUserLogin: string;
    currentUserAccountID: number;
    amount: number;
    comment: string;
    currency: string;
    merchant: string;
    created: string;
    category?: string;
    tag?: string;
    billable?: boolean;
    iouRequestType?: IOURequestType;
    existingSplitChatReportID?: string;
    splitShares?: SplitShares;
    splitPayerAccountIDs?: number[];
    taxCode?: string;
    taxAmount?: number;
};

/**
 * @param amount - always in smallest currency unit
 * @param existingSplitChatReportID - Either a group DM or a workspace chat
 */
function splitBill({
    participants,
    currentUserLogin,
    currentUserAccountID,
    amount,
    comment,
    currency,
    merchant,
    created,
    category = '',
    tag = '',
    billable = false,
    iouRequestType = CONST.IOU.REQUEST_TYPE.MANUAL,
    existingSplitChatReportID = '',
    splitShares = {},
    splitPayerAccountIDs = [],
    taxCode = '',
    taxAmount = 0,
}: SplitBillActionsParams) {
    const {splitData, splits, onyxData} = createSplitsAndOnyxData(
        participants,
        currentUserLogin,
        currentUserAccountID,
        amount,
        comment,
        currency,
        merchant,
        created,
        category,
        tag,
        splitShares,
        existingSplitChatReportID,
        billable,
        iouRequestType,
        taxCode,
        taxAmount,
    );

    const parameters: SplitBillParams = {
        reportID: splitData.chatReportID,
        amount,
        splits: JSON.stringify(splits),
        currency,
        comment,
        category,
        merchant,
        created,
        tag,
        billable,
        transactionID: splitData.transactionID,
        reportActionID: splitData.reportActionID,
        createdReportActionID: splitData.createdReportActionID,
        policyID: splitData.policyID,
        chatType: splitData.chatType,
        splitPayerAccountIDs,
        taxCode,
        taxAmount,
    };

    API.write(WRITE_COMMANDS.SPLIT_BILL, parameters, onyxData);
    InteractionManager.runAfterInteractions(() => removeDraftTransaction(CONST.IOU.OPTIMISTIC_TRANSACTION_ID));

    Navigation.dismissModal(isSearchTopmostCentralPane() ? undefined : existingSplitChatReportID);
    notifyNewAction(splitData.chatReportID, currentUserAccountID);
}

/**
 * @param amount - always in the smallest currency unit
 */
function splitBillAndOpenReport({
    participants,
    currentUserLogin,
    currentUserAccountID,
    amount,
    comment,
    currency,
    merchant,
    created,
    category = '',
    tag = '',
    billable = false,
    iouRequestType = CONST.IOU.REQUEST_TYPE.MANUAL,
    splitShares = {},
    splitPayerAccountIDs = [],
    taxCode = '',
    taxAmount = 0,
}: SplitBillActionsParams) {
    const {splitData, splits, onyxData} = createSplitsAndOnyxData(
        participants,
        currentUserLogin,
        currentUserAccountID,
        amount,
        comment,
        currency,
        merchant,
        created,
        category,
        tag,
        splitShares,
        '',
        billable,
        iouRequestType,
        taxCode,
        taxAmount,
    );

    const parameters: SplitBillParams = {
        reportID: splitData.chatReportID,
        amount,
        splits: JSON.stringify(splits),
        currency,
        merchant,
        created,
        comment,
        category,
        tag,
        billable,
        transactionID: splitData.transactionID,
        reportActionID: splitData.reportActionID,
        createdReportActionID: splitData.createdReportActionID,
        policyID: splitData.policyID,
        chatType: splitData.chatType,
        splitPayerAccountIDs,
        taxCode,
        taxAmount,
    };

    API.write(WRITE_COMMANDS.SPLIT_BILL_AND_OPEN_REPORT, parameters, onyxData);
    InteractionManager.runAfterInteractions(() => removeDraftTransaction(CONST.IOU.OPTIMISTIC_TRANSACTION_ID));

    Navigation.dismissModal(isSearchTopmostCentralPane() ? undefined : splitData.chatReportID);
    notifyNewAction(splitData.chatReportID, currentUserAccountID);
}

type StartSplitBilActionParams = {
    participants: Participant[];
    currentUserLogin: string;
    currentUserAccountID: number;
    comment: string;
    receipt: Receipt;
    existingSplitChatReportID?: string;
    billable?: boolean;
    category: string | undefined;
    tag: string | undefined;
    currency: string;
    taxCode: string;
    taxAmount: number;
};

/** Used exclusively for starting a split expense request that contains a receipt, the split request will be completed once the receipt is scanned
 *  or user enters details manually.
 *
 * @param existingSplitChatReportID - Either a group DM or a workspace chat
 */
function startSplitBill({
    participants,
    currentUserLogin,
    currentUserAccountID,
    comment,
    receipt,
    existingSplitChatReportID = '',
    billable = false,
    category = '',
    tag = '',
    currency,
    taxCode = '',
    taxAmount = 0,
}: StartSplitBilActionParams) {
    const currentUserEmailForIOUSplit = addSMSDomainIfPhoneNumber(currentUserLogin);
    const participantAccountIDs = participants.map((participant) => Number(participant.accountID));
    const {splitChatReport, existingSplitChatReport} = getOrCreateOptimisticSplitChatReport(existingSplitChatReportID, participants, participantAccountIDs, currentUserAccountID);
    const isOwnPolicyExpenseChat = !!splitChatReport.isOwnPolicyExpenseChat;

    const {name: filename, source, state = CONST.IOU.RECEIPT_STATE.SCANREADY} = receipt;
    const receiptObject: Receipt = {state, source};

    // ReportID is -2 (aka "deleted") on the group transaction
    const splitTransaction = buildOptimisticTransaction({
        transactionParams: {
            amount: 0,
            currency,
            reportID: CONST.REPORT.SPLIT_REPORTID,
            comment,
            merchant: CONST.TRANSACTION.PARTIAL_TRANSACTION_MERCHANT,
            receipt: receiptObject,
            category,
            tag,
            taxCode,
            taxAmount,
            billable,
            filename,
        },
    });

    // Note: The created action must be optimistically generated before the IOU action so there's no chance that the created action appears after the IOU action in the chat
    const splitChatCreatedReportAction = buildOptimisticCreatedReportAction(currentUserEmailForIOUSplit);
    const splitIOUReportAction = buildOptimisticIOUReportAction(
        CONST.IOU.REPORT_ACTION_TYPE.SPLIT,
        0,
        CONST.CURRENCY.USD,
        comment,
        participants,
        splitTransaction.transactionID,
        undefined,
        '',
        false,
        false,
        isOwnPolicyExpenseChat,
    );

    splitChatReport.lastReadTime = DateUtils.getDBTime();
    splitChatReport.lastMessageText = getReportActionText(splitIOUReportAction);
    splitChatReport.lastMessageHtml = getReportActionHtml(splitIOUReportAction);

    // If we have an existing splitChatReport (group chat or workspace) use it's pending fields, otherwise indicate that we are adding a chat
    if (!existingSplitChatReport) {
        splitChatReport.pendingFields = {
            createChat: CONST.RED_BRICK_ROAD_PENDING_ACTION.ADD,
        };
    }

    const optimisticData: OnyxUpdate[] = [
        {
            // Use set for new reports because it doesn't exist yet, is faster,
            // and we need the data to be available when we navigate to the chat page
            onyxMethod: existingSplitChatReport ? Onyx.METHOD.MERGE : Onyx.METHOD.SET,
            key: `${ONYXKEYS.COLLECTION.REPORT}${splitChatReport.reportID}`,
            value: splitChatReport,
        },
        {
            onyxMethod: Onyx.METHOD.SET,
            key: ONYXKEYS.NVP_QUICK_ACTION_GLOBAL_CREATE,
            value: {
                action: CONST.QUICK_ACTIONS.SPLIT_SCAN,
                chatReportID: splitChatReport.reportID,
                isFirstQuickAction: isEmptyObject(quickAction),
            },
        },
        existingSplitChatReport
            ? {
                  onyxMethod: Onyx.METHOD.MERGE,
                  key: `${ONYXKEYS.COLLECTION.REPORT_ACTIONS}${splitChatReport.reportID}`,
                  value: {
                      [splitIOUReportAction.reportActionID]: splitIOUReportAction as OnyxTypes.ReportAction,
                  },
              }
            : {
                  onyxMethod: Onyx.METHOD.SET,
                  key: `${ONYXKEYS.COLLECTION.REPORT_ACTIONS}${splitChatReport.reportID}`,
                  value: {
                      [splitChatCreatedReportAction.reportActionID]: splitChatCreatedReportAction,
                      [splitIOUReportAction.reportActionID]: splitIOUReportAction as OnyxTypes.ReportAction,
                  },
              },
        {
            onyxMethod: Onyx.METHOD.SET,
            key: `${ONYXKEYS.COLLECTION.TRANSACTION}${splitTransaction.transactionID}`,
            value: splitTransaction,
        },
    ];

    const successData: OnyxUpdate[] = [
        {
            onyxMethod: Onyx.METHOD.MERGE,
            key: `${ONYXKEYS.COLLECTION.REPORT_ACTIONS}${splitChatReport.reportID}`,
            value: {
                ...(existingSplitChatReport ? {} : {[splitChatCreatedReportAction.reportActionID]: {pendingAction: null}}),
                [splitIOUReportAction.reportActionID]: {pendingAction: null},
            },
        },
        {
            onyxMethod: Onyx.METHOD.MERGE,
            key: `${ONYXKEYS.COLLECTION.TRANSACTION}${splitTransaction.transactionID}`,
            value: {pendingAction: null},
        },
    ];

    const redundantParticipants: Record<number, null> = {};
    if (!existingSplitChatReport) {
        successData.push({
            onyxMethod: Onyx.METHOD.MERGE,
            key: `${ONYXKEYS.COLLECTION.REPORT}${splitChatReport.reportID}`,
            value: {pendingFields: {createChat: null}, participants: redundantParticipants},
        });
    }

    const failureData: OnyxUpdate[] = [
        {
            onyxMethod: Onyx.METHOD.MERGE,
            key: `${ONYXKEYS.COLLECTION.TRANSACTION}${splitTransaction.transactionID}`,
            value: {
                errors: getMicroSecondOnyxErrorWithTranslationKey('iou.error.genericCreateFailureMessage'),
            },
        },
        {
            onyxMethod: Onyx.METHOD.SET,
            key: ONYXKEYS.NVP_QUICK_ACTION_GLOBAL_CREATE,
            value: quickAction ?? null,
        },
    ];

    if (existingSplitChatReport) {
        failureData.push({
            onyxMethod: Onyx.METHOD.MERGE,
            key: `${ONYXKEYS.COLLECTION.REPORT_ACTIONS}${splitChatReport.reportID}`,
            value: {
                [splitIOUReportAction.reportActionID]: {
                    errors: getReceiptError(receipt, filename),
                },
            },
        });
    } else {
        failureData.push(
            {
                onyxMethod: Onyx.METHOD.MERGE,
                key: `${ONYXKEYS.COLLECTION.REPORT}${splitChatReport.reportID}`,
                value: {
                    errorFields: {
                        createChat: getMicroSecondOnyxErrorWithTranslationKey('report.genericCreateReportFailureMessage'),
                    },
                },
            },
            {
                onyxMethod: Onyx.METHOD.MERGE,
                key: `${ONYXKEYS.COLLECTION.REPORT_ACTIONS}${splitChatReport.reportID}`,
                value: {
                    [splitChatCreatedReportAction.reportActionID]: {
                        errors: getMicroSecondOnyxErrorWithTranslationKey('report.genericCreateReportFailureMessage'),
                    },
                    [splitIOUReportAction.reportActionID]: {
                        errors: getReceiptError(receipt, filename),
                    },
                },
            },
        );
    }

    const splits: Split[] = [{email: currentUserEmailForIOUSplit, accountID: currentUserAccountID}];

    participants.forEach((participant) => {
        // Disabling this line since participant.login can be an empty string
        // eslint-disable-next-line @typescript-eslint/prefer-nullish-coalescing
        const email = participant.isOwnPolicyExpenseChat ? '' : addSMSDomainIfPhoneNumber(participant.login || participant.text || '').toLowerCase();
        const accountID = participant.isOwnPolicyExpenseChat ? 0 : Number(participant.accountID);
        if (email === currentUserEmailForIOUSplit) {
            return;
        }

        // When splitting with a workspace chat, we only need to supply the policyID and the workspace reportID as it's needed so we can update the report preview
        if (participant.isOwnPolicyExpenseChat) {
            splits.push({
                policyID: participant.policyID,
                chatReportID: splitChatReport.reportID,
            });
            return;
        }

        const participantPersonalDetails = allPersonalDetails[participant?.accountID ?? -1];
        if (!participantPersonalDetails) {
            optimisticData.push({
                onyxMethod: Onyx.METHOD.MERGE,
                key: ONYXKEYS.PERSONAL_DETAILS_LIST,
                value: {
                    [accountID]: {
                        accountID,
                        // Disabling this line since participant.displayName can be an empty string
                        // eslint-disable-next-line @typescript-eslint/prefer-nullish-coalescing
                        displayName: formatPhoneNumber(participant.displayName || email),
                        // Disabling this line since participant.login can be an empty string
                        // eslint-disable-next-line @typescript-eslint/prefer-nullish-coalescing
                        login: participant.login || participant.text,
                        isOptimisticPersonalDetail: true,
                    },
                },
            });
            // BE will send different participants. We clear the optimistic ones to avoid duplicated entries
            redundantParticipants[accountID] = null;
        }

        splits.push({
            email,
            accountID,
        });
    });

    participants.forEach((participant) => {
        const isPolicyExpenseChat = isPolicyExpenseChatReportUtils(participant);
        if (!isPolicyExpenseChat) {
            return;
        }

        const optimisticPolicyRecentlyUsedCategories = buildOptimisticPolicyRecentlyUsedCategories(participant.policyID, category);
        const optimisticPolicyRecentlyUsedTags = buildOptimisticPolicyRecentlyUsedTags(participant.policyID, tag);
        const optimisticRecentlyUsedCurrencies = buildOptimisticRecentlyUsedCurrencies(currency);

        if (optimisticPolicyRecentlyUsedCategories.length > 0) {
            optimisticData.push({
                onyxMethod: Onyx.METHOD.SET,
                key: `${ONYXKEYS.COLLECTION.POLICY_RECENTLY_USED_CATEGORIES}${participant.policyID}`,
                value: optimisticPolicyRecentlyUsedCategories,
            });
        }

        if (optimisticRecentlyUsedCurrencies.length > 0) {
            optimisticData.push({
                onyxMethod: Onyx.METHOD.SET,
                key: ONYXKEYS.RECENTLY_USED_CURRENCIES,
                value: optimisticRecentlyUsedCurrencies,
            });
        }

        if (!isEmptyObject(optimisticPolicyRecentlyUsedTags)) {
            optimisticData.push({
                onyxMethod: Onyx.METHOD.MERGE,
                key: `${ONYXKEYS.COLLECTION.POLICY_RECENTLY_USED_TAGS}${participant.policyID}`,
                value: optimisticPolicyRecentlyUsedTags,
            });
        }
    });

    // Save the new splits array into the transaction's comment in case the user calls CompleteSplitBill while offline
    optimisticData.push({
        onyxMethod: Onyx.METHOD.MERGE,
        key: `${ONYXKEYS.COLLECTION.TRANSACTION}${splitTransaction.transactionID}`,
        value: {
            comment: {
                splits,
            },
        },
    });

    const parameters: StartSplitBillParams = {
        chatReportID: splitChatReport.reportID,
        reportActionID: splitIOUReportAction.reportActionID,
        transactionID: splitTransaction.transactionID,
        splits: JSON.stringify(splits),
        receipt,
        comment,
        category,
        tag,
        currency,
        isFromGroupDM: !existingSplitChatReport,
        billable,
        ...(existingSplitChatReport ? {} : {createdReportActionID: splitChatCreatedReportAction.reportActionID}),
        chatType: splitChatReport?.chatType,
        taxCode,
        taxAmount,
    };

    API.write(WRITE_COMMANDS.START_SPLIT_BILL, parameters, {optimisticData, successData, failureData});

    Navigation.dismissModalWithReport(splitChatReport);
    notifyNewAction(splitChatReport.reportID ?? '-1', currentUserAccountID);
}

/** Used for editing a split expense while it's still scanning or when SmartScan fails, it completes a split expense started by startSplitBill above.
 *
 * @param chatReportID - The group chat or workspace reportID
 * @param reportAction - The split action that lives in the chatReport above
 * @param updatedTransaction - The updated **draft** split transaction
 * @param sessionAccountID - accountID of the current user
 * @param sessionEmail - email of the current user
 */
function completeSplitBill(chatReportID: string, reportAction: OnyxTypes.ReportAction, updatedTransaction: OnyxEntry<OnyxTypes.Transaction>, sessionAccountID: number, sessionEmail: string) {
    const currentUserEmailForIOUSplit = addSMSDomainIfPhoneNumber(sessionEmail);
    const transactionID = updatedTransaction?.transactionID ?? '-1';
    const unmodifiedTransaction = allTransactions[`${ONYXKEYS.COLLECTION.TRANSACTION}${transactionID}`];

    // Save optimistic updated transaction and action
    const optimisticData: OnyxUpdate[] = [
        {
            onyxMethod: Onyx.METHOD.MERGE,
            key: `${ONYXKEYS.COLLECTION.TRANSACTION}${transactionID}`,
            value: {
                ...updatedTransaction,
                receipt: {
                    state: CONST.IOU.RECEIPT_STATE.OPEN,
                },
            },
        },
        {
            onyxMethod: Onyx.METHOD.MERGE,
            key: `${ONYXKEYS.COLLECTION.REPORT_ACTIONS}${chatReportID}`,
            value: {
                [reportAction.reportActionID]: {
                    lastModified: DateUtils.getDBTime(),
                    originalMessage: {
                        whisperedTo: [],
                    },
                },
            },
        },
    ];

    const successData: OnyxUpdate[] = [
        {
            onyxMethod: Onyx.METHOD.MERGE,
            key: `${ONYXKEYS.COLLECTION.TRANSACTION}${transactionID}`,
            value: {pendingAction: null},
        },
        {
            onyxMethod: Onyx.METHOD.MERGE,
            key: `${ONYXKEYS.COLLECTION.SPLIT_TRANSACTION_DRAFT}${transactionID}`,
            value: {pendingAction: null},
        },
    ];

    const failureData: OnyxUpdate[] = [
        {
            onyxMethod: Onyx.METHOD.MERGE,
            key: `${ONYXKEYS.COLLECTION.TRANSACTION}${transactionID}`,
            value: {
                ...unmodifiedTransaction,
                errors: getMicroSecondOnyxErrorWithTranslationKey('iou.error.genericCreateFailureMessage'),
            },
        },
        {
            onyxMethod: Onyx.METHOD.MERGE,
            key: `${ONYXKEYS.COLLECTION.REPORT_ACTIONS}${chatReportID}`,
            value: {
                [reportAction.reportActionID]: {
                    ...reportAction,
                    errors: getMicroSecondOnyxErrorWithTranslationKey('iou.error.genericCreateFailureMessage'),
                },
            },
        },
    ];

    const splitParticipants: Split[] = updatedTransaction?.comment?.splits ?? [];
    const amount = updatedTransaction?.modifiedAmount;
    const currency = updatedTransaction?.modifiedCurrency;

    // Exclude the current user when calculating the split amount, `calculateAmount` takes it into account
    const splitAmount = calculateIOUAmount(splitParticipants.length - 1, amount ?? 0, currency ?? '', false);
    const splitTaxAmount = calculateIOUAmount(splitParticipants.length - 1, updatedTransaction?.taxAmount ?? 0, currency ?? '', false);

    const splits: Split[] = [{email: currentUserEmailForIOUSplit}];
    splitParticipants.forEach((participant) => {
        // Skip creating the transaction for the current user
        if (participant.email === currentUserEmailForIOUSplit) {
            return;
        }
        const isPolicyExpenseChat = !!participant.policyID;

        if (!isPolicyExpenseChat) {
            // In case this is still the optimistic accountID saved in the splits array, return early as we cannot know
            // if there is an existing chat between the split creator and this participant
            // Instead, we will rely on Auth generating the report IDs and the user won't see any optimistic chats or reports created
            const participantPersonalDetails: OnyxTypes.PersonalDetails | null = allPersonalDetails[participant?.accountID ?? -1];
            if (!participantPersonalDetails || participantPersonalDetails.isOptimisticPersonalDetail) {
                splits.push({
                    email: participant.email,
                });
                return;
            }
        }

        let oneOnOneChatReport: OnyxEntry<OnyxTypes.Report>;
        let isNewOneOnOneChatReport = false;
        if (isPolicyExpenseChat) {
            // The workspace chat reportID is saved in the splits array when starting a split expense with a workspace
            oneOnOneChatReport = allReports?.[`${ONYXKEYS.COLLECTION.REPORT}${participant.chatReportID}`];
        } else {
            const existingChatReport = getChatByParticipants(participant.accountID ? [participant.accountID, sessionAccountID] : []);
            isNewOneOnOneChatReport = !existingChatReport;
            oneOnOneChatReport = existingChatReport ?? buildOptimisticChatReport(participant.accountID ? [participant.accountID, sessionAccountID] : []);
        }

        let oneOnOneIOUReport: OneOnOneIOUReport = oneOnOneChatReport?.iouReportID ? allReports?.[`${ONYXKEYS.COLLECTION.REPORT}${oneOnOneChatReport.iouReportID}`] : null;
        const shouldCreateNewOneOnOneIOUReport = shouldCreateNewMoneyRequestReportReportUtils(oneOnOneIOUReport, oneOnOneChatReport);

        if (!oneOnOneIOUReport || shouldCreateNewOneOnOneIOUReport) {
            oneOnOneIOUReport = isPolicyExpenseChat
                ? buildOptimisticExpenseReport(oneOnOneChatReport?.reportID ?? '-1', participant.policyID ?? '-1', sessionAccountID, splitAmount, currency ?? '')
                : buildOptimisticIOUReport(sessionAccountID, participant.accountID ?? -1, splitAmount, oneOnOneChatReport?.reportID ?? '-1', currency ?? '');
        } else if (isPolicyExpenseChat) {
            if (typeof oneOnOneIOUReport?.total === 'number') {
                // Because of the Expense reports are stored as negative values, we subtract the total from the amount
                oneOnOneIOUReport.total -= splitAmount;
            }
        } else {
            oneOnOneIOUReport = updateIOUOwnerAndTotal(oneOnOneIOUReport, sessionAccountID, splitAmount, currency ?? '');
        }

        const oneOnOneTransaction = buildOptimisticTransaction({
            originalTransactionID: transactionID,
            transactionParams: {
                amount: isPolicyExpenseChat ? -splitAmount : splitAmount,
                currency: currency ?? '',
                reportID: oneOnOneIOUReport?.reportID ?? '-1',
                comment: updatedTransaction?.comment?.comment,
                created: updatedTransaction?.modifiedCreated,
                merchant: updatedTransaction?.modifiedMerchant,
                receipt: {...updatedTransaction?.receipt, state: CONST.IOU.RECEIPT_STATE.OPEN},
                category: updatedTransaction?.category,
                tag: updatedTransaction?.tag,
                taxCode: updatedTransaction?.taxCode,
                taxAmount: isPolicyExpenseChat ? -splitTaxAmount : splitAmount,
                billable: updatedTransaction?.billable,
                source: CONST.IOU.TYPE.SPLIT,
                filename: updatedTransaction?.filename,
            },
        });

        const [oneOnOneCreatedActionForChat, oneOnOneCreatedActionForIOU, oneOnOneIOUAction, optimisticTransactionThread, optimisticCreatedActionForTransactionThread] =
            buildOptimisticMoneyRequestEntities(
                oneOnOneIOUReport,
                CONST.IOU.REPORT_ACTION_TYPE.CREATE,
                splitAmount,
                currency ?? '',
                updatedTransaction?.comment?.comment ?? '',
                currentUserEmailForIOUSplit,
                [participant],
                oneOnOneTransaction.transactionID,
                undefined,
            );

        let oneOnOneReportPreviewAction = getReportPreviewAction(oneOnOneChatReport?.reportID ?? '-1', oneOnOneIOUReport?.reportID ?? '-1');
        if (oneOnOneReportPreviewAction) {
            oneOnOneReportPreviewAction = updateReportPreview(oneOnOneIOUReport, oneOnOneReportPreviewAction);
        } else {
            oneOnOneReportPreviewAction = buildOptimisticReportPreview(oneOnOneChatReport, oneOnOneIOUReport, '', oneOnOneTransaction);
        }

        const [oneOnOneOptimisticData, oneOnOneSuccessData, oneOnOneFailureData] = buildOnyxDataForMoneyRequest({
            isNewChatReport: isNewOneOnOneChatReport,
            isOneOnOneSplit: true,
            shouldCreateNewMoneyRequestReport: shouldCreateNewOneOnOneIOUReport,
            optimisticParams: {
                chat: {
                    report: oneOnOneChatReport,
                    createdAction: oneOnOneCreatedActionForChat,
                    reportPreviewAction: oneOnOneReportPreviewAction,
                },
                iou: {
                    report: oneOnOneIOUReport,
                    createdAction: oneOnOneCreatedActionForIOU,
                    action: oneOnOneIOUAction,
                },
                transactionParams: {
                    transaction: oneOnOneTransaction,
                    transactionThreadReport: optimisticTransactionThread,
                    transactionThreadCreatedReportAction: optimisticCreatedActionForTransactionThread,
                },
                policyRecentlyUsed: {},
            },
        });

        splits.push({
            email: participant.email,
            accountID: participant.accountID,
            policyID: participant.policyID,
            iouReportID: oneOnOneIOUReport?.reportID,
            chatReportID: oneOnOneChatReport?.reportID,
            transactionID: oneOnOneTransaction.transactionID,
            reportActionID: oneOnOneIOUAction.reportActionID,
            createdChatReportActionID: oneOnOneCreatedActionForChat.reportActionID,
            createdIOUReportActionID: oneOnOneCreatedActionForIOU.reportActionID,
            reportPreviewReportActionID: oneOnOneReportPreviewAction.reportActionID,
            transactionThreadReportID: optimisticTransactionThread.reportID,
            createdReportActionIDForThread: optimisticCreatedActionForTransactionThread?.reportActionID,
        });

        optimisticData.push(...oneOnOneOptimisticData);
        successData.push(...oneOnOneSuccessData);
        failureData.push(...oneOnOneFailureData);
    });

    const {
        amount: transactionAmount,
        currency: transactionCurrency,
        created: transactionCreated,
        merchant: transactionMerchant,
        comment: transactionComment,
        category: transactionCategory,
        tag: transactionTag,
        taxCode: transactionTaxCode,
        taxAmount: transactionTaxAmount,
        billable: transactionBillable,
    } = getTransactionDetails(updatedTransaction) ?? {};

    const parameters: CompleteSplitBillParams = {
        transactionID,
        amount: transactionAmount,
        currency: transactionCurrency,
        created: transactionCreated,
        merchant: transactionMerchant,
        comment: transactionComment,
        category: transactionCategory,
        tag: transactionTag,
        splits: JSON.stringify(splits),
        taxCode: transactionTaxCode,
        taxAmount: transactionTaxAmount,
        billable: transactionBillable,
    };

    API.write(WRITE_COMMANDS.COMPLETE_SPLIT_BILL, parameters, {optimisticData, successData, failureData});
    InteractionManager.runAfterInteractions(() => removeDraftTransaction(CONST.IOU.OPTIMISTIC_TRANSACTION_ID));
    Navigation.dismissModal(isSearchTopmostCentralPane() ? undefined : chatReportID);
    notifyNewAction(chatReportID, sessionAccountID);
}

function setDraftSplitTransaction(transactionID: string, transactionChanges: TransactionChanges = {}, policy?: OnyxEntry<OnyxTypes.Policy>) {
    let draftSplitTransaction = allDraftSplitTransactions[`${ONYXKEYS.COLLECTION.SPLIT_TRANSACTION_DRAFT}${transactionID}`];

    if (!draftSplitTransaction) {
        draftSplitTransaction = allTransactions[`${ONYXKEYS.COLLECTION.TRANSACTION}${transactionID}`];
    }

    const updatedTransaction = draftSplitTransaction
        ? getUpdatedTransaction({
              transaction: draftSplitTransaction,
              transactionChanges,
              isFromExpenseReport: false,
              shouldUpdateReceiptState: false,
              policy,
          })
        : null;

    Onyx.merge(`${ONYXKEYS.COLLECTION.SPLIT_TRANSACTION_DRAFT}${transactionID}`, updatedTransaction);
}

/** Requests money based on a distance (e.g. mileage from a map) */
function createDistanceRequest(distanceRequestInformation: CreateDistanceRequestInformation) {
    const {
        report,
        participants,
        currentUserLogin = '',
        currentUserAccountID = -1,
        iouType = CONST.IOU.TYPE.SUBMIT,
        existingTransaction,
        transactionParams,
        policyParams = {},
    } = distanceRequestInformation;
    const {policy, policyCategories, policyTagList} = policyParams;
    const {amount, comment, currency, created, category, tag, taxAmount, taxCode, merchant, billable, validWaypoints, customUnitRateID = '', splitShares = {}} = transactionParams;

    // If the report is an iou or expense report, we should get the linked chat report to be passed to the getMoneyRequestInformation function
    const isMoneyRequestReport = isMoneyRequestReportReportUtils(report);
    const currentChatReport = isMoneyRequestReport ? getReportOrDraftReport(report?.chatReportID) : report;
    const moneyRequestReportID = isMoneyRequestReport ? report?.reportID : '';

    const optimisticReceipt: Receipt = {
        source: ReceiptGeneric as ReceiptSource,
        state: CONST.IOU.RECEIPT_STATE.OPEN,
    };

    let parameters: CreateDistanceRequestParams;
    let onyxData: OnyxData;
    const sanitizedWaypoints = sanitizeRecentWaypoints(validWaypoints);
    if (iouType === CONST.IOU.TYPE.SPLIT) {
        const {
            splitData,
            splits,
            onyxData: splitOnyxData,
        } = createSplitsAndOnyxData(
            participants,
            currentUserLogin ?? '',
            currentUserAccountID,
            amount,
            comment,
            currency,
            merchant,
            created,
            category ?? '',
            tag ?? '',
            splitShares,
            report?.reportID ?? '',
            billable,
            CONST.IOU.REQUEST_TYPE.DISTANCE,
            taxCode,
            taxAmount,
        );
        onyxData = splitOnyxData;

        // Splits don't use the IOU report param. The split transaction isn't linked to a report shown in the UI, it's linked to a special default reportID of -2.
        // Therefore, any params related to the IOU report are irrelevant and omitted below.
        parameters = {
            transactionID: splitData.transactionID,
            chatReportID: splitData.chatReportID,
            createdChatReportActionID: splitData.createdReportActionID ?? '',
            reportActionID: splitData.reportActionID,
            waypoints: JSON.stringify(sanitizedWaypoints),
            customUnitRateID,
            comment,
            created,
            category,
            tag,
            taxCode,
            taxAmount,
            billable,
            splits: JSON.stringify(splits),
            chatType: splitData.chatType,
        };
    } else {
        const participant = participants.at(0) ?? {};
        const {
            iouReport,
            chatReport,
            transaction,
            iouAction,
            createdChatReportActionID,
            createdIOUReportActionID,
            reportPreviewAction,
            transactionThreadReportID,
            createdReportActionIDForThread,
            payerEmail,
            onyxData: moneyRequestOnyxData,
        } = getMoneyRequestInformation({
            parentChatReport: currentChatReport,
            existingTransaction,
            moneyRequestReportID,
            participantParams: {
                participant,
                payeeAccountID: userAccountID,
                payeeEmail: currentUserEmail,
            },
            policyParams: {
                policy,
                policyCategories,
                policyTagList,
            },
            transactionParams: {
                amount,
                currency,
                comment,
                created,
                merchant,
                receipt: optimisticReceipt,
                category,
                tag,
                taxCode,
                taxAmount,
                billable,
            },
        });

        onyxData = moneyRequestOnyxData;

        parameters = {
            comment,
            iouReportID: iouReport.reportID,
            chatReportID: chatReport.reportID,
            transactionID: transaction.transactionID,
            reportActionID: iouAction.reportActionID,
            createdChatReportActionID,
            createdIOUReportActionID,
            reportPreviewReportActionID: reportPreviewAction.reportActionID,
            waypoints: JSON.stringify(sanitizedWaypoints),
            created,
            category,
            tag,
            taxCode,
            taxAmount,
            billable,
            transactionThreadReportID,
            createdReportActionIDForThread,
            payerEmail,
            customUnitRateID,
        };
    }

    const recentServerValidatedWaypoints = getRecentWaypoints().filter((item) => !item.pendingAction);
    onyxData?.failureData?.push({
        onyxMethod: Onyx.METHOD.SET,
        key: `${ONYXKEYS.NVP_RECENT_WAYPOINTS}`,
        value: recentServerValidatedWaypoints,
    });

    API.write(WRITE_COMMANDS.CREATE_DISTANCE_REQUEST, parameters, onyxData);
    InteractionManager.runAfterInteractions(() => removeDraftTransaction(CONST.IOU.OPTIMISTIC_TRANSACTION_ID));
    const activeReportID = isMoneyRequestReport ? report?.reportID ?? '-1' : parameters.chatReportID;
    Navigation.dismissModal(isSearchTopmostCentralPane() ? undefined : activeReportID);
    notifyNewAction(activeReportID, userAccountID);
}

type UpdateMoneyRequestAmountAndCurrencyParams = {
    transactionID: string;
    transactionThreadReportID: string;
    currency: string;
    amount: number;
    taxAmount: number;
    policy?: OnyxEntry<OnyxTypes.Policy>;
    policyTagList?: OnyxEntry<OnyxTypes.PolicyTagLists>;
    policyCategories?: OnyxEntry<OnyxTypes.PolicyCategories>;
    taxCode: string;
};

/** Updates the amount and currency fields of an expense */
function updateMoneyRequestAmountAndCurrency({
    transactionID,
    transactionThreadReportID,
    currency,
    amount,
    taxAmount,
    policy,
    policyTagList,
    policyCategories,
    taxCode,
}: UpdateMoneyRequestAmountAndCurrencyParams) {
    const transactionChanges = {
        amount,
        currency,
        taxCode,
        taxAmount,
    };
    const transactionThreadReport = allReports?.[`${ONYXKEYS.COLLECTION.REPORT}${transactionThreadReportID}`] ?? null;
    const parentReport = allReports?.[`${ONYXKEYS.COLLECTION.REPORT}${transactionThreadReport?.parentReportID}`] ?? null;
    let data: UpdateMoneyRequestData;
    if (isTrackExpenseReport(transactionThreadReport) && isSelfDM(parentReport)) {
        data = getUpdateTrackExpenseParams(transactionID, transactionThreadReportID, transactionChanges, policy);
    } else {
        data = getUpdateMoneyRequestParams(transactionID, transactionThreadReportID, transactionChanges, policy, policyTagList ?? null, policyCategories ?? null);
    }
    const {params, onyxData} = data;
    API.write(WRITE_COMMANDS.UPDATE_MONEY_REQUEST_AMOUNT_AND_CURRENCY, params, onyxData);
}

/**
 *
 * @param transactionID  - The transactionID of IOU
 * @param reportAction - The reportAction of the transaction in the IOU report
 * @return the url to navigate back once the money request is deleted
 */
function prepareToCleanUpMoneyRequest(transactionID: string, reportAction: OnyxTypes.ReportAction) {
    // STEP 1: Get all collections we're updating
    const iouReportID = isMoneyRequestAction(reportAction) ? getOriginalMessage(reportAction)?.IOUReportID : '-1';
    const iouReport = allReports?.[`${ONYXKEYS.COLLECTION.REPORT}${iouReportID}`] ?? null;
    const chatReport = allReports?.[`${ONYXKEYS.COLLECTION.REPORT}${iouReport?.chatReportID}`];
    // eslint-disable-next-line @typescript-eslint/no-non-null-assertion
    const reportPreviewAction = getReportPreviewAction(iouReport?.chatReportID ?? '-1', iouReport?.reportID ?? '-1')!;
    const transaction = allTransactions[`${ONYXKEYS.COLLECTION.TRANSACTION}${transactionID}`];
    const isTransactionOnHold = isOnHold(transaction);
    const transactionViolations = allTransactionViolations[`${ONYXKEYS.COLLECTION.TRANSACTION_VIOLATIONS}${transactionID}`];
    const transactionThreadID = reportAction.childReportID;
    let transactionThread = null;
    if (transactionThreadID) {
        transactionThread = allReports?.[`${ONYXKEYS.COLLECTION.REPORT}${transactionThreadID}`] ?? null;
    }

    // STEP 2: Decide if we need to:
    // 1. Delete the transactionThread - delete if there are no visible comments in the thread
    // 2. Update the moneyRequestPreview to show [Deleted expense] - update if the transactionThread exists AND it isn't being deleted
    const shouldDeleteTransactionThread = transactionThreadID ? (reportAction?.childVisibleActionCount ?? 0) === 0 : false;
    const shouldShowDeletedRequestMessage = !!transactionThreadID && !shouldDeleteTransactionThread;

    // STEP 3: Update the IOU reportAction and decide if the iouReport should be deleted. We delete the iouReport if there are no visible comments left in the report.
    const updatedReportAction = {
        [reportAction.reportActionID]: {
            pendingAction: shouldShowDeletedRequestMessage ? CONST.RED_BRICK_ROAD_PENDING_ACTION.UPDATE : CONST.RED_BRICK_ROAD_PENDING_ACTION.DELETE,
            previousMessage: reportAction.message,
            message: [
                {
                    type: 'COMMENT',
                    html: '',
                    text: '',
                    isEdited: true,
                    isDeletedParentAction: shouldShowDeletedRequestMessage,
                },
            ],
            originalMessage: {
                IOUTransactionID: null,
            },
            errors: null,
        },
    } as Record<string, NullishDeep<OnyxTypes.ReportAction>>;

    let canUserPerformWriteAction = true;
    if (chatReport) {
        canUserPerformWriteAction = !!canUserPerformWriteActionReportUtils(chatReport);
    }
    const lastVisibleAction = getLastVisibleAction(iouReport?.reportID ?? '-1', canUserPerformWriteAction, updatedReportAction);
    const iouReportLastMessageText = getLastVisibleMessage(iouReport?.reportID ?? '-1', canUserPerformWriteAction, updatedReportAction).lastMessageText;
    const shouldDeleteIOUReport = iouReportLastMessageText.length === 0 && !isDeletedParentAction(lastVisibleAction) && (!transactionThreadID || shouldDeleteTransactionThread);

    // STEP 4: Update the iouReport and reportPreview with new totals and messages if it wasn't deleted
    let updatedIOUReport: OnyxInputValue<OnyxTypes.Report>;
    const currency = getCurrency(transaction);
    const updatedReportPreviewAction: OnyxTypes.ReportAction<typeof CONST.REPORT.ACTIONS.TYPE.REPORT_PREVIEW> = {...reportPreviewAction};
    updatedReportPreviewAction.pendingAction = shouldDeleteIOUReport ? CONST.RED_BRICK_ROAD_PENDING_ACTION.DELETE : CONST.RED_BRICK_ROAD_PENDING_ACTION.UPDATE;
    if (iouReport && isExpenseReport(iouReport)) {
        updatedIOUReport = {...iouReport};

        if (typeof updatedIOUReport.total === 'number' && currency === iouReport?.currency) {
            // Because of the Expense reports are stored as negative values, we add the total from the amount
            const amountDiff = getAmount(transaction, true);
            updatedIOUReport.total += amountDiff;

            if (!transaction?.reimbursable && typeof updatedIOUReport.nonReimbursableTotal === 'number') {
                updatedIOUReport.nonReimbursableTotal += amountDiff;
            }

            if (!isTransactionOnHold) {
                if (typeof updatedIOUReport.unheldTotal === 'number') {
                    updatedIOUReport.unheldTotal += amountDiff;
                }

                if (!transaction?.reimbursable && typeof updatedIOUReport.unheldNonReimbursableTotal === 'number') {
                    updatedIOUReport.unheldNonReimbursableTotal += amountDiff;
                }
            }
        }
    } else {
        updatedIOUReport = updateIOUOwnerAndTotal(iouReport, reportAction.actorAccountID ?? -1, getAmount(transaction, false), currency, true, false, isTransactionOnHold);
    }

    if (updatedIOUReport) {
        updatedIOUReport.lastMessageText = iouReportLastMessageText;
        updatedIOUReport.lastVisibleActionCreated = lastVisibleAction?.created;
    }

    const hasNonReimbursableTransactions = hasNonReimbursableTransactionsReportUtils(iouReport?.reportID);
    const messageText = Localize.translateLocal(hasNonReimbursableTransactions ? 'iou.payerSpentAmount' : 'iou.payerOwesAmount', {
        payer: getPersonalDetailsForAccountID(updatedIOUReport?.managerID ?? -1).login ?? '',
        amount: convertToDisplayString(updatedIOUReport?.total, updatedIOUReport?.currency),
    });

    if (getReportActionMessage(updatedReportPreviewAction)) {
        if (Array.isArray(updatedReportPreviewAction?.message)) {
            const message = updatedReportPreviewAction.message.at(0);
            if (message) {
                message.text = messageText;
                message.deleted = shouldDeleteIOUReport ? DateUtils.getDBTime() : '';
            }
        } else if (!Array.isArray(updatedReportPreviewAction.message) && updatedReportPreviewAction.message) {
            updatedReportPreviewAction.message.text = messageText;
            updatedReportPreviewAction.message.deleted = shouldDeleteIOUReport ? DateUtils.getDBTime() : '';
        }
    }

    if (updatedReportPreviewAction && reportPreviewAction?.childMoneyRequestCount && reportPreviewAction?.childMoneyRequestCount > 0) {
        updatedReportPreviewAction.childMoneyRequestCount = reportPreviewAction.childMoneyRequestCount - 1;
    }

    return {
        shouldDeleteTransactionThread,
        shouldDeleteIOUReport,
        updatedReportAction,
        updatedIOUReport,
        updatedReportPreviewAction,
        transactionThreadID,
        transactionThread,
        chatReport,
        transaction,
        transactionViolations,
        reportPreviewAction,
        iouReport,
    };
}

/**
 * Calculate the URL to navigate to after a money request deletion
 * @param transactionID - The ID of the money request being deleted
 * @param reportAction - The report action associated with the money request
 * @param isSingleTransactionView - whether we are in the transaction thread report
 * @returns The URL to navigate to
 */
function getNavigationUrlOnMoneyRequestDelete(transactionID: string | undefined, reportAction: OnyxTypes.ReportAction, isSingleTransactionView = false): Route | undefined {
    if (!transactionID) {
        return undefined;
    }

    const {shouldDeleteTransactionThread, shouldDeleteIOUReport, iouReport} = prepareToCleanUpMoneyRequest(transactionID, reportAction);

    // Determine which report to navigate back to
    if (iouReport && isSingleTransactionView && shouldDeleteTransactionThread && !shouldDeleteIOUReport) {
        return ROUTES.REPORT_WITH_ID.getRoute(iouReport.reportID);
    }

    if (iouReport?.chatReportID && shouldDeleteIOUReport) {
        return ROUTES.REPORT_WITH_ID.getRoute(iouReport.chatReportID);
    }

    return undefined;
}

/**
 * Calculate the URL to navigate to after a track expense deletion
 * @param chatReportID - The ID of the chat report containing the track expense
 * @param transactionID - The ID of the track expense being deleted
 * @param reportAction - The report action associated with the track expense
 * @param isSingleTransactionView - Whether we're in single transaction view
 * @returns The URL to navigate to
 */
function getNavigationUrlAfterTrackExpenseDelete(
    chatReportID: string | undefined,
    transactionID: string | undefined,
    reportAction: OnyxTypes.ReportAction,
    isSingleTransactionView = false,
): Route | undefined {
    if (!chatReportID || !transactionID) {
        return undefined;
    }

    const chatReport = allReports?.[`${ONYXKEYS.COLLECTION.REPORT}${chatReportID}`] ?? null;

    // If not a self DM, handle it as a regular money request
    if (!isSelfDM(chatReport)) {
        return getNavigationUrlOnMoneyRequestDelete(transactionID, reportAction, isSingleTransactionView);
    }

    const transactionThreadID = reportAction.childReportID;
    const shouldDeleteTransactionThread = transactionThreadID ? (reportAction?.childVisibleActionCount ?? 0) === 0 : false;

    // Only navigate if in single transaction view and the thread will be deleted
    if (isSingleTransactionView && shouldDeleteTransactionThread && chatReport?.reportID) {
        // Pop the deleted report screen before navigating. This prevents navigating to the Concierge chat due to the missing report.
        return ROUTES.REPORT_WITH_ID.getRoute(chatReport.reportID);
    }

    return undefined;
}

/**
 *
 * @param transactionID  - The transactionID of IOU
 * @param reportAction - The reportAction of the transaction in the IOU report
 * @param isSingleTransactionView - whether we are in the transaction thread report
 * @return the url to navigate back once the money request is deleted
 */
function cleanUpMoneyRequest(transactionID: string, reportAction: OnyxTypes.ReportAction, isSingleTransactionView = false) {
    const {
        shouldDeleteTransactionThread,
        shouldDeleteIOUReport,
        updatedReportAction,
        updatedIOUReport,
        updatedReportPreviewAction,
        transactionThreadID,
        chatReport,
        iouReport,
        reportPreviewAction,
    } = prepareToCleanUpMoneyRequest(transactionID, reportAction);

    const urlToNavigateBack = getNavigationUrlOnMoneyRequestDelete(transactionID, reportAction, isSingleTransactionView);
    // build Onyx data

    // Onyx operations to delete the transaction, update the IOU report action and chat report action
    const reportActionsOnyxUpdates: OnyxUpdate[] = [];
    const onyxUpdates: OnyxUpdate[] = [
        {
            onyxMethod: Onyx.METHOD.SET,
            key: `${ONYXKEYS.COLLECTION.TRANSACTION}${transactionID}`,
            value: null,
        },
    ];
    reportActionsOnyxUpdates.push({
        onyxMethod: Onyx.METHOD.MERGE,
        key: `${ONYXKEYS.COLLECTION.REPORT_ACTIONS}${iouReport?.reportID}`,
        value: {
            [reportAction.reportActionID]: shouldDeleteIOUReport
                ? null
                : {
                      pendingAction: null,
                  },
        },
    });

    if (reportPreviewAction?.reportActionID) {
        reportActionsOnyxUpdates.push({
            onyxMethod: Onyx.METHOD.MERGE,
            key: `${ONYXKEYS.COLLECTION.REPORT_ACTIONS}${chatReport?.reportID}`,
            value: {
                [reportPreviewAction.reportActionID]: {
                    ...updatedReportPreviewAction,
                    pendingAction: null,
                    errors: null,
                },
            },
        });
    }

    // added the operation to delete associated transaction violations
    onyxUpdates.push({
        onyxMethod: Onyx.METHOD.SET,
        key: `${ONYXKEYS.COLLECTION.TRANSACTION_VIOLATIONS}${transactionID}`,
        value: null,
    });

    // added the operation to delete transaction thread
    if (shouldDeleteTransactionThread) {
        onyxUpdates.push(
            {
                onyxMethod: Onyx.METHOD.SET,
                key: `${ONYXKEYS.COLLECTION.REPORT}${transactionThreadID}`,
                value: null,
            },
            {
                onyxMethod: Onyx.METHOD.SET,
                key: `${ONYXKEYS.COLLECTION.REPORT_ACTIONS}${transactionThreadID}`,
                value: null,
            },
        );
    }

    // added operations to update IOU report and chat report
    reportActionsOnyxUpdates.push({
        onyxMethod: Onyx.METHOD.MERGE,
        key: `${ONYXKEYS.COLLECTION.REPORT_ACTIONS}${iouReport?.reportID}`,
        value: updatedReportAction,
    });
    onyxUpdates.push(
        {
            onyxMethod: Onyx.METHOD.MERGE,
            key: `${ONYXKEYS.COLLECTION.REPORT}${iouReport?.reportID}`,
            value: updatedIOUReport,
        },
        {
            onyxMethod: Onyx.METHOD.MERGE,
            key: `${ONYXKEYS.COLLECTION.REPORT}${chatReport?.reportID}`,
            value: getOutstandingChildRequest(updatedIOUReport),
        },
    );

    if (!shouldDeleteIOUReport && updatedReportPreviewAction.childMoneyRequestCount === 0) {
        onyxUpdates.push({
            onyxMethod: Onyx.METHOD.MERGE,
            key: `${ONYXKEYS.COLLECTION.REPORT}${chatReport?.reportID}`,
            value: {
                hasOutstandingChildRequest: false,
            },
        });
    }

    if (shouldDeleteIOUReport) {
        let canUserPerformWriteAction = true;
        if (chatReport) {
            canUserPerformWriteAction = !!canUserPerformWriteActionReportUtils(chatReport);
        }
        onyxUpdates.push(
            {
                onyxMethod: Onyx.METHOD.MERGE,
                key: `${ONYXKEYS.COLLECTION.REPORT}${chatReport?.reportID}`,
                value: {
                    hasOutstandingChildRequest: false,
                    iouReportID: null,
                    lastMessageText: getLastVisibleMessage(iouReport?.chatReportID ?? '-1', canUserPerformWriteAction, {
                        [reportPreviewAction?.reportActionID ?? '-1']: null,
                    })?.lastMessageText,
                    lastVisibleActionCreated: getLastVisibleAction(iouReport?.chatReportID ?? '-1', canUserPerformWriteAction, {
                        [reportPreviewAction?.reportActionID ?? '-1']: null,
                    })?.created,
                },
            },
            {
                onyxMethod: Onyx.METHOD.SET,
                key: `${ONYXKEYS.COLLECTION.REPORT}${iouReport?.reportID}`,
                value: null,
            },
        );
    }

    // First, update the reportActions to ensure related actions are not displayed.
    Onyx.update(reportActionsOnyxUpdates).then(() => {
        Navigation.goBack(urlToNavigateBack);
        InteractionManager.runAfterInteractions(() => {
            // After navigation, update the remaining data.
            Onyx.update(onyxUpdates);
        });
    });
}

/**
 *
 * @param transactionID  - The transactionID of IOU
 * @param reportAction - The reportAction of the transaction in the IOU report
 * @param isSingleTransactionView - whether we are in the transaction thread report
 * @return the url to navigate back once the money request is deleted
 */
function deleteMoneyRequest(transactionID: string | undefined, reportAction: OnyxTypes.ReportAction, isSingleTransactionView = false) {
    if (!transactionID) {
        return;
    }

    // STEP 1: Calculate and prepare the data
    const {
        shouldDeleteTransactionThread,
        shouldDeleteIOUReport,
        updatedReportAction,
        updatedIOUReport,
        updatedReportPreviewAction,
        transactionThreadID,
        transactionThread,
        chatReport,
        transaction,
        transactionViolations,
        iouReport,
        reportPreviewAction,
    } = prepareToCleanUpMoneyRequest(transactionID, reportAction);

    const urlToNavigateBack = getNavigationUrlOnMoneyRequestDelete(transactionID, reportAction, isSingleTransactionView);

    // STEP 2: Build Onyx data
    // The logic mostly resembles the cleanUpMoneyRequest function
    const optimisticData: OnyxUpdate[] = [
        {
            onyxMethod: Onyx.METHOD.SET,
            key: `${ONYXKEYS.COLLECTION.TRANSACTION}${transactionID}`,
            value: null,
        },
    ];

    optimisticData.push({
        onyxMethod: Onyx.METHOD.SET,
        key: `${ONYXKEYS.COLLECTION.TRANSACTION_VIOLATIONS}${transactionID}`,
        value: null,
    });

    if (shouldDeleteTransactionThread) {
        optimisticData.push(
            // Use merge instead of set to avoid deleting the report too quickly, which could cause a brief "not found" page to appear.
            // The remaining parts of the report object will be removed after the API call is successful.
            {
                onyxMethod: Onyx.METHOD.MERGE,
                key: `${ONYXKEYS.COLLECTION.REPORT}${transactionThreadID}`,
                value: {
                    reportID: null,
                    stateNum: CONST.REPORT.STATE_NUM.APPROVED,
                    statusNum: CONST.REPORT.STATUS_NUM.CLOSED,
                    participants: {
                        [userAccountID]: {
                            notificationPreference: CONST.REPORT.NOTIFICATION_PREFERENCE.HIDDEN,
                        },
                    },
                },
            },
            {
                onyxMethod: Onyx.METHOD.SET,
                key: `${ONYXKEYS.COLLECTION.REPORT_ACTIONS}${transactionThreadID}`,
                value: null,
            },
        );
    }

    optimisticData.push(
        {
            onyxMethod: Onyx.METHOD.MERGE,
            key: `${ONYXKEYS.COLLECTION.REPORT_ACTIONS}${iouReport?.reportID}`,
            value: updatedReportAction,
        },
        {
            onyxMethod: Onyx.METHOD.MERGE,
            key: `${ONYXKEYS.COLLECTION.REPORT}${iouReport?.reportID}`,
            value: updatedIOUReport,
        },
        {
            onyxMethod: Onyx.METHOD.MERGE,
            key: `${ONYXKEYS.COLLECTION.REPORT_ACTIONS}${chatReport?.reportID}`,
            value: {
                [reportPreviewAction?.reportActionID ?? '-1']: updatedReportPreviewAction,
            },
        },
        {
            onyxMethod: Onyx.METHOD.MERGE,
            key: `${ONYXKEYS.COLLECTION.REPORT}${chatReport?.reportID}`,
            value: getOutstandingChildRequest(updatedIOUReport),
        },
    );

    if (!shouldDeleteIOUReport && updatedReportPreviewAction?.childMoneyRequestCount === 0) {
        optimisticData.push({
            onyxMethod: Onyx.METHOD.MERGE,
            key: `${ONYXKEYS.COLLECTION.REPORT}${chatReport?.reportID}`,
            value: {
                hasOutstandingChildRequest: false,
            },
        });
    }

    if (shouldDeleteIOUReport) {
        let canUserPerformWriteAction = true;
        if (chatReport) {
            canUserPerformWriteAction = !!canUserPerformWriteActionReportUtils(chatReport);
        }
        optimisticData.push({
            onyxMethod: Onyx.METHOD.MERGE,
            key: `${ONYXKEYS.COLLECTION.REPORT}${chatReport?.reportID}`,
            value: {
                hasOutstandingChildRequest: false,
                iouReportID: null,
                lastMessageText: getLastVisibleMessage(iouReport?.chatReportID ?? '-1', canUserPerformWriteAction, {[reportPreviewAction?.reportActionID ?? '-1']: null})?.lastMessageText,
                lastVisibleActionCreated: getLastVisibleAction(iouReport?.chatReportID ?? '-1', canUserPerformWriteAction, {
                    [reportPreviewAction?.reportActionID ?? '-1']: null,
                })?.created,
            },
        });
        optimisticData.push({
            onyxMethod: Onyx.METHOD.MERGE,
            key: `${ONYXKEYS.COLLECTION.REPORT}${iouReport?.reportID}`,
            value: {
                pendingFields: {
                    preview: CONST.RED_BRICK_ROAD_PENDING_ACTION.DELETE,
                },
            },
        });
    }

    const successData: OnyxUpdate[] = [
        {
            onyxMethod: Onyx.METHOD.MERGE,
            key: `${ONYXKEYS.COLLECTION.REPORT_ACTIONS}${iouReport?.reportID}`,
            value: {
                [reportAction.reportActionID]: shouldDeleteIOUReport
                    ? null
                    : {
                          pendingAction: null,
                      },
            },
        },
        {
            onyxMethod: Onyx.METHOD.MERGE,
            key: `${ONYXKEYS.COLLECTION.REPORT_ACTIONS}${chatReport?.reportID}`,
            value: {
                [reportPreviewAction?.reportActionID ?? '-1']: {
                    pendingAction: null,
                    errors: null,
                },
            },
        },
    ];

    // Ensure that any remaining data is removed upon successful completion, even if the server sends a report removal response.
    // This is done to prevent the removal update from lingering in the applyHTTPSOnyxUpdates function.
    if (shouldDeleteTransactionThread && transactionThread) {
        successData.push({
            onyxMethod: Onyx.METHOD.MERGE,
            key: `${ONYXKEYS.COLLECTION.REPORT}${transactionThreadID}`,
            value: null,
        });
    }

    if (shouldDeleteIOUReport) {
        successData.push({
            onyxMethod: Onyx.METHOD.SET,
            key: `${ONYXKEYS.COLLECTION.REPORT}${iouReport?.reportID}`,
            value: null,
        });
    }

    const failureData: OnyxUpdate[] = [
        {
            onyxMethod: Onyx.METHOD.SET,
            key: `${ONYXKEYS.COLLECTION.TRANSACTION}${transactionID}`,
            value: transaction ?? null,
        },
    ];

    failureData.push({
        onyxMethod: Onyx.METHOD.SET,
        key: `${ONYXKEYS.COLLECTION.TRANSACTION_VIOLATIONS}${transactionID}`,
        value: transactionViolations ?? null,
    });

    if (shouldDeleteTransactionThread) {
        failureData.push({
            onyxMethod: Onyx.METHOD.SET,
            key: `${ONYXKEYS.COLLECTION.REPORT}${transactionThreadID}`,
            value: transactionThread,
        });
    }

    const errorKey = DateUtils.getMicroseconds();

    failureData.push(
        {
            onyxMethod: Onyx.METHOD.MERGE,
            key: `${ONYXKEYS.COLLECTION.REPORT_ACTIONS}${iouReport?.reportID}`,
            value: {
                [reportAction.reportActionID]: {
                    ...reportAction,
                    pendingAction: null,
                    errors: {
                        [errorKey]: Localize.translateLocal('iou.error.genericDeleteFailureMessage'),
                    },
                },
            },
        },
        shouldDeleteIOUReport
            ? {
                  onyxMethod: Onyx.METHOD.SET,
                  key: `${ONYXKEYS.COLLECTION.REPORT}${iouReport?.reportID}`,
                  value: iouReport,
              }
            : {
                  onyxMethod: Onyx.METHOD.MERGE,
                  key: `${ONYXKEYS.COLLECTION.REPORT}${iouReport?.reportID}`,
                  value: iouReport,
              },
        {
            onyxMethod: Onyx.METHOD.MERGE,
            key: `${ONYXKEYS.COLLECTION.REPORT_ACTIONS}${chatReport?.reportID}`,
            value: {
                [reportPreviewAction?.reportActionID ?? '-1']: {
                    ...reportPreviewAction,
                    pendingAction: null,
                    errors: {
                        [errorKey]: Localize.translateLocal('iou.error.genericDeleteFailureMessage'),
                    },
                },
            },
        },
    );

    if (chatReport && shouldDeleteIOUReport) {
        failureData.push({
            onyxMethod: Onyx.METHOD.MERGE,
            key: `${ONYXKEYS.COLLECTION.REPORT}${chatReport.reportID}`,
            value: chatReport,
        });
    }

    if (!shouldDeleteIOUReport && updatedReportPreviewAction?.childMoneyRequestCount === 0) {
        failureData.push({
            onyxMethod: Onyx.METHOD.MERGE,
            key: `${ONYXKEYS.COLLECTION.REPORT}${chatReport?.reportID}`,
            value: {
                hasOutstandingChildRequest: true,
            },
        });
    }

    const parameters: DeleteMoneyRequestParams = {
        transactionID,
        reportActionID: reportAction.reportActionID,
    };

    // STEP 3: Make the API request
    API.write(WRITE_COMMANDS.DELETE_MONEY_REQUEST, parameters, {optimisticData, successData, failureData});
    clearPdfByOnyxKey(transactionID);

    return urlToNavigateBack;
}

function deleteTrackExpense(chatReportID: string | undefined, transactionID: string | undefined, reportAction: OnyxTypes.ReportAction, isSingleTransactionView = false) {
    if (!chatReportID || !transactionID) {
        return;
    }

    const urlToNavigateBack = getNavigationUrlAfterTrackExpenseDelete(chatReportID, transactionID, reportAction, isSingleTransactionView);

    // STEP 1: Get all collections we're updating
    const chatReport = allReports?.[`${ONYXKEYS.COLLECTION.REPORT}${chatReportID}`] ?? null;
    if (!isSelfDM(chatReport)) {
        deleteMoneyRequest(transactionID, reportAction, isSingleTransactionView);
        return urlToNavigateBack;
    }

    const whisperAction = getTrackExpenseActionableWhisper(transactionID, chatReportID);
    const actionableWhisperReportActionID = whisperAction?.reportActionID;
    const {parameters, optimisticData, successData, failureData} = getDeleteTrackExpenseInformation(
        chatReportID,
        transactionID,
        reportAction,
        undefined,
        undefined,
        actionableWhisperReportActionID,
        CONST.REPORT.ACTIONABLE_TRACK_EXPENSE_WHISPER_RESOLUTION.NOTHING,
    );

    // STEP 6: Make the API request
    API.write(WRITE_COMMANDS.DELETE_MONEY_REQUEST, parameters, {optimisticData, successData, failureData});
    clearPdfByOnyxKey(transactionID);

    // STEP 7: Navigate the user depending on which page they are on and which resources were deleted
    return urlToNavigateBack;
}

/**
 * @param managerID - Account ID of the person sending the money
 * @param recipient - The user receiving the money
 */
function getSendMoneyParams(
    report: OnyxEntry<OnyxTypes.Report>,
    amount: number,
    currency: string,
    comment: string,
    paymentMethodType: PaymentMethodType,
    managerID: number,
    recipient: Participant,
): SendMoneyParamsData {
    const recipientEmail = addSMSDomainIfPhoneNumber(recipient.login ?? '');
    const recipientAccountID = Number(recipient.accountID);
    const newIOUReportDetails = JSON.stringify({
        amount,
        currency,
        requestorEmail: recipientEmail,
        requestorAccountID: recipientAccountID,
        comment,
        idempotencyKey: Str.guid(),
    });

    let chatReport = !isEmptyObject(report) && report?.reportID ? report : getChatByParticipants([recipientAccountID, managerID]);
    let isNewChat = false;
    if (!chatReport) {
        chatReport = buildOptimisticChatReport([recipientAccountID, managerID]);
        isNewChat = true;
    }
    const optimisticIOUReport = buildOptimisticIOUReport(recipientAccountID, managerID, amount, chatReport.reportID, currency, true);

    const optimisticTransaction = buildOptimisticTransaction({
        transactionParams: {
            amount,
            currency,
            reportID: optimisticIOUReport.reportID,
            comment,
        },
    });
    const optimisticTransactionData: OnyxUpdate = {
        onyxMethod: Onyx.METHOD.SET,
        key: `${ONYXKEYS.COLLECTION.TRANSACTION}${optimisticTransaction.transactionID}`,
        value: optimisticTransaction,
    };

    const [optimisticCreatedActionForChat, optimisticCreatedActionForIOUReport, optimisticIOUReportAction, optimisticTransactionThread, optimisticCreatedActionForTransactionThread] =
        buildOptimisticMoneyRequestEntities(
            optimisticIOUReport,
            CONST.IOU.REPORT_ACTION_TYPE.PAY,
            amount,
            currency,
            comment,
            recipientEmail,
            [recipient],
            optimisticTransaction.transactionID,
            paymentMethodType,
            false,
            true,
        );

    const reportPreviewAction = buildOptimisticReportPreview(chatReport, optimisticIOUReport);

    // Change the method to set for new reports because it doesn't exist yet, is faster,
    // and we need the data to be available when we navigate to the chat page
    const optimisticChatReportData: OnyxUpdate = isNewChat
        ? {
              onyxMethod: Onyx.METHOD.SET,
              key: `${ONYXKEYS.COLLECTION.REPORT}${chatReport.reportID}`,
              value: {
                  ...chatReport,
                  // Set and clear pending fields on the chat report
                  pendingFields: {createChat: CONST.RED_BRICK_ROAD_PENDING_ACTION.ADD},
                  lastReadTime: DateUtils.getDBTime(),
                  lastVisibleActionCreated: reportPreviewAction.created,
              },
          }
        : {
              onyxMethod: Onyx.METHOD.MERGE,
              key: `${ONYXKEYS.COLLECTION.REPORT}${chatReport.reportID}`,
              value: {
                  ...chatReport,
                  lastReadTime: DateUtils.getDBTime(),
                  lastVisibleActionCreated: reportPreviewAction.created,
              },
          };
    const optimisticQuickActionData: OnyxUpdate = {
        onyxMethod: Onyx.METHOD.SET,
        key: ONYXKEYS.NVP_QUICK_ACTION_GLOBAL_CREATE,
        value: {
            action: CONST.QUICK_ACTIONS.SEND_MONEY,
            chatReportID: chatReport.reportID,
            isFirstQuickAction: isEmptyObject(quickAction),
        },
    };
    const optimisticIOUReportData: OnyxUpdate = {
        onyxMethod: Onyx.METHOD.SET,
        key: `${ONYXKEYS.COLLECTION.REPORT}${optimisticIOUReport.reportID}`,
        value: {
            ...optimisticIOUReport,
            lastMessageText: getReportActionText(optimisticIOUReportAction),
            lastMessageHtml: getReportActionHtml(optimisticIOUReportAction),
        },
    };
    const optimisticTransactionThreadData: OnyxUpdate = {
        onyxMethod: Onyx.METHOD.SET,
        key: `${ONYXKEYS.COLLECTION.REPORT}${optimisticTransactionThread.reportID}`,
        value: optimisticTransactionThread,
    };
    const optimisticIOUReportActionsData: OnyxUpdate = {
        onyxMethod: Onyx.METHOD.MERGE,
        key: `${ONYXKEYS.COLLECTION.REPORT_ACTIONS}${optimisticIOUReport.reportID}`,
        value: {
            [optimisticCreatedActionForIOUReport.reportActionID]: optimisticCreatedActionForIOUReport,
            [optimisticIOUReportAction.reportActionID]: {
                ...(optimisticIOUReportAction as OnyxTypes.ReportAction),
                pendingAction: CONST.RED_BRICK_ROAD_PENDING_ACTION.ADD,
            },
        },
    };
    const optimisticChatReportActionsData: OnyxUpdate = {
        onyxMethod: Onyx.METHOD.MERGE,
        key: `${ONYXKEYS.COLLECTION.REPORT_ACTIONS}${chatReport.reportID}`,
        value: {
            [reportPreviewAction.reportActionID]: reportPreviewAction,
        },
    };
    const optimisticTransactionThreadReportActionsData: OnyxUpdate = {
        onyxMethod: Onyx.METHOD.MERGE,
        key: `${ONYXKEYS.COLLECTION.REPORT_ACTIONS}${optimisticTransactionThread.reportID}`,
        value: {
            [optimisticCreatedActionForTransactionThread?.reportActionID ?? '-1']: optimisticCreatedActionForTransactionThread,
        },
    };

    const successData: OnyxUpdate[] = [];

    // Add optimistic personal details for recipient
    let optimisticPersonalDetailListData: OnyxUpdate | null = null;
    const optimisticPersonalDetailListAction = isNewChat
        ? {
              [recipientAccountID]: {
                  accountID: recipientAccountID,
                  // Disabling this line since participant.displayName can be an empty string
                  // eslint-disable-next-line @typescript-eslint/prefer-nullish-coalescing
                  displayName: recipient.displayName || recipient.login,
                  login: recipient.login,
              },
          }
        : {};

    const redundantParticipants: Record<number, null> = {};
    if (!isEmptyObject(optimisticPersonalDetailListAction)) {
        const successPersonalDetailListAction: Record<number, null> = {};

        // BE will send different participants. We clear the optimistic ones to avoid duplicated entries
        Object.keys(optimisticPersonalDetailListAction).forEach((accountIDKey) => {
            const accountID = Number(accountIDKey);
            successPersonalDetailListAction[accountID] = null;
            redundantParticipants[accountID] = null;
        });

        optimisticPersonalDetailListData = {
            onyxMethod: Onyx.METHOD.MERGE,
            key: ONYXKEYS.PERSONAL_DETAILS_LIST,
            value: optimisticPersonalDetailListAction,
        };
        successData.push({
            onyxMethod: Onyx.METHOD.MERGE,
            key: ONYXKEYS.PERSONAL_DETAILS_LIST,
            value: successPersonalDetailListAction,
        });
    }

    successData.push(
        {
            onyxMethod: Onyx.METHOD.MERGE,
            key: `${ONYXKEYS.COLLECTION.REPORT}${optimisticIOUReport.reportID}`,
            value: {
                participants: redundantParticipants,
            },
        },
        {
            onyxMethod: Onyx.METHOD.MERGE,
            key: `${ONYXKEYS.COLLECTION.REPORT}${optimisticTransactionThread.reportID}`,
            value: {
                participants: redundantParticipants,
            },
        },
        {
            onyxMethod: Onyx.METHOD.MERGE,
            key: `${ONYXKEYS.COLLECTION.REPORT_METADATA}${optimisticTransactionThread.reportID}`,
            value: {
                isOptimisticReport: false,
            },
        },
        {
            onyxMethod: Onyx.METHOD.MERGE,
            key: `${ONYXKEYS.COLLECTION.REPORT_ACTIONS}${optimisticIOUReport.reportID}`,
            value: {
                [optimisticIOUReportAction.reportActionID]: {
                    pendingAction: null,
                },
            },
        },
        {
            onyxMethod: Onyx.METHOD.MERGE,
            key: `${ONYXKEYS.COLLECTION.TRANSACTION}${optimisticTransaction.transactionID}`,
            value: {pendingAction: null},
        },
        {
            onyxMethod: Onyx.METHOD.MERGE,
            key: `${ONYXKEYS.COLLECTION.REPORT_METADATA}${chatReport.reportID}`,
            value: {
                isOptimisticReport: false,
            },
        },
        {
            onyxMethod: Onyx.METHOD.MERGE,
            key: `${ONYXKEYS.COLLECTION.REPORT_ACTIONS}${chatReport.reportID}`,
            value: {
                [reportPreviewAction.reportActionID]: {
                    pendingAction: null,
                },
            },
        },
        {
            onyxMethod: Onyx.METHOD.MERGE,
            key: `${ONYXKEYS.COLLECTION.REPORT_ACTIONS}${optimisticTransactionThread.reportID}`,
            value: {
                [optimisticCreatedActionForTransactionThread?.reportActionID ?? '-1']: {
                    pendingAction: null,
                },
            },
        },
    );

    const failureData: OnyxUpdate[] = [
        {
            onyxMethod: Onyx.METHOD.MERGE,
            key: `${ONYXKEYS.COLLECTION.TRANSACTION}${optimisticTransaction.transactionID}`,
            value: {
                errors: getMicroSecondOnyxErrorWithTranslationKey('iou.error.other'),
            },
        },
        {
            onyxMethod: Onyx.METHOD.MERGE,
            key: `${ONYXKEYS.COLLECTION.REPORT}${optimisticTransactionThread.reportID}`,
            value: {
                errorFields: {
                    createChat: getMicroSecondOnyxErrorWithTranslationKey('report.genericCreateReportFailureMessage'),
                },
            },
        },
        {
            onyxMethod: Onyx.METHOD.MERGE,
            key: `${ONYXKEYS.COLLECTION.REPORT_ACTIONS}${optimisticTransactionThread.reportID}`,
            value: {
                [optimisticCreatedActionForTransactionThread?.reportActionID ?? '-1']: {
                    errors: getMicroSecondOnyxErrorWithTranslationKey('iou.error.genericCreateFailureMessage'),
                },
            },
        },
        {
            onyxMethod: Onyx.METHOD.SET,
            key: ONYXKEYS.NVP_QUICK_ACTION_GLOBAL_CREATE,
            value: quickAction ?? null,
        },
    ];

    // Now, let's add the data we need just when we are creating a new chat report
    if (isNewChat) {
        successData.push({
            onyxMethod: Onyx.METHOD.MERGE,
            key: `${ONYXKEYS.COLLECTION.REPORT}${chatReport.reportID}`,
            value: {pendingFields: null, participants: redundantParticipants},
        });
        failureData.push(
            {
                onyxMethod: Onyx.METHOD.MERGE,
                key: `${ONYXKEYS.COLLECTION.REPORT}${chatReport.reportID}`,
                value: {
                    errorFields: {
                        createChat: getMicroSecondOnyxErrorWithTranslationKey('report.genericCreateReportFailureMessage'),
                    },
                },
            },
            {
                onyxMethod: Onyx.METHOD.MERGE,
                key: `${ONYXKEYS.COLLECTION.REPORT_ACTIONS}${optimisticIOUReport.reportID}`,
                value: {
                    [optimisticIOUReportAction.reportActionID]: {
                        errors: getMicroSecondOnyxErrorWithTranslationKey('iou.error.genericCreateFailureMessage'),
                    },
                },
            },
        );

        const optimisticChatReportActionsValue = optimisticChatReportActionsData.value as Record<string, OnyxTypes.ReportAction>;

        if (optimisticChatReportActionsValue) {
            // Add an optimistic created action to the optimistic chat reportActions data
            optimisticChatReportActionsValue[optimisticCreatedActionForChat.reportActionID] = optimisticCreatedActionForChat;
        }
    } else {
        failureData.push({
            onyxMethod: Onyx.METHOD.MERGE,
            key: `${ONYXKEYS.COLLECTION.REPORT_ACTIONS}${optimisticIOUReport.reportID}`,
            value: {
                [optimisticIOUReportAction.reportActionID]: {
                    errors: getMicroSecondOnyxErrorWithTranslationKey('iou.error.other'),
                },
            },
        });
    }

    const optimisticData: OnyxUpdate[] = [
        optimisticChatReportData,
        optimisticQuickActionData,
        optimisticIOUReportData,
        optimisticChatReportActionsData,
        optimisticIOUReportActionsData,
        optimisticTransactionData,
        optimisticTransactionThreadData,
        optimisticTransactionThreadReportActionsData,
    ];

    if (!isEmptyObject(optimisticPersonalDetailListData)) {
        optimisticData.push(optimisticPersonalDetailListData);
    }

    return {
        params: {
            iouReportID: optimisticIOUReport.reportID,
            chatReportID: chatReport.reportID,
            reportActionID: optimisticIOUReportAction.reportActionID,
            paymentMethodType,
            transactionID: optimisticTransaction.transactionID,
            newIOUReportDetails,
            createdReportActionID: isNewChat ? optimisticCreatedActionForChat.reportActionID : '-1',
            reportPreviewReportActionID: reportPreviewAction.reportActionID,
            createdIOUReportActionID: optimisticCreatedActionForIOUReport.reportActionID,
            transactionThreadReportID: optimisticTransactionThread.reportID,
            createdReportActionIDForThread: optimisticCreatedActionForTransactionThread?.reportActionID ?? '-1',
        },
        optimisticData,
        successData,
        failureData,
    };
}

type OptimisticHoldReportExpenseActionID = {
    optimisticReportActionID: string;
    oldReportActionID: string;
};

function getHoldReportActionsAndTransactions(reportID: string) {
    const iouReportActions = getAllReportActions(reportID);
    const holdReportActions: Array<OnyxTypes.ReportAction<typeof CONST.REPORT.ACTIONS.TYPE.IOU>> = [];
    const holdTransactions: OnyxTypes.Transaction[] = [];

    Object.values(iouReportActions).forEach((action) => {
        const transactionID = isMoneyRequestAction(action) ? getOriginalMessage(action)?.IOUTransactionID ?? null : null;
        const transaction = getTransaction(transactionID ?? '-1');

        if (transaction?.comment?.hold) {
            holdReportActions.push(action as OnyxTypes.ReportAction<typeof CONST.REPORT.ACTIONS.TYPE.IOU>);
            holdTransactions.push(transaction);
        }
    });

    return {holdReportActions, holdTransactions};
}

function getReportFromHoldRequestsOnyxData(
    chatReport: OnyxTypes.Report,
    iouReport: OnyxEntry<OnyxTypes.Report>,
    recipient: Participant,
): {
    optimisticHoldReportID: string;
    optimisticHoldActionID: string;
    optimisticHoldReportExpenseActionIDs: OptimisticHoldReportExpenseActionID[];
    optimisticData: OnyxUpdate[];
    successData: OnyxUpdate[];
    failureData: OnyxUpdate[];
} {
    const {holdReportActions, holdTransactions} = getHoldReportActionsAndTransactions(iouReport?.reportID ?? '');
    const firstHoldTransaction = holdTransactions.at(0);
    const newParentReportActionID = rand64();

    const coefficient = isExpenseReport(iouReport) ? -1 : 1;
    const isPolicyExpenseChat = isPolicyExpenseChatReportUtils(chatReport);
    const holdAmount = ((iouReport?.total ?? 0) - (iouReport?.unheldTotal ?? 0)) * coefficient;
    const holdNonReimbursableAmount = ((iouReport?.nonReimbursableTotal ?? 0) - (iouReport?.unheldNonReimbursableTotal ?? 0)) * coefficient;
    const optimisticExpenseReport = isPolicyExpenseChat
        ? buildOptimisticExpenseReport(
              chatReport.reportID,
              chatReport.policyID ?? iouReport?.policyID ?? '',
              recipient.accountID ?? 1,
              holdAmount,
              iouReport?.currency ?? '',
              holdNonReimbursableAmount,
              newParentReportActionID,
          )
        : buildOptimisticIOUReport(iouReport?.ownerAccountID ?? -1, iouReport?.managerID ?? -1, holdAmount, chatReport.reportID, iouReport?.currency ?? '', false, newParentReportActionID);

    const optimisticExpenseReportPreview = buildOptimisticReportPreview(
        chatReport,
        optimisticExpenseReport,
        '',
        firstHoldTransaction,
        optimisticExpenseReport.reportID,
        newParentReportActionID,
    );

    const updateHeldReports: Record<string, Pick<OnyxTypes.Report, 'parentReportActionID' | 'parentReportID' | 'chatReportID'>> = {};
    const addHoldReportActions: OnyxTypes.ReportActions = {};
    const addHoldReportActionsSuccess: OnyxCollection<NullishDeep<ReportAction>> = {};
    const deleteHoldReportActions: Record<string, Pick<OnyxTypes.ReportAction, 'message'>> = {};
    const optimisticHoldReportExpenseActionIDs: OptimisticHoldReportExpenseActionID[] = [];

    holdReportActions.forEach((holdReportAction) => {
        const originalMessage = getOriginalMessage(holdReportAction);

        deleteHoldReportActions[holdReportAction.reportActionID] = {
            message: [
                {
                    deleted: DateUtils.getDBTime(),
                    type: CONST.REPORT.MESSAGE.TYPE.TEXT,
                    text: '',
                },
            ],
        };

        const reportActionID = rand64();
        addHoldReportActions[reportActionID] = {
            ...holdReportAction,
            reportActionID,
            originalMessage: {
                ...originalMessage,
                IOUReportID: optimisticExpenseReport.reportID,
            },
            pendingAction: CONST.RED_BRICK_ROAD_PENDING_ACTION.ADD,
        };
        addHoldReportActionsSuccess[reportActionID] = {
            pendingAction: null,
        };

        const heldReport = getReportOrDraftReport(holdReportAction.childReportID);
        if (heldReport) {
            optimisticHoldReportExpenseActionIDs.push({optimisticReportActionID: reportActionID, oldReportActionID: holdReportAction.reportActionID});

            updateHeldReports[`${ONYXKEYS.COLLECTION.REPORT}${heldReport.reportID}`] = {
                parentReportActionID: reportActionID,
                parentReportID: optimisticExpenseReport.reportID,
                chatReportID: optimisticExpenseReport.reportID,
            };
        }
    });

    const updateHeldTransactions: Record<string, Pick<OnyxTypes.Transaction, 'reportID'>> = {};
    holdTransactions.forEach((transaction) => {
        updateHeldTransactions[`${ONYXKEYS.COLLECTION.TRANSACTION}${transaction.transactionID}`] = {
            reportID: optimisticExpenseReport.reportID,
        };
    });

    const optimisticData: OnyxUpdate[] = [
        {
            onyxMethod: Onyx.METHOD.MERGE,
            key: `${ONYXKEYS.COLLECTION.REPORT}${chatReport.reportID}`,
            value: {
                iouReportID: optimisticExpenseReport.reportID,
                lastVisibleActionCreated: optimisticExpenseReportPreview.created,
            },
        },
        // add new optimistic expense report
        {
            onyxMethod: Onyx.METHOD.MERGE,
            key: `${ONYXKEYS.COLLECTION.REPORT}${optimisticExpenseReport.reportID}`,
            value: {
                ...optimisticExpenseReport,
                unheldTotal: 0,
                unheldNonReimbursableTotal: 0,
            },
        },
        // add preview report action to main chat
        {
            onyxMethod: Onyx.METHOD.MERGE,
            key: `${ONYXKEYS.COLLECTION.REPORT_ACTIONS}${chatReport.reportID}`,
            value: {
                [optimisticExpenseReportPreview.reportActionID]: optimisticExpenseReportPreview,
            },
        },
        // remove hold report actions from old iou report
        {
            onyxMethod: Onyx.METHOD.MERGE,
            key: `${ONYXKEYS.COLLECTION.REPORT_ACTIONS}${iouReport?.reportID ?? ''}`,
            value: deleteHoldReportActions,
        },
        // add hold report actions to new iou report
        {
            onyxMethod: Onyx.METHOD.MERGE,
            key: `${ONYXKEYS.COLLECTION.REPORT_ACTIONS}${optimisticExpenseReport.reportID}`,
            value: addHoldReportActions,
        },
        // update held reports with new parentReportActionID
        {
            onyxMethod: Onyx.METHOD.MERGE_COLLECTION,
            key: `${ONYXKEYS.COLLECTION.REPORT}`,
            value: updateHeldReports,
        },
        // update transactions with new iouReportID
        {
            onyxMethod: Onyx.METHOD.MERGE_COLLECTION,
            key: `${ONYXKEYS.COLLECTION.TRANSACTION}`,
            value: updateHeldTransactions,
        },
    ];

    const bringReportActionsBack: Record<string, OnyxTypes.ReportAction> = {};
    holdReportActions.forEach((reportAction) => {
        bringReportActionsBack[reportAction.reportActionID] = reportAction;
    });

    const bringHeldTransactionsBack: Record<string, OnyxTypes.Transaction> = {};
    holdTransactions.forEach((transaction) => {
        bringHeldTransactionsBack[`${ONYXKEYS.COLLECTION.TRANSACTION}${transaction.transactionID}`] = transaction;
    });

    const successData: OnyxUpdate[] = [
        {
            onyxMethod: Onyx.METHOD.MERGE,
            key: `${ONYXKEYS.COLLECTION.REPORT_ACTIONS}${chatReport.reportID}`,
            value: {
                [optimisticExpenseReportPreview.reportActionID]: {
                    pendingAction: null,
                },
            },
        },
        {
            onyxMethod: Onyx.METHOD.MERGE,
            key: `${ONYXKEYS.COLLECTION.REPORT_ACTIONS}${optimisticExpenseReport.reportID}`,
            value: addHoldReportActionsSuccess,
        },
    ];

    const failureData: OnyxUpdate[] = [
        {
            onyxMethod: Onyx.METHOD.MERGE,
            key: `${ONYXKEYS.COLLECTION.REPORT}${chatReport.reportID}`,
            value: {
                iouReportID: chatReport.iouReportID,
                lastVisibleActionCreated: chatReport.lastVisibleActionCreated,
            },
        },
        // remove added optimistic expense report
        {
            onyxMethod: Onyx.METHOD.MERGE,
            key: `${ONYXKEYS.COLLECTION.REPORT}${optimisticExpenseReport.reportID}`,
            value: null,
        },
        // remove preview report action from the main chat
        {
            onyxMethod: Onyx.METHOD.MERGE,
            key: `${ONYXKEYS.COLLECTION.REPORT_ACTIONS}${chatReport.reportID}`,
            value: {
                [optimisticExpenseReportPreview.reportActionID]: null,
            },
        },
        // add hold report actions back to old iou report
        {
            onyxMethod: Onyx.METHOD.MERGE,
            key: `${ONYXKEYS.COLLECTION.REPORT_ACTIONS}${iouReport?.reportID ?? ''}`,
            value: bringReportActionsBack,
        },
        // remove hold report actions from the new iou report
        {
            onyxMethod: Onyx.METHOD.MERGE,
            key: `${ONYXKEYS.COLLECTION.REPORT_ACTIONS}${optimisticExpenseReport.reportID}`,
            value: null,
        },
        // add hold transactions back to old iou report
        {
            onyxMethod: Onyx.METHOD.MERGE_COLLECTION,
            key: `${ONYXKEYS.COLLECTION.TRANSACTION}`,
            value: bringHeldTransactionsBack,
        },
    ];

    return {
        optimisticData,
        optimisticHoldActionID: optimisticExpenseReportPreview.reportActionID,
        failureData,
        successData,
        optimisticHoldReportID: optimisticExpenseReport.reportID,
        optimisticHoldReportExpenseActionIDs,
    };
}

function getPayMoneyRequestParams(
    initialChatReport: OnyxTypes.Report,
    iouReport: OnyxEntry<OnyxTypes.Report>,
    recipient: Participant,
    paymentMethodType: PaymentMethodType,
    full: boolean,
    payAsBusiness?: boolean,
): PayMoneyRequestData {
    const isInvoiceReport = isInvoiceReportReportUtils(iouReport);
    const activePolicy = getPolicy(activePolicyID);
    let payerPolicyID = activePolicyID;
    let chatReport = initialChatReport;
    let policyParams = {};
    const optimisticData: OnyxUpdate[] = [];
    const successData: OnyxUpdate[] = [];
    const failureData: OnyxUpdate[] = [];
    const shouldCreatePolicy = !activePolicy || !isPolicyAdmin(activePolicy) || !isPaidGroupPolicy(activePolicy);

    if (isIndividualInvoiceRoom(chatReport) && payAsBusiness && shouldCreatePolicy) {
        payerPolicyID = generatePolicyID();
        const {
            optimisticData: policyOptimisticData,
            failureData: policyFailureData,
            successData: policySuccessData,
            params,
        } = buildPolicyData(currentUserEmail, true, undefined, payerPolicyID);
        const {adminsChatReportID, adminsCreatedReportActionID, expenseChatReportID, expenseCreatedReportActionID, customUnitRateID, customUnitID, ownerEmail, policyName} = params;

        policyParams = {
            policyID: payerPolicyID,
            adminsChatReportID,
            adminsCreatedReportActionID,
            expenseChatReportID,
            expenseCreatedReportActionID,
            customUnitRateID,
            customUnitID,
            ownerEmail,
            policyName,
        };

        optimisticData.push(...policyOptimisticData, {onyxMethod: Onyx.METHOD.MERGE, key: ONYXKEYS.NVP_ACTIVE_POLICY_ID, value: payerPolicyID});
        successData.push(...policySuccessData);
        failureData.push(...policyFailureData, {onyxMethod: Onyx.METHOD.MERGE, key: ONYXKEYS.NVP_ACTIVE_POLICY_ID, value: activePolicyID ?? null});
    }

    if (isIndividualInvoiceRoom(chatReport) && payAsBusiness && activePolicyID) {
        const existingB2BInvoiceRoom = getInvoiceChatByParticipants(activePolicyID, CONST.REPORT.INVOICE_RECEIVER_TYPE.BUSINESS, chatReport.policyID);
        if (existingB2BInvoiceRoom) {
            chatReport = existingB2BInvoiceRoom;
        }
    }

    let total = (iouReport?.total ?? 0) - (iouReport?.nonReimbursableTotal ?? 0);
    if (hasHeldExpensesReportUtils(iouReport?.reportID ?? '') && !full && !!iouReport?.unheldTotal) {
        total = iouReport.unheldTotal - (iouReport?.unheldNonReimbursableTotal ?? 0);
    }

    const optimisticIOUReportAction = buildOptimisticIOUReportAction(
        CONST.IOU.REPORT_ACTION_TYPE.PAY,
        isExpenseReport(iouReport) ? -total : total,
        iouReport?.currency ?? '',
        '',
        [recipient],
        '',
        paymentMethodType,
        iouReport?.reportID,
        true,
    );

    // In some instances, the report preview action might not be available to the payer (only whispered to the requestor)
    // hence we need to make the updates to the action safely.
    let optimisticReportPreviewAction = null;
    const reportPreviewAction = getReportPreviewAction(chatReport.reportID, iouReport?.reportID ?? '');
    if (reportPreviewAction) {
        optimisticReportPreviewAction = updateReportPreview(iouReport, reportPreviewAction, true);
    }
    let currentNextStep = null;
    let optimisticNextStep = null;
    if (!isInvoiceReport) {
        currentNextStep = allNextSteps[`${ONYXKEYS.COLLECTION.NEXT_STEP}${iouReport?.reportID ?? ''}`] ?? null;
        optimisticNextStep = buildNextStep(iouReport, CONST.REPORT.STATUS_NUM.REIMBURSED);
    }

    const optimisticChatReport = {
        ...chatReport,
        lastReadTime: DateUtils.getDBTime(),
        hasOutstandingChildRequest: false,
        iouReportID: null,
        lastMessageText: getReportActionText(optimisticIOUReportAction),
        lastMessageHtml: getReportActionHtml(optimisticIOUReportAction),
    };
    if (isIndividualInvoiceRoom(chatReport) && payAsBusiness && payerPolicyID) {
        optimisticChatReport.invoiceReceiver = {
            type: CONST.REPORT.INVOICE_RECEIVER_TYPE.BUSINESS,
            policyID: payerPolicyID,
        };
    }

    optimisticData.push(
        {
            onyxMethod: Onyx.METHOD.MERGE,
            key: `${ONYXKEYS.COLLECTION.REPORT}${chatReport.reportID}`,
            value: optimisticChatReport,
        },
        {
            onyxMethod: Onyx.METHOD.MERGE,
            key: `${ONYXKEYS.COLLECTION.REPORT_ACTIONS}${iouReport?.reportID ?? ''}`,
            value: {
                [optimisticIOUReportAction.reportActionID]: {
                    ...(optimisticIOUReportAction as OnyxTypes.ReportAction),
                    pendingAction: CONST.RED_BRICK_ROAD_PENDING_ACTION.ADD,
                },
            },
        },
        {
            onyxMethod: Onyx.METHOD.MERGE,
            key: `${ONYXKEYS.COLLECTION.REPORT}${iouReport?.reportID ?? ''}`,
            value: {
                ...iouReport,
                lastMessageText: getReportActionText(optimisticIOUReportAction),
                lastMessageHtml: getReportActionHtml(optimisticIOUReportAction),
                lastVisibleActionCreated: optimisticIOUReportAction.created,
                hasOutstandingChildRequest: false,
                statusNum: CONST.REPORT.STATUS_NUM.REIMBURSED,
                pendingFields: {
                    preview: CONST.RED_BRICK_ROAD_PENDING_ACTION.UPDATE,
                    reimbursed: CONST.RED_BRICK_ROAD_PENDING_ACTION.UPDATE,
                    partial: full ? null : CONST.RED_BRICK_ROAD_PENDING_ACTION.UPDATE,
                },
                errors: null,
            },
        },
        {
            onyxMethod: Onyx.METHOD.MERGE,
            key: ONYXKEYS.NVP_LAST_PAYMENT_METHOD,
            value: {[iouReport?.policyID ?? '-1']: paymentMethodType},
        },
        {
            onyxMethod: Onyx.METHOD.MERGE,
            key: `${ONYXKEYS.COLLECTION.NEXT_STEP}${iouReport?.reportID ?? ''}`,
            value: optimisticNextStep,
        },
    );

    successData.push({
        onyxMethod: Onyx.METHOD.MERGE,
        key: `${ONYXKEYS.COLLECTION.REPORT}${iouReport?.reportID ?? ''}`,
        value: {
            pendingFields: {
                preview: null,
                reimbursed: null,
                partial: null,
            },
            errors: null,
        },
    });

    failureData.push(
        {
            onyxMethod: Onyx.METHOD.MERGE,
            key: `${ONYXKEYS.COLLECTION.REPORT_ACTIONS}${iouReport?.reportID ?? ''}`,
            value: {
                [optimisticIOUReportAction.reportActionID]: {
                    errors: getMicroSecondOnyxErrorWithTranslationKey('iou.error.other'),
                },
            },
        },
        {
            onyxMethod: Onyx.METHOD.MERGE,
            key: `${ONYXKEYS.COLLECTION.REPORT}${iouReport?.reportID ?? ''}`,
            value: {
                ...iouReport,
            },
        },
        {
            onyxMethod: Onyx.METHOD.MERGE,
            key: `${ONYXKEYS.COLLECTION.REPORT}${chatReport.reportID}`,
            value: chatReport,
        },
        {
            onyxMethod: Onyx.METHOD.MERGE,
            key: `${ONYXKEYS.COLLECTION.NEXT_STEP}${iouReport?.reportID ?? ''}`,
            value: currentNextStep,
        },
    );

    // In case the report preview action is loaded locally, let's update it.
    if (optimisticReportPreviewAction) {
        optimisticData.push({
            onyxMethod: Onyx.METHOD.MERGE,
            key: `${ONYXKEYS.COLLECTION.REPORT_ACTIONS}${chatReport.reportID}`,
            value: {
                [optimisticReportPreviewAction.reportActionID]: optimisticReportPreviewAction,
            },
        });
        failureData.push({
            onyxMethod: Onyx.METHOD.MERGE,
            key: `${ONYXKEYS.COLLECTION.REPORT_ACTIONS}${chatReport.reportID}`,
            value: {
                [optimisticReportPreviewAction.reportActionID]: {
                    created: optimisticReportPreviewAction.created,
                },
            },
        });
    }

    // Optimistically unhold all transactions if we pay all requests
    if (full) {
        const reportTransactions = getAllReportTransactions(iouReport?.reportID);
        for (const transaction of reportTransactions) {
            optimisticData.push({
                onyxMethod: Onyx.METHOD.MERGE,
                key: `${ONYXKEYS.COLLECTION.TRANSACTION}${transaction.transactionID}`,
                value: {
                    comment: {
                        hold: null,
                    },
                },
            });
            failureData.push({
                onyxMethod: Onyx.METHOD.MERGE,
                key: `${ONYXKEYS.COLLECTION.TRANSACTION}${transaction.transactionID}`,
                value: {
                    comment: {
                        hold: transaction.comment?.hold,
                    },
                },
            });
        }

        const optimisticTransactionViolations: OnyxUpdate[] = reportTransactions.map(({transactionID}) => {
            return {
                onyxMethod: Onyx.METHOD.MERGE,
                key: `${ONYXKEYS.COLLECTION.TRANSACTION_VIOLATIONS}${transactionID}`,
                value: null,
            };
        });
        optimisticData.push(...optimisticTransactionViolations);

        const failureTransactionViolations: OnyxUpdate[] = reportTransactions.map(({transactionID}) => {
            const violations = allTransactionViolations[`${ONYXKEYS.COLLECTION.TRANSACTION_VIOLATIONS}${transactionID}`] ?? [];
            return {
                onyxMethod: Onyx.METHOD.MERGE,
                key: `${ONYXKEYS.COLLECTION.TRANSACTION_VIOLATIONS}${transactionID}`,
                value: violations,
            };
        });
        failureData.push(...failureTransactionViolations);
    }

    let optimisticHoldReportID;
    let optimisticHoldActionID;
    let optimisticHoldReportExpenseActionIDs;
    if (!full) {
        const holdReportOnyxData = getReportFromHoldRequestsOnyxData(chatReport, iouReport, recipient);

        optimisticData.push(...holdReportOnyxData.optimisticData);
        successData.push(...holdReportOnyxData.successData);
        failureData.push(...holdReportOnyxData.failureData);
        optimisticHoldReportID = holdReportOnyxData.optimisticHoldReportID;
        optimisticHoldActionID = holdReportOnyxData.optimisticHoldActionID;
        optimisticHoldReportExpenseActionIDs = JSON.stringify(holdReportOnyxData.optimisticHoldReportExpenseActionIDs);
    }

    return {
        params: {
            iouReportID: iouReport?.reportID ?? '',
            chatReportID: chatReport.reportID,
            reportActionID: optimisticIOUReportAction.reportActionID,
            paymentMethodType,
            full,
            amount: Math.abs(total),
            optimisticHoldReportID,
            optimisticHoldActionID,
            optimisticHoldReportExpenseActionIDs,
            ...policyParams,
        },
        optimisticData,
        successData,
        failureData,
    };
}

/**
 * @param managerID - Account ID of the person sending the money
 * @param recipient - The user receiving the money
 */
function sendMoneyElsewhere(report: OnyxEntry<OnyxTypes.Report>, amount: number, currency: string, comment: string, managerID: number, recipient: Participant) {
    const {params, optimisticData, successData, failureData} = getSendMoneyParams(report, amount, currency, comment, CONST.IOU.PAYMENT_TYPE.ELSEWHERE, managerID, recipient);

    API.write(WRITE_COMMANDS.SEND_MONEY_ELSEWHERE, params, {optimisticData, successData, failureData});

    Navigation.dismissModal(isSearchTopmostCentralPane() ? undefined : params.chatReportID);
    notifyNewAction(params.chatReportID, managerID);
}

/**
 * @param managerID - Account ID of the person sending the money
 * @param recipient - The user receiving the money
 */
function sendMoneyWithWallet(report: OnyxEntry<OnyxTypes.Report>, amount: number, currency: string, comment: string, managerID: number, recipient: Participant | OptionData) {
    const {params, optimisticData, successData, failureData} = getSendMoneyParams(report, amount, currency, comment, CONST.IOU.PAYMENT_TYPE.EXPENSIFY, managerID, recipient);

    API.write(WRITE_COMMANDS.SEND_MONEY_WITH_WALLET, params, {optimisticData, successData, failureData});

    Navigation.dismissModal(isSearchTopmostCentralPane() ? undefined : params.chatReportID);
    notifyNewAction(params.chatReportID, managerID);
}

function canApproveIOU(
    iouReport: OnyxTypes.OnyxInputOrEntry<OnyxTypes.Report> | SearchReport,
    policy: OnyxTypes.OnyxInputOrEntry<OnyxTypes.Policy> | SearchPolicy,
    chatReportRNVP?: OnyxTypes.ReportNameValuePairs,
) {
    // Only expense reports can be approved
    if (!isExpenseReport(iouReport) || !(policy && isPaidGroupPolicy(policy))) {
        return false;
    }

    const isOnSubmitAndClosePolicy = isSubmitAndClose(policy);
    if (isOnSubmitAndClosePolicy) {
        return false;
    }

    const managerID = iouReport?.managerID ?? -1;
    const isCurrentUserManager = managerID === userAccountID;
    const isOpenExpenseReport = isOpenExpenseReportReportUtils(iouReport);
    const isApproved = isReportApproved(iouReport);
    const iouSettled = isSettled(iouReport?.reportID);
    const reportNameValuePairs = chatReportRNVP ?? getReportNameValuePairs(iouReport?.reportID);
    const isArchivedExpenseReport = isArchivedReport(iouReport, reportNameValuePairs);
    let isTransactionBeingScanned = false;
    const reportTransactions = getAllReportTransactions(iouReport?.reportID);
    for (const transaction of reportTransactions) {
        const hasReceipt = hasReceiptTransactionUtils(transaction);
        const isReceiptBeingScanned = isReceiptBeingScannedTransactionUtils(transaction);

        // If transaction has receipt (scan) and its receipt is being scanned, we shouldn't be able to Approve
        if (hasReceipt && isReceiptBeingScanned) {
            isTransactionBeingScanned = true;
        }
    }
    const isPayAtEndExpenseReport = isPayAtEndExpenseReportReportUtils(iouReport?.reportID, reportTransactions);

    return isCurrentUserManager && !isOpenExpenseReport && !isApproved && !iouSettled && !isArchivedExpenseReport && !isTransactionBeingScanned && !isPayAtEndExpenseReport;
}

function canIOUBePaid(
    iouReport: OnyxTypes.OnyxInputOrEntry<OnyxTypes.Report> | SearchReport,
    chatReport: OnyxTypes.OnyxInputOrEntry<OnyxTypes.Report> | SearchReport,
    policy: OnyxTypes.OnyxInputOrEntry<OnyxTypes.Policy> | SearchPolicy,
    transactions?: OnyxTypes.Transaction[] | SearchTransaction[],
    onlyShowPayElsewhere = false,
    chatReportRNVP?: OnyxTypes.ReportNameValuePairs,
    invoiceReceiverPolicy?: SearchPolicy,
    shouldCheckApprovedState = true,
) {
    const isPolicyExpenseChat = isPolicyExpenseChatReportUtils(chatReport);
    const reportNameValuePairs = chatReportRNVP ?? getReportNameValuePairs(chatReport?.reportID);
    const isChatReportArchived = isArchivedReport(chatReport, reportNameValuePairs);
    const iouSettled = isSettled(iouReport);

    if (isEmptyObject(iouReport)) {
        return false;
    }

    if (policy?.reimbursementChoice === CONST.POLICY.REIMBURSEMENT_CHOICES.REIMBURSEMENT_NO) {
        if (!onlyShowPayElsewhere) {
            return false;
        }
        if (iouReport?.statusNum !== CONST.REPORT.STATUS_NUM.SUBMITTED) {
            return false;
        }
    }

    if (isInvoiceReportReportUtils(iouReport)) {
        if (iouSettled) {
            return false;
        }
        if (chatReport?.invoiceReceiver?.type === CONST.REPORT.INVOICE_RECEIVER_TYPE.INDIVIDUAL) {
            return chatReport?.invoiceReceiver?.accountID === userAccountID;
        }
        return (invoiceReceiverPolicy ?? getPolicy(chatReport?.invoiceReceiver?.policyID))?.role === CONST.POLICY.ROLE.ADMIN;
    }

    const isPayer = isPayerReportUtils(
        {
            email: currentUserEmail,
            accountID: userAccountID,
        },
        iouReport,
        onlyShowPayElsewhere,
        policy,
    );

    const isOpenExpenseReport = isPolicyExpenseChat && isOpenExpenseReportReportUtils(iouReport);

    const {reimbursableSpend} = getMoneyRequestSpendBreakdown(iouReport);
    const isAutoReimbursable = policy?.reimbursementChoice === CONST.POLICY.REIMBURSEMENT_CHOICES.REIMBURSEMENT_YES ? false : canBeAutoReimbursed(iouReport, policy);
    const shouldBeApproved = canApproveIOU(iouReport, policy);

    const isPayAtEndExpenseReport = isPayAtEndExpenseReportReportUtils(iouReport?.reportID, transactions);
    return (
        isPayer &&
        !isOpenExpenseReport &&
        !iouSettled &&
        !iouReport?.isWaitingOnBankAccount &&
        reimbursableSpend !== 0 &&
        !isChatReportArchived &&
        !isAutoReimbursable &&
        (!shouldBeApproved || !shouldCheckApprovedState) &&
        !isPayAtEndExpenseReport
    );
}

function canSubmitReport(report: OnyxEntry<OnyxTypes.Report> | SearchReport, policy: OnyxEntry<OnyxTypes.Policy> | SearchPolicy) {
    const currentUserAccountID = getCurrentUserAccountID();
    const isOpenExpenseReport = isOpenExpenseReportReportUtils(report);
    const {reimbursableSpend} = getMoneyRequestSpendBreakdown(report);
    const isAdmin = policy?.role === CONST.POLICY.ROLE.ADMIN;

    // This logic differs from the one in MoneyRequestHeader
    // We are intentionally doing this for now because Auth violations are not ready and thus not returned by Search results. Additionally, the risk of a customer having either RTER or Broken connection violation is really small in the current cohort.
    return isOpenExpenseReport && reimbursableSpend !== 0 && (report?.ownerAccountID === currentUserAccountID || isAdmin || report?.managerID === currentUserAccountID);
}

function getIOUReportActionToApproveOrPay(chatReport: OnyxEntry<OnyxTypes.Report>, excludedIOUReportID: string): OnyxEntry<ReportAction> {
    const chatReportActions = allReportActions?.[`${ONYXKEYS.COLLECTION.REPORT_ACTIONS}${chatReport?.reportID}`] ?? {};

    return Object.values(chatReportActions).find((action) => {
        const iouReport = getReportOrDraftReport(action.childReportID ?? '-1');
        const policy = getPolicy(iouReport?.policyID);
        const shouldShowSettlementButton = canIOUBePaid(iouReport, chatReport, policy) || canApproveIOU(iouReport, policy);
        return action.childReportID?.toString() !== excludedIOUReportID && action.actionName === CONST.REPORT.ACTIONS.TYPE.REPORT_PREVIEW && shouldShowSettlementButton;
    });
}

function hasIOUToApproveOrPay(chatReport: OnyxEntry<OnyxTypes.Report>, excludedIOUReportID: string): boolean {
    return !!getIOUReportActionToApproveOrPay(chatReport, excludedIOUReportID);
}

function isLastApprover(approvalChain: string[]): boolean {
    if (approvalChain.length === 0) {
        return true;
    }
    return approvalChain.at(-1) === currentUserEmail;
}

<<<<<<< HEAD
function getNextApproverAccountID(report: OnyxEntry<OnyxTypes.Report>, isUnapproved = false) {
    const policy = PolicyUtils.getPolicy(report?.policyID);
    const approvalChain = ReportUtils.getApprovalChain(policy, report);
    const submitToAccountID = PolicyUtils.getSubmitToAccountID(policy, report);
=======
function getNextApproverAccountID(report: OnyxEntry<OnyxTypes.Report>) {
    const policy = getPolicy(report?.policyID);
    const approvalChain = getApprovalChain(policy, report);
    const submitToAccountID = getSubmitToAccountID(policy, report);
>>>>>>> 7b9e55ed

    if (isUnapproved) {
        if (approvalChain.includes(currentUserEmail)) {
            return userAccountID;
        }

        return report?.managerID;
    }

    if (approvalChain.length === 0) {
        return submitToAccountID;
    }

    const nextApproverEmail = approvalChain.length === 1 ? approvalChain.at(0) : approvalChain.at(approvalChain.indexOf(currentUserEmail) + 1);
    if (!nextApproverEmail) {
        return submitToAccountID;
    }

    return getAccountIDsByLogins([nextApproverEmail]).at(0);
}

function approveMoneyRequest(expenseReport: OnyxEntry<OnyxTypes.Report>, full?: boolean) {
    if (expenseReport?.policyID && shouldRestrictUserBillableActions(expenseReport.policyID)) {
        Navigation.navigate(ROUTES.RESTRICTED_ACTION.getRoute(expenseReport.policyID));
        return;
    }

    const currentNextStep = allNextSteps[`${ONYXKEYS.COLLECTION.NEXT_STEP}${expenseReport?.reportID}`] ?? null;
    let total = expenseReport?.total ?? 0;
    const hasHeldExpenses = hasHeldExpensesReportUtils(expenseReport?.reportID);
    if (hasHeldExpenses && !full && !!expenseReport?.unheldTotal) {
        total = expenseReport?.unheldTotal;
    }
    const optimisticApprovedReportAction = buildOptimisticApprovedReportAction(total, expenseReport?.currency ?? '', expenseReport?.reportID ?? '-1');

    const approvalChain = getApprovalChain(getPolicy(expenseReport?.policyID), expenseReport);

    const predictedNextStatus = isLastApprover(approvalChain) ? CONST.REPORT.STATUS_NUM.APPROVED : CONST.REPORT.STATUS_NUM.SUBMITTED;
    const predictedNextState = isLastApprover(approvalChain) ? CONST.REPORT.STATE_NUM.APPROVED : CONST.REPORT.STATE_NUM.SUBMITTED;
    const managerID = isLastApprover(approvalChain) ? expenseReport?.managerID : getNextApproverAccountID(expenseReport);

    const optimisticNextStep = buildNextStep(expenseReport, predictedNextStatus);
    const chatReport = getReportOrDraftReport(expenseReport?.chatReportID);

    const optimisticReportActionsData: OnyxUpdate = {
        onyxMethod: Onyx.METHOD.MERGE,
        key: `${ONYXKEYS.COLLECTION.REPORT_ACTIONS}${expenseReport?.reportID}`,
        value: {
            [optimisticApprovedReportAction.reportActionID]: {
                ...(optimisticApprovedReportAction as OnyxTypes.ReportAction),
                pendingAction: CONST.RED_BRICK_ROAD_PENDING_ACTION.ADD,
            },
        },
    };
    const optimisticIOUReportData: OnyxUpdate = {
        onyxMethod: Onyx.METHOD.MERGE,
        key: `${ONYXKEYS.COLLECTION.REPORT}${expenseReport?.reportID}`,
        value: {
            ...expenseReport,
            lastMessageText: getReportActionText(optimisticApprovedReportAction),
            lastMessageHtml: getReportActionHtml(optimisticApprovedReportAction),
            stateNum: predictedNextState,
            statusNum: predictedNextStatus,
            managerID,
            pendingFields: {
                partial: full ? null : CONST.RED_BRICK_ROAD_PENDING_ACTION.UPDATE,
            },
        },
    };

    const optimisticChatReportData: OnyxUpdate = {
        onyxMethod: Onyx.METHOD.MERGE,
        key: `${ONYXKEYS.COLLECTION.REPORT}${expenseReport?.chatReportID}`,
        value: {
            hasOutstandingChildRequest: hasIOUToApproveOrPay(chatReport, expenseReport?.reportID ?? '-1'),
        },
    };

    const optimisticNextStepData: OnyxUpdate = {
        onyxMethod: Onyx.METHOD.MERGE,
        key: `${ONYXKEYS.COLLECTION.NEXT_STEP}${expenseReport?.reportID}`,
        value: optimisticNextStep,
    };
    const optimisticData: OnyxUpdate[] = [optimisticIOUReportData, optimisticReportActionsData, optimisticNextStepData, optimisticChatReportData];

    const successData: OnyxUpdate[] = [
        {
            onyxMethod: Onyx.METHOD.MERGE,
            key: `${ONYXKEYS.COLLECTION.REPORT_ACTIONS}${expenseReport?.reportID}`,
            value: {
                [optimisticApprovedReportAction.reportActionID]: {
                    pendingAction: null,
                },
            },
        },
        {
            onyxMethod: Onyx.METHOD.MERGE,
            key: `${ONYXKEYS.COLLECTION.REPORT}${expenseReport?.reportID}`,
            value: {
                pendingFields: {
                    partial: null,
                },
            },
        },
    ];

    const failureData: OnyxUpdate[] = [
        {
            onyxMethod: Onyx.METHOD.MERGE,
            key: `${ONYXKEYS.COLLECTION.REPORT_ACTIONS}${expenseReport?.reportID}`,
            value: {
                [optimisticApprovedReportAction.reportActionID]: {
                    errors: getMicroSecondOnyxErrorWithTranslationKey('iou.error.other'),
                },
            },
        },
        {
            onyxMethod: Onyx.METHOD.MERGE,
            key: `${ONYXKEYS.COLLECTION.REPORT}${expenseReport?.chatReportID}`,
            value: {
                hasOutstandingChildRequest: chatReport?.hasOutstandingChildRequest,
                pendingFields: {
                    partial: null,
                },
            },
        },
        {
            onyxMethod: Onyx.METHOD.MERGE,
            key: `${ONYXKEYS.COLLECTION.NEXT_STEP}${expenseReport?.reportID}`,
            value: currentNextStep,
        },
    ];

    // Clear hold reason of all transactions if we approve all requests
    if (full && hasHeldExpenses) {
        const heldTransactions = getAllHeldTransactionsReportUtils(expenseReport?.reportID);
        heldTransactions.forEach((heldTransaction) => {
            optimisticData.push({
                onyxMethod: Onyx.METHOD.MERGE,
                key: `${ONYXKEYS.COLLECTION.TRANSACTION}${heldTransaction.transactionID}`,
                value: {
                    comment: {
                        hold: '',
                    },
                },
            });
            failureData.push({
                onyxMethod: Onyx.METHOD.MERGE,
                key: `${ONYXKEYS.COLLECTION.TRANSACTION}${heldTransaction.transactionID}`,
                value: {
                    comment: {
                        hold: heldTransaction.comment?.hold,
                    },
                },
            });
        });
    }

    let optimisticHoldReportID;
    let optimisticHoldActionID;
    let optimisticHoldReportExpenseActionIDs;
    if (!full && !!chatReport && !!expenseReport) {
        const holdReportOnyxData = getReportFromHoldRequestsOnyxData(chatReport, expenseReport, {accountID: expenseReport.ownerAccountID});

        optimisticData.push(...holdReportOnyxData.optimisticData);
        successData.push(...holdReportOnyxData.successData);
        failureData.push(...holdReportOnyxData.failureData);
        optimisticHoldReportID = holdReportOnyxData.optimisticHoldReportID;
        optimisticHoldActionID = holdReportOnyxData.optimisticHoldActionID;
        optimisticHoldReportExpenseActionIDs = JSON.stringify(holdReportOnyxData.optimisticHoldReportExpenseActionIDs);
    }

    const parameters: ApproveMoneyRequestParams = {
        reportID: expenseReport?.reportID ?? '-1',
        approvedReportActionID: optimisticApprovedReportAction.reportActionID,
        full,
        optimisticHoldReportID,
        optimisticHoldActionID,
        optimisticHoldReportExpenseActionIDs,
    };

    API.write(WRITE_COMMANDS.APPROVE_MONEY_REQUEST, parameters, {optimisticData, successData, failureData});
}

function unapproveExpenseReport(expenseReport: OnyxEntry<OnyxTypes.Report>) {
    if (isEmptyObject(expenseReport)) {
        return;
    }

    const currentNextStep = allNextSteps[`${ONYXKEYS.COLLECTION.NEXT_STEP}${expenseReport.reportID}`] ?? null;

<<<<<<< HEAD
    const optimisticUnapprovedReportAction = ReportUtils.buildOptimisticUnapprovedReportAction(expenseReport.total ?? 0, expenseReport.currency ?? '', expenseReport.reportID);
    const optimisticNextStep = NextStepUtils.buildNextStep(expenseReport, CONST.REPORT.STATUS_NUM.SUBMITTED, true);
=======
    const optimisticUnapprovedReportAction = buildOptimisticUnapprovedReportAction(expenseReport.total ?? 0, expenseReport.currency ?? '', expenseReport.reportID);
    const optimisticNextStep = buildNextStep(expenseReport, CONST.REPORT.STATUS_NUM.SUBMITTED);
>>>>>>> 7b9e55ed

    const optimisticReportActionData: OnyxUpdate = {
        onyxMethod: Onyx.METHOD.MERGE,
        key: `${ONYXKEYS.COLLECTION.REPORT_ACTIONS}${expenseReport.reportID}`,
        value: {
            [optimisticUnapprovedReportAction.reportActionID]: {
                ...(optimisticUnapprovedReportAction as OnyxTypes.ReportAction),
                pendingAction: CONST.RED_BRICK_ROAD_PENDING_ACTION.ADD,
            },
        },
    };
    const optimisticIOUReportData: OnyxUpdate = {
        onyxMethod: Onyx.METHOD.MERGE,
        key: `${ONYXKEYS.COLLECTION.REPORT}${expenseReport.reportID}`,
        value: {
            ...expenseReport,
            lastMessageText: getReportActionText(optimisticUnapprovedReportAction),
            lastMessageHtml: getReportActionHtml(optimisticUnapprovedReportAction),
            stateNum: CONST.REPORT.STATE_NUM.SUBMITTED,
            statusNum: CONST.REPORT.STATUS_NUM.SUBMITTED,
            pendingFields: {
                partial: CONST.RED_BRICK_ROAD_PENDING_ACTION.UPDATE,
            },
        },
    };

    const optimisticNextStepData: OnyxUpdate = {
        onyxMethod: Onyx.METHOD.MERGE,
        key: `${ONYXKEYS.COLLECTION.NEXT_STEP}${expenseReport.reportID}`,
        value: optimisticNextStep,
    };

    const optimisticData: OnyxUpdate[] = [optimisticIOUReportData, optimisticReportActionData, optimisticNextStepData];

    const successData: OnyxUpdate[] = [
        {
            onyxMethod: Onyx.METHOD.MERGE,
            key: `${ONYXKEYS.COLLECTION.REPORT_ACTIONS}${expenseReport.reportID}`,
            value: {
                [optimisticUnapprovedReportAction.reportActionID]: {
                    pendingAction: null,
                },
            },
        },
        {
            onyxMethod: Onyx.METHOD.MERGE,
            key: `${ONYXKEYS.COLLECTION.REPORT}${expenseReport.reportID}`,
            value: {
                pendingFields: {
                    partial: null,
                },
            },
        },
    ];

    const failureData: OnyxUpdate[] = [
        {
            onyxMethod: Onyx.METHOD.MERGE,
            key: `${ONYXKEYS.COLLECTION.REPORT_ACTIONS}${expenseReport.reportID}`,
            value: {
                [optimisticUnapprovedReportAction.reportActionID]: {
                    errors: getMicroSecondOnyxErrorWithTranslationKey('iou.error.other'),
                },
            },
        },
        {
            onyxMethod: Onyx.METHOD.MERGE,
            key: `${ONYXKEYS.COLLECTION.NEXT_STEP}${expenseReport.reportID}`,
            value: currentNextStep,
        },
    ];

    if (expenseReport.parentReportID && expenseReport.parentReportActionID) {
        optimisticData.push({
            onyxMethod: Onyx.METHOD.MERGE,
            key: `${ONYXKEYS.COLLECTION.REPORT_ACTIONS}${expenseReport.parentReportID}`,
            value: {
                [expenseReport.parentReportActionID]: {
                    childStateNum: CONST.REPORT.STATE_NUM.SUBMITTED,
                    childStatusNum: CONST.REPORT.STATUS_NUM.SUBMITTED,
                },
            },
        });

        failureData.push({
            onyxMethod: Onyx.METHOD.MERGE,
            key: `${ONYXKEYS.COLLECTION.REPORT_ACTIONS}${expenseReport.parentReportID}`,
            value: {
                [expenseReport.parentReportActionID]: {
                    childStateNum: expenseReport.stateNum,
                    childStatusNum: expenseReport.statusNum,
                },
            },
        });
    }

    const parameters: UnapproveExpenseReportParams = {
        reportID: expenseReport.reportID,
        reportActionID: optimisticUnapprovedReportAction.reportActionID,
    };

    API.write(WRITE_COMMANDS.UNAPPROVE_EXPENSE_REPORT, parameters, {optimisticData, successData, failureData});
}

function submitReport(expenseReport: OnyxTypes.Report) {
    if (expenseReport.policyID && shouldRestrictUserBillableActions(expenseReport.policyID)) {
        Navigation.navigate(ROUTES.RESTRICTED_ACTION.getRoute(expenseReport.policyID));
        return;
    }

    const currentNextStep = allNextSteps[`${ONYXKEYS.COLLECTION.NEXT_STEP}${expenseReport.reportID}`] ?? null;
    const parentReport = getReportOrDraftReport(expenseReport.parentReportID);
    const policy = getPolicy(expenseReport.policyID);
    const isCurrentUserManager = currentUserPersonalDetails?.accountID === expenseReport.managerID;
    const isSubmitAndClosePolicy = isSubmitAndClose(policy);
    const adminAccountID = policy?.role === CONST.POLICY.ROLE.ADMIN ? currentUserPersonalDetails?.accountID : undefined;
    const optimisticSubmittedReportAction = buildOptimisticSubmittedReportAction(expenseReport?.total ?? 0, expenseReport.currency ?? '', expenseReport.reportID, adminAccountID);
    const optimisticNextStep = buildNextStep(expenseReport, isSubmitAndClosePolicy ? CONST.REPORT.STATUS_NUM.CLOSED : CONST.REPORT.STATUS_NUM.SUBMITTED);
    const approvalChain = getApprovalChain(policy, expenseReport);
    const managerID = getAccountIDsByLogins(approvalChain).at(0);

    const optimisticData: OnyxUpdate[] = !isSubmitAndClosePolicy
        ? [
              {
                  onyxMethod: Onyx.METHOD.MERGE,
                  key: `${ONYXKEYS.COLLECTION.REPORT_ACTIONS}${expenseReport.reportID}`,
                  value: {
                      [optimisticSubmittedReportAction.reportActionID]: {
                          ...(optimisticSubmittedReportAction as OnyxTypes.ReportAction),
                          pendingAction: CONST.RED_BRICK_ROAD_PENDING_ACTION.ADD,
                      },
                  },
              },
              {
                  onyxMethod: Onyx.METHOD.MERGE,
                  key: `${ONYXKEYS.COLLECTION.REPORT}${expenseReport.reportID}`,
                  value: {
                      ...expenseReport,
                      managerID,
                      lastMessageText: getReportActionText(optimisticSubmittedReportAction),
                      lastMessageHtml: getReportActionHtml(optimisticSubmittedReportAction),
                      stateNum: CONST.REPORT.STATE_NUM.SUBMITTED,
                      statusNum: CONST.REPORT.STATUS_NUM.SUBMITTED,
                  },
              },
          ]
        : [
              {
                  onyxMethod: Onyx.METHOD.MERGE,
                  key: `${ONYXKEYS.COLLECTION.REPORT}${expenseReport.reportID}`,
                  value: {
                      ...expenseReport,
                      stateNum: CONST.REPORT.STATE_NUM.APPROVED,
                      statusNum: CONST.REPORT.STATUS_NUM.CLOSED,
                  },
              },
          ];

    optimisticData.push({
        onyxMethod: Onyx.METHOD.MERGE,
        key: `${ONYXKEYS.COLLECTION.NEXT_STEP}${expenseReport.reportID}`,
        value: optimisticNextStep,
    });

    if (parentReport?.reportID) {
        optimisticData.push({
            onyxMethod: Onyx.METHOD.MERGE,
            key: `${ONYXKEYS.COLLECTION.REPORT}${parentReport.reportID}`,
            value: {
                ...parentReport,
                // In case its a manager who force submitted the report, they are the next user who needs to take an action
                hasOutstandingChildRequest: isCurrentUserManager,
                iouReportID: null,
            },
        });
    }

    const successData: OnyxUpdate[] = [];
    if (!isSubmitAndClosePolicy) {
        successData.push({
            onyxMethod: Onyx.METHOD.MERGE,
            key: `${ONYXKEYS.COLLECTION.REPORT_ACTIONS}${expenseReport.reportID}`,
            value: {
                [optimisticSubmittedReportAction.reportActionID]: {
                    pendingAction: null,
                },
            },
        });
    }

    const failureData: OnyxUpdate[] = [
        {
            onyxMethod: Onyx.METHOD.MERGE,
            key: `${ONYXKEYS.COLLECTION.REPORT}${expenseReport.reportID}`,
            value: {
                statusNum: CONST.REPORT.STATUS_NUM.OPEN,
                stateNum: CONST.REPORT.STATE_NUM.OPEN,
            },
        },
        {
            onyxMethod: Onyx.METHOD.MERGE,
            key: `${ONYXKEYS.COLLECTION.NEXT_STEP}${expenseReport.reportID}`,
            value: currentNextStep,
        },
    ];
    if (!isSubmitAndClosePolicy) {
        failureData.push({
            onyxMethod: Onyx.METHOD.MERGE,
            key: `${ONYXKEYS.COLLECTION.REPORT_ACTIONS}${expenseReport.reportID}`,
            value: {
                [optimisticSubmittedReportAction.reportActionID]: {
                    errors: getMicroSecondOnyxErrorWithTranslationKey('iou.error.other'),
                },
            },
        });
    }

    if (parentReport?.reportID) {
        failureData.push({
            onyxMethod: Onyx.METHOD.MERGE,
            key: `${ONYXKEYS.COLLECTION.REPORT}${parentReport.reportID}`,
            value: {
                hasOutstandingChildRequest: parentReport.hasOutstandingChildRequest,
                iouReportID: expenseReport.reportID,
            },
        });
    }

    const parameters: SubmitReportParams = {
        reportID: expenseReport.reportID,
        managerAccountID: getSubmitToAccountID(policy, expenseReport) ?? expenseReport.managerID,
        reportActionID: optimisticSubmittedReportAction.reportActionID,
    };

    API.write(WRITE_COMMANDS.SUBMIT_REPORT, parameters, {optimisticData, successData, failureData});
}

function cancelPayment(expenseReport: OnyxEntry<OnyxTypes.Report>, chatReport: OnyxTypes.Report) {
    if (isEmptyObject(expenseReport)) {
        return;
    }

    const optimisticReportAction = buildOptimisticCancelPaymentReportAction(expenseReport.reportID, -(expenseReport.total ?? 0), expenseReport.currency ?? '');
    const policy = getPolicy(chatReport.policyID);
    const approvalMode = policy?.approvalMode ?? CONST.POLICY.APPROVAL_MODE.BASIC;
    const stateNum: ValueOf<typeof CONST.REPORT.STATE_NUM> = approvalMode === CONST.POLICY.APPROVAL_MODE.OPTIONAL ? CONST.REPORT.STATE_NUM.SUBMITTED : CONST.REPORT.STATE_NUM.APPROVED;
    const statusNum: ValueOf<typeof CONST.REPORT.STATUS_NUM> = approvalMode === CONST.POLICY.APPROVAL_MODE.OPTIONAL ? CONST.REPORT.STATUS_NUM.CLOSED : CONST.REPORT.STATUS_NUM.APPROVED;
    const optimisticNextStep = buildNextStep(expenseReport, statusNum);
    const iouReportActions = getAllReportActions(chatReport.iouReportID ?? '-1');
    const expenseReportActions = getAllReportActions(expenseReport.reportID ?? '-1');
    const iouCreatedAction = Object.values(iouReportActions).find((action) => isCreatedAction(action));
    const expenseCreatedAction = Object.values(expenseReportActions).find((action) => isCreatedAction(action));
    const optimisticData: OnyxUpdate[] = [
        {
            onyxMethod: Onyx.METHOD.MERGE,
            key: `${ONYXKEYS.COLLECTION.REPORT_ACTIONS}${expenseReport.reportID}`,
            value: {
                [optimisticReportAction.reportActionID]: {
                    ...(optimisticReportAction as OnyxTypes.ReportAction),
                    pendingAction: CONST.RED_BRICK_ROAD_PENDING_ACTION.ADD,
                },
            },
        },
        {
            onyxMethod: Onyx.METHOD.MERGE,
            key: `${ONYXKEYS.COLLECTION.REPORT}${chatReport.reportID}`,
            value: {
                // The report created later will become the iouReportID of the chat report
                iouReportID: (iouCreatedAction?.created ?? '') > (expenseCreatedAction?.created ?? '') ? chatReport?.iouReportID : expenseReport.reportID,
            },
        },
        {
            onyxMethod: Onyx.METHOD.MERGE,
            key: `${ONYXKEYS.COLLECTION.REPORT}${expenseReport.reportID}`,
            value: {
                ...expenseReport,
                lastVisibleActionCreated: optimisticReportAction?.created,
                lastMessageText: getReportActionText(optimisticReportAction),
                lastMessageHtml: getReportActionHtml(optimisticReportAction),
                stateNum,
                statusNum,
            },
        },
    ];

    optimisticData.push({
        onyxMethod: Onyx.METHOD.MERGE,
        key: `${ONYXKEYS.COLLECTION.NEXT_STEP}${expenseReport.reportID}`,
        value: optimisticNextStep,
    });

    const successData: OnyxUpdate[] = [
        {
            onyxMethod: Onyx.METHOD.MERGE,
            key: `${ONYXKEYS.COLLECTION.REPORT_ACTIONS}${expenseReport.reportID}`,
            value: {
                [optimisticReportAction.reportActionID]: {
                    pendingAction: null,
                },
            },
        },
    ];

    const failureData: OnyxUpdate[] = [
        {
            onyxMethod: Onyx.METHOD.MERGE,
            key: `${ONYXKEYS.COLLECTION.REPORT_ACTIONS}${expenseReport.reportID}`,
            value: {
                [optimisticReportAction.reportActionID ?? '-1']: {
                    errors: getMicroSecondOnyxErrorWithTranslationKey('iou.error.other'),
                },
            },
        },
        {
            onyxMethod: Onyx.METHOD.MERGE,
            key: `${ONYXKEYS.COLLECTION.REPORT}${expenseReport.reportID}`,
            value: {
                statusNum: CONST.REPORT.STATUS_NUM.REIMBURSED,
            },
        },
    ];

    if (expenseReport.parentReportID && expenseReport.parentReportActionID) {
        optimisticData.push({
            onyxMethod: Onyx.METHOD.MERGE,
            key: `${ONYXKEYS.COLLECTION.REPORT_ACTIONS}${expenseReport.parentReportID}`,
            value: {
                [expenseReport.parentReportActionID]: {
                    childStateNum: stateNum,
                    childStatusNum: statusNum,
                },
            },
        });

        failureData.push({
            onyxMethod: Onyx.METHOD.MERGE,
            key: `${ONYXKEYS.COLLECTION.REPORT_ACTIONS}${expenseReport.parentReportID}`,
            value: {
                [expenseReport.parentReportActionID]: {
                    childStateNum: expenseReport.stateNum,
                    childStatusNum: expenseReport.statusNum,
                },
            },
        });
    }

    if (chatReport?.reportID) {
        optimisticData.push({
            onyxMethod: Onyx.METHOD.MERGE,
            key: `${ONYXKEYS.COLLECTION.REPORT}${chatReport.reportID}`,
            value: {
                hasOutstandingChildRequest: true,
                iouReportID: expenseReport.reportID,
            },
        });
        failureData.push({
            onyxMethod: Onyx.METHOD.MERGE,
            key: `${ONYXKEYS.COLLECTION.REPORT}${chatReport.reportID}`,
            value: {
                hasOutstandingChildRequest: chatReport.hasOutstandingChildRequest,
                iouReportID: chatReport.iouReportID,
            },
        });
    }
    failureData.push({
        onyxMethod: Onyx.METHOD.MERGE,
        key: `${ONYXKEYS.COLLECTION.NEXT_STEP}${expenseReport.reportID}`,
        value: buildNextStep(expenseReport, CONST.REPORT.STATUS_NUM.REIMBURSED),
    });

    API.write(
        WRITE_COMMANDS.CANCEL_PAYMENT,
        {
            iouReportID: expenseReport.reportID,
            chatReportID: chatReport.reportID,
            managerAccountID: expenseReport.managerID ?? -1,
            reportActionID: optimisticReportAction.reportActionID,
        },
        {optimisticData, successData, failureData},
    );
    Navigation.dismissModal();
    notifyNewAction(expenseReport.reportID, userAccountID);
}

/**
 * Completes onboarding for invite link flow based on the selected payment option
 *
 * @param paymentSelected based on which we choose the onboarding choice and concierge message
 */
function completePaymentOnboarding(paymentSelected: ValueOf<typeof CONST.PAYMENT_SELECTED>, adminsChatReportID?: string, onboardingPolicyID?: string) {
    const isInviteOnboardingComplete = introSelected?.isInviteOnboardingComplete ?? false;

    if (isInviteOnboardingComplete || !introSelected?.choice || !introSelected?.inviteType) {
        return;
    }

    const session = getSession();

    const personalDetailsListValues = Object.values(getPersonalDetailsForAccountIDs(session?.accountID ? [session.accountID] : [], personalDetailsList));
    const personalDetails = personalDetailsListValues.at(0);

    let onboardingPurpose = introSelected?.choice;
    if (introSelected?.inviteType === CONST.ONBOARDING_INVITE_TYPES.IOU && paymentSelected === CONST.IOU.PAYMENT_SELECTED.BBA) {
        onboardingPurpose = CONST.ONBOARDING_CHOICES.MANAGE_TEAM;
    }

    if (introSelected?.inviteType === CONST.ONBOARDING_INVITE_TYPES.INVOICE && paymentSelected !== CONST.IOU.PAYMENT_SELECTED.BBA) {
        onboardingPurpose = CONST.ONBOARDING_CHOICES.CHAT_SPLIT;
    }

    completeOnboarding(
        onboardingPurpose,
        CONST.ONBOARDING_MESSAGES[onboardingPurpose],
        personalDetails?.firstName ?? '',
        personalDetails?.lastName ?? '',
        adminsChatReportID,
        onboardingPolicyID,
        paymentSelected,
        undefined,
        undefined,
        true,
    );
}
function payMoneyRequest(paymentType: PaymentMethodType, chatReport: OnyxTypes.Report, iouReport: OnyxEntry<OnyxTypes.Report>, full = true) {
    if (chatReport.policyID && shouldRestrictUserBillableActions(chatReport.policyID)) {
        Navigation.navigate(ROUTES.RESTRICTED_ACTION.getRoute(chatReport.policyID));
        return;
    }

    const paymentSelected = paymentType === CONST.IOU.PAYMENT_TYPE.VBBA ? CONST.IOU.PAYMENT_SELECTED.BBA : CONST.IOU.PAYMENT_SELECTED.PBA;
    completePaymentOnboarding(paymentSelected);

    const recipient = {accountID: iouReport?.ownerAccountID ?? -1};
    const {params, optimisticData, successData, failureData} = getPayMoneyRequestParams(chatReport, iouReport, recipient, paymentType, full);

    // For now, we need to call the PayMoneyRequestWithWallet API since PayMoneyRequest was not updated to work with
    // Expensify Wallets.
    const apiCommand = paymentType === CONST.IOU.PAYMENT_TYPE.EXPENSIFY ? WRITE_COMMANDS.PAY_MONEY_REQUEST_WITH_WALLET : WRITE_COMMANDS.PAY_MONEY_REQUEST;

    playSound(SOUNDS.SUCCESS);
    API.write(apiCommand, params, {optimisticData, successData, failureData});
    notifyNewAction(Navigation.getTopmostReportId() ?? iouReport?.reportID ?? '', userAccountID);
}

function payInvoice(paymentMethodType: PaymentMethodType, chatReport: OnyxTypes.Report, invoiceReport: OnyxEntry<OnyxTypes.Report>, payAsBusiness = false) {
    const recipient = {accountID: invoiceReport?.ownerAccountID ?? -1};
    const {
        optimisticData,
        successData,
        failureData,
        params: {
            reportActionID,
            policyID,
            adminsChatReportID,
            adminsCreatedReportActionID,
            expenseChatReportID,
            expenseCreatedReportActionID,
            customUnitRateID,
            customUnitID,
            ownerEmail,
            policyName,
        },
    } = getPayMoneyRequestParams(chatReport, invoiceReport, recipient, paymentMethodType, true, payAsBusiness);

    const paymentSelected = paymentMethodType === CONST.IOU.PAYMENT_TYPE.VBBA ? CONST.IOU.PAYMENT_SELECTED.BBA : CONST.IOU.PAYMENT_SELECTED.PBA;
    completePaymentOnboarding(paymentSelected);

    let params: PayInvoiceParams = {
        reportID: invoiceReport?.reportID ?? '',
        reportActionID,
        paymentMethodType,
        payAsBusiness,
    };

    if (policyID) {
        params = {
            ...params,
            policyID,
            adminsChatReportID,
            adminsCreatedReportActionID,
            expenseChatReportID,
            expenseCreatedReportActionID,
            customUnitRateID,
            customUnitID,
            ownerEmail,
            policyName,
        };
    }

    playSound(SOUNDS.SUCCESS);
    API.write(WRITE_COMMANDS.PAY_INVOICE, params, {optimisticData, successData, failureData});
}

function detachReceipt(transactionID: string) {
    const transaction = allTransactions[`${ONYXKEYS.COLLECTION.TRANSACTION}${transactionID}`];
    const newTransaction = transaction
        ? {
              ...transaction,
              filename: '',
              receipt: {
                  source: '',
              },
          }
        : null;

    const optimisticData: OnyxUpdate[] = [
        {
            onyxMethod: Onyx.METHOD.SET,
            key: `${ONYXKEYS.COLLECTION.TRANSACTION}${transactionID}`,
            value: {
                ...newTransaction,
                pendingFields: {
                    receipt: CONST.RED_BRICK_ROAD_PENDING_ACTION.UPDATE,
                },
            },
        },
    ];

    const successData: OnyxUpdate[] = [
        {
            onyxMethod: Onyx.METHOD.MERGE,
            key: `${ONYXKEYS.COLLECTION.TRANSACTION}${transactionID}`,
            value: {
                pendingFields: {
                    receipt: null,
                },
            },
        },
    ];
    const failureData: OnyxUpdate[] = [
        {
            onyxMethod: Onyx.METHOD.MERGE,
            key: `${ONYXKEYS.COLLECTION.TRANSACTION}${transactionID}`,
            value: {
                ...(transaction ?? null),
                errors: getMicroSecondOnyxErrorWithTranslationKey('iou.error.receiptDeleteFailureError'),
                pendingFields: {
                    receipt: null,
                },
            },
        },
    ];

    const parameters: DetachReceiptParams = {transactionID};

    API.write(WRITE_COMMANDS.DETACH_RECEIPT, parameters, {optimisticData, successData, failureData});
}

function replaceReceipt(transactionID: string, file: File, source: string) {
    const transaction = allTransactions[`${ONYXKEYS.COLLECTION.TRANSACTION}${transactionID}`];
    const oldReceipt = transaction?.receipt ?? {};
    const receiptOptimistic = {
        source,
        state: CONST.IOU.RECEIPT_STATE.OPEN,
    };

    const optimisticData: OnyxUpdate[] = [
        {
            onyxMethod: Onyx.METHOD.MERGE,
            key: `${ONYXKEYS.COLLECTION.TRANSACTION}${transactionID}`,
            value: {
                receipt: receiptOptimistic,
                filename: file.name,
                pendingFields: {
                    receipt: CONST.RED_BRICK_ROAD_PENDING_ACTION.UPDATE,
                },
            },
        },
    ];

    const successData: OnyxUpdate[] = [
        {
            onyxMethod: Onyx.METHOD.MERGE,
            key: `${ONYXKEYS.COLLECTION.TRANSACTION}${transactionID}`,
            value: {
                pendingFields: {
                    receipt: null,
                },
            },
        },
    ];

    const failureData: OnyxUpdate[] = [
        {
            onyxMethod: Onyx.METHOD.MERGE,
            key: `${ONYXKEYS.COLLECTION.TRANSACTION}${transactionID}`,
            value: {
                receipt: !isEmptyObject(oldReceipt) ? oldReceipt : null,
                filename: transaction?.filename,
                errors: getReceiptError(receiptOptimistic, file.name),
                pendingFields: {
                    receipt: null,
                },
            },
        },
    ];

    const parameters: ReplaceReceiptParams = {
        transactionID,
        receipt: file,
    };

    API.write(WRITE_COMMANDS.REPLACE_RECEIPT, parameters, {optimisticData, successData, failureData});
}

/**
 * Finds the participants for an IOU based on the attached report
 * @param transactionID of the transaction to set the participants of
 * @param report attached to the transaction
 */
function setMoneyRequestParticipantsFromReport(transactionID: string, report: OnyxEntry<OnyxTypes.Report>): Participant[] {
    // If the report is iou or expense report, we should get the chat report to set participant for request money
    const chatReport = isMoneyRequestReportReportUtils(report) ? getReportOrDraftReport(report?.chatReportID) : report;
    const currentUserAccountID = currentUserPersonalDetails?.accountID;
    const shouldAddAsReport = !isEmptyObject(chatReport) && isSelfDM(chatReport);
    let participants: Participant[] = [];

    if (isPolicyExpenseChatReportUtils(chatReport) || shouldAddAsReport) {
        participants = [{accountID: 0, reportID: chatReport?.reportID, isPolicyExpenseChat: isPolicyExpenseChatReportUtils(chatReport), selected: true}];
    } else if (isInvoiceRoom(chatReport)) {
        participants = [
            {reportID: chatReport?.reportID, selected: true},
            {
                policyID: chatReport?.policyID,
                isSender: true,
                selected: false,
            },
        ];
    } else {
        const chatReportOtherParticipants = Object.keys(chatReport?.participants ?? {})
            .map(Number)
            .filter((accountID) => accountID !== currentUserAccountID);
        participants = chatReportOtherParticipants.map((accountID) => ({accountID, selected: true}));
    }

    Onyx.merge(`${ONYXKEYS.COLLECTION.TRANSACTION_DRAFT}${transactionID}`, {participants, participantsAutoAssigned: true});

    return participants;
}

function setMoneyRequestTaxRate(transactionID: string, taxCode: string) {
    Onyx.merge(`${ONYXKEYS.COLLECTION.TRANSACTION_DRAFT}${transactionID}`, {taxCode});
}

function setMoneyRequestTaxAmount(transactionID: string, taxAmount: number | null) {
    Onyx.merge(`${ONYXKEYS.COLLECTION.TRANSACTION_DRAFT}${transactionID}`, {taxAmount});
}

function dismissHoldUseExplanation() {
    const parameters: SetNameValuePairParams = {
        name: ONYXKEYS.NVP_DISMISSED_HOLD_USE_EXPLANATION,
        value: true,
    };

    const optimisticData: OnyxUpdate[] = [
        {
            onyxMethod: Onyx.METHOD.MERGE,
            key: ONYXKEYS.NVP_DISMISSED_HOLD_USE_EXPLANATION,
            value: true,
        },
    ];

    API.write(WRITE_COMMANDS.SET_NAME_VALUE_PAIR, parameters, {
        optimisticData,
    });
}

/**
 * Sets the `splitShares` map that holds individual shares of a split bill
 */
function setSplitShares(transaction: OnyxEntry<OnyxTypes.Transaction>, amount: number, currency: string, newAccountIDs: number[]) {
    if (!transaction) {
        return;
    }
    const oldAccountIDs = Object.keys(transaction.splitShares ?? {}).map((key) => Number(key));

    // Create an array containing unique IDs of the current transaction participants and the new ones
    // The current userAccountID might not be included in newAccountIDs if this is called from the participants step using Global Create
    // If this is called from an existing group chat, it'll be included. So we manually add them to account for both cases.
    const accountIDs = [...new Set<number>([userAccountID, ...newAccountIDs, ...oldAccountIDs])];

    const splitShares: SplitShares = accountIDs.reduce((acc: SplitShares, accountID): SplitShares => {
        // We want to replace the contents of splitShares to contain only `newAccountIDs` entries
        // In the case of going back to the participants page and removing a participant
        // a simple merge will have the previous participant still present in the splitshares object
        // So we manually set their entry to null
        if (!newAccountIDs.includes(accountID) && accountID !== userAccountID) {
            acc[accountID] = null;
            return acc;
        }

        const isPayer = accountID === userAccountID;
        const participantsLength = newAccountIDs.includes(userAccountID) ? newAccountIDs.length - 1 : newAccountIDs.length;
        const splitAmount = calculateIOUAmount(participantsLength, amount, currency, isPayer);
        acc[accountID] = {
            amount: splitAmount,
            isModified: false,
        };
        return acc;
    }, {});

    Onyx.merge(`${ONYXKEYS.COLLECTION.TRANSACTION_DRAFT}${transaction.transactionID}`, {splitShares});
}

function resetSplitShares(transaction: OnyxEntry<OnyxTypes.Transaction>, newAmount?: number, currency?: string) {
    if (!transaction) {
        return;
    }
    const accountIDs = Object.keys(transaction.splitShares ?? {}).map((key) => Number(key));
    if (!accountIDs) {
        return;
    }
    setSplitShares(transaction, newAmount ?? transaction.amount, currency ?? transaction.currency, accountIDs);
}

/**
 * Sets an individual split share of the participant accountID supplied
 */
function setIndividualShare(transactionID: string, participantAccountID: number, participantShare: number) {
    Onyx.merge(`${ONYXKEYS.COLLECTION.TRANSACTION_DRAFT}${transactionID}`, {
        splitShares: {
            [participantAccountID]: {amount: participantShare, isModified: true},
        },
    });
}

/**
 * Adjusts remaining unmodified shares when another share is modified
 * E.g. if total bill is $100 and split between 3 participants, when the user changes the first share to $50, the remaining unmodified shares will become $25 each.
 */
function adjustRemainingSplitShares(transaction: NonNullable<OnyxTypes.Transaction>) {
    const modifiedShares = Object.keys(transaction.splitShares ?? {}).filter((key: string) => transaction?.splitShares?.[Number(key)]?.isModified);

    if (!modifiedShares.length) {
        return;
    }

    const sumOfManualShares = modifiedShares
        .map((key: string): number => transaction?.splitShares?.[Number(key)]?.amount ?? 0)
        .reduce((prev: number, current: number): number => prev + current, 0);

    const unmodifiedSharesAccountIDs = Object.keys(transaction.splitShares ?? {})
        .filter((key: string) => !transaction?.splitShares?.[Number(key)]?.isModified)
        .map((key: string) => Number(key));

    const remainingTotal = transaction.amount - sumOfManualShares;
    if (remainingTotal < 0) {
        return;
    }

    const splitShares: SplitShares = unmodifiedSharesAccountIDs.reduce((acc: SplitShares, accountID: number, index: number): SplitShares => {
        const splitAmount = calculateIOUAmount(unmodifiedSharesAccountIDs.length - 1, remainingTotal, transaction.currency, index === 0);
        acc[accountID] = {
            amount: splitAmount,
        };
        return acc;
    }, {});

    Onyx.merge(`${ONYXKEYS.COLLECTION.TRANSACTION_DRAFT}${transaction.transactionID}`, {splitShares});
}

/**
 * Put expense on HOLD
 */
function putOnHold(transactionID: string, comment: string, reportID: string, searchHash?: number) {
    const currentTime = DateUtils.getDBTime();
    const createdReportAction = buildOptimisticHoldReportAction(currentTime);
    const createdReportActionComment = buildOptimisticHoldReportActionComment(comment, DateUtils.addMillisecondsFromDateTime(currentTime, 1));
    const newViolation = {name: CONST.VIOLATIONS.HOLD, type: CONST.VIOLATION_TYPES.VIOLATION};
    const transactionViolations = allTransactionViolations[`${ONYXKEYS.COLLECTION.TRANSACTION_VIOLATIONS}${transactionID}`] ?? [];
    const updatedViolations = [...transactionViolations, newViolation];
    const parentReportActionOptimistic = getOptimisticDataForParentReportAction(reportID, createdReportActionComment.created, CONST.RED_BRICK_ROAD_PENDING_ACTION.ADD);
    const transaction = allTransactions[`${ONYXKEYS.COLLECTION.TRANSACTION}${transactionID}`];
    const iouReport = allReports?.[`${ONYXKEYS.COLLECTION.REPORT}${transaction?.reportID}`];
    const report = allReports?.[`${ONYXKEYS.COLLECTION.REPORT}${reportID}`];

    const optimisticData: OnyxUpdate[] = [
        {
            onyxMethod: Onyx.METHOD.MERGE,
            key: `${ONYXKEYS.COLLECTION.REPORT_ACTIONS}${reportID}`,
            value: {
                [createdReportAction.reportActionID]: createdReportAction as ReportAction,
                [createdReportActionComment.reportActionID]: createdReportActionComment as ReportAction,
            },
        },
        {
            onyxMethod: Onyx.METHOD.MERGE,
            key: `${ONYXKEYS.COLLECTION.TRANSACTION}${transactionID}`,
            value: {
                pendingAction: CONST.RED_BRICK_ROAD_PENDING_ACTION.UPDATE,
                comment: {
                    hold: createdReportAction.reportActionID,
                },
            },
        },
        {
            onyxMethod: Onyx.METHOD.MERGE,
            key: `${ONYXKEYS.COLLECTION.TRANSACTION_VIOLATIONS}${transactionID}`,
            value: updatedViolations,
        },
        {
            onyxMethod: Onyx.METHOD.MERGE,
            key: `${ONYXKEYS.COLLECTION.REPORT}${reportID}`,
            value: {
                lastVisibleActionCreated: createdReportActionComment.created,
            },
        },
    ];

    if (iouReport && iouReport.currency === transaction?.currency) {
        const isExpenseReportLocal = isExpenseReport(iouReport);
        const coefficient = isExpenseReportLocal ? -1 : 1;
        const transactionAmount = getAmount(transaction, isExpenseReportLocal) * coefficient;
        optimisticData.push({
            onyxMethod: Onyx.METHOD.MERGE,
            key: `${ONYXKEYS.COLLECTION.REPORT}${iouReport.reportID}`,
            value: {
                unheldTotal: (iouReport.unheldTotal ?? 0) - transactionAmount,
                unheldNonReimbursableTotal: !transaction?.reimbursable ? (iouReport.unheldNonReimbursableTotal ?? 0) - transactionAmount : iouReport.unheldNonReimbursableTotal,
            },
        });
    }

    parentReportActionOptimistic.forEach((parentActionData) => {
        if (!parentActionData) {
            return;
        }
        optimisticData.push(parentActionData);
    });

    const successData: OnyxUpdate[] = [
        {
            onyxMethod: Onyx.METHOD.MERGE,
            key: `${ONYXKEYS.COLLECTION.TRANSACTION}${transactionID}`,
            value: {
                pendingAction: null,
            },
        },
    ];

    const failureData: OnyxUpdate[] = [
        {
            onyxMethod: Onyx.METHOD.MERGE,
            key: `${ONYXKEYS.COLLECTION.TRANSACTION}${transactionID}`,
            value: {
                pendingAction: null,
                comment: {
                    hold: null,
                },
                errors: getMicroSecondOnyxErrorWithTranslationKey('iou.error.genericHoldExpenseFailureMessage'),
            },
        },
        {
            onyxMethod: Onyx.METHOD.MERGE,
            key: `${ONYXKEYS.COLLECTION.REPORT_ACTIONS}${reportID}`,
            value: {
                [createdReportAction.reportActionID]: null,
                [createdReportActionComment.reportActionID]: null,
            },
        },
        {
            onyxMethod: Onyx.METHOD.MERGE,
            key: `${ONYXKEYS.COLLECTION.REPORT}${reportID}`,
            value: {
                lastVisibleActionCreated: report?.lastVisibleActionCreated,
            },
        },
    ];

    // If we are holding from the search page, we optimistically update the snapshot data that search uses so that it is kept in sync
    if (searchHash) {
        optimisticData.push({
            onyxMethod: Onyx.METHOD.MERGE,
            key: `${ONYXKEYS.COLLECTION.SNAPSHOT}${searchHash}`,
            value: {
                data: {
                    [`${ONYXKEYS.COLLECTION.TRANSACTION}${transactionID}`]: {
                        canHold: false,
                        canUnhold: true,
                    },
                },
            } as Record<string, Record<string, Partial<SearchTransaction>>>,
        });
        failureData.push({
            onyxMethod: Onyx.METHOD.MERGE,
            key: `${ONYXKEYS.COLLECTION.SNAPSHOT}${searchHash}`,
            value: {
                data: {
                    [`${ONYXKEYS.COLLECTION.TRANSACTION}${transactionID}`]: {
                        canHold: true,
                        canUnhold: false,
                    },
                },
            } as Record<string, Record<string, Partial<SearchTransaction>>>,
        });
    }

    API.write(
        'HoldRequest',
        {
            transactionID,
            comment,
            reportActionID: createdReportAction.reportActionID,
            commentReportActionID: createdReportActionComment.reportActionID,
        },
        {optimisticData, successData, failureData},
    );

    const currentReportID = getDisplayedReportID(reportID);
    notifyNewAction(currentReportID, userAccountID);
}

/**
 * Remove expense from HOLD
 */
function unholdRequest(transactionID: string, reportID: string, searchHash?: number) {
    const createdReportAction = buildOptimisticUnHoldReportAction();
    const transactionViolations = allTransactionViolations[`${ONYXKEYS.COLLECTION.TRANSACTION_VIOLATIONS}${transactionID}`];
    const transaction = allTransactions[`${ONYXKEYS.COLLECTION.TRANSACTION}${transactionID}`];
    const iouReport = allReports?.[`${ONYXKEYS.COLLECTION.REPORT}${transaction?.reportID}`];
    const report = allReports?.[`${ONYXKEYS.COLLECTION.REPORT}${reportID}`];

    const optimisticData: OnyxUpdate[] = [
        {
            onyxMethod: Onyx.METHOD.MERGE,
            key: `${ONYXKEYS.COLLECTION.REPORT_ACTIONS}${reportID}`,
            value: {
                [createdReportAction.reportActionID]: createdReportAction as ReportAction,
            },
        },
        {
            onyxMethod: Onyx.METHOD.MERGE,
            key: `${ONYXKEYS.COLLECTION.TRANSACTION}${transactionID}`,
            value: {
                pendingAction: CONST.RED_BRICK_ROAD_PENDING_ACTION.UPDATE,
                comment: {
                    hold: null,
                },
            },
        },
        {
            onyxMethod: Onyx.METHOD.SET,
            key: `${ONYXKEYS.COLLECTION.TRANSACTION_VIOLATIONS}${transactionID}`,
            value: transactionViolations?.filter((violation) => violation.name !== CONST.VIOLATIONS.HOLD) ?? [],
        },
        {
            onyxMethod: Onyx.METHOD.MERGE,
            key: `${ONYXKEYS.COLLECTION.REPORT}${reportID}`,
            value: {
                lastVisibleActionCreated: createdReportAction.created,
            },
        },
    ];

    if (iouReport && iouReport.currency === transaction?.currency) {
        const isExpenseReportLocal = isExpenseReport(iouReport);
        const coefficient = isExpenseReportLocal ? -1 : 1;
        const transactionAmount = getAmount(transaction, isExpenseReportLocal) * coefficient;
        optimisticData.push({
            onyxMethod: Onyx.METHOD.MERGE,
            key: `${ONYXKEYS.COLLECTION.REPORT}${iouReport.reportID}`,
            value: {
                unheldTotal: (iouReport.unheldTotal ?? 0) + transactionAmount,
                unheldNonReimbursableTotal: !transaction?.reimbursable ? (iouReport.unheldNonReimbursableTotal ?? 0) + transactionAmount : iouReport.unheldNonReimbursableTotal,
            },
        });
    }

    const successData: OnyxUpdate[] = [
        {
            onyxMethod: Onyx.METHOD.MERGE,
            key: `${ONYXKEYS.COLLECTION.TRANSACTION}${transactionID}`,
            value: {
                pendingAction: null,
                comment: {
                    hold: null,
                },
            },
        },
    ];

    const failureData: OnyxUpdate[] = [
        {
            onyxMethod: Onyx.METHOD.MERGE,
            key: `${ONYXKEYS.COLLECTION.REPORT_ACTIONS}${reportID}`,
            value: {
                [createdReportAction.reportActionID]: null,
            },
        },
        {
            onyxMethod: Onyx.METHOD.MERGE,
            key: `${ONYXKEYS.COLLECTION.TRANSACTION}${transactionID}`,
            value: {
                pendingAction: null,
                errors: getMicroSecondOnyxErrorWithTranslationKey('iou.error.genericUnholdExpenseFailureMessage'),
            },
        },
        {
            onyxMethod: Onyx.METHOD.SET,
            key: `${ONYXKEYS.COLLECTION.TRANSACTION_VIOLATIONS}${transactionID}`,
            value: transactionViolations ?? null,
        },
        {
            onyxMethod: Onyx.METHOD.MERGE,
            key: `${ONYXKEYS.COLLECTION.REPORT}${reportID}`,
            value: {
                lastVisibleActionCreated: report?.lastVisibleActionCreated,
            },
        },
    ];

    // If we are unholding from the search page, we optimistically update the snapshot data that search uses so that it is kept in sync
    if (searchHash) {
        optimisticData.push({
            onyxMethod: Onyx.METHOD.MERGE,
            key: `${ONYXKEYS.COLLECTION.SNAPSHOT}${searchHash}`,
            value: {
                data: {
                    [`${ONYXKEYS.COLLECTION.TRANSACTION}${transactionID}`]: {
                        canHold: true,
                        canUnhold: false,
                    },
                },
            } as Record<string, Record<string, Partial<SearchTransaction>>>,
        });
        failureData.push({
            onyxMethod: Onyx.METHOD.MERGE,
            key: `${ONYXKEYS.COLLECTION.SNAPSHOT}${searchHash}`,
            value: {
                data: {
                    [`${ONYXKEYS.COLLECTION.TRANSACTION}${transactionID}`]: {
                        canHold: false,
                        canUnhold: true,
                    },
                },
            } as Record<string, Record<string, Partial<SearchTransaction>>>,
        });
    }

    API.write(
        'UnHoldRequest',
        {
            transactionID,
            reportActionID: createdReportAction.reportActionID,
        },
        {optimisticData, successData, failureData},
    );

    const currentReportID = getDisplayedReportID(reportID);
    notifyNewAction(currentReportID, userAccountID);
}
// eslint-disable-next-line rulesdir/no-negated-variables
function navigateToStartStepIfScanFileCannotBeRead(
    receiptFilename: string | undefined,
    receiptPath: ReceiptSource | undefined,
    onSuccess: (file: File) => void,
    requestType: IOURequestType,
    iouType: IOUType,
    transactionID: string,
    reportID: string,
    receiptType: string | undefined,
) {
    if (!receiptFilename || !receiptPath) {
        return;
    }

    const onFailure = () => {
        setMoneyRequestReceipt(transactionID, '', '', true);
        if (requestType === CONST.IOU.REQUEST_TYPE.MANUAL) {
            Navigation.navigate(ROUTES.MONEY_REQUEST_STEP_SCAN.getRoute(CONST.IOU.ACTION.CREATE, iouType, transactionID, reportID, Navigation.getActiveRouteWithoutParams()));
            return;
        }
        navigateToStartMoneyRequestStep(requestType, iouType, transactionID, reportID);
    };
    readFileAsync(receiptPath.toString(), receiptFilename, onSuccess, onFailure, receiptType);
}

/** Save the preferred payment method for a policy */
function savePreferredPaymentMethod(policyID: string, paymentMethod: PaymentMethodType) {
    Onyx.merge(`${ONYXKEYS.NVP_LAST_PAYMENT_METHOD}`, {[policyID]: paymentMethod});
}

/** Get report policy id of IOU request */
function getIOURequestPolicyID(transaction: OnyxEntry<OnyxTypes.Transaction>, report: OnyxEntry<OnyxTypes.Report>): string {
    // Workspace sender will exist for invoices
    const workspaceSender = transaction?.participants?.find((participant) => participant.isSender);
    return workspaceSender?.policyID ?? report?.policyID ?? '-1';
}

function getIOUActionForTransactions(transactionIDList: Array<string | undefined>, iouReportID: string | undefined): Array<ReportAction<typeof CONST.REPORT.ACTIONS.TYPE.IOU>> {
    return Object.values(allReportActions?.[`${ONYXKEYS.COLLECTION.REPORT_ACTIONS}${iouReportID}`] ?? {})?.filter(
        (reportAction): reportAction is ReportAction<typeof CONST.REPORT.ACTIONS.TYPE.IOU> => {
            if (!isMoneyRequestAction(reportAction)) {
                return false;
            }
            const message = getOriginalMessage(reportAction);
            if (!message?.IOUTransactionID) {
                return false;
            }
            return transactionIDList.includes(message.IOUTransactionID);
        },
    );
}

/** Merge several transactions into one by updating the fields of the one we want to keep and deleting the rest */
function mergeDuplicates(params: TransactionMergeParams) {
    const originalSelectedTransaction = allTransactions[`${ONYXKEYS.COLLECTION.TRANSACTION}${params.transactionID}`];

    const optimisticTransactionData: OnyxUpdate = {
        onyxMethod: Onyx.METHOD.MERGE,
        key: `${ONYXKEYS.COLLECTION.TRANSACTION}${params.transactionID}`,
        value: {
            ...originalSelectedTransaction,
            billable: params.billable,
            comment: {
                comment: params.comment,
            },
            category: params.category,
            created: params.created,
            currency: params.currency,
            modifiedMerchant: params.merchant,
            reimbursable: params.reimbursable,
            tag: params.tag,
        },
    };

    const failureTransactionData: OnyxUpdate = {
        onyxMethod: Onyx.METHOD.MERGE,
        key: `${ONYXKEYS.COLLECTION.TRANSACTION}${params.transactionID}`,
        // eslint-disable-next-line @typescript-eslint/non-nullable-type-assertion-style
        value: originalSelectedTransaction as OnyxTypes.Transaction,
    };

    const optimisticTransactionDuplicatesData: OnyxUpdate[] = params.transactionIDList.map((id) => ({
        onyxMethod: Onyx.METHOD.SET,
        key: `${ONYXKEYS.COLLECTION.TRANSACTION}${id}`,
        value: null,
    }));

    const failureTransactionDuplicatesData: OnyxUpdate[] = params.transactionIDList.map((id) => ({
        onyxMethod: Onyx.METHOD.MERGE,
        key: `${ONYXKEYS.COLLECTION.TRANSACTION}${id}`,
        // eslint-disable-next-line @typescript-eslint/non-nullable-type-assertion-style
        value: allTransactions[`${ONYXKEYS.COLLECTION.TRANSACTION}${id}`] as OnyxTypes.Transaction,
    }));

    const optimisticTransactionViolations: OnyxUpdate[] = [...params.transactionIDList, params.transactionID].map((id) => {
        const violations = allTransactionViolations[`${ONYXKEYS.COLLECTION.TRANSACTION_VIOLATIONS}${id}`] ?? [];
        return {
            onyxMethod: Onyx.METHOD.MERGE,
            key: `${ONYXKEYS.COLLECTION.TRANSACTION_VIOLATIONS}${id}`,
            value: violations.filter((violation) => violation.name !== CONST.VIOLATIONS.DUPLICATED_TRANSACTION),
        };
    });

    const failureTransactionViolations: OnyxUpdate[] = [...params.transactionIDList, params.transactionID].map((id) => {
        const violations = allTransactionViolations[`${ONYXKEYS.COLLECTION.TRANSACTION_VIOLATIONS}${id}`] ?? [];
        return {
            onyxMethod: Onyx.METHOD.MERGE,
            key: `${ONYXKEYS.COLLECTION.TRANSACTION_VIOLATIONS}${id}`,
            value: violations,
        };
    });

    const duplicateTransactionTotals = params.transactionIDList.reduce((total, id) => {
        const duplicateTransaction = allTransactions[`${ONYXKEYS.COLLECTION.TRANSACTION}${id}`];
        if (!duplicateTransaction) {
            return total;
        }
        return total + duplicateTransaction.amount;
    }, 0);

    const expenseReport = allReports?.[`${ONYXKEYS.COLLECTION.REPORT}${params.reportID}`];
    const expenseReportOptimisticData: OnyxUpdate = {
        onyxMethod: Onyx.METHOD.MERGE,
        key: `${ONYXKEYS.COLLECTION.REPORT}${params.reportID}`,
        value: {
            total: (expenseReport?.total ?? 0) - duplicateTransactionTotals,
        },
    };
    const expenseReportFailureData: OnyxUpdate = {
        onyxMethod: Onyx.METHOD.MERGE,
        key: `${ONYXKEYS.COLLECTION.REPORT}${params.reportID}`,
        value: {
            total: expenseReport?.total,
        },
    };

    const iouActionsToDelete = params.reportID ? getIOUActionForTransactions(params.transactionIDList, params.reportID) : [];

    const deletedTime = DateUtils.getDBTime();
    const expenseReportActionsOptimisticData: OnyxUpdate = {
        onyxMethod: Onyx.METHOD.MERGE,
        key: `${ONYXKEYS.COLLECTION.REPORT_ACTIONS}${params.reportID}`,
        value: iouActionsToDelete.reduce<Record<string, PartialDeep<ReportAction<typeof CONST.REPORT.ACTIONS.TYPE.IOU>>>>((val, reportAction) => {
            const firstMessage = Array.isArray(reportAction.message) ? reportAction.message.at(0) : null;
            // eslint-disable-next-line no-param-reassign
            val[reportAction.reportActionID] = {
                originalMessage: {
                    deleted: deletedTime,
                },
                ...(firstMessage && {
                    message: [
                        {
                            ...firstMessage,
                            deleted: deletedTime,
                        },
                        ...(Array.isArray(reportAction.message) ? reportAction.message.slice(1) : []),
                    ],
                }),
                ...(!Array.isArray(reportAction.message) && {
                    message: {
                        deleted: deletedTime,
                    },
                }),
            };
            return val;
        }, {}),
    };
    const expenseReportActionsFailureData: OnyxUpdate = {
        onyxMethod: Onyx.METHOD.MERGE,
        key: `${ONYXKEYS.COLLECTION.REPORT_ACTIONS}${params.reportID}`,
        value: iouActionsToDelete.reduce<Record<string, NullishDeep<PartialDeep<ReportAction<typeof CONST.REPORT.ACTIONS.TYPE.IOU>>>>>((val, reportAction) => {
            // eslint-disable-next-line no-param-reassign
            val[reportAction.reportActionID] = {
                originalMessage: {
                    deleted: null,
                },
                message: reportAction.message,
            };
            return val;
        }, {}),
    };

    const optimisticData: OnyxUpdate[] = [];
    const failureData: OnyxUpdate[] = [];

    optimisticData.push(
        optimisticTransactionData,
        ...optimisticTransactionDuplicatesData,
        ...optimisticTransactionViolations,
        expenseReportOptimisticData,
        expenseReportActionsOptimisticData,
    );
    failureData.push(failureTransactionData, ...failureTransactionDuplicatesData, ...failureTransactionViolations, expenseReportFailureData, expenseReportActionsFailureData);

    API.write(WRITE_COMMANDS.TRANSACTION_MERGE, params, {optimisticData, failureData});
}

function updateLastLocationPermissionPrompt() {
    Onyx.set(ONYXKEYS.NVP_LAST_LOCATION_PERMISSION_PROMPT, new Date().toISOString());
}

/** Instead of merging the duplicates, it updates the transaction we want to keep and puts the others on hold without deleting them */
function resolveDuplicates(params: TransactionMergeParams) {
    if (!params.transactionID) {
        return;
    }

    const originalSelectedTransaction = allTransactions[`${ONYXKEYS.COLLECTION.TRANSACTION}${params.transactionID}`];

    const optimisticTransactionData: OnyxUpdate = {
        onyxMethod: Onyx.METHOD.MERGE,
        key: `${ONYXKEYS.COLLECTION.TRANSACTION}${params.transactionID}`,
        value: {
            ...originalSelectedTransaction,
            billable: params.billable,
            comment: {
                comment: params.comment,
            },
            category: params.category,
            created: params.created,
            currency: params.currency,
            modifiedMerchant: params.merchant,
            reimbursable: params.reimbursable,
            tag: params.tag,
        },
    };

    const failureTransactionData: OnyxUpdate = {
        onyxMethod: Onyx.METHOD.MERGE,
        key: `${ONYXKEYS.COLLECTION.TRANSACTION}${params.transactionID}`,
        // eslint-disable-next-line @typescript-eslint/non-nullable-type-assertion-style
        value: originalSelectedTransaction as OnyxTypes.Transaction,
    };

    const optimisticTransactionViolations: OnyxUpdate[] = [...params.transactionIDList, params.transactionID].map((id) => {
        const violations = allTransactionViolations[`${ONYXKEYS.COLLECTION.TRANSACTION_VIOLATIONS}${id}`] ?? [];
        const newViolation = {name: CONST.VIOLATIONS.HOLD, type: CONST.VIOLATION_TYPES.VIOLATION};
        const updatedViolations = id === params.transactionID ? violations : [...violations, newViolation];
        return {
            onyxMethod: Onyx.METHOD.MERGE,
            key: `${ONYXKEYS.COLLECTION.TRANSACTION_VIOLATIONS}${id}`,
            value: updatedViolations.filter((violation) => violation.name !== CONST.VIOLATIONS.DUPLICATED_TRANSACTION),
        };
    });

    const failureTransactionViolations: OnyxUpdate[] = [...params.transactionIDList, params.transactionID].map((id) => {
        const violations = allTransactionViolations[`${ONYXKEYS.COLLECTION.TRANSACTION_VIOLATIONS}${id}`] ?? [];
        return {
            onyxMethod: Onyx.METHOD.MERGE,
            key: `${ONYXKEYS.COLLECTION.TRANSACTION_VIOLATIONS}${id}`,
            value: violations,
        };
    });

    const iouActionList = params.reportID ? getIOUActionForTransactions(params.transactionIDList, params.reportID) : [];
    const orderedTransactionIDList = iouActionList.map((action) => {
        const message = getOriginalMessage(action);
        return message?.IOUTransactionID ?? '';
    });

    const optimisticHoldActions: OnyxUpdate[] = [];
    const failureHoldActions: OnyxUpdate[] = [];
    const reportActionIDList: string[] = [];
    const optimisticHoldTransactionActions: OnyxUpdate[] = [];
    const failureHoldTransactionActions: OnyxUpdate[] = [];
    iouActionList.forEach((action) => {
        const transactionThreadReportID = action?.childReportID;
        const createdReportAction = buildOptimisticHoldReportAction();
        reportActionIDList.push(createdReportAction.reportActionID);
        const transactionID = isMoneyRequestAction(action) ? getOriginalMessage(action)?.IOUTransactionID ?? CONST.DEFAULT_NUMBER_ID : CONST.DEFAULT_NUMBER_ID;
        optimisticHoldTransactionActions.push({
            onyxMethod: Onyx.METHOD.MERGE,
            key: `${ONYXKEYS.COLLECTION.TRANSACTION}${transactionID}`,
            value: {
                comment: {
                    hold: createdReportAction.reportActionID,
                },
            },
        });
        failureHoldTransactionActions.push({
            onyxMethod: Onyx.METHOD.MERGE,
            key: `${ONYXKEYS.COLLECTION.TRANSACTION}${transactionID}`,
            value: {
                comment: {
                    hold: null,
                },
            },
        });
        optimisticHoldActions.push({
            onyxMethod: Onyx.METHOD.MERGE,
            key: `${ONYXKEYS.COLLECTION.REPORT_ACTIONS}${transactionThreadReportID}`,
            value: {
                [createdReportAction.reportActionID]: createdReportAction,
            },
        });
        failureHoldActions.push({
            onyxMethod: Onyx.METHOD.MERGE,
            key: `${ONYXKEYS.COLLECTION.REPORT_ACTIONS}${transactionThreadReportID}`,
            value: {
                [createdReportAction.reportActionID]: {
                    errors: getMicroSecondOnyxErrorWithTranslationKey('iou.error.genericHoldExpenseFailureMessage'),
                },
            },
        });
    });

    const transactionThreadReportID = params.reportID ? getIOUActionForTransactions([params.transactionID], params.reportID).at(0)?.childReportID : undefined;
    const optimisticReportAction = buildOptimisticDismissedViolationReportAction({
        reason: 'manual',
        violationName: CONST.VIOLATIONS.DUPLICATED_TRANSACTION,
    });

    const optimisticReportActionData: OnyxUpdate = {
        onyxMethod: Onyx.METHOD.MERGE,
        key: `${ONYXKEYS.COLLECTION.REPORT_ACTIONS}${transactionThreadReportID}`,
        value: {
            [optimisticReportAction.reportActionID]: optimisticReportAction,
        },
    };

    const failureReportActionData: OnyxUpdate = {
        onyxMethod: Onyx.METHOD.MERGE,
        key: `${ONYXKEYS.COLLECTION.REPORT_ACTIONS}${transactionThreadReportID}`,
        value: {
            [optimisticReportAction.reportActionID]: null,
        },
    };

    const optimisticData: OnyxUpdate[] = [];
    const failureData: OnyxUpdate[] = [];

    optimisticData.push(optimisticTransactionData, ...optimisticTransactionViolations, ...optimisticHoldActions, ...optimisticHoldTransactionActions, optimisticReportActionData);
    failureData.push(failureTransactionData, ...failureTransactionViolations, ...failureHoldActions, ...failureHoldTransactionActions, failureReportActionData);
    const {reportID, transactionIDList, receiptID, ...otherParams} = params;

    const parameters: ResolveDuplicatesParams = {
        ...otherParams,
        transactionID: params.transactionID,
        reportActionIDList,
        transactionIDList: orderedTransactionIDList,
        dismissedViolationReportActionID: optimisticReportAction.reportActionID,
    };

    API.write(WRITE_COMMANDS.RESOLVE_DUPLICATES, parameters, {optimisticData, failureData});
}

export {
    adjustRemainingSplitShares,
    getNextApproverAccountID,
    approveMoneyRequest,
    canApproveIOU,
    cancelPayment,
    canIOUBePaid,
    cleanUpMoneyRequest,
    clearMoneyRequest,
    completeSplitBill,
    createDistanceRequest,
    createDraftTransaction,
    deleteMoneyRequest,
    deleteTrackExpense,
    detachReceipt,
    dismissHoldUseExplanation,
    getIOURequestPolicyID,
    initMoneyRequest,
    navigateToStartStepIfScanFileCannotBeRead,
    completePaymentOnboarding,
    payInvoice,
    payMoneyRequest,
    putOnHold,
    replaceReceipt,
    requestMoney,
    resetSplitShares,
    savePreferredPaymentMethod,
    sendInvoice,
    sendMoneyElsewhere,
    sendMoneyWithWallet,
    setCustomUnitRateID,
    setCustomUnitID,
    removeSubrate,
    addSubrate,
    updateSubrate,
    clearSubrates,
    setDraftSplitTransaction,
    setIndividualShare,
    setMoneyRequestAmount,
    setMoneyRequestAttendees,
    setMoneyRequestBillable,
    setMoneyRequestCategory,
    setMoneyRequestCreated,
    setMoneyRequestDateAttribute,
    setMoneyRequestCurrency,
    setMoneyRequestDescription,
    setMoneyRequestDistanceRate,
    setMoneyRequestMerchant,
    setMoneyRequestParticipants,
    setMoneyRequestParticipantsFromReport,
    setMoneyRequestPendingFields,
    setMoneyRequestReceipt,
    setMoneyRequestTag,
    setMoneyRequestTaxAmount,
    setMoneyRequestTaxRate,
    setSplitPayer,
    setSplitShares,
    splitBill,
    splitBillAndOpenReport,
    startMoneyRequest,
    startSplitBill,
    submitReport,
    trackExpense,
    unapproveExpenseReport,
    unholdRequest,
    updateMoneyRequestAttendees,
    updateMoneyRequestAmountAndCurrency,
    updateMoneyRequestBillable,
    updateMoneyRequestCategory,
    updateMoneyRequestDate,
    updateMoneyRequestDescription,
    updateMoneyRequestDistance,
    updateMoneyRequestDistanceRate,
    updateMoneyRequestMerchant,
    updateMoneyRequestTag,
    updateMoneyRequestTaxAmount,
    updateMoneyRequestTaxRate,
    mergeDuplicates,
    updateLastLocationPermissionPrompt,
    resolveDuplicates,
    getIOUReportActionToApproveOrPay,
    getNavigationUrlOnMoneyRequestDelete,
    getNavigationUrlAfterTrackExpenseDelete,
    canSubmitReport,
};
export type {GPSPoint as GpsPoint, IOURequestType};<|MERGE_RESOLUTION|>--- conflicted
+++ resolved
@@ -7474,17 +7474,10 @@
     return approvalChain.at(-1) === currentUserEmail;
 }
 
-<<<<<<< HEAD
 function getNextApproverAccountID(report: OnyxEntry<OnyxTypes.Report>, isUnapproved = false) {
-    const policy = PolicyUtils.getPolicy(report?.policyID);
-    const approvalChain = ReportUtils.getApprovalChain(policy, report);
-    const submitToAccountID = PolicyUtils.getSubmitToAccountID(policy, report);
-=======
-function getNextApproverAccountID(report: OnyxEntry<OnyxTypes.Report>) {
     const policy = getPolicy(report?.policyID);
     const approvalChain = getApprovalChain(policy, report);
     const submitToAccountID = getSubmitToAccountID(policy, report);
->>>>>>> 7b9e55ed
 
     if (isUnapproved) {
         if (approvalChain.includes(currentUserEmail)) {
@@ -7676,13 +7669,8 @@
 
     const currentNextStep = allNextSteps[`${ONYXKEYS.COLLECTION.NEXT_STEP}${expenseReport.reportID}`] ?? null;
 
-<<<<<<< HEAD
-    const optimisticUnapprovedReportAction = ReportUtils.buildOptimisticUnapprovedReportAction(expenseReport.total ?? 0, expenseReport.currency ?? '', expenseReport.reportID);
-    const optimisticNextStep = NextStepUtils.buildNextStep(expenseReport, CONST.REPORT.STATUS_NUM.SUBMITTED, true);
-=======
     const optimisticUnapprovedReportAction = buildOptimisticUnapprovedReportAction(expenseReport.total ?? 0, expenseReport.currency ?? '', expenseReport.reportID);
-    const optimisticNextStep = buildNextStep(expenseReport, CONST.REPORT.STATUS_NUM.SUBMITTED);
->>>>>>> 7b9e55ed
+    const optimisticNextStep = buildNextStep(expenseReport, CONST.REPORT.STATUS_NUM.SUBMITTED, true);
 
     const optimisticReportActionData: OnyxUpdate = {
         onyxMethod: Onyx.METHOD.MERGE,

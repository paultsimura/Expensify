--- conflicted
+++ resolved
@@ -5790,21 +5790,8 @@
     return participants;
 }
 
-<<<<<<< HEAD
-function setMoneyRequestId(id: string) {
-    Onyx.merge(ONYXKEYS.IOU, {id});
-}
-
-function setMoneyRequestCurrency(currency: string) {
-    Onyx.merge(ONYXKEYS.IOU, {currency});
-}
-
 function setMoneyRequestTaxRate(transactionID: string, taxCode: string) {
     Onyx.merge(`${ONYXKEYS.COLLECTION.TRANSACTION_DRAFT}${transactionID}`, {taxCode});
-=======
-function setMoneyRequestTaxRate(transactionID: string, taxRate: TaxRatesOption) {
-    Onyx.merge(`${ONYXKEYS.COLLECTION.TRANSACTION_DRAFT}${transactionID}`, {taxRate});
->>>>>>> 9a727de1
 }
 
 function setMoneyRequestTaxAmount(transactionID: string, taxAmount: number, isDraft: boolean) {

--- conflicted
+++ resolved
@@ -1549,7 +1549,7 @@
         moneyRequestReportID,
     );
 
-    const activeReportID = isMoneyRequestReport ? report.reportID : chatReport.reportID;
+    const activeReportID = isMoneyRequestReport ? report?.reportID ?? '' : chatReport.reportID;
     const parameters: CreateDistanceRequestParams = {
         comment,
         iouReportID: iouReport.reportID,
@@ -1570,13 +1570,8 @@
     };
 
     API.write(WRITE_COMMANDS.CREATE_DISTANCE_REQUEST, parameters, onyxData);
-<<<<<<< HEAD
     Navigation.dismissModal(activeReportID);
     Report.notifyNewAction(activeReportID, userAccountID);
-=======
-    Navigation.dismissModal(isMoneyRequestReport ? report?.reportID : chatReport.reportID);
-    Report.notifyNewAction(chatReport.reportID, userAccountID);
->>>>>>> bbc67610
 }
 
 /**

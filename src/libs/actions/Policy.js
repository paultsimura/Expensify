--- conflicted
+++ resolved
@@ -241,37 +241,6 @@
 }
 
 /**
-<<<<<<< HEAD
- * Check if the user has any active free policies (aka workspaces)
- *
- * @param {Array} policies
- * @returns {Boolean}
- */
-function hasActiveFreePolicy(policies) {
-    const adminFreePolicies = _.filter(policies, (policy) => policy && policy.type === CONST.POLICY.TYPE.FREE && policy.role === CONST.POLICY.ROLE.ADMIN);
-
-    if (adminFreePolicies.length === 0) {
-        return false;
-    }
-
-    if (_.some(adminFreePolicies, (policy) => !policy.pendingAction)) {
-        return true;
-    }
-
-    if (_.some(adminFreePolicies, (policy) => policy.pendingAction === CONST.RED_BRICK_ROAD_PENDING_ACTION.ADD)) {
-        return true;
-    }
-
-    if (_.some(adminFreePolicies, (policy) => policy.pendingAction === CONST.RED_BRICK_ROAD_PENDING_ACTION.DELETE)) {
-        return false;
-    }
-
-    // If there are no add or delete pending actions the only option left is an update
-    // pendingAction, in which case we should return true.
-    return true;
-}
-
-/**
  * Build optimistic data for adding members to the announce room
  * @param {String} policyID
  * @param {Array} accountIDs
@@ -335,8 +304,6 @@
 }
 
 /**
-=======
->>>>>>> 925ff67c
  * Remove the passed members from the policy employeeList
  *
  * @param {Array} accountIDs

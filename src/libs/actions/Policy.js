--- conflicted
+++ resolved
@@ -1485,7 +1485,6 @@
 }
 
 /**
-<<<<<<< HEAD
  * @param {String} policyID
  * @param {String} tag
  * @returns {Object}
@@ -1504,7 +1503,9 @@
         ...policyRecentlyUsedTags,
         [tagListKey]: lodashUnion([tag], lodashGet(policyRecentlyUsedTags, [tagListKey], [])),
     };
-=======
+}
+
+/**
  * This flow is used for bottom up flow converting IOU report to an expense report. When user takes this action,
  * we create a Collect type workspace when the person taking the action becomes an owner and an admin, while we
  * add a new member to the workspace as an employee and convert the IOU report passed as a param into an expense report.
@@ -1899,7 +1900,6 @@
     );
 
     return policyID;
->>>>>>> a2fc32bb
 }
 
 export {

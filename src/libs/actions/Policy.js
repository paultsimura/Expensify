import _ from 'underscore';
import Onyx from 'react-native-onyx';
import lodashGet from 'lodash/get';
import {PUBLIC_DOMAINS} from 'expensify-common/lib/CONST';
import * as DeprecatedAPI from '../deprecatedAPI';
import * as API from '../API';
import ONYXKEYS from '../../ONYXKEYS';
import * as PersonalDetails from './PersonalDetails';
import Growl from '../Growl';
import CONFIG from '../../CONFIG';
import CONST from '../../CONST';
import * as Localize from '../Localize';
import Navigation from '../Navigation/Navigation';
import ROUTES from '../../ROUTES';
import * as OptionsListUtils from '../OptionsListUtils';
import * as Report from './Report';
import * as Pusher from '../Pusher/pusher';
import DateUtils from '../DateUtils';

const allPolicies = {};
Onyx.connect({
    key: ONYXKEYS.COLLECTION.POLICY,
    callback: (val, key) => {
        if (!val || !key) {
            return;
        }

        allPolicies[key] = {...allPolicies[key], ...val};
    },
});
let sessionEmail = '';
Onyx.connect({
    key: ONYXKEYS.SESSION,
    callback: (val) => {
        sessionEmail = lodashGet(val, 'email', '');
    },
});

/**
 * Simplifies the employeeList response into an object mapping employee email to a default employee list entry
 *
 * @param {Object} employeeList
 * @returns {Object}
 */
function getSimplifiedEmployeeList(employeeList) {
    return _.chain(employeeList)
        .pluck('email')
        .flatten()
        .unique()
        .reduce((map, email) => ({...map, [email]: {}}), {})
        .value();
}

/**
 * Takes a full policy that is returned from the policyList and simplifies it so we are only storing
 * the pieces of data that we need to in Onyx
 *
 * @param {Object} fullPolicyOrPolicySummary
 * @param {String} fullPolicyOrPolicySummary.id
 * @param {String} fullPolicyOrPolicySummary.name
 * @param {String} fullPolicyOrPolicySummary.role
 * @param {String} fullPolicyOrPolicySummary.type
 * @param {String} fullPolicyOrPolicySummary.outputCurrency
 * @param {String} [fullPolicyOrPolicySummary.avatar]
 * @param {String} [fullPolicyOrPolicySummary.value.avatar]
 * @param {String} [fullPolicyOrPolicySummary.avatarURL]
 * @param {String} [fullPolicyOrPolicySummary.value.avatarURL]
 * @param {Object} [fullPolicyOrPolicySummary.value.employeeList]
 * @param {Object} [fullPolicyOrPolicySummary.value.customUnits]
 * @param {Boolean} isFromFullPolicy,
 * @returns {Object}
 */
function getSimplifiedPolicyObject(fullPolicyOrPolicySummary, isFromFullPolicy) {
    return {
        isFromFullPolicy,
        id: fullPolicyOrPolicySummary.id,
        name: fullPolicyOrPolicySummary.name,
        role: fullPolicyOrPolicySummary.role,
        type: fullPolicyOrPolicySummary.type,
        owner: fullPolicyOrPolicySummary.owner,
        outputCurrency: fullPolicyOrPolicySummary.outputCurrency,

        // "GetFullPolicy" and "GetPolicySummaryList" returns different policy objects. If policy is retrieved by "GetFullPolicy",
        // avatar will be nested within the key "value"
        avatar: fullPolicyOrPolicySummary.avatar
            || lodashGet(fullPolicyOrPolicySummary, 'value.avatar', '')
            || fullPolicyOrPolicySummary.avatarURL
            || lodashGet(fullPolicyOrPolicySummary, 'value.avatarURL', ''),
        customUnits: lodashGet(fullPolicyOrPolicySummary, 'value.customUnits', {}),
    };
}

/**
 * Used to update ALL of the policies at once. If a policy is present locally, but not in the policies object passed here it will be removed.
 * @param {Object} policyCollection - object of policy key and partial policy object
 */
function updateAllPolicies(policyCollection) {
    // Clear out locally cached policies that have been deleted (i.e. they exist locally but not in our new policy collection object)
    _.each(allPolicies, (policy, key) => {
        if (policyCollection[key]) {
            return;
        }

        Onyx.set(key, null);
    });

    // Set all the policies
    _.each(policyCollection, (policyData, key) => {
        Onyx.merge(key, {...policyData, alertMessage: '', errors: null});
    });
}

/**
 * Merges the passed in login into the specified policy
 *
 * @param {String} [name]
 * @param {Boolean} [shouldAutomaticallyReroute]
 * @returns {Promise}
 */
function create(name = '') {
    let res = null;
    return DeprecatedAPI.Policy_Create({type: CONST.POLICY.TYPE.FREE, policyName: name})
        .then((response) => {
            if (response.jsonCode !== 200) {
                // Show the user feedback
                const errorMessage = Localize.translateLocal('workspace.new.genericFailureMessage');
                Growl.error(errorMessage, 5000);
                return;
            }
            Growl.show(Localize.translateLocal('workspace.common.growlMessageOnCreate'), CONST.GROWL.SUCCESS, 3000);
            res = response;

            // Fetch the default reports and the policyExpenseChat reports on the policy
            Report.fetchChatReportsByIDs([response.policy.chatReportIDAdmins, response.policy.chatReportIDAnnounce, response.ownerPolicyExpenseChatID]);

            // We are awaiting this merge so that we can guarantee our policy is available to any React components connected to the policies collection before we navigate to a new route.
            return Promise.all([
                Onyx.merge(`${ONYXKEYS.COLLECTION.POLICY}${response.policyID}`, {
                    id: response.policyID,
                    type: response.policy.type,
                    name: response.policy.name,
                    role: CONST.POLICY.ROLE.ADMIN,
                    outputCurrency: response.policy.outputCurrency,
                }),
                Onyx.merge(`${ONYXKEYS.COLLECTION.POLICY_MEMBER_LIST}${response.policyID}`, getSimplifiedEmployeeList(response.policy.employeeList)),
            ]);
        })
        .then(() => Promise.resolve(lodashGet(res, 'policyID')));
}

/**
 * @param {String} policyID
 */
function navigateToPolicy(policyID) {
    Navigation.navigate(policyID ? ROUTES.getWorkspaceInitialRoute(policyID) : ROUTES.HOME);
}

/**
 * @param {String} [name]
 */
function createAndNavigate(name = '') {
    create(name).then(navigateToPolicy);
}

/**
 * Delete the policy
 *
 * @param {String} [policyID]
 * @returns {Promise}
 */
function deletePolicy(policyID) {
    return DeprecatedAPI.Policy_Delete({policyID})
        .then((response) => {
            if (response.jsonCode !== 200) {
                // Show the user feedback
                const errorMessage = Localize.translateLocal('workspace.common.growlMessageOnDeleteError');
                Growl.error(errorMessage, 5000);
                return;
            }

            Growl.show(Localize.translateLocal('workspace.common.growlMessageOnDelete'), CONST.GROWL.SUCCESS, 3000);

            // Removing the workspace data from Onyx as well
            return Onyx.set(`${ONYXKEYS.COLLECTION.POLICY}${policyID}`, null);
        })
        .then(() => Report.fetchAllReports(false))
        .then(() => {
            Navigation.goBack();
            return Promise.resolve();
        });
}

/**
 * Fetches policy list from the API and saves a simplified version in Onyx, optionally creating a new policy first.
 *
 * More specifically, this action will:
 * 1. Optionally create a new policy.
 * 2. Fetch policy summaries.
 * 3. Optionally navigate to the new policy.
 * 4. Then fetch full policies.
 *
 * This way, we ensure that there's no race condition between creating the new policy and fetching existing ones,
 * and we also don't have to wait for full policies to load before navigating to the new policy.
 */
function getPolicyList() {
    Onyx.set(ONYXKEYS.IS_LOADING_POLICY_DATA, true);
    DeprecatedAPI.GetPolicySummaryList()
        .then((data) => {
            if (data.jsonCode !== 200) {
                Onyx.set(ONYXKEYS.IS_LOADING_POLICY_DATA, false);
                return;
            }

            const policyCollection = _.reduce(data.policySummaryList, (memo, policy) => ({
                ...memo,
                [`${ONYXKEYS.COLLECTION.POLICY}${policy.id}`]: getSimplifiedPolicyObject(policy, false),
            }), {});

            if (!_.isEmpty(policyCollection)) {
                updateAllPolicies(policyCollection);
            }

            Onyx.set(ONYXKEYS.IS_LOADING_POLICY_DATA, false);
        });
}

function createAndGetPolicyList() {
    let newPolicyID;
    create()
        .then((policyID) => {
            newPolicyID = policyID;
            return getPolicyList();
        })
        .then(() => {
            Navigation.dismissModal();
            navigateToPolicy(newPolicyID);
        });
}

/**
 * @param {String} policyID
 */
function loadFullPolicy(policyID) {
    DeprecatedAPI.GetFullPolicy(policyID)
        .then((data) => {
            if (data.jsonCode !== 200) {
                return;
            }

            const policy = lodashGet(data, 'policyList[0]', {});
            if (!policy.id) {
                return;
            }

            Onyx.merge(`${ONYXKEYS.COLLECTION.POLICY}${policy.id}`, getSimplifiedPolicyObject(policy, true));
            Onyx.merge(`${ONYXKEYS.COLLECTION.POLICY_MEMBER_LIST}${policy.id}`, getSimplifiedEmployeeList(lodashGet(policy, 'value.employeeList', {})));
        });
}

/**
 * Is the user an admin of a free policy (aka workspace)?
 *
 * @param {Array} policies
 * @returns {Boolean}
 */
function isAdminOfFreePolicy(policies) {
    return _.some(policies, policy => policy
        && policy.type === CONST.POLICY.TYPE.FREE
        && policy.role === CONST.POLICY.ROLE.ADMIN);
}

/**
 * Remove the passed members from the policy employeeList
 *
 * @param {Array} members
 * @param {String} policyID
 */
function removeMembers(members, policyID) {
    // In case user selects only themselves (admin), their email will be filtered out and the members
    // array passed will be empty, prevent the funtion from proceeding in that case as there is noone to remove
    if (members.length === 0) {
        return;
    }

    const employeeListUpdate = {};
    _.each(members, login => employeeListUpdate[login] = null);
    Onyx.merge(`${ONYXKEYS.COLLECTION.POLICY_MEMBER_LIST}${policyID}`, employeeListUpdate);

    // Make the API call to remove a login from the policy
    DeprecatedAPI.Policy_Employees_Remove({
        emailList: members.join(','),
        policyID,
    })
        .then((data) => {
            if (data.jsonCode === 200) {
                return;
            }

            // Rollback removal on failure
            _.each(members, login => employeeListUpdate[login] = {});
            Onyx.merge(`${ONYXKEYS.COLLECTION.POLICY_MEMBER_LIST}${policyID}`, employeeListUpdate);

            // Show the user feedback that the removal failed
            const errorMessage = data.jsonCode === 666 ? data.message : Localize.translateLocal('workspace.people.genericFailureMessage');
            Growl.show(errorMessage, CONST.GROWL.ERROR, 5000);
        });
}

/**
 * Merges the passed in login into the specified policy
 *
 * @param {Array<String>} logins
 * @param {String} welcomeNote
 * @param {String} policyID
 */
function invite(logins, welcomeNote, policyID) {
    Onyx.merge(`${ONYXKEYS.COLLECTION.POLICY}${policyID}`, {
        alertMessage: '',
    });

    // Optimistically add the user to the policy
    const newEmployeeLogins = _.map(logins, login => OptionsListUtils.addSMSDomainIfPhoneNumber(login));
    const employeeUpdate = {};
    _.each(newEmployeeLogins, login => employeeUpdate[login] = {});
    Onyx.merge(`${ONYXKEYS.COLLECTION.POLICY_MEMBER_LIST}${policyID}`, employeeUpdate);

    // Make the API call to merge the login into the policy
    DeprecatedAPI.Policy_Employees_Merge({
        employees: JSON.stringify(_.map(logins, login => ({email: login}))),
        welcomeNote,
        policyID,
    })
        .then((data) => {
            // Save the personalDetails for the invited user in Onyx and fetch the latest policyExpenseChats
            if (data.jsonCode === 200) {
                Onyx.merge(ONYXKEYS.PERSONAL_DETAILS, PersonalDetails.formatPersonalDetails(data.personalDetails));
                Navigation.goBack();
                if (!_.isEmpty(data.policyExpenseChatIDs)) {
                    Report.fetchChatReportsByIDs(data.policyExpenseChatIDs);
                }
                return;
            }

            // If the operation failed, undo the optimistic addition
            _.each(newEmployeeLogins, login => employeeUpdate[login] = null);
            Onyx.merge(`${ONYXKEYS.COLLECTION.POLICY_MEMBER_LIST}${policyID}`, employeeUpdate);

            // Show the user feedback that the addition failed
            let alertMessage = Localize.translateLocal('workspace.invite.genericFailureMessage');
            if (data.jsonCode === 402) {
                alertMessage += ` ${Localize.translateLocal('workspace.invite.pleaseEnterValidLogin')}`;
            }
            Onyx.merge(`${ONYXKEYS.COLLECTION.POLICY}${policyID}`, {alertMessage});
        });
}

/**
 * Sets local values for the policy
 * @param {String} policyID
 * @param {Object} values
 */
function updateLocalPolicyValues(policyID, values) {
    Onyx.merge(`${ONYXKEYS.COLLECTION.POLICY}${policyID}`, values);
}

/**
 * Updates a workspace avatar image
 *
 * @param {String} policyID
 * @param {File|Object} file
 */
function updateWorkspaceAvatar(policyID, file) {
    const optimisticData = [{
        onyxMethod: CONST.ONYX.METHOD.MERGE,
        key: `${ONYXKEYS.COLLECTION.POLICY}${policyID}`,
        value: {
            avatar: file.uri,
            errorFields: {
                avatar: null,
            },
            pendingFields: {
                avatar: CONST.RED_BRICK_ROAD_PENDING_ACTION.UPDATE,
            },
        },
    }];
    const successData = [{
        onyxMethod: CONST.ONYX.METHOD.MERGE,
        key: `${ONYXKEYS.COLLECTION.POLICY}${policyID}`,
        value: {
            pendingFields: {
                avatar: null,
            },
        },
    }];
    const failureData = [{
        onyxMethod: CONST.ONYX.METHOD.MERGE,
        key: `${ONYXKEYS.COLLECTION.POLICY}${policyID}`,
        value: {
            avatar: allPolicies[`${ONYXKEYS.COLLECTION.POLICY}${policyID}`].avatar,
            pendingFields: {
                avatar: null,
            },
        },
    }];

    API.write('UpdateWorkspaceAvatar', {policyID, file}, {optimisticData, successData, failureData});
}

/**
 * Deletes the avatar image for the workspace
 * @param {String} policyID
 */
function deleteWorkspaceAvatar(policyID) {
    const optimisticData = [
        {
            onyxMethod: CONST.ONYX.METHOD.MERGE,
            key: `${ONYXKEYS.COLLECTION.POLICY}${policyID}`,
            value: {
                pendingFields: {
                    avatar: CONST.RED_BRICK_ROAD_PENDING_ACTION.UPDATE,
                },
                errorFields: {
                    avatar: null,
                },
                avatar: '',
            },
        },
    ];
    const successData = [
        {
            onyxMethod: CONST.ONYX.METHOD.MERGE,
            key: `${ONYXKEYS.COLLECTION.POLICY}${policyID}`,
            value: {
                pendingFields: {
                    avatar: null,
                },
            },
        },
    ];
    const failureData = [
        {
            onyxMethod: CONST.ONYX.METHOD.MERGE,
            key: `${ONYXKEYS.COLLECTION.POLICY}${policyID}`,
            value: {
                pendingFields: {
                    avatar: null,
                },
                errorFields: {
                    avatar: {
                        [DateUtils.getMicroseconds()]: Localize.translateLocal('avatarWithImagePicker.deleteWorkspaceError'),
                    },
                },
            },
        },
    ];
    API.write('DeleteWorkspaceAvatar', {policyID}, {optimisticData, successData, failureData});
}

/**
 * Clear error and pending fields for the workspace avatar
 * @param {String} policyID
 */
function clearAvatarErrors(policyID) {
    Onyx.merge(`${ONYXKEYS.COLLECTION.POLICY}${policyID}`, {
        errorFields: {
            avatar: null,
        },
        pendingFields: {
            avatar: null,
        },
    });
}

/**
 * Sets the name of the policy
 *
 * @param {String} policyID
 * @param {Object} values
 * @param {Boolean} [shouldGrowl]
 */
function update(policyID, values, shouldGrowl = false) {
    updateLocalPolicyValues(policyID, {isPolicyUpdating: true});
    DeprecatedAPI.UpdatePolicy({policyID, value: JSON.stringify(values), lastModified: null})
        .then((policyResponse) => {
            if (policyResponse.jsonCode !== 200) {
                throw new Error();
            }

            updateLocalPolicyValues(policyID, {...values, isPolicyUpdating: false});
            if (shouldGrowl) {
                Growl.show(Localize.translateLocal('workspace.common.growlMessageOnSave'), CONST.GROWL.SUCCESS, 3000);
            }
        }).catch(() => {
            updateLocalPolicyValues(policyID, {isPolicyUpdating: false});

            // Show the user feedback
            const errorMessage = Localize.translateLocal('workspace.editor.genericFailureMessage');
            Growl.error(errorMessage, 5000);
        });
}

/**
 * Optimistically update the general settings. Set the general settings as pending until the response succeeds.
 * If the response fails set a general error message. Clear the error message when updating.
 *
 * @param {String} policyID
 * @param {String} name
 * @param {String} currency
 */
function updateGeneralSettings(policyID, name, currency) {
    const optimisticData = [
        {
            onyxMethod: CONST.ONYX.METHOD.MERGE,
            key: `${ONYXKEYS.COLLECTION.POLICY}${policyID}`,
            value: {
                pendingFields: {
                    generalSettings: CONST.RED_BRICK_ROAD_PENDING_ACTION.UPDATE,
                },

                // Clear errorFields in case the user didn't dismiss the general settings error
                errorFields: {
                    generalSettings: null,
                },
                name,
                outputCurrency: currency,
            },
        },
    ];
    const successData = [
        {
            onyxMethod: CONST.ONYX.METHOD.MERGE,
            key: `${ONYXKEYS.COLLECTION.POLICY}${policyID}`,
            value: {
                pendingFields: {
                    generalSettings: null,
                },
            },
        },
    ];
    const failureData = [
        {
            onyxMethod: CONST.ONYX.METHOD.MERGE,
            key: `${ONYXKEYS.COLLECTION.POLICY}${policyID}`,
            value: {
                pendingFields: {
                    generalSettings: null,
                },
                errorFields: {
                    generalSettings: {
                        [DateUtils.getMicroseconds()]: Localize.translateLocal('workspace.editor.genericFailureMessage'),
                    },
                },
            },
        },
    ];

    API.write('UpdateWorkspaceGeneralSettings', {policyID, workspaceName: name, currency}, {optimisticData, successData, failureData});
}

/**
 * @param {String} policyID The id of the workspace / policy
 */
function clearWorkspaceGeneralSettingsErrors(policyID) {
    Onyx.merge(`${ONYXKEYS.COLLECTION.POLICY}${policyID}`, {
        errorFields: {
            generalSettings: null,
        },
    });
}

/**
 * @param {String} policyID
 * @param {Object} errors
 */
function setWorkspaceErrors(policyID, errors) {
    Onyx.merge(`${ONYXKEYS.COLLECTION.POLICY}${policyID}`, {errors: null});
    Onyx.merge(`${ONYXKEYS.COLLECTION.POLICY}${policyID}`, {errors});
}

/**
 * @param {String} policyID
 * @param {Number} customUnitID
 */
function removeUnitError(policyID, customUnitID) {
    Onyx.merge(`${ONYXKEYS.COLLECTION.POLICY}${policyID}`, {
        customUnits: {
            [customUnitID]: {
                errors: null,
                pendingAction: null,
            },
        },
    });
}

/**
 * @param {String} policyID
 */
function hideWorkspaceAlertMessage(policyID) {
    Onyx.merge(`${ONYXKEYS.COLLECTION.POLICY}${policyID}`, {alertMessage: ''});
}

/**
 * @param {String} policyID
 * @param {Object} currentCustomUnit
 * @param {Object} values The new custom unit values
 */
function updateWorkspaceCustomUnit(policyID, currentCustomUnit, values) {
    const optimisticData = [
        {
            onyxMethod: 'merge',
            key: `${ONYXKEYS.COLLECTION.POLICY}${policyID}`,
            value: {
                customUnits: {
                    [values.customUnitID]: {
                        ...values,
                        pendingAction: CONST.RED_BRICK_ROAD_PENDING_ACTION.UPDATE,
                    },
                },
            },
        },
    ];

    const successData = [
        {
            onyxMethod: 'merge',
            key: `${ONYXKEYS.COLLECTION.POLICY}${policyID}`,
            value: {
                customUnits: {
                    [values.customUnitID]: {
                        pendingAction: null,
                        errors: null,
                    },
                },
            },
        },
    ];

    const failureData = [
        {
            onyxMethod: 'merge',
            key: `${ONYXKEYS.COLLECTION.POLICY}${policyID}`,
            value: {
                customUnits: {
                    [currentCustomUnit.customUnitID]: {
                        customUnitID: currentCustomUnit.customUnitID,
                        name: currentCustomUnit.name,
                        attributes: currentCustomUnit.attributes,
                        errors: {
                            [DateUtils.getMicroseconds()]: Localize.translateLocal('workspace.reimburse.updateCustomUnitError'),
                        },
                    },
                },
            },
        },
    ];

    API.write('UpdateWorkspaceCustomUnit', {
        policyID,
        customUnit: JSON.stringify(values),
    }, {optimisticData, successData, failureData});
}

/**
 * @param {String} policyID
 * @param {String} customUnitID
 * @param {Object} values
 */
function setCustomUnitRate(policyID, customUnitID, values) {
    DeprecatedAPI.Policy_CustomUnitRate_Update({
        policyID: policyID.toString(),
        customUnitID: customUnitID.toString(),
        customUnitRate: JSON.stringify(values),
        lastModified: null,
    })
        .then((response) => {
            if (response.jsonCode !== 200) {
                throw new Error();
            }

            updateLocalPolicyValues(policyID, {
                customUnit: {
                    rate: {
                        id: values.customUnitRateID,
                        name: values.name,
                        value: Number(values.rate),
                    },
                },
            });
        }).catch(() => {
            // Show the user feedback
            Growl.error(Localize.translateLocal('workspace.editor.genericFailureMessage'), 5000);
        });
}

/**
 * Stores in Onyx the policy ID of the last workspace that was accessed by the user
 * @param {String} policyID
 */
function updateLastAccessedWorkspace(policyID) {
    Onyx.set(ONYXKEYS.LAST_ACCESSED_WORKSPACE_POLICY_ID, policyID);
}

/**
 * Subscribe to public-policyEditor-[policyID] events.
 */
function subscribeToPolicyEvents() {
    _.each(allPolicies, (policy) => {
        const pusherChannelName = `public-policyEditor-${policy.id}${CONFIG.PUSHER.SUFFIX}`;
        Pusher.subscribe(pusherChannelName, 'policyEmployeeRemoved', ({removedEmails, policyExpenseChatIDs, defaultRoomChatIDs}) => {
            // Refetch the policy expense chats to update their state and their actions to get the archive reason
            if (!_.isEmpty(policyExpenseChatIDs)) {
                Report.fetchChatReportsByIDs(policyExpenseChatIDs);
                _.each(policyExpenseChatIDs, (reportID) => {
                    Report.reconnect(reportID);
                });
            }

            // Remove the default chats if we are one of the users getting removed
            if (removedEmails.includes(sessionEmail) && !_.isEmpty(defaultRoomChatIDs)) {
                _.each(defaultRoomChatIDs, (chatID) => {
                    Onyx.set(`${ONYXKEYS.COLLECTION.REPORT}${chatID}`, null);
                });
            }
        });
    });
}

/**
 * Removes an error after trying to delete a member
 *
 * @param {String} policyID
 * @param {String} memberEmail
 */
function clearDeleteMemberError(policyID, memberEmail) {
    Onyx.merge(`${ONYXKEYS.COLLECTION.POLICY_MEMBER_LIST}${policyID}`, {
        [memberEmail]: {
            pendingAction: null,
            errors: null,
        },
    });
}

/**
 * Removes an error after trying to add a member
 *
 * @param {String} policyID
 * @param {String} memberEmail
 */
function clearAddMemberError(policyID, memberEmail) {
    Onyx.merge(`${ONYXKEYS.COLLECTION.POLICY_MEMBER_LIST}${policyID}`, {
        [memberEmail]: null,
    });
}

/**
 * @param {String} value
 * @returns {String}
 */
function capitalizeFirstLetter(value) {
    return value.charAt(0).toUpperCase() + value.slice(1);
}

/**
 * Generate a policy name based on an email and policy list.
 * @returns {String}
 */
function generateDefaultWorkspaceName() {
    const emailParts = sessionEmail.split('@');
    let defaultWorkspaceName = '';
    if (!emailParts || emailParts.length !== 2) {
        return defaultWorkspaceName;
    }
    const username = emailParts[0];
    const domain = emailParts[1];

    if (_.includes(PUBLIC_DOMAINS, domain.toLowerCase())) {
        defaultWorkspaceName = `${capitalizeFirstLetter(username)}'s Workspace`;
    } else {
        defaultWorkspaceName = `${capitalizeFirstLetter(domain.split('.')[0])}'s Workspace`;
    }

    if (`@${domain.toLowerCase()}` === CONST.SMS.DOMAIN) {
        defaultWorkspaceName = 'My Group Workspace';
    }

    if (allPolicies.length === 0) {
        return defaultWorkspaceName;
    }

    // Check if this name already exists in the policies
    let suffix = 0;
    _.forEach(allPolicies, (policy) => {
        // Get the name of the policy
        const {name} = policy;

        if (name.toLowerCase().includes(defaultWorkspaceName.toLowerCase())) {
            suffix += 1;
        }
    });

    return suffix > 0 ? `${defaultWorkspaceName} ${suffix}` : defaultWorkspaceName;
}

/**
 * Returns a client generated 16 character hexadecimal value for the policyID
 * @returns {String}
 */
function generatePolicyID() {
    return _.times(16, () => Math.floor(Math.random() * 16).toString(16)).join('').toUpperCase();
}

function openWorkspaceReimburseView(policyID) {
    API.read('OpenWorkspaceReimburseView', {policyID});
}

export {
    getPolicyList,
    loadFullPolicy,
    removeMembers,
    invite,
    isAdminOfFreePolicy,
    create,
    update,
    setWorkspaceErrors,
    removeUnitError,
    hideWorkspaceAlertMessage,
    deletePolicy,
    createAndNavigate,
    createAndGetPolicyList,
    updateWorkspaceCustomUnit,
    setCustomUnitRate,
    updateLastAccessedWorkspace,
    subscribeToPolicyEvents,
    clearDeleteMemberError,
    clearAddMemberError,
<<<<<<< HEAD
    openWorkspaceReimburseView,
=======
    generateDefaultWorkspaceName,
>>>>>>> 71c4081e
    updateGeneralSettings,
    clearWorkspaceGeneralSettingsErrors,
    deleteWorkspaceAvatar,
    updateWorkspaceAvatar,
    clearAvatarErrors,
    generatePolicyID,
};<|MERGE_RESOLUTION|>--- conflicted
+++ resolved
@@ -833,11 +833,8 @@
     subscribeToPolicyEvents,
     clearDeleteMemberError,
     clearAddMemberError,
-<<<<<<< HEAD
     openWorkspaceReimburseView,
-=======
     generateDefaultWorkspaceName,
->>>>>>> 71c4081e
     updateGeneralSettings,
     clearWorkspaceGeneralSettingsErrors,
     deleteWorkspaceAvatar,

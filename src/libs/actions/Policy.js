import _ from 'underscore';
import Onyx from 'react-native-onyx';
import lodashGet from 'lodash/get';
import * as DeprecatedAPI from '../deprecatedAPI';
import ONYXKEYS from '../../ONYXKEYS';
import * as PersonalDetails from './PersonalDetails';
import Growl from '../Growl';
import CONFIG from '../../CONFIG';
import CONST from '../../CONST';
import * as Localize from '../Localize';
import Navigation from '../Navigation/Navigation';
import ROUTES from '../../ROUTES';
import * as OptionsListUtils from '../OptionsListUtils';
import * as Report from './Report';
import * as Pusher from '../Pusher/pusher';

const allPolicies = {};
Onyx.connect({
    key: ONYXKEYS.COLLECTION.POLICY,
    callback: (val, key) => {
        if (!val || !key) {
            return;
        }

        allPolicies[key] = {...allPolicies[key], ...val};
    },
});
let sessionEmail = '';
Onyx.connect({
    key: ONYXKEYS.SESSION,
    callback: (val) => {
        sessionEmail = lodashGet(val, 'email', '');
    },
});

/**
 * Simplifies the employeeList response into an object mapping employee email to a default employee list entry
 *
 * @param {Object} employeeList
 * @returns {Object}
 */
function getSimplifiedEmployeeList(employeeList) {
    return _.chain(employeeList)
        .pluck('email')
        .flatten()
        .unique()
        .reduce((map, email) => ({...map, [email]: {}}), {})
        .value();
}

/**
 * Takes a full policy that is returned from the policyList and simplifies it so we are only storing
 * the pieces of data that we need to in Onyx
 *
 * @param {Object} fullPolicyOrPolicySummary
 * @param {String} fullPolicyOrPolicySummary.id
 * @param {String} fullPolicyOrPolicySummary.name
 * @param {String} fullPolicyOrPolicySummary.role
 * @param {String} fullPolicyOrPolicySummary.type
 * @param {String} fullPolicyOrPolicySummary.outputCurrency
 * @param {String} [fullPolicyOrPolicySummary.avatar]
 * @param {String} [fullPolicyOrPolicySummary.value.avatar]
 * @param {Object} [fullPolicyOrPolicySummary.value.employeeList]
 * @param {Object} [fullPolicyOrPolicySummary.value.customUnits]
 * @param {Boolean} isFromFullPolicy,
 * @returns {Object}
 */
function getSimplifiedPolicyObject(fullPolicyOrPolicySummary, isFromFullPolicy) {
    const customUnit = lodashGet(fullPolicyOrPolicySummary, 'value.customUnits[0]', undefined);
    const customUnitValue = lodashGet(customUnit, 'attributes.unit', 'mi');
    const customUnitRate = lodashGet(customUnit, 'rates[0]', {});
    const customUnitSimplified = customUnit && {
        id: customUnit.customUnitID,
        name: customUnit.name,
        value: customUnitValue,
        rate: {
            id: customUnitRate.customUnitRateID,
            name: customUnitRate.name,
            value: Number(customUnitRate.rate),
        },
    };
    return {
        isFromFullPolicy,
        id: fullPolicyOrPolicySummary.id,
        name: fullPolicyOrPolicySummary.name,
        role: fullPolicyOrPolicySummary.role,
        type: fullPolicyOrPolicySummary.type,
        owner: fullPolicyOrPolicySummary.owner,
        outputCurrency: fullPolicyOrPolicySummary.outputCurrency,

        // "GetFullPolicy" and "GetPolicySummaryList" returns different policy objects. If policy is retrieved by "GetFullPolicy",
<<<<<<< HEAD
        // avatar will be nested within the key "value"
        avatar: fullPolicyOrPolicySummary.avatar
            || lodashGet(fullPolicyOrPolicySummary, 'value.avatar', '')
            || fullPolicyOrPolicySummary.avatarURL
            || lodashGet(fullPolicyOrPolicySummary, 'value.avatarURL', ''),
        employeeList: getSimplifiedEmployeeList(lodashGet(fullPolicyOrPolicySummary, 'value.employeeList')),
=======
        // avatarUrl will be nested within the key "value"
        avatarURL: fullPolicyOrPolicySummary.avatarURL || lodashGet(fullPolicyOrPolicySummary, 'value.avatarURL', ''),
>>>>>>> 6af306c7
        customUnit: customUnitSimplified,
    };
}

/**
 * Used to update ALL of the policies at once. If a policy is present locally, but not in the policies object passed here it will be removed.
 * @param {Object} policyCollection - object of policy key and partial policy object
 */
function updateAllPolicies(policyCollection) {
    // Clear out locally cached policies that have been deleted (i.e. they exist locally but not in our new policy collection object)
    _.each(allPolicies, (policy, key) => {
        if (policyCollection[key]) {
            return;
        }

        Onyx.set(key, null);
    });

    // Set all the policies
    _.each(policyCollection, (policyData, key) => {
        Onyx.merge(key, {...policyData, alertMessage: '', errors: null});
    });
}

/**
 * Merges the passed in login into the specified policy
 *
 * @param {String} [name]
 * @param {Boolean} [shouldAutomaticallyReroute]
 * @returns {Promise}
 */
function create(name = '') {
    Onyx.set(ONYXKEYS.IS_CREATING_WORKSPACE, true);
    let res = null;
    return DeprecatedAPI.Policy_Create({type: CONST.POLICY.TYPE.FREE, policyName: name})
        .then((response) => {
            Onyx.set(ONYXKEYS.IS_CREATING_WORKSPACE, false);
            if (response.jsonCode !== 200) {
                // Show the user feedback
                const errorMessage = Localize.translateLocal('workspace.new.genericFailureMessage');
                Growl.error(errorMessage, 5000);
                return;
            }
            Growl.show(Localize.translateLocal('workspace.common.growlMessageOnCreate'), CONST.GROWL.SUCCESS, 3000);
            res = response;

            // Fetch the default reports and the policyExpenseChat reports on the policy
            Report.fetchChatReportsByIDs([response.policy.chatReportIDAdmins, response.policy.chatReportIDAnnounce, response.ownerPolicyExpenseChatID]);

            // We are awaiting this merge so that we can guarantee our policy is available to any React components connected to the policies collection before we navigate to a new route.
            return Promise.all(
                Onyx.merge(`${ONYXKEYS.COLLECTION.POLICY}${response.policyID}`, {
                    id: response.policyID,
                    type: response.policy.type,
                    name: response.policy.name,
                    role: CONST.POLICY.ROLE.ADMIN,
                    outputCurrency: response.policy.outputCurrency,
                }),
                Onyx.merge(`${ONYXKEYS.COLLECTION.POLICY_MEMBER_LIST}${response.policyID}`, getSimplifiedEmployeeList(response.policy.employeeList)),
            );
        })
        .then(() => Promise.resolve(lodashGet(res, 'policyID')));
}

/**
 * @param {String} policyID
 */
function navigateToPolicy(policyID) {
    Navigation.navigate(policyID ? ROUTES.getWorkspaceInitialRoute(policyID) : ROUTES.HOME);
}

/**
 * @param {String} [name]
 */
function createAndNavigate(name = '') {
    create(name).then(navigateToPolicy);
}

/**
 * Delete the policy
 *
 * @param {String} [policyID]
 * @returns {Promise}
 */
function deletePolicy(policyID) {
    return DeprecatedAPI.Policy_Delete({policyID})
        .then((response) => {
            if (response.jsonCode !== 200) {
                // Show the user feedback
                const errorMessage = Localize.translateLocal('workspace.common.growlMessageOnDeleteError');
                Growl.error(errorMessage, 5000);
                return;
            }

            Growl.show(Localize.translateLocal('workspace.common.growlMessageOnDelete'), CONST.GROWL.SUCCESS, 3000);

            // Removing the workspace data from Onyx as well
            return Onyx.set(`${ONYXKEYS.COLLECTION.POLICY}${policyID}`, null);
        })
        .then(() => Report.fetchAllReports(false))
        .then(() => {
            Navigation.goBack();
            return Promise.resolve();
        });
}

/**
 * Fetches policy list from the API and saves a simplified version in Onyx, optionally creating a new policy first.
 *
 * More specifically, this action will:
 * 1. Optionally create a new policy.
 * 2. Fetch policy summaries.
 * 3. Optionally navigate to the new policy.
 * 4. Then fetch full policies.
 *
 * This way, we ensure that there's no race condition between creating the new policy and fetching existing ones,
 * and we also don't have to wait for full policies to load before navigating to the new policy.
 */
function getPolicyList() {
    Onyx.set(ONYXKEYS.IS_LOADING_POLICY_DATA, true);
    DeprecatedAPI.GetPolicySummaryList()
        .then((data) => {
            if (data.jsonCode !== 200) {
                Onyx.set(ONYXKEYS.IS_LOADING_POLICY_DATA, false);
                return;
            }

            const policyCollection = _.reduce(data.policySummaryList, (memo, policy) => ({
                ...memo,
                [`${ONYXKEYS.COLLECTION.POLICY}${policy.id}`]: getSimplifiedPolicyObject(policy, false),
            }), {});

            if (!_.isEmpty(policyCollection)) {
                updateAllPolicies(policyCollection);
            }

            Onyx.set(ONYXKEYS.IS_LOADING_POLICY_DATA, false);
        });
}

function createAndGetPolicyList() {
    let newPolicyID;
    create()
        .then((policyID) => {
            newPolicyID = policyID;
            return getPolicyList();
        })
        .then(() => {
            Navigation.dismissModal();
            navigateToPolicy(newPolicyID);
        });
}

/**
 * @param {String} policyID
 */
function loadFullPolicy(policyID) {
    DeprecatedAPI.GetFullPolicy(policyID)
        .then((data) => {
            if (data.jsonCode !== 200) {
                return;
            }

            const policy = lodashGet(data, 'policyList[0]', {});
            if (!policy.id) {
                return;
            }

            Onyx.merge(`${ONYXKEYS.COLLECTION.POLICY}${policy.id}`, getSimplifiedPolicyObject(policy, true));
            Onyx.merge(`${ONYXKEYS.COLLECTION.POLICY_MEMBER_LIST}${policy.id}`, getSimplifiedEmployeeList(lodashGet(policy, 'value.employeeList', {})));
        });
}

/**
 * Is the user an admin of a free policy (aka workspace)?
 *
 * @param {Array} policies
 * @returns {Boolean}
 */
function isAdminOfFreePolicy(policies) {
    return _.some(policies, policy => policy
        && policy.type === CONST.POLICY.TYPE.FREE
        && policy.role === CONST.POLICY.ROLE.ADMIN);
}

/**
 * Remove the passed members from the policy employeeList
 *
 * @param {Array} members
 * @param {String} policyID
 */
function removeMembers(members, policyID) {
    // In case user selects only themselves (admin), their email will be filtered out and the members
    // array passed will be empty, prevent the funtion from proceeding in that case as there is noone to remove
    if (members.length === 0) {
        return;
    }

    const employeeListUpdate = {};
    _.each(members, login => employeeListUpdate[login] = null);
    Onyx.merge(`${ONYXKEYS.COLLECTION.POLICY_MEMBER_LIST}${policyID}`, employeeListUpdate);

    // Make the API call to remove a login from the policy
    DeprecatedAPI.Policy_Employees_Remove({
        emailList: members.join(','),
        policyID,
    })
        .then((data) => {
            if (data.jsonCode === 200) {
                return;
            }

            // Rollback removal on failure
            _.each(members, login => employeeListUpdate[login] = {});
            Onyx.merge(`${ONYXKEYS.COLLECTION.POLICY_MEMBER_LIST}${policyID}`, employeeListUpdate);

            // Show the user feedback that the removal failed
            const errorMessage = data.jsonCode === 666 ? data.message : Localize.translateLocal('workspace.people.genericFailureMessage');
            Growl.show(errorMessage, CONST.GROWL.ERROR, 5000);
        });
}

/**
 * Merges the passed in login into the specified policy
 *
 * @param {Array<String>} logins
 * @param {String} welcomeNote
 * @param {String} policyID
 */
function invite(logins, welcomeNote, policyID) {
    Onyx.merge(`${ONYXKEYS.COLLECTION.POLICY}${policyID}`, {
        alertMessage: '',
    });

    // Optimistically add the user to the policy
    const newEmployeeLogins = _.map(logins, login => OptionsListUtils.addSMSDomainIfPhoneNumber(login));
    const employeeUpdate = {};
    _.each(newEmployeeLogins, login => employeeUpdate[login] = {});
    Onyx.merge(`${ONYXKEYS.COLLECTION.POLICY_MEMBER_LIST}${policyID}`, employeeUpdate);

    // Make the API call to merge the login into the policy
    DeprecatedAPI.Policy_Employees_Merge({
        employees: JSON.stringify(_.map(logins, login => ({email: login}))),
        welcomeNote,
        policyID,
    })
        .then((data) => {
            // Save the personalDetails for the invited user in Onyx and fetch the latest policyExpenseChats
            if (data.jsonCode === 200) {
                Onyx.merge(ONYXKEYS.PERSONAL_DETAILS, PersonalDetails.formatPersonalDetails(data.personalDetails));
                Navigation.goBack();
                if (!_.isEmpty(data.policyExpenseChatIDs)) {
                    Report.fetchChatReportsByIDs(data.policyExpenseChatIDs);
                }
                return;
            }

            // If the operation failed, undo the optimistic addition
            _.each(newEmployeeLogins, login => employeeUpdate[login] = null);
            Onyx.merge(`${ONYXKEYS.COLLECTION.POLICY_MEMBER_LIST}${policyID}`, employeeUpdate);

            // Show the user feedback that the addition failed
            let alertMessage = Localize.translateLocal('workspace.invite.genericFailureMessage');
            if (data.jsonCode === 402) {
                alertMessage += ` ${Localize.translateLocal('workspace.invite.pleaseEnterValidLogin')}`;
            }
            Onyx.merge(`${ONYXKEYS.COLLECTION.POLICY}${policyID}`, {alertMessage});
        });
}

/**
 * Sets local values for the policy
 * @param {String} policyID
 * @param {Object} values
 */
function updateLocalPolicyValues(policyID, values) {
    Onyx.merge(`${ONYXKEYS.COLLECTION.POLICY}${policyID}`, values);
}

/**
 * Sets the name of the policy
 *
 * @param {String} policyID
 * @param {Object} values
 * @param {Boolean} [shouldGrowl]
 */
function update(policyID, values, shouldGrowl = false) {
    updateLocalPolicyValues(policyID, {isPolicyUpdating: true});
    DeprecatedAPI.UpdatePolicy({policyID, value: JSON.stringify(values), lastModified: null})
        .then((policyResponse) => {
            if (policyResponse.jsonCode !== 200) {
                throw new Error();
            }

            updateLocalPolicyValues(policyID, {...values, isPolicyUpdating: false});
            if (shouldGrowl) {
                Growl.show(Localize.translateLocal('workspace.common.growlMessageOnSave'), CONST.GROWL.SUCCESS, 3000);
            }
        }).catch(() => {
            updateLocalPolicyValues(policyID, {isPolicyUpdating: false});

            // Show the user feedback
            const errorMessage = Localize.translateLocal('workspace.editor.genericFailureMessage');
            Growl.error(errorMessage, 5000);
        });
}

/**
 * Uploads the avatar image to S3 bucket and updates the policy with new avatar
 *
 * @param {String} policyID
 * @param {Object} file
 */
function uploadAvatar(policyID, file) {
    updateLocalPolicyValues(policyID, {isAvatarUploading: true});
    DeprecatedAPI.User_UploadAvatar({file})
        .then((response) => {
            if (response.jsonCode === 200) {
                // Update the policy with the new avatar as soon as we get it
                let {avatar} = response;

                // TODO: remove the following line once https://github.com/Expensify/Web-Expensify/pull/34469 is merged, also change above access to const
                avatar = avatar || response.s3url;
                Onyx.merge(`${ONYXKEYS.COLLECTION.POLICY}${policyID}`, {avatar, isAvatarUploading: false});
                update(policyID, {avatar}, true);
                return;
            }

            Onyx.merge(`${ONYXKEYS.COLLECTION.POLICY}${policyID}`, {isAvatarUploading: false});
            const errorMessage = Localize.translateLocal('workspace.editor.avatarUploadFailureMessage');
            Growl.error(errorMessage, 5000);
        });
}

/**
 * @param {String} policyID
 * @param {Object} errors
 */
function setWorkspaceErrors(policyID, errors) {
    Onyx.merge(`${ONYXKEYS.COLLECTION.POLICY}${policyID}`, {errors: null});
    Onyx.merge(`${ONYXKEYS.COLLECTION.POLICY}${policyID}`, {errors});
}

/**
 * @param {String} policyID
 */
function hideWorkspaceAlertMessage(policyID) {
    Onyx.merge(`${ONYXKEYS.COLLECTION.POLICY}${policyID}`, {alertMessage: ''});
}

/**
 * @param {String} policyID
 * @param {Object} values
 */
function setCustomUnit(policyID, values) {
    DeprecatedAPI.Policy_CustomUnit_Update({
        policyID: policyID.toString(),
        customUnit: JSON.stringify(values),
        lastModified: null,
    })
        .then((response) => {
            if (response.jsonCode !== 200) {
                throw new Error();
            }

            updateLocalPolicyValues(policyID, {
                customUnit: {
                    id: values.customUnitID,
                    name: values.name,
                    value: values.attributes.unit,
                },
            });
        }).catch(() => {
            // Show the user feedback
            Growl.error(Localize.translateLocal('workspace.editor.genericFailureMessage'), 5000);
        });
}

/**
 * @param {String} policyID
 * @param {String} customUnitID
 * @param {Object} values
 */
function setCustomUnitRate(policyID, customUnitID, values) {
    DeprecatedAPI.Policy_CustomUnitRate_Update({
        policyID: policyID.toString(),
        customUnitID: customUnitID.toString(),
        customUnitRate: JSON.stringify(values),
        lastModified: null,
    })
        .then((response) => {
            if (response.jsonCode !== 200) {
                throw new Error();
            }

            updateLocalPolicyValues(policyID, {
                customUnit: {
                    rate: {
                        id: values.customUnitRateID,
                        name: values.name,
                        value: Number(values.rate),
                    },
                },
            });
        }).catch(() => {
            // Show the user feedback
            Growl.error(Localize.translateLocal('workspace.editor.genericFailureMessage'), 5000);
        });
}

/**
 * Stores in Onyx the policy ID of the last workspace that was accessed by the user
 * @param {String} policyID
 */
function updateLastAccessedWorkspace(policyID) {
    Onyx.set(ONYXKEYS.LAST_ACCESSED_WORKSPACE_POLICY_ID, policyID);
}

/**
 * Subscribe to public-policyEditor-[policyID] events.
 */
function subscribeToPolicyEvents() {
    _.each(allPolicies, (policy) => {
        const pusherChannelName = `public-policyEditor-${policy.id}${CONFIG.PUSHER.SUFFIX}`;
        Pusher.subscribe(pusherChannelName, 'policyEmployeeRemoved', ({removedEmails, policyExpenseChatIDs, defaultRoomChatIDs}) => {
            // Refetch the policy expense chats to update their state and their actions to get the archive reason
            if (!_.isEmpty(policyExpenseChatIDs)) {
                Report.fetchChatReportsByIDs(policyExpenseChatIDs);
                _.each(policyExpenseChatIDs, (reportID) => {
                    Report.fetchInitialActions(reportID);
                });
            }

            // Remove the default chats if we are one of the users getting removed
            if (removedEmails.includes(sessionEmail) && !_.isEmpty(defaultRoomChatIDs)) {
                _.each(defaultRoomChatIDs, (chatID) => {
                    Onyx.set(`${ONYXKEYS.COLLECTION.REPORT}${chatID}`, null);
                });
            }
        });
    });
}

/**
 * Removes an error after trying to delete a member
 *
 * @param {String} policyID
 * @param {String} memberEmail
 */
function clearDeleteMemberError(policyID, memberEmail) {
    Onyx.merge(`${ONYXKEYS.COLLECTION.POLICY_MEMBER_LIST}${policyID}`, {
        [memberEmail]: {
            pendingAction: null,
            errors: null,
        },
    });
}

/**
 * Removes an error after trying to add a member
 *
 * @param {String} policyID
 * @param {String} memberEmail
 */
function clearAddMemberError(policyID, memberEmail) {
    Onyx.merge(`${ONYXKEYS.COLLECTION.POLICY_MEMBER_LIST}${policyID}`, {
        [memberEmail]: null,
    });
}

/**
* Checks if we have any errors stored within the POLICY_MEMBER_LIST.  Determines whether we should show a red brick road error or not
 * Data structure: {email: {role:'bla', errors: []}, email2: {role:'bla', errors: [{1231312313: 'Unable to do X'}]}, ...}
 * @param {Object} policyMemberList
 * @returns {Boolean}
 */
function hasPolicyMemberError(policyMemberList) {
    return _.some(policyMemberList, member => !_.isEmpty(member.errors));
}

export {
    getPolicyList,
    loadFullPolicy,
    removeMembers,
    invite,
    isAdminOfFreePolicy,
    create,
    uploadAvatar,
    update,
    setWorkspaceErrors,
    hideWorkspaceAlertMessage,
    deletePolicy,
    createAndNavigate,
    createAndGetPolicyList,
    setCustomUnit,
    setCustomUnitRate,
    updateLastAccessedWorkspace,
    subscribeToPolicyEvents,
    clearDeleteMemberError,
    clearAddMemberError,
    hasPolicyMemberError,
};<|MERGE_RESOLUTION|>--- conflicted
+++ resolved
@@ -89,17 +89,11 @@
         outputCurrency: fullPolicyOrPolicySummary.outputCurrency,
 
         // "GetFullPolicy" and "GetPolicySummaryList" returns different policy objects. If policy is retrieved by "GetFullPolicy",
-<<<<<<< HEAD
         // avatar will be nested within the key "value"
         avatar: fullPolicyOrPolicySummary.avatar
             || lodashGet(fullPolicyOrPolicySummary, 'value.avatar', '')
             || fullPolicyOrPolicySummary.avatarURL
             || lodashGet(fullPolicyOrPolicySummary, 'value.avatarURL', ''),
-        employeeList: getSimplifiedEmployeeList(lodashGet(fullPolicyOrPolicySummary, 'value.employeeList')),
-=======
-        // avatarUrl will be nested within the key "value"
-        avatarURL: fullPolicyOrPolicySummary.avatarURL || lodashGet(fullPolicyOrPolicySummary, 'value.avatarURL', ''),
->>>>>>> 6af306c7
         customUnit: customUnitSimplified,
     };
 }

--- conflicted
+++ resolved
@@ -177,20 +177,16 @@
 function loadFullPolicy(policyID) {
     API.GetFullPolicy(policyID)
         .then((data) => {
-<<<<<<< HEAD
             if (data.jsonCode !== 200) {
                 return;
-=======
-            if (data.jsonCode === 200) {
-                const policy = lodashGet(data, 'policyList[0]', {});
-                if (policy.id) {
-                    Onyx.merge(`${ONYXKEYS.COLLECTION.POLICY}${policy.id}`, getSimplifiedPolicyObject(policy));
-                }
->>>>>>> 3d220373
-            }
-
-            const policyDataToStore = transformPolicyListToOnyxCollection(data.policyList || []);
-            updateAllPolicies(policyDataToStore);
+            }
+
+            const policy = lodashGet(data, 'policyList[0]', {});
+            if (!policy.id) {
+                return;
+            }
+
+            Onyx.merge(`${ONYXKEYS.COLLECTION.POLICY}${policy.id}`, getSimplifiedPolicyObject(policy));
         });
 }
 

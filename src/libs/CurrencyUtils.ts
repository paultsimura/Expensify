--- conflicted
+++ resolved
@@ -97,20 +97,13 @@
  *
  * @note we do not support any currencies with more than two decimal places.
  */
-<<<<<<< HEAD
-function convertToFrontendAmountAsString(amountAsInt: number | null | undefined, withDecimals = true): string {
+function convertToFrontendAmountAsString(amountAsInt: number | null | undefined, currency: string = CONST.CURRENCY.USD, withDecimals = true): string {
+    // function convertToFrontendAmountAsString(amountAsInt: number | null | undefined, withDecimals = true): string {
     if (amountAsInt === null || amountAsInt === undefined) {
         return '';
     }
-    return convertToFrontendAmountAsInteger(amountAsInt).toFixed(withDecimals ? 2 : 0);
-=======
-function convertToFrontendAmountAsString(amountAsInt: number | null | undefined, currency: string = CONST.CURRENCY.USD): string {
-    if (amountAsInt === null || amountAsInt === undefined) {
-        return '';
-    }
-    const decimals = getCurrencyDecimals(currency);
+    const decimals = withDecimals ? getCurrencyDecimals(currency) : 0;
     return convertToFrontendAmountAsInteger(amountAsInt, currency).toFixed(decimals);
->>>>>>> dd968523
 }
 
 /**

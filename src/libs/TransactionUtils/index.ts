--- conflicted
+++ resolved
@@ -1120,11 +1120,8 @@
     buildTransactionsMergeParams,
     getReimbursable,
     isPayAtEndExpense,
-<<<<<<< HEAD
     removeSettledTransactions,
-=======
     getCardName,
->>>>>>> 50de692f
 };
 
 export type {TransactionChanges};
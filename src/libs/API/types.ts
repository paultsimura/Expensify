--- conflicted
+++ resolved
@@ -113,12 +113,9 @@
     COMPLETE_TASK: 'CompleteTask',
     COMPLETE_ENGAGEMENT_MODAL: 'CompleteEngagementModal',
     SET_NAME_VALUE_PAIR: 'SetNameValuePair',
-<<<<<<< HEAD
-    SWITCH_TO_OLD_DOT: 'SwitchToOldDot',
-=======
     SET_REPORT_FIELD: 'Report_SetFields',
     SET_REPORT_NAME: 'RenameReport',
->>>>>>> 42deba4b
+    SWITCH_TO_OLD_DOT: 'SwitchToOldDot',
 } as const;
 
 type WriteCommand = ValueOf<typeof WRITE_COMMANDS>;
@@ -229,12 +226,9 @@
     [WRITE_COMMANDS.COMPLETE_TASK]: Parameters.CompleteTaskParams;
     [WRITE_COMMANDS.COMPLETE_ENGAGEMENT_MODAL]: Parameters.CompleteEngagementModalParams;
     [WRITE_COMMANDS.SET_NAME_VALUE_PAIR]: Parameters.SetNameValuePairParams;
-<<<<<<< HEAD
-    [WRITE_COMMANDS.SWITCH_TO_OLD_DOT]: Parameters.SwitchToOldDotParams;
-=======
     [WRITE_COMMANDS.SET_REPORT_FIELD]: Parameters.SetReportFieldParams;
     [WRITE_COMMANDS.SET_REPORT_NAME]: Parameters.SetReportNameParams;
->>>>>>> 42deba4b
+    [WRITE_COMMANDS.SWITCH_TO_OLD_DOT]: Parameters.SwitchToOldDotParams;
 };
 
 const READ_COMMANDS = {

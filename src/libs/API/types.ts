import type {ValueOf} from 'type-fest';
import type CONST from '@src/CONST';
import type {EmptyObject} from '@src/types/utils/EmptyObject';
import type * as Parameters from './parameters';
import type SignInUserParams from './parameters/SignInUserParams';
import type UpdateBeneficialOwnersForBankAccountParams from './parameters/UpdateBeneficialOwnersForBankAccountParams';

type ApiRequest = ValueOf<typeof CONST.API_REQUEST_TYPE>;

const WRITE_COMMANDS = {
    SET_WORKSPACE_AUTO_REPORTING: 'SetWorkspaceAutoReporting',
    SET_WORKSPACE_AUTO_REPORTING_FREQUENCY: 'SetWorkspaceAutoReportingFrequency',
    SET_WORKSPACE_AUTO_REPORTING_MONTHLY_OFFSET: 'SetWorkspaceAutoReportingOffset',
    SET_WORKSPACE_APPROVAL_MODE: 'SetWorkspaceApprovalMode',
    SET_WORKSPACE_PAYER: 'SetWorkspacePayer',
    SET_WORKSPACE_REIMBURSEMENT: 'SetWorkspaceReimbursement',
    DISMISS_REFERRAL_BANNER: 'DismissReferralBanner',
    UPDATE_PREFERRED_LOCALE: 'UpdatePreferredLocale',
    OPEN_APP: 'OpenApp',
    RECONNECT_APP: 'ReconnectApp',
    OPEN_PROFILE: 'OpenProfile',
    HANDLE_RESTRICTED_EVENT: 'HandleRestrictedEvent',
    OPEN_REPORT: 'OpenReport',
    DELETE_PAYMENT_BANK_ACCOUNT: 'DeletePaymentBankAccount',
    UPDATE_PERSONAL_INFORMATION_FOR_BANK_ACCOUNT: 'UpdatePersonalInformationForBankAccount',
    VALIDATE_BANK_ACCOUNT_WITH_TRANSACTIONS: 'ValidateBankAccountWithTransactions',
    UPDATE_COMPANY_INFORMATION_FOR_BANK_ACCOUNT: 'UpdateCompanyInformationForBankAccount',
    UPDATE_BENEFICIAL_OWNERS_FOR_BANK_ACCOUNT: 'UpdateBeneficialOwnersForBankAccount',
    CONNECT_BANK_ACCOUNT_MANUALLY: 'ConnectBankAccountManually',
    VERIFY_IDENTITY_FOR_BANK_ACCOUNT: 'VerifyIdentityForBankAccount',
    BANK_ACCOUNT_HANDLE_PLAID_ERROR: 'BankAccount_HandlePlaidError',
    REPORT_VIRTUAL_EXPENSIFY_CARD_FRAUD: 'ReportVirtualExpensifyCardFraud',
    REQUEST_REPLACEMENT_EXPENSIFY_CARD: 'RequestReplacementExpensifyCard',
    ACTIVATE_PHYSICAL_EXPENSIFY_CARD: 'ActivatePhysicalExpensifyCard',
    CHRONOS_REMOVE_OOO_EVENT: 'Chronos_RemoveOOOEvent',
    MAKE_DEFAULT_PAYMENT_METHOD: 'MakeDefaultPaymentMethod',
    ADD_PAYMENT_CARD: 'AddPaymentCard',
    TRANSFER_WALLET_BALANCE: 'TransferWalletBalance',
    DELETE_PAYMENT_CARD: 'DeletePaymentCard',
    UPDATE_PRONOUNS: 'UpdatePronouns',
    UPDATE_DISPLAY_NAME: 'UpdateDisplayName',
    UPDATE_LEGAL_NAME: 'UpdateLegalName',
    UPDATE_DATE_OF_BIRTH: 'UpdateDateOfBirth',
    UPDATE_HOME_ADDRESS: 'UpdateHomeAddress',
    UPDATE_AUTOMATIC_TIMEZONE: 'UpdateAutomaticTimezone',
    UPDATE_SELECTED_TIMEZONE: 'UpdateSelectedTimezone',
    UPDATE_USER_AVATAR: 'UpdateUserAvatar',
    UPDATE_GROUP_CHAT_AVATAR: 'UpdateGroupChatAvatar',
    DELETE_USER_AVATAR: 'DeleteUserAvatar',
    REFER_TEACHERS_UNITE_VOLUNTEER: 'ReferTeachersUniteVolunteer',
    ADD_SCHOOL_PRINCIPAL: 'AddSchoolPrincipal',
    CLOSE_ACCOUNT: 'CloseAccount',
    REQUEST_CONTACT_METHOD_VALIDATE_CODE: 'RequestContactMethodValidateCode',
    UPDATE_NEWSLETTER_SUBSCRIPTION: 'UpdateNewsletterSubscription',
    DELETE_CONTACT_METHOD: 'DeleteContactMethod',
    ADD_NEW_CONTACT_METHOD: 'AddNewContactMethod',
    VALIDATE_LOGIN: 'ValidateLogin',
    VALIDATE_SECONDARY_LOGIN: 'ValidateSecondaryLogin',
    UPDATE_PREFERRED_EMOJI_SKIN_TONE: 'UpdatePreferredEmojiSkinTone',
    UPDATE_FREQUENTLY_USED_EMOJIS: 'UpdateFrequentlyUsedEmojis',
    UPDATE_CHAT_PRIORITY_MODE: 'UpdateChatPriorityMode',
    SET_CONTACT_METHOD_AS_DEFAULT: 'SetContactMethodAsDefault',
    UPDATE_THEME: 'UpdateTheme',
    UPDATE_STATUS: 'UpdateStatus',
    CLEAR_STATUS: 'ClearStatus',
    UPDATE_PERSONAL_DETAILS_FOR_WALLET: 'UpdatePersonalDetailsForWallet',
    VERIFY_IDENTITY: 'VerifyIdentity',
    ACCEPT_WALLET_TERMS: 'AcceptWalletTerms',
    ANSWER_QUESTIONS_FOR_WALLET: 'AnswerQuestionsForWallet',
    REQUEST_PHYSICAL_EXPENSIFY_CARD: 'RequestPhysicalExpensifyCard',
    LOG_OUT: 'LogOut',
    REQUEST_ACCOUNT_VALIDATION_LINK: 'RequestAccountValidationLink',
    REQUEST_NEW_VALIDATE_CODE: 'RequestNewValidateCode',
    SIGN_IN_WITH_APPLE: 'SignInWithApple',
    SIGN_IN_WITH_GOOGLE: 'SignInWithGoogle',
    SIGN_IN_USER: 'SigninUser',
    SIGN_IN_USER_WITH_LINK: 'SigninUserWithLink',
    REQUEST_UNLINK_VALIDATION_LINK: 'RequestUnlinkValidationLink',
    UNLINK_LOGIN: 'UnlinkLogin',
    ENABLE_TWO_FACTOR_AUTH: 'EnableTwoFactorAuth',
    DISABLE_TWO_FACTOR_AUTH: 'DisableTwoFactorAuth',
    TWO_FACTOR_AUTH_VALIDATE: 'TwoFactorAuth_Validate',
    ADD_COMMENT: 'AddComment',
    ADD_ATTACHMENT: 'AddAttachment',
    ADD_TEXT_AND_ATTACHMENT: 'AddTextAndAttachment',
    CONNECT_BANK_ACCOUNT_WITH_PLAID: 'ConnectBankAccountWithPlaid',
    ADD_PERSONAL_BANK_ACCOUNT: 'AddPersonalBankAccount',
    RESTART_BANK_ACCOUNT_SETUP: 'RestartBankAccountSetup',
    OPT_IN_TO_PUSH_NOTIFICATIONS: 'OptInToPushNotifications',
    OPT_OUT_OF_PUSH_NOTIFICATIONS: 'OptOutOfPushNotifications',
    READ_NEWEST_ACTION: 'ReadNewestAction',
    MARK_AS_UNREAD: 'MarkAsUnread',
    TOGGLE_PINNED_CHAT: 'TogglePinnedChat',
    DELETE_COMMENT: 'DeleteComment',
    UPDATE_COMMENT: 'UpdateComment',
    UPDATE_REPORT_NOTIFICATION_PREFERENCE: 'UpdateReportNotificationPreference',
    UPDATE_ROOM_VISIBILITY: 'UpdateRoomVisibility',
    UPDATE_ROOM_DESCRIPTION: 'UpdateRoomDescription',
    UPDATE_REPORT_WRITE_CAPABILITY: 'UpdateReportWriteCapability',
    ADD_WORKSPACE_ROOM: 'AddWorkspaceRoom',
    UPDATE_POLICY_ROOM_NAME: 'UpdatePolicyRoomName',
    ADD_EMOJI_REACTION: 'AddEmojiReaction',
    REMOVE_EMOJI_REACTION: 'RemoveEmojiReaction',
    LEAVE_ROOM: 'LeaveRoom',
    LEAVE_GROUP_CHAT: 'LeaveGroupChat',
    INVITE_TO_ROOM: 'InviteToRoom',
    INVITE_TO_GROUP_CHAT: 'InviteToGroupChat',
    UPDATE_GROUP_CHAT_NAME: 'UpdateGroupChatName',
    UPDATE_GROUP_CHAT_MEMBER_ROLES: 'UpdateGroupChatMemberRoles',
    REMOVE_FROM_ROOM: 'RemoveFromRoom',
    REMOVE_FROM_GROUP_CHAT: 'RemoveFromGroupChat',
    FLAG_COMMENT: 'FlagComment',
    UPDATE_REPORT_PRIVATE_NOTE: 'UpdateReportPrivateNote',
    RESOLVE_ACTIONABLE_MENTION_WHISPER: 'ResolveActionableMentionWhisper',
    DELETE_WORKSPACE: 'DeleteWorkspace',
    DELETE_MEMBERS_FROM_WORKSPACE: 'DeleteMembersFromWorkspace',
    ADD_MEMBERS_TO_WORKSPACE: 'AddMembersToWorkspace',
    UPDATE_WORKSPACE_AVATAR: 'UpdateWorkspaceAvatar',
    DELETE_WORKSPACE_AVATAR: 'DeleteWorkspaceAvatar',
    UPDATE_WORKSPACE_GENERAL_SETTINGS: 'UpdateWorkspaceGeneralSettings',
    UPDATE_WORKSPACE_CUSTOM_UNIT_AND_RATE: 'UpdateWorkspaceCustomUnitAndRate',
    UPDATE_WORKSPACE_DESCRIPTION: 'UpdateWorkspaceDescription',
    UPDATE_WORKSPACE_MEMBERS_ROLE: 'UpdateWorkspaceMembersRole',
    CREATE_WORKSPACE: 'CreateWorkspace',
    CREATE_WORKSPACE_FROM_IOU_PAYMENT: 'CreateWorkspaceFromIOUPayment',
    SET_WORKSPACE_CATEGORIES_ENABLED: 'SetWorkspaceCategoriesEnabled',
    SET_POLICY_TAGS_ENABLED: 'SetPolicyTagsEnabled',
    CREATE_WORKSPACE_CATEGORIES: 'CreateWorkspaceCategories',
    RENAME_WORKSPACE_CATEGORY: 'RenameWorkspaceCategory',
    CREATE_POLICY_TAG: 'CreatePolicyTag',
    RENAME_POLICY_TAG: 'RenamePolicyTag',
    SET_WORKSPACE_REQUIRES_CATEGORY: 'SetWorkspaceRequiresCategory',
    DELETE_WORKSPACE_CATEGORIES: 'DeleteWorkspaceCategories',
    SET_POLICY_REQUIRES_TAG: 'SetPolicyRequiresTag',
    RENAME_POLICY_TAG_LIST: 'RenamePolicyTaglist',
    DELETE_POLICY_TAGS: 'DeletePolicyTags',
    CREATE_TASK: 'CreateTask',
    CANCEL_TASK: 'CancelTask',
    EDIT_TASK_ASSIGNEE: 'EditTaskAssignee',
    EDIT_TASK: 'EditTask',
    REOPEN_TASK: 'ReopenTask',
    COMPLETE_TASK: 'CompleteTask',
    COMPLETE_ENGAGEMENT_MODAL: 'CompleteEngagementModal',
    COMPLETE_GUIDED_SETUP: 'CompleteGuidedSetup',
    SET_NAME_VALUE_PAIR: 'SetNameValuePair',
    SET_REPORT_FIELD: 'Report_SetFields',
    DELETE_REPORT_FIELD: 'RemoveReportField',
    SET_REPORT_NAME: 'RenameReport',
    COMPLETE_SPLIT_BILL: 'CompleteSplitBill',
    UPDATE_MONEY_REQUEST_DATE: 'UpdateMoneyRequestDate',
    UPDATE_MONEY_REQUEST_BILLABLE: 'UpdateMoneyRequestBillable',
    UPDATE_MONEY_REQUEST_MERCHANT: 'UpdateMoneyRequestMerchant',
    UPDATE_MONEY_REQUEST_TAG: 'UpdateMoneyRequestTag',
    UPDATE_MONEY_REQUEST_TAX_AMOUNT: 'UpdateMoneyRequestTaxAmount',
    UPDATE_MONEY_REQUEST_TAX_RATE: 'UpdateMoneyRequestTaxRate',
    UPDATE_MONEY_REQUEST_DISTANCE: 'UpdateMoneyRequestDistance',
    UPDATE_MONEY_REQUEST_CATEGORY: 'UpdateMoneyRequestCategory',
    UPDATE_MONEY_REQUEST_DESCRIPTION: 'UpdateMoneyRequestDescription',
    UPDATE_MONEY_REQUEST_AMOUNT_AND_CURRENCY: 'UpdateMoneyRequestAmountAndCurrency',
    HOLD_MONEY_REQUEST: 'HoldRequest',
    UNHOLD_MONEY_REQUEST: 'UnHoldRequest',
    UPDATE_DISTANCE_REQUEST: 'UpdateDistanceRequest',
    REQUEST_MONEY: 'RequestMoney',
    SPLIT_BILL: 'SplitBill',
    SPLIT_BILL_AND_OPEN_REPORT: 'SplitBillAndOpenReport',
    DELETE_MONEY_REQUEST: 'DeleteMoneyRequest',
    CREATE_DISTANCE_REQUEST: 'CreateDistanceRequest',
    START_SPLIT_BILL: 'StartSplitBill',
    SEND_MONEY_ELSEWHERE: 'SendMoneyElsewhere',
    SEND_MONEY_WITH_WALLET: 'SendMoneyWithWallet',
    APPROVE_MONEY_REQUEST: 'ApproveMoneyRequest',
    EDIT_MONEY_REQUEST: 'EditMoneyRequest',
    REPLACE_RECEIPT: 'ReplaceReceipt',
    SUBMIT_REPORT: 'SubmitReport',
    DETACH_RECEIPT: 'DetachReceipt',
    PAY_MONEY_REQUEST_WITH_WALLET: 'PayMoneyRequestWithWallet',
    PAY_MONEY_REQUEST: 'PayMoneyRequest',
    CANCEL_PAYMENT: 'CancelPayment',
    ACCEPT_ACH_CONTRACT_FOR_BANK_ACCOUNT: 'AcceptACHContractForBankAccount',
    SWITCH_TO_OLD_DOT: 'SwitchToOldDot',
    TRACK_EXPENSE: 'TrackExpense',
    ENABLE_POLICY_CATEGORIES: 'EnablePolicyCategories',
    ENABLE_POLICY_CONNECTIONS: 'EnablePolicyConnections',
    ENABLE_POLICY_DISTANCE_RATES: 'EnablePolicyDistanceRates',
    ENABLE_POLICY_TAGS: 'EnablePolicyTags',
    ENABLE_POLICY_TAXES: 'EnablePolicyTaxes',
    ENABLE_POLICY_WORKFLOWS: 'EnablePolicyWorkflows',
    ENABLE_POLICY_REPORT_FIELDS: 'EnablePolicyReportFields',
    SET_POLICY_TAXES_CURRENCY_DEFAULT: 'SetPolicyCurrencyDefaultTax',
    SET_POLICY_TAXES_FOREIGN_CURRENCY_DEFAULT: 'SetPolicyForeignCurrencyDefaultTax',
    SET_POLICY_CUSTOM_TAX_NAME: 'SetPolicyCustomTaxName',
    JOIN_POLICY_VIA_INVITE_LINK: 'JoinWorkspaceViaInviteLink',
    ACCEPT_JOIN_REQUEST: 'AcceptJoinRequest',
    DECLINE_JOIN_REQUEST: 'DeclineJoinRequest',
    CREATE_POLICY_TAX: 'CreatePolicyTax',
    UPDATE_POLICY_CONNECTION_CONFIG: 'UpdatePolicyConnectionConfiguration',
    REMOVE_POLICY_CONNECTION: 'RemovePolicyConnection',
    SET_POLICY_TAXES_ENABLED: 'SetPolicyTaxesEnabled',
    DELETE_POLICY_TAXES: 'DeletePolicyTaxes',
    UPDATE_POLICY_TAX_VALUE: 'UpdatePolicyTaxValue',
    RENAME_POLICY_TAX: 'RenamePolicyTax',
    CREATE_POLICY_DISTANCE_RATE: 'CreatePolicyDistanceRate',
    REQUEST_WORKSPACE_OWNER_CHANGE: 'RequestWorkspaceOwnerChange',
    ADD_BILLING_CARD_AND_REQUEST_WORKSPACE_OWNER_CHANGE: 'AddBillingCardAndRequestPolicyOwnerChange',
    SET_POLICY_DISTANCE_RATES_UNIT: 'SetPolicyDistanceRatesUnit',
    SET_POLICY_DISTANCE_RATES_DEFAULT_CATEGORY: 'SetPolicyDistanceRatesDefaultCategory',
    UPDATE_POLICY_DISTANCE_RATE_VALUE: 'UpdatePolicyDistanceRateValue',
    SET_POLICY_DISTANCE_RATES_ENABLED: 'SetPolicyDistanceRatesEnabled',
    DELETE_POLICY_DISTANCE_RATES: 'DeletePolicyDistanceRates',
    DISMISS_TRACK_EXPENSE_ACTIONABLE_WHISPER: 'DismissActionableWhisper',
    CONVERT_TRACKED_EXPENSE_TO_REQUEST: 'ConvertTrackedExpenseToRequest',
    CATEGORIZE_TRACKED_EXPENSE: 'CategorizeTrackedExpense',
    SHARE_TRACKED_EXPENSE: 'ShareTrackedExpense',
    LEAVE_POLICY: 'LeavePolicy',
} as const;

type WriteCommand = ValueOf<typeof WRITE_COMMANDS>;

type WriteCommandParameters = {
    [WRITE_COMMANDS.DISMISS_REFERRAL_BANNER]: Parameters.DismissReferralBannerParams;
    [WRITE_COMMANDS.UPDATE_PREFERRED_LOCALE]: Parameters.UpdatePreferredLocaleParams;
    [WRITE_COMMANDS.RECONNECT_APP]: Parameters.ReconnectAppParams;
    [WRITE_COMMANDS.OPEN_APP]: Parameters.OpenAppParams;
    [WRITE_COMMANDS.OPEN_PROFILE]: Parameters.OpenProfileParams;
    [WRITE_COMMANDS.HANDLE_RESTRICTED_EVENT]: Parameters.HandleRestrictedEventParams;
    [WRITE_COMMANDS.OPEN_REPORT]: Parameters.OpenReportParams;
    [WRITE_COMMANDS.DELETE_PAYMENT_BANK_ACCOUNT]: Parameters.DeletePaymentBankAccountParams;
    [WRITE_COMMANDS.UPDATE_PERSONAL_INFORMATION_FOR_BANK_ACCOUNT]: Parameters.UpdatePersonalInformationForBankAccountParams;
    [WRITE_COMMANDS.VALIDATE_BANK_ACCOUNT_WITH_TRANSACTIONS]: Parameters.ValidateBankAccountWithTransactionsParams;
    [WRITE_COMMANDS.UPDATE_COMPANY_INFORMATION_FOR_BANK_ACCOUNT]: Parameters.UpdateCompanyInformationForBankAccountParams;
    [WRITE_COMMANDS.UPDATE_BENEFICIAL_OWNERS_FOR_BANK_ACCOUNT]: UpdateBeneficialOwnersForBankAccountParams;
    [WRITE_COMMANDS.CONNECT_BANK_ACCOUNT_MANUALLY]: Parameters.ConnectBankAccountParams;
    [WRITE_COMMANDS.VERIFY_IDENTITY_FOR_BANK_ACCOUNT]: Parameters.VerifyIdentityForBankAccountParams;
    [WRITE_COMMANDS.BANK_ACCOUNT_HANDLE_PLAID_ERROR]: Parameters.BankAccountHandlePlaidErrorParams;
    [WRITE_COMMANDS.REPORT_VIRTUAL_EXPENSIFY_CARD_FRAUD]: Parameters.ReportVirtualExpensifyCardFraudParams;
    [WRITE_COMMANDS.REQUEST_REPLACEMENT_EXPENSIFY_CARD]: Parameters.RequestReplacementExpensifyCardParams;
    [WRITE_COMMANDS.ACTIVATE_PHYSICAL_EXPENSIFY_CARD]: Parameters.ActivatePhysicalExpensifyCardParams;
    [WRITE_COMMANDS.MAKE_DEFAULT_PAYMENT_METHOD]: Parameters.MakeDefaultPaymentMethodParams;
    [WRITE_COMMANDS.ADD_PAYMENT_CARD]: Parameters.AddPaymentCardParams;
    [WRITE_COMMANDS.DELETE_PAYMENT_CARD]: Parameters.DeletePaymentCardParams;
    [WRITE_COMMANDS.UPDATE_PRONOUNS]: Parameters.UpdatePronounsParams;
    [WRITE_COMMANDS.UPDATE_DISPLAY_NAME]: Parameters.UpdateDisplayNameParams;
    [WRITE_COMMANDS.UPDATE_LEGAL_NAME]: Parameters.UpdateLegalNameParams;
    [WRITE_COMMANDS.UPDATE_DATE_OF_BIRTH]: Parameters.UpdateDateOfBirthParams;
    [WRITE_COMMANDS.UPDATE_HOME_ADDRESS]: Parameters.UpdateHomeAddressParams;
    [WRITE_COMMANDS.UPDATE_AUTOMATIC_TIMEZONE]: Parameters.UpdateAutomaticTimezoneParams;
    [WRITE_COMMANDS.UPDATE_SELECTED_TIMEZONE]: Parameters.UpdateSelectedTimezoneParams;
    [WRITE_COMMANDS.UPDATE_USER_AVATAR]: Parameters.UpdateUserAvatarParams;
    [WRITE_COMMANDS.DELETE_USER_AVATAR]: EmptyObject;
    [WRITE_COMMANDS.REFER_TEACHERS_UNITE_VOLUNTEER]: Parameters.ReferTeachersUniteVolunteerParams;
    [WRITE_COMMANDS.ADD_SCHOOL_PRINCIPAL]: Parameters.AddSchoolPrincipalParams;
    [WRITE_COMMANDS.CLOSE_ACCOUNT]: Parameters.CloseAccountParams;
    [WRITE_COMMANDS.REQUEST_CONTACT_METHOD_VALIDATE_CODE]: Parameters.RequestContactMethodValidateCodeParams;
    [WRITE_COMMANDS.UPDATE_NEWSLETTER_SUBSCRIPTION]: Parameters.UpdateNewsletterSubscriptionParams;
    [WRITE_COMMANDS.DELETE_CONTACT_METHOD]: Parameters.DeleteContactMethodParams;
    [WRITE_COMMANDS.ADD_NEW_CONTACT_METHOD]: Parameters.AddNewContactMethodParams;
    [WRITE_COMMANDS.VALIDATE_LOGIN]: Parameters.ValidateLoginParams;
    [WRITE_COMMANDS.VALIDATE_SECONDARY_LOGIN]: Parameters.ValidateSecondaryLoginParams;
    [WRITE_COMMANDS.UPDATE_PREFERRED_EMOJI_SKIN_TONE]: Parameters.UpdatePreferredEmojiSkinToneParams;
    [WRITE_COMMANDS.UPDATE_FREQUENTLY_USED_EMOJIS]: Parameters.UpdateFrequentlyUsedEmojisParams;
    [WRITE_COMMANDS.UPDATE_CHAT_PRIORITY_MODE]: Parameters.UpdateChatPriorityModeParams;
    [WRITE_COMMANDS.SET_CONTACT_METHOD_AS_DEFAULT]: Parameters.SetContactMethodAsDefaultParams;
    [WRITE_COMMANDS.UPDATE_THEME]: Parameters.UpdateThemeParams;
    [WRITE_COMMANDS.UPDATE_STATUS]: Parameters.UpdateStatusParams;
    [WRITE_COMMANDS.CLEAR_STATUS]: EmptyObject;
    [WRITE_COMMANDS.UPDATE_PERSONAL_DETAILS_FOR_WALLET]: Parameters.UpdatePersonalDetailsForWalletParams;
    [WRITE_COMMANDS.VERIFY_IDENTITY]: Parameters.VerifyIdentityParams;
    [WRITE_COMMANDS.ACCEPT_WALLET_TERMS]: Parameters.AcceptWalletTermsParams;
    [WRITE_COMMANDS.ANSWER_QUESTIONS_FOR_WALLET]: Parameters.AnswerQuestionsForWalletParams;
    [WRITE_COMMANDS.REQUEST_PHYSICAL_EXPENSIFY_CARD]: Parameters.RequestPhysicalExpensifyCardParams;
    [WRITE_COMMANDS.LOG_OUT]: Parameters.LogOutParams;
    [WRITE_COMMANDS.REQUEST_ACCOUNT_VALIDATION_LINK]: Parameters.RequestAccountValidationLinkParams;
    [WRITE_COMMANDS.REQUEST_NEW_VALIDATE_CODE]: Parameters.RequestNewValidateCodeParams;
    [WRITE_COMMANDS.SIGN_IN_WITH_APPLE]: Parameters.BeginAppleSignInParams;
    [WRITE_COMMANDS.SIGN_IN_WITH_GOOGLE]: Parameters.BeginGoogleSignInParams;
    [WRITE_COMMANDS.SIGN_IN_USER]: SignInUserParams;
    [WRITE_COMMANDS.SIGN_IN_USER_WITH_LINK]: Parameters.SignInUserWithLinkParams;
    [WRITE_COMMANDS.REQUEST_UNLINK_VALIDATION_LINK]: Parameters.RequestUnlinkValidationLinkParams;
    [WRITE_COMMANDS.UNLINK_LOGIN]: Parameters.UnlinkLoginParams;
    [WRITE_COMMANDS.ENABLE_TWO_FACTOR_AUTH]: EmptyObject;
    [WRITE_COMMANDS.DISABLE_TWO_FACTOR_AUTH]: EmptyObject;
    [WRITE_COMMANDS.TWO_FACTOR_AUTH_VALIDATE]: Parameters.ValidateTwoFactorAuthParams;
    [WRITE_COMMANDS.ADD_COMMENT]: Parameters.AddCommentOrAttachementParams;
    [WRITE_COMMANDS.ADD_ATTACHMENT]: Parameters.AddCommentOrAttachementParams;
    [WRITE_COMMANDS.ADD_TEXT_AND_ATTACHMENT]: Parameters.AddCommentOrAttachementParams;
    [WRITE_COMMANDS.CONNECT_BANK_ACCOUNT_WITH_PLAID]: Parameters.ConnectBankAccountParams;
    [WRITE_COMMANDS.ADD_PERSONAL_BANK_ACCOUNT]: Parameters.AddPersonalBankAccountParams;
    [WRITE_COMMANDS.RESTART_BANK_ACCOUNT_SETUP]: Parameters.RestartBankAccountSetupParams;
    [WRITE_COMMANDS.OPT_IN_TO_PUSH_NOTIFICATIONS]: Parameters.OptInOutToPushNotificationsParams;
    [WRITE_COMMANDS.OPT_OUT_OF_PUSH_NOTIFICATIONS]: Parameters.OptInOutToPushNotificationsParams;
    [WRITE_COMMANDS.READ_NEWEST_ACTION]: Parameters.ReadNewestActionParams;
    [WRITE_COMMANDS.MARK_AS_UNREAD]: Parameters.MarkAsUnreadParams;
    [WRITE_COMMANDS.TOGGLE_PINNED_CHAT]: Parameters.TogglePinnedChatParams;
    [WRITE_COMMANDS.DELETE_COMMENT]: Parameters.DeleteCommentParams;
    [WRITE_COMMANDS.UPDATE_COMMENT]: Parameters.UpdateCommentParams;
    [WRITE_COMMANDS.UPDATE_REPORT_NOTIFICATION_PREFERENCE]: Parameters.UpdateReportNotificationPreferenceParams;
    [WRITE_COMMANDS.UPDATE_ROOM_VISIBILITY]: Parameters.UpdateRoomVisibilityParams;
    [WRITE_COMMANDS.UPDATE_ROOM_DESCRIPTION]: Parameters.UpdateRoomDescriptionParams;
    [WRITE_COMMANDS.UPDATE_REPORT_WRITE_CAPABILITY]: Parameters.UpdateReportWriteCapabilityParams;
    [WRITE_COMMANDS.ADD_WORKSPACE_ROOM]: Parameters.AddWorkspaceRoomParams;
    [WRITE_COMMANDS.UPDATE_POLICY_ROOM_NAME]: Parameters.UpdatePolicyRoomNameParams;
    [WRITE_COMMANDS.ADD_EMOJI_REACTION]: Parameters.AddEmojiReactionParams;
    [WRITE_COMMANDS.REMOVE_EMOJI_REACTION]: Parameters.RemoveEmojiReactionParams;
    [WRITE_COMMANDS.LEAVE_ROOM]: Parameters.LeaveRoomParams;
    [WRITE_COMMANDS.INVITE_TO_ROOM]: Parameters.InviteToRoomParams;
    [WRITE_COMMANDS.INVITE_TO_GROUP_CHAT]: Parameters.InviteToGroupChatParams;
    [WRITE_COMMANDS.UPDATE_GROUP_CHAT_AVATAR]: Parameters.UpdateGroupChatAvatarParams;
    [WRITE_COMMANDS.LEAVE_GROUP_CHAT]: Parameters.LeaveGroupChatParams;
    [WRITE_COMMANDS.REMOVE_FROM_GROUP_CHAT]: Parameters.RemoveFromGroupChatParams;
    [WRITE_COMMANDS.UPDATE_GROUP_CHAT_MEMBER_ROLES]: Parameters.UpdateGroupChatMemberRolesParams;
    [WRITE_COMMANDS.UPDATE_GROUP_CHAT_NAME]: Parameters.UpdateGroupChatNameParams;
    [WRITE_COMMANDS.REMOVE_FROM_ROOM]: Parameters.RemoveFromRoomParams;
    [WRITE_COMMANDS.FLAG_COMMENT]: Parameters.FlagCommentParams;
    [WRITE_COMMANDS.UPDATE_REPORT_PRIVATE_NOTE]: Parameters.UpdateReportPrivateNoteParams;
    [WRITE_COMMANDS.RESOLVE_ACTIONABLE_MENTION_WHISPER]: Parameters.ResolveActionableMentionWhisperParams;
    [WRITE_COMMANDS.CHRONOS_REMOVE_OOO_EVENT]: Parameters.ChronosRemoveOOOEventParams;
    [WRITE_COMMANDS.TRANSFER_WALLET_BALANCE]: Parameters.TransferWalletBalanceParams;
    [WRITE_COMMANDS.DELETE_WORKSPACE]: Parameters.DeleteWorkspaceParams;
    [WRITE_COMMANDS.DELETE_MEMBERS_FROM_WORKSPACE]: Parameters.DeleteMembersFromWorkspaceParams;
    [WRITE_COMMANDS.ADD_MEMBERS_TO_WORKSPACE]: Parameters.AddMembersToWorkspaceParams;
    [WRITE_COMMANDS.UPDATE_WORKSPACE_AVATAR]: Parameters.UpdateWorkspaceAvatarParams;
    [WRITE_COMMANDS.DELETE_WORKSPACE_AVATAR]: Parameters.DeleteWorkspaceAvatarParams;
    [WRITE_COMMANDS.UPDATE_WORKSPACE_GENERAL_SETTINGS]: Parameters.UpdateWorkspaceGeneralSettingsParams;
    [WRITE_COMMANDS.UPDATE_WORKSPACE_DESCRIPTION]: Parameters.UpdateWorkspaceDescriptionParams;
    [WRITE_COMMANDS.UPDATE_WORKSPACE_MEMBERS_ROLE]: Parameters.UpdateWorkspaceMembersRoleParams;
    [WRITE_COMMANDS.UPDATE_WORKSPACE_CUSTOM_UNIT_AND_RATE]: Parameters.UpdateWorkspaceCustomUnitAndRateParams;
    [WRITE_COMMANDS.CREATE_WORKSPACE]: Parameters.CreateWorkspaceParams;
    [WRITE_COMMANDS.CREATE_WORKSPACE_FROM_IOU_PAYMENT]: Parameters.CreateWorkspaceFromIOUPaymentParams;
    [WRITE_COMMANDS.SET_WORKSPACE_CATEGORIES_ENABLED]: Parameters.SetWorkspaceCategoriesEnabledParams;
    [WRITE_COMMANDS.CREATE_WORKSPACE_CATEGORIES]: Parameters.CreateWorkspaceCategoriesParams;
    [WRITE_COMMANDS.RENAME_WORKSPACE_CATEGORY]: Parameters.RenameWorkspaceCategoriesParams;
    [WRITE_COMMANDS.SET_WORKSPACE_REQUIRES_CATEGORY]: Parameters.SetWorkspaceRequiresCategoryParams;
    [WRITE_COMMANDS.DELETE_WORKSPACE_CATEGORIES]: Parameters.DeleteWorkspaceCategoriesParams;
    [WRITE_COMMANDS.SET_POLICY_REQUIRES_TAG]: Parameters.SetPolicyRequiresTag;
    [WRITE_COMMANDS.RENAME_POLICY_TAG_LIST]: Parameters.RenamePolicyTaglist;
    [WRITE_COMMANDS.CREATE_POLICY_TAG]: Parameters.CreatePolicyTagsParams;
    [WRITE_COMMANDS.RENAME_POLICY_TAG]: Parameters.RenamePolicyTagsParams;
    [WRITE_COMMANDS.SET_POLICY_TAGS_ENABLED]: Parameters.SetPolicyTagsEnabled;
    [WRITE_COMMANDS.DELETE_POLICY_TAGS]: Parameters.DeletePolicyTagsParams;
    [WRITE_COMMANDS.CREATE_TASK]: Parameters.CreateTaskParams;
    [WRITE_COMMANDS.CANCEL_TASK]: Parameters.CancelTaskParams;
    [WRITE_COMMANDS.EDIT_TASK_ASSIGNEE]: Parameters.EditTaskAssigneeParams;
    [WRITE_COMMANDS.EDIT_TASK]: Parameters.EditTaskParams;
    [WRITE_COMMANDS.REOPEN_TASK]: Parameters.ReopenTaskParams;
    [WRITE_COMMANDS.COMPLETE_TASK]: Parameters.CompleteTaskParams;
    [WRITE_COMMANDS.COMPLETE_ENGAGEMENT_MODAL]: Parameters.CompleteEngagementModalParams;
    [WRITE_COMMANDS.COMPLETE_GUIDED_SETUP]: Parameters.CompleteGuidedSetupParams;
    [WRITE_COMMANDS.SET_NAME_VALUE_PAIR]: Parameters.SetNameValuePairParams;
    [WRITE_COMMANDS.SET_REPORT_FIELD]: Parameters.SetReportFieldParams;
    [WRITE_COMMANDS.SET_REPORT_NAME]: Parameters.SetReportNameParams;
    [WRITE_COMMANDS.DELETE_REPORT_FIELD]: Parameters.DeleteReportFieldParams;
    [WRITE_COMMANDS.COMPLETE_SPLIT_BILL]: Parameters.CompleteSplitBillParams;
    [WRITE_COMMANDS.UPDATE_MONEY_REQUEST_DATE]: Parameters.UpdateMoneyRequestParams;
    [WRITE_COMMANDS.UPDATE_MONEY_REQUEST_MERCHANT]: Parameters.UpdateMoneyRequestParams;
    [WRITE_COMMANDS.UPDATE_MONEY_REQUEST_BILLABLE]: Parameters.UpdateMoneyRequestParams;
    [WRITE_COMMANDS.UPDATE_MONEY_REQUEST_TAG]: Parameters.UpdateMoneyRequestParams;
    [WRITE_COMMANDS.UPDATE_MONEY_REQUEST_TAX_AMOUNT]: Parameters.UpdateMoneyRequestParams;
    [WRITE_COMMANDS.UPDATE_MONEY_REQUEST_TAX_RATE]: Parameters.UpdateMoneyRequestParams;
    [WRITE_COMMANDS.UPDATE_MONEY_REQUEST_DISTANCE]: Parameters.UpdateMoneyRequestParams;
    [WRITE_COMMANDS.UPDATE_MONEY_REQUEST_CATEGORY]: Parameters.UpdateMoneyRequestParams;
    [WRITE_COMMANDS.UPDATE_MONEY_REQUEST_DESCRIPTION]: Parameters.UpdateMoneyRequestParams;
    [WRITE_COMMANDS.HOLD_MONEY_REQUEST]: Parameters.HoldMoneyRequestParams;
    [WRITE_COMMANDS.UNHOLD_MONEY_REQUEST]: Parameters.UnHoldMoneyRequestParams;
    [WRITE_COMMANDS.UPDATE_DISTANCE_REQUEST]: Parameters.UpdateMoneyRequestParams;
    [WRITE_COMMANDS.UPDATE_MONEY_REQUEST_AMOUNT_AND_CURRENCY]: Parameters.UpdateMoneyRequestParams;
    [WRITE_COMMANDS.REQUEST_MONEY]: Parameters.RequestMoneyParams;
    [WRITE_COMMANDS.SPLIT_BILL]: Parameters.SplitBillParams;
    [WRITE_COMMANDS.SPLIT_BILL_AND_OPEN_REPORT]: Parameters.SplitBillParams;
    [WRITE_COMMANDS.DELETE_MONEY_REQUEST]: Parameters.DeleteMoneyRequestParams;
    [WRITE_COMMANDS.CREATE_DISTANCE_REQUEST]: Parameters.CreateDistanceRequestParams;
    [WRITE_COMMANDS.START_SPLIT_BILL]: Parameters.StartSplitBillParams;
    [WRITE_COMMANDS.SEND_MONEY_ELSEWHERE]: Parameters.SendMoneyParams;
    [WRITE_COMMANDS.SEND_MONEY_WITH_WALLET]: Parameters.SendMoneyParams;
    [WRITE_COMMANDS.APPROVE_MONEY_REQUEST]: Parameters.ApproveMoneyRequestParams;
    [WRITE_COMMANDS.EDIT_MONEY_REQUEST]: Parameters.EditMoneyRequestParams;
    [WRITE_COMMANDS.REPLACE_RECEIPT]: Parameters.ReplaceReceiptParams;
    [WRITE_COMMANDS.SUBMIT_REPORT]: Parameters.SubmitReportParams;
    [WRITE_COMMANDS.DETACH_RECEIPT]: Parameters.DetachReceiptParams;
    [WRITE_COMMANDS.PAY_MONEY_REQUEST_WITH_WALLET]: Parameters.PayMoneyRequestParams;
    [WRITE_COMMANDS.PAY_MONEY_REQUEST]: Parameters.PayMoneyRequestParams;
    [WRITE_COMMANDS.CANCEL_PAYMENT]: Parameters.CancelPaymentParams;
    [WRITE_COMMANDS.ACCEPT_ACH_CONTRACT_FOR_BANK_ACCOUNT]: Parameters.AcceptACHContractForBankAccount;
    [WRITE_COMMANDS.UPDATE_WORKSPACE_DESCRIPTION]: Parameters.UpdateWorkspaceDescriptionParams;
    [WRITE_COMMANDS.SET_WORKSPACE_AUTO_REPORTING]: Parameters.SetWorkspaceAutoReportingParams;
    [WRITE_COMMANDS.SET_WORKSPACE_AUTO_REPORTING_FREQUENCY]: Parameters.SetWorkspaceAutoReportingFrequencyParams;
    [WRITE_COMMANDS.SET_WORKSPACE_AUTO_REPORTING_MONTHLY_OFFSET]: Parameters.SetWorkspaceAutoReportingMonthlyOffsetParams;
    [WRITE_COMMANDS.SET_WORKSPACE_APPROVAL_MODE]: Parameters.SetWorkspaceApprovalModeParams;
    [WRITE_COMMANDS.SET_WORKSPACE_PAYER]: Parameters.SetWorkspacePayerParams;
    [WRITE_COMMANDS.SET_WORKSPACE_REIMBURSEMENT]: Parameters.SetWorkspaceReimbursementParams;
    [WRITE_COMMANDS.SWITCH_TO_OLD_DOT]: Parameters.SwitchToOldDotParams;
    [WRITE_COMMANDS.TRACK_EXPENSE]: Parameters.TrackExpenseParams;
    [WRITE_COMMANDS.ENABLE_POLICY_CATEGORIES]: Parameters.EnablePolicyCategoriesParams;
    [WRITE_COMMANDS.ENABLE_POLICY_CONNECTIONS]: Parameters.EnablePolicyConnectionsParams;
    [WRITE_COMMANDS.ENABLE_POLICY_DISTANCE_RATES]: Parameters.EnablePolicyDistanceRatesParams;
    [WRITE_COMMANDS.ENABLE_POLICY_TAGS]: Parameters.EnablePolicyTagsParams;
    [WRITE_COMMANDS.ENABLE_POLICY_TAXES]: Parameters.EnablePolicyTaxesParams;
    [WRITE_COMMANDS.ENABLE_POLICY_WORKFLOWS]: Parameters.EnablePolicyWorkflowsParams;
    [WRITE_COMMANDS.ENABLE_POLICY_REPORT_FIELDS]: Parameters.EnablePolicyReportFieldsParams;
    [WRITE_COMMANDS.JOIN_POLICY_VIA_INVITE_LINK]: Parameters.JoinPolicyInviteLinkParams;
    [WRITE_COMMANDS.ACCEPT_JOIN_REQUEST]: Parameters.AcceptJoinRequestParams;
    [WRITE_COMMANDS.DECLINE_JOIN_REQUEST]: Parameters.DeclineJoinRequestParams;
    [WRITE_COMMANDS.SET_POLICY_TAXES_CURRENCY_DEFAULT]: Parameters.SetPolicyCurrencyDefaultParams;
    [WRITE_COMMANDS.SET_POLICY_CUSTOM_TAX_NAME]: Parameters.SetPolicyCustomTaxNameParams;
    [WRITE_COMMANDS.SET_POLICY_TAXES_FOREIGN_CURRENCY_DEFAULT]: Parameters.SetPolicyForeignCurrencyDefaultParams;
    [WRITE_COMMANDS.CREATE_POLICY_TAX]: Parameters.CreatePolicyTaxParams;
    [WRITE_COMMANDS.SET_POLICY_TAXES_ENABLED]: Parameters.SetPolicyTaxesEnabledParams;
    [WRITE_COMMANDS.DELETE_POLICY_TAXES]: Parameters.DeletePolicyTaxesParams;
    [WRITE_COMMANDS.UPDATE_POLICY_TAX_VALUE]: Parameters.UpdatePolicyTaxValueParams;
    [WRITE_COMMANDS.CREATE_POLICY_DISTANCE_RATE]: Parameters.CreatePolicyDistanceRateParams;
    [WRITE_COMMANDS.REQUEST_WORKSPACE_OWNER_CHANGE]: Parameters.RequestWorkspaceOwnerChangeParams;
    [WRITE_COMMANDS.ADD_BILLING_CARD_AND_REQUEST_WORKSPACE_OWNER_CHANGE]: Parameters.AddBillingCardAndRequestWorkspaceOwnerChangeParams;
    [WRITE_COMMANDS.RENAME_POLICY_TAX]: Parameters.RenamePolicyTaxParams;
    [WRITE_COMMANDS.SET_POLICY_DISTANCE_RATES_UNIT]: Parameters.SetPolicyDistanceRatesUnitParams;
    [WRITE_COMMANDS.SET_POLICY_DISTANCE_RATES_DEFAULT_CATEGORY]: Parameters.SetPolicyDistanceRatesDefaultCategoryParams;

    // eslint-disable-next-line @typescript-eslint/no-explicit-any
    [WRITE_COMMANDS.UPDATE_POLICY_CONNECTION_CONFIG]: Parameters.UpdatePolicyConnectionConfigParams;
    [WRITE_COMMANDS.REMOVE_POLICY_CONNECTION]: Parameters.RemovePolicyConnectionParams;
    [WRITE_COMMANDS.UPDATE_POLICY_DISTANCE_RATE_VALUE]: Parameters.UpdatePolicyDistanceRateValueParams;
    [WRITE_COMMANDS.SET_POLICY_DISTANCE_RATES_ENABLED]: Parameters.SetPolicyDistanceRatesEnabledParams;
    [WRITE_COMMANDS.DELETE_POLICY_DISTANCE_RATES]: Parameters.DeletePolicyDistanceRatesParams;
    [WRITE_COMMANDS.DISMISS_TRACK_EXPENSE_ACTIONABLE_WHISPER]: Parameters.DismissTrackExpenseActionableWhisperParams;
    [WRITE_COMMANDS.CONVERT_TRACKED_EXPENSE_TO_REQUEST]: Parameters.ConvertTrackedExpenseToRequestParams;
    [WRITE_COMMANDS.CATEGORIZE_TRACKED_EXPENSE]: Parameters.CategorizeTrackedExpenseParams;
    [WRITE_COMMANDS.SHARE_TRACKED_EXPENSE]: Parameters.ShareTrackedExpenseParams;
    [WRITE_COMMANDS.LEAVE_POLICY]: Parameters.LeavePolicyParams;
};

const READ_COMMANDS = {
    CONNECT_POLICY_TO_QUICKBOOKS_ONLINE: 'ConnectPolicyToQuickbooksOnline',
    SYNC_POLICY_TO_QUICKBOOKS_ONLINE: 'SyncPolicyToQuickbooksOnline',
    OPEN_REIMBURSEMENT_ACCOUNT_PAGE: 'OpenReimbursementAccountPage',
    OPEN_WORKSPACE_VIEW: 'OpenWorkspaceView',
    GET_MAPBOX_ACCESS_TOKEN: 'GetMapboxAccessToken',
    OPEN_PAYMENTS_PAGE: 'OpenPaymentsPage',
    OPEN_PERSONAL_DETAILS: 'OpenPersonalDetailsPage',
    OPEN_PUBLIC_PROFILE_PAGE: 'OpenPublicProfilePage',
    OPEN_PLAID_BANK_LOGIN: 'OpenPlaidBankLogin',
    OPEN_PLAID_BANK_ACCOUNT_SELECTOR: 'OpenPlaidBankAccountSelector',
    GET_OLDER_ACTIONS: 'GetOlderActions',
    GET_NEWER_ACTIONS: 'GetNewerActions',
    EXPAND_URL_PREVIEW: 'ExpandURLPreview',
    GET_REPORT_PRIVATE_NOTE: 'GetReportPrivateNote',
    OPEN_ROOM_MEMBERS_PAGE: 'OpenRoomMembersPage',
    SEARCH_FOR_REPORTS: 'SearchForReports',
    SEARCH_FOR_ROOMS_TO_MENTION: 'SearchForRoomsToMention',
    SEND_PERFORMANCE_TIMING: 'SendPerformanceTiming',
    GET_ROUTE: 'GetRoute',
    GET_ROUTE_FOR_DRAFT: 'GetRouteForDraft',
    GET_STATEMENT_PDF: 'GetStatementPDF',
    OPEN_ONFIDO_FLOW: 'OpenOnfidoFlow',
    OPEN_INITIAL_SETTINGS_PAGE: 'OpenInitialSettingsPage',
    OPEN_ENABLE_PAYMENTS_PAGE: 'OpenEnablePaymentsPage',
    BEGIN_SIGNIN: 'BeginSignIn',
    SIGN_IN_WITH_SHORT_LIVED_AUTH_TOKEN: 'SignInWithShortLivedAuthToken',
    SIGN_IN_WITH_SUPPORT_AUTH_TOKEN: 'SignInWithSupportAuthToken',
    OPEN_WORKSPACE_REIMBURSE_VIEW: 'OpenWorkspaceReimburseView',
    OPEN_WORKSPACE: 'OpenWorkspace',
    OPEN_WORKSPACE_MEMBERS_PAGE: 'OpenWorkspaceMembersPage',
    OPEN_POLICY_CATEGORIES_PAGE: 'OpenPolicyCategoriesPage',
    OPEN_POLICY_TAGS_PAGE: 'OpenPolicyTagsPage',
    OPEN_POLICY_TAXES_PAGE: 'OpenPolicyTaxesPage',
    OPEN_WORKSPACE_INVITE_PAGE: 'OpenWorkspaceInvitePage',
    OPEN_DRAFT_WORKSPACE_REQUEST: 'OpenDraftWorkspaceRequest',
    OPEN_POLICY_WORKFLOWS_PAGE: 'OpenPolicyWorkflowsPage',
    OPEN_POLICY_DISTANCE_RATES_PAGE: 'OpenPolicyDistanceRatesPage',
    OPEN_POLICY_MORE_FEATURES_PAGE: 'OpenPolicyMoreFeaturesPage',
    OPEN_POLICY_ACCOUNTING_PAGE: 'OpenPolicyAccountingPage',
<<<<<<< HEAD
    SEARCH: 'Search'
=======
    SEARCH: 'Search',
>>>>>>> 777d2188
} as const;

type ReadCommand = ValueOf<typeof READ_COMMANDS>;

type ReadCommandParameters = {
    [READ_COMMANDS.CONNECT_POLICY_TO_QUICKBOOKS_ONLINE]: Parameters.ConnectPolicyToQuickbooksOnlineParams;
    [READ_COMMANDS.SYNC_POLICY_TO_QUICKBOOKS_ONLINE]: Parameters.SyncPolicyToQuickbooksOnlineParams;
    [READ_COMMANDS.OPEN_REIMBURSEMENT_ACCOUNT_PAGE]: Parameters.OpenReimbursementAccountPageParams;
    [READ_COMMANDS.OPEN_WORKSPACE_VIEW]: Parameters.OpenWorkspaceViewParams;
    [READ_COMMANDS.GET_MAPBOX_ACCESS_TOKEN]: EmptyObject;
    [READ_COMMANDS.OPEN_PAYMENTS_PAGE]: EmptyObject;
    [READ_COMMANDS.OPEN_PERSONAL_DETAILS]: EmptyObject;
    [READ_COMMANDS.OPEN_PUBLIC_PROFILE_PAGE]: Parameters.OpenPublicProfilePageParams;
    [READ_COMMANDS.OPEN_PLAID_BANK_LOGIN]: Parameters.OpenPlaidBankLoginParams;
    [READ_COMMANDS.OPEN_PLAID_BANK_ACCOUNT_SELECTOR]: Parameters.OpenPlaidBankAccountSelectorParams;
    [READ_COMMANDS.GET_OLDER_ACTIONS]: Parameters.GetOlderActionsParams;
    [READ_COMMANDS.GET_NEWER_ACTIONS]: Parameters.GetNewerActionsParams;
    [READ_COMMANDS.EXPAND_URL_PREVIEW]: Parameters.ExpandURLPreviewParams;
    [READ_COMMANDS.GET_REPORT_PRIVATE_NOTE]: Parameters.GetReportPrivateNoteParams;
    [READ_COMMANDS.OPEN_ROOM_MEMBERS_PAGE]: Parameters.OpenRoomMembersPageParams;
    [READ_COMMANDS.SEARCH_FOR_REPORTS]: Parameters.SearchForReportsParams;
    [READ_COMMANDS.SEARCH_FOR_ROOMS_TO_MENTION]: Parameters.SearchForRoomsToMentionParams;
    [READ_COMMANDS.SEND_PERFORMANCE_TIMING]: Parameters.SendPerformanceTimingParams;
    [READ_COMMANDS.GET_ROUTE]: Parameters.GetRouteParams;
    [READ_COMMANDS.GET_ROUTE_FOR_DRAFT]: Parameters.GetRouteParams;
    [READ_COMMANDS.GET_STATEMENT_PDF]: Parameters.GetStatementPDFParams;
    [READ_COMMANDS.OPEN_ONFIDO_FLOW]: EmptyObject;
    [READ_COMMANDS.OPEN_INITIAL_SETTINGS_PAGE]: EmptyObject;
    [READ_COMMANDS.OPEN_ENABLE_PAYMENTS_PAGE]: EmptyObject;
    [READ_COMMANDS.BEGIN_SIGNIN]: Parameters.BeginSignInParams;
    [READ_COMMANDS.SIGN_IN_WITH_SHORT_LIVED_AUTH_TOKEN]: Parameters.SignInWithShortLivedAuthTokenParams;
    [READ_COMMANDS.SIGN_IN_WITH_SUPPORT_AUTH_TOKEN]: Parameters.SignInWithSupportAuthTokenParams;
    [READ_COMMANDS.OPEN_WORKSPACE_REIMBURSE_VIEW]: Parameters.OpenWorkspaceReimburseViewParams;
    [READ_COMMANDS.OPEN_WORKSPACE]: Parameters.OpenWorkspaceParams;
    [READ_COMMANDS.OPEN_WORKSPACE_MEMBERS_PAGE]: Parameters.OpenWorkspaceMembersPageParams;
    [READ_COMMANDS.OPEN_POLICY_CATEGORIES_PAGE]: Parameters.OpenPolicyCategoriesPageParams;
    [READ_COMMANDS.OPEN_POLICY_TAGS_PAGE]: Parameters.OpenPolicyTagsPageParams;
    [READ_COMMANDS.OPEN_POLICY_TAXES_PAGE]: Parameters.OpenPolicyTaxesPageParams;
    [READ_COMMANDS.OPEN_WORKSPACE_INVITE_PAGE]: Parameters.OpenWorkspaceInvitePageParams;
    [READ_COMMANDS.OPEN_DRAFT_WORKSPACE_REQUEST]: Parameters.OpenDraftWorkspaceRequestParams;
    [READ_COMMANDS.OPEN_POLICY_WORKFLOWS_PAGE]: Parameters.OpenPolicyWorkflowsPageParams;
    [READ_COMMANDS.OPEN_POLICY_DISTANCE_RATES_PAGE]: Parameters.OpenPolicyDistanceRatesPageParams;
    [READ_COMMANDS.OPEN_POLICY_MORE_FEATURES_PAGE]: Parameters.OpenPolicyMoreFeaturesPageParams;
    [READ_COMMANDS.OPEN_POLICY_ACCOUNTING_PAGE]: Parameters.OpenPolicyAccountingPageParams;
    [READ_COMMANDS.SEARCH]: Parameters.SearchParams;
};

const SIDE_EFFECT_REQUEST_COMMANDS = {
    AUTHENTICATE_PUSHER: 'AuthenticatePusher',
    OPEN_REPORT: 'OpenReport',
    OPEN_OLD_DOT_LINK: 'OpenOldDotLink',
    REVEAL_EXPENSIFY_CARD_DETAILS: 'RevealExpensifyCardDetails',
    GET_MISSING_ONYX_MESSAGES: 'GetMissingOnyxMessages',
    JOIN_POLICY_VIA_INVITE_LINK: 'JoinWorkspaceViaInviteLink',
    RECONNECT_APP: 'ReconnectApp',
} as const;

type SideEffectRequestCommand = ValueOf<typeof SIDE_EFFECT_REQUEST_COMMANDS>;

type SideEffectRequestCommandParameters = {
    [SIDE_EFFECT_REQUEST_COMMANDS.AUTHENTICATE_PUSHER]: Parameters.AuthenticatePusherParams;
    [SIDE_EFFECT_REQUEST_COMMANDS.OPEN_REPORT]: Parameters.OpenReportParams;
    [SIDE_EFFECT_REQUEST_COMMANDS.OPEN_OLD_DOT_LINK]: Parameters.OpenOldDotLinkParams;
    [SIDE_EFFECT_REQUEST_COMMANDS.REVEAL_EXPENSIFY_CARD_DETAILS]: Parameters.RevealExpensifyCardDetailsParams;
    [SIDE_EFFECT_REQUEST_COMMANDS.GET_MISSING_ONYX_MESSAGES]: Parameters.GetMissingOnyxMessagesParams;
    [SIDE_EFFECT_REQUEST_COMMANDS.JOIN_POLICY_VIA_INVITE_LINK]: Parameters.JoinPolicyInviteLinkParams;
    [SIDE_EFFECT_REQUEST_COMMANDS.RECONNECT_APP]: Parameters.ReconnectAppParams;
};

type ApiRequestCommandParameters = WriteCommandParameters & ReadCommandParameters & SideEffectRequestCommandParameters;

export {WRITE_COMMANDS, READ_COMMANDS, SIDE_EFFECT_REQUEST_COMMANDS};

export type {ApiRequest, ApiRequestCommandParameters, WriteCommand, ReadCommand, SideEffectRequestCommand};<|MERGE_RESOLUTION|>--- conflicted
+++ resolved
@@ -466,11 +466,7 @@
     OPEN_POLICY_DISTANCE_RATES_PAGE: 'OpenPolicyDistanceRatesPage',
     OPEN_POLICY_MORE_FEATURES_PAGE: 'OpenPolicyMoreFeaturesPage',
     OPEN_POLICY_ACCOUNTING_PAGE: 'OpenPolicyAccountingPage',
-<<<<<<< HEAD
-    SEARCH: 'Search'
-=======
     SEARCH: 'Search',
->>>>>>> 777d2188
 } as const;
 
 type ReadCommand = ValueOf<typeof READ_COMMANDS>;

type CreateWorkspaceParams = {
    policyID: string;
    adminsChatReportID: string;
    expenseChatReportID: string;
    ownerEmail: string;
    makeMeAdmin: boolean;
    policyName: string;
    type: string;
    adminsCreatedReportActionID: string;
    expenseCreatedReportActionID: string;
    customUnitID: string;
    customUnitRateID: string;
    engagementChoice?: string;
<<<<<<< HEAD
    guidedSetupData?: string;
=======
    currency: string;
    file?: File;
>>>>>>> 008e8344
};

export default CreateWorkspaceParams;<|MERGE_RESOLUTION|>--- conflicted
+++ resolved
@@ -11,12 +11,9 @@
     customUnitID: string;
     customUnitRateID: string;
     engagementChoice?: string;
-<<<<<<< HEAD
     guidedSetupData?: string;
-=======
     currency: string;
     file?: File;
->>>>>>> 008e8344
 };
 
 export default CreateWorkspaceParams;
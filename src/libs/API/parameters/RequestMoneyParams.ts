import type {ValueOf} from 'type-fest';
import type CONST from '@src/CONST';
import type {Receipt} from '@src/types/onyx/Transaction';

type RequestMoneyParams = {
    debtorEmail: string;
    debtorAccountID: number;
    amount: number;
    currency: string;
    comment: string;
    created: string;
    merchant: string;
    iouReportID: string;
    chatReportID: string;
    transactionID: string;
    reportActionID: string;
    createdChatReportActionID: string;
    createdIOUReportActionID: string;
    reportPreviewReportActionID: string;
    receipt: Receipt;
    receiptState?: ValueOf<typeof CONST.IOU.RECEIPT_STATE>;
    category?: string;
    tag?: string;
    taxCode: string;
    taxAmount: number;
    billable?: boolean;
<<<<<<< HEAD
    transactionThreadReportID: string;
    createdReportActionIDForThread: string;
=======
    gpsPoints?: string;
>>>>>>> a4183eca
};

export default RequestMoneyParams;<|MERGE_RESOLUTION|>--- conflicted
+++ resolved
@@ -24,12 +24,9 @@
     taxCode: string;
     taxAmount: number;
     billable?: boolean;
-<<<<<<< HEAD
+    gpsPoints?: string;
     transactionThreadReportID: string;
     createdReportActionIDForThread: string;
-=======
-    gpsPoints?: string;
->>>>>>> a4183eca
 };
 
 export default RequestMoneyParams;
import type {OnyxCollection} from 'react-native-onyx';
import type {ValueOf} from 'type-fest';
import type {ASTNode, QueryFilter, QueryFilters, SearchColumnType, SearchQueryJSON, SearchQueryString, SearchStatus, SortOrder} from '@components/Search/types';
import ChatListItem from '@components/SelectionList/ChatListItem';
import ReportListItem from '@components/SelectionList/Search/ReportListItem';
import TransactionListItem from '@components/SelectionList/Search/TransactionListItem';
import type {ListItem, ReportActionListItemType, ReportListItemType, TransactionListItemType} from '@components/SelectionList/types';
import * as Expensicons from '@src/components/Icon/Expensicons';
import CONST from '@src/CONST';
import type {TranslationPaths} from '@src/languages/types';
import ONYXKEYS from '@src/ONYXKEYS';
import ROUTES from '@src/ROUTES';
import SCREENS from '@src/SCREENS';
import type {SearchAdvancedFiltersForm} from '@src/types/form';
import FILTER_KEYS from '@src/types/form/SearchAdvancedFiltersForm';
import type * as OnyxTypes from '@src/types/onyx';
import type SearchResults from '@src/types/onyx/SearchResults';
import type {ListItemDataType, ListItemType, SearchDataTypes, SearchPersonalDetails, SearchReport, SearchTransaction} from '@src/types/onyx/SearchResults';
import * as CurrencyUtils from './CurrencyUtils';
import DateUtils from './DateUtils';
import {translateLocal} from './Localize';
import Navigation from './Navigation/Navigation';
import navigationRef from './Navigation/navigationRef';
import type {AuthScreensParamList, RootStackParamList, State} from './Navigation/types';
import * as PersonalDetailsUtils from './PersonalDetailsUtils';
import * as ReportActionsUtils from './ReportActionsUtils';
import * as ReportUtils from './ReportUtils';
import * as searchParser from './SearchParser/searchParser';
import * as TransactionUtils from './TransactionUtils';
import * as UserUtils from './UserUtils';

type FilterKeys = keyof typeof CONST.SEARCH.SYNTAX_FILTER_KEYS;

const columnNamesToSortingProperty = {
    [CONST.SEARCH.TABLE_COLUMNS.TO]: 'formattedTo' as const,
    [CONST.SEARCH.TABLE_COLUMNS.FROM]: 'formattedFrom' as const,
    [CONST.SEARCH.TABLE_COLUMNS.DATE]: 'date' as const,
    [CONST.SEARCH.TABLE_COLUMNS.TAG]: 'tag' as const,
    [CONST.SEARCH.TABLE_COLUMNS.MERCHANT]: 'formattedMerchant' as const,
    [CONST.SEARCH.TABLE_COLUMNS.TOTAL_AMOUNT]: 'formattedTotal' as const,
    [CONST.SEARCH.TABLE_COLUMNS.CATEGORY]: 'category' as const,
    [CONST.SEARCH.TABLE_COLUMNS.TYPE]: 'transactionType' as const,
    [CONST.SEARCH.TABLE_COLUMNS.ACTION]: 'action' as const,
    [CONST.SEARCH.TABLE_COLUMNS.DESCRIPTION]: 'comment' as const,
    [CONST.SEARCH.TABLE_COLUMNS.TAX_AMOUNT]: null,
    [CONST.SEARCH.TABLE_COLUMNS.RECEIPT]: null,
};

// This map contains signs with spaces that match each operator
const operatorToSignMap = {
    [CONST.SEARCH.SYNTAX_OPERATORS.EQUAL_TO]: ':' as const,
    [CONST.SEARCH.SYNTAX_OPERATORS.LOWER_THAN]: '<' as const,
    [CONST.SEARCH.SYNTAX_OPERATORS.LOWER_THAN_OR_EQUAL_TO]: '<=' as const,
    [CONST.SEARCH.SYNTAX_OPERATORS.GREATER_THAN]: '>' as const,
    [CONST.SEARCH.SYNTAX_OPERATORS.GREATER_THAN_OR_EQUAL_TO]: '>=' as const,
    [CONST.SEARCH.SYNTAX_OPERATORS.NOT_EQUAL_TO]: '!=' as const,
    [CONST.SEARCH.SYNTAX_OPERATORS.AND]: ',' as const,
    [CONST.SEARCH.SYNTAX_OPERATORS.OR]: ' ' as const,
};

/**
 * @private
 */
function getTransactionItemCommonFormattedProperties(
    transactionItem: SearchTransaction,
    from: SearchPersonalDetails,
    to: SearchPersonalDetails,
): Pick<TransactionListItemType, 'formattedFrom' | 'formattedTo' | 'formattedTotal' | 'formattedMerchant' | 'date'> {
    const isExpenseReport = transactionItem.reportType === CONST.REPORT.TYPE.EXPENSE;

    const formattedFrom = from?.displayName ?? from?.login ?? '';
    const formattedTo = to?.displayName ?? to?.login ?? '';
    const formattedTotal = TransactionUtils.getAmount(transactionItem, isExpenseReport);
    const date = transactionItem?.modifiedCreated ? transactionItem.modifiedCreated : transactionItem?.created;
    const merchant = TransactionUtils.getMerchant(transactionItem);
    const formattedMerchant = merchant === CONST.TRANSACTION.PARTIAL_TRANSACTION_MERCHANT || merchant === CONST.TRANSACTION.DEFAULT_MERCHANT ? '' : merchant;

    return {
        formattedFrom,
        formattedTo,
        date,
        formattedTotal,
        formattedMerchant,
    };
}

type ReportKey = `${typeof ONYXKEYS.COLLECTION.REPORT}${string}`;

type TransactionKey = `${typeof ONYXKEYS.COLLECTION.TRANSACTION}${string}`;

type ReportActionKey = `${typeof ONYXKEYS.COLLECTION.REPORT_ACTIONS}${string}`;

function isReportEntry(key: string): key is ReportKey {
    return key.startsWith(ONYXKEYS.COLLECTION.REPORT);
}

function isTransactionEntry(key: string): key is TransactionKey {
    return key.startsWith(ONYXKEYS.COLLECTION.TRANSACTION);
}

function isReportActionEntry(key: string): key is ReportActionKey {
    return key.startsWith(ONYXKEYS.COLLECTION.REPORT_ACTIONS);
}

function getShouldShowMerchant(data: OnyxTypes.SearchResults['data']): boolean {
    return Object.keys(data).some((key) => {
        if (isTransactionEntry(key)) {
            const item = data[key];
            const merchant = item.modifiedMerchant ? item.modifiedMerchant : item.merchant ?? '';
            return merchant !== '' && merchant !== CONST.TRANSACTION.PARTIAL_TRANSACTION_MERCHANT && merchant !== CONST.TRANSACTION.DEFAULT_MERCHANT;
        }
        return false;
    });
}

const currentYear = new Date().getFullYear();

function isReportListItemType(item: ListItem): item is ReportListItemType {
    return 'transactions' in item;
}

function isTransactionListItemType(item: TransactionListItemType | ReportListItemType | ReportActionListItemType): item is TransactionListItemType {
    const transactionListItem = item as TransactionListItemType;
    return transactionListItem.transactionID !== undefined;
}

function isReportActionListItemType(item: TransactionListItemType | ReportListItemType | ReportActionListItemType): item is ReportActionListItemType {
    const reportActionListItem = item as ReportActionListItemType;
    return reportActionListItem.reportActionID !== undefined;
}

function shouldShowYear(data: TransactionListItemType[] | ReportListItemType[] | OnyxTypes.SearchResults['data']): boolean {
    if (Array.isArray(data)) {
        return data.some((item: TransactionListItemType | ReportListItemType) => {
            if (isReportListItemType(item)) {
                // If the item is a ReportListItemType, iterate over its transactions and check them
                return item.transactions.some((transaction) => {
                    const transactionYear = new Date(TransactionUtils.getCreated(transaction)).getFullYear();
                    return transactionYear !== currentYear;
                });
            }

            const createdYear = new Date(item?.modifiedCreated ? item.modifiedCreated : item?.created || '').getFullYear();
            return createdYear !== currentYear;
        });
    }

    for (const key in data) {
        if (isTransactionEntry(key)) {
            const item = data[key];
            const date = TransactionUtils.getCreated(item);

            if (DateUtils.doesDateBelongToAPastYear(date)) {
                return true;
            }
        } else if (isReportActionEntry(key)) {
            const item = data[key];
            for (const action of Object.values(item)) {
                const date = action.created;

                if (DateUtils.doesDateBelongToAPastYear(date)) {
                    return true;
                }
            }
        }
    }
    return false;
}

function getTransactionsSections(data: OnyxTypes.SearchResults['data'], metadata: OnyxTypes.SearchResults['search']): TransactionListItemType[] {
    const shouldShowMerchant = getShouldShowMerchant(data);

    const doesDataContainAPastYearTransaction = shouldShowYear(data);

    return Object.keys(data)
        .filter(isTransactionEntry)
        .map((key) => {
            const transactionItem = data[key];
            const from = data.personalDetailsList?.[transactionItem.accountID];
            const to = data.personalDetailsList?.[transactionItem.managerID];

            const {formattedFrom, formattedTo, formattedTotal, formattedMerchant, date} = getTransactionItemCommonFormattedProperties(transactionItem, from, to);

            return {
                ...transactionItem,
                from,
                to,
                formattedFrom,
                formattedTo,
                formattedTotal,
                formattedMerchant,
                date,
                shouldShowMerchant,
                shouldShowCategory: metadata?.columnsToShow?.shouldShowCategoryColumn,
                shouldShowTag: metadata?.columnsToShow?.shouldShowTagColumn,
                shouldShowTax: metadata?.columnsToShow?.shouldShowTaxColumn,
                keyForList: transactionItem.transactionID,
                shouldShowYear: doesDataContainAPastYearTransaction,
            };
        });
}

function getReportActionsSections(data: OnyxTypes.SearchResults['data']): ReportActionListItemType[] {
    const reportActionItems: ReportActionListItemType[] = [];
    for (const key in data) {
        if (isReportActionEntry(key)) {
            const reportActions = data[key];
            for (const reportAction of Object.values(reportActions)) {
                const from = data.personalDetailsList?.[reportAction.accountID];
                if (ReportActionsUtils.isDeletedAction(reportAction)) {
                    // eslint-disable-next-line no-continue
                    continue;
                }
                reportActionItems.push({
                    ...reportAction,
                    from,
                    formattedFrom: from?.displayName ?? from?.login ?? '',
                    date: reportAction.created,
                    keyForList: reportAction.reportActionID,
                });
            }
        }
    }
    return reportActionItems;
}

function getIOUReportName(data: OnyxTypes.SearchResults['data'], reportItem: SearchReport) {
    const payerPersonalDetails = data.personalDetailsList?.[reportItem.managerID ?? 0];
    const payerName = payerPersonalDetails?.displayName ?? payerPersonalDetails?.login ?? translateLocal('common.hidden');
    const formattedAmount = CurrencyUtils.convertToDisplayString(reportItem.total ?? 0, reportItem.currency ?? CONST.CURRENCY.USD);
    if (reportItem.action === CONST.SEARCH.ACTION_TYPES.VIEW) {
        return translateLocal('iou.payerOwesAmount', {
            payer: payerName,
            amount: formattedAmount,
        });
    }

    if (reportItem.action === CONST.SEARCH.ACTION_TYPES.PAID) {
        return translateLocal('iou.payerPaidAmount', {
            payer: payerName,
            amount: formattedAmount,
        });
    }

    return reportItem.reportName;
}

function getReportSections(data: OnyxTypes.SearchResults['data'], metadata: OnyxTypes.SearchResults['search']): ReportListItemType[] {
    const shouldShowMerchant = getShouldShowMerchant(data);

    const doesDataContainAPastYearTransaction = shouldShowYear(data);

    const reportIDToTransactions: Record<string, ReportListItemType> = {};
    for (const key in data) {
        if (isReportEntry(key)) {
            const reportItem = {...data[key]};
            const reportKey = `${ONYXKEYS.COLLECTION.REPORT}${reportItem.reportID}`;
            const transactions = reportIDToTransactions[reportKey]?.transactions ?? [];
            const isIOUReport = reportItem.type === CONST.REPORT.TYPE.IOU;

            reportIDToTransactions[reportKey] = {
                ...reportItem,
                keyForList: reportItem.reportID,
                from: data.personalDetailsList?.[reportItem.accountID ?? -1],
                to: data.personalDetailsList?.[reportItem.managerID ?? -1],
                transactions,
                reportName: isIOUReport ? getIOUReportName(data, reportItem) : reportItem.reportName,
            };
        } else if (isTransactionEntry(key)) {
            const transactionItem = {...data[key]};
            const reportKey = `${ONYXKEYS.COLLECTION.REPORT}${transactionItem.reportID}`;

            const from = data.personalDetailsList?.[transactionItem.accountID];
            const to = data.personalDetailsList?.[transactionItem.managerID];

            const {formattedFrom, formattedTo, formattedTotal, formattedMerchant, date} = getTransactionItemCommonFormattedProperties(transactionItem, from, to);

            const transaction = {
                ...transactionItem,
                from,
                to,
                formattedFrom,
                formattedTo,
                formattedTotal,
                formattedMerchant,
                date,
                shouldShowMerchant,
                shouldShowCategory: metadata?.columnsToShow?.shouldShowCategoryColumn,
                shouldShowTag: metadata?.columnsToShow?.shouldShowTagColumn,
                shouldShowTax: metadata?.columnsToShow?.shouldShowTaxColumn,
                keyForList: transactionItem.transactionID,
                shouldShowYear: doesDataContainAPastYearTransaction,
            };
            if (reportIDToTransactions[reportKey]?.transactions) {
                reportIDToTransactions[reportKey].transactions.push(transaction);
            } else if (reportIDToTransactions[reportKey]) {
                reportIDToTransactions[reportKey].transactions = [transaction];
            }
        }
    }

    return Object.values(reportIDToTransactions);
}

function getListItem(type: SearchDataTypes, status: SearchStatus): ListItemType<typeof type, typeof status> {
    if (type === CONST.SEARCH.DATA_TYPES.CHAT) {
        return ChatListItem;
    }
    return status === CONST.SEARCH.STATUS.EXPENSE.ALL ? TransactionListItem : ReportListItem;
}

function getSections(type: SearchDataTypes, status: SearchStatus, data: OnyxTypes.SearchResults['data'], metadata: OnyxTypes.SearchResults['search']) {
    if (type === CONST.SEARCH.DATA_TYPES.CHAT) {
        return getReportActionsSections(data);
    }
    return status === CONST.SEARCH.STATUS.EXPENSE.ALL ? getTransactionsSections(data, metadata) : getReportSections(data, metadata);
}

function getSortedSections(type: SearchDataTypes, status: SearchStatus, data: ListItemDataType<typeof type, typeof status>, sortBy?: SearchColumnType, sortOrder?: SortOrder) {
    if (type === CONST.SEARCH.DATA_TYPES.CHAT) {
        return getSortedReportActionData(data as ReportActionListItemType[]);
    }
    return status === CONST.SEARCH.STATUS.EXPENSE.ALL ? getSortedTransactionData(data as TransactionListItemType[], sortBy, sortOrder) : getSortedReportData(data as ReportListItemType[]);
}

function getSortedTransactionData(data: TransactionListItemType[], sortBy?: SearchColumnType, sortOrder?: SortOrder) {
    if (!sortBy || !sortOrder) {
        return data;
    }

    const sortingProperty = columnNamesToSortingProperty[sortBy];

    if (!sortingProperty) {
        return data;
    }

    return data.sort((a, b) => {
        const aValue = sortingProperty === 'comment' ? a.comment?.comment : a[sortingProperty];
        const bValue = sortingProperty === 'comment' ? b.comment?.comment : b[sortingProperty];

        if (aValue === undefined || bValue === undefined) {
            return 0;
        }

        // We are guaranteed that both a and b will be string or number at the same time
        if (typeof aValue === 'string' && typeof bValue === 'string') {
            return sortOrder === CONST.SEARCH.SORT_ORDER.ASC ? aValue.toLowerCase().localeCompare(bValue) : bValue.toLowerCase().localeCompare(aValue);
        }

        const aNum = aValue as number;
        const bNum = bValue as number;

        return sortOrder === CONST.SEARCH.SORT_ORDER.ASC ? aNum - bNum : bNum - aNum;
    });
}

function getReportNewestTransactionDate(report: ReportListItemType) {
    return report.transactions?.reduce((max, curr) => (curr.modifiedCreated ?? curr.created > max.created ? curr : max), report.transactions[0])?.created;
}

function getSortedReportData(data: ReportListItemType[]) {
    return data.sort((a, b) => {
        const aNewestTransaction = getReportNewestTransactionDate(a);
        const bNewestTransaction = getReportNewestTransactionDate(b);

        if (!aNewestTransaction || !bNewestTransaction) {
            return 0;
        }

        return bNewestTransaction.toLowerCase().localeCompare(aNewestTransaction);
    });
}

function getSortedReportActionData(data: ReportActionListItemType[]) {
    return data.sort((a, b) => {
        const aValue = a?.created;
        const bValue = b?.created;

        if (aValue === undefined || bValue === undefined) {
            return 0;
        }

        return bValue.toLowerCase().localeCompare(aValue);
    });
}

function getCurrentSearchParams() {
    const rootState = navigationRef.getRootState() as State<RootStackParamList>;

    const lastSearchRoute = rootState.routes.filter((route) => route.name === SCREENS.SEARCH.CENTRAL_PANE).at(-1);

    return lastSearchRoute ? (lastSearchRoute.params as AuthScreensParamList[typeof SCREENS.SEARCH.CENTRAL_PANE]) : undefined;
}

function isSearchResultsEmpty(searchResults: SearchResults) {
    return !Object.keys(searchResults?.data).some((key) => key.startsWith(ONYXKEYS.COLLECTION.TRANSACTION));
}

function getQueryHashFromString(query: SearchQueryString): number {
    return UserUtils.hashText(query, 2 ** 32);
}

/**
 * Update string query with all the default params that are set by parser
 */
function normalizeQuery(query: string) {
    const normalizedQueryJSON = buildSearchQueryJSON(query);
    return buildSearchQueryString(normalizedQueryJSON);
}

/**
 * @private
 * returns Date filter query string part, which needs special logic
 */
function buildDateFilterQuery(filterValues: Partial<SearchAdvancedFiltersForm>) {
    const dateBefore = filterValues[FILTER_KEYS.DATE_BEFORE];
    const dateAfter = filterValues[FILTER_KEYS.DATE_AFTER];

    let dateFilter = '';
    if (dateBefore) {
        dateFilter += `${CONST.SEARCH.SYNTAX_FILTER_KEYS.DATE}<${dateBefore}`;
    }
    if (dateBefore && dateAfter) {
        dateFilter += ' ';
    }
    if (dateAfter) {
        dateFilter += `${CONST.SEARCH.SYNTAX_FILTER_KEYS.DATE}>${dateAfter}`;
    }

    return dateFilter;
}

/**
 * @private
 * returns Date filter query string part, which needs special logic
 */
function buildAmountFilterQuery(filterValues: Partial<SearchAdvancedFiltersForm>) {
    const lessThan = filterValues[FILTER_KEYS.LESS_THAN];
    const greaterThan = filterValues[FILTER_KEYS.GREATER_THAN];

    let amountFilter = '';
    if (greaterThan) {
        amountFilter += `${CONST.SEARCH.SYNTAX_FILTER_KEYS.AMOUNT}>${greaterThan}`;
    }
    if (lessThan && greaterThan) {
        amountFilter += ' ';
    }
    if (lessThan) {
        amountFilter += `${CONST.SEARCH.SYNTAX_FILTER_KEYS.AMOUNT}<${lessThan}`;
    }

    return amountFilter;
}

function sanitizeString(str: string) {
    const regexp = /[<>,:= ]/g;
    if (regexp.test(str)) {
        return `"${str}"`;
    }
    return str;
}

function getExpenseTypeTranslationKey(expenseType: ValueOf<typeof CONST.SEARCH.TRANSACTION_TYPE>): TranslationPaths {
    // eslint-disable-next-line default-case
    switch (expenseType) {
        case CONST.SEARCH.TRANSACTION_TYPE.DISTANCE:
            return 'common.distance';
        case CONST.SEARCH.TRANSACTION_TYPE.CARD:
            return 'common.card';
        case CONST.SEARCH.TRANSACTION_TYPE.CASH:
            return 'iou.cash';
    }
}

function buildSearchQueryJSON(query: SearchQueryString) {
    try {
        const result = searchParser.parse(query) as SearchQueryJSON;
        const flatFilters = getFilters(result);

        // Add the full input and hash to the results
        result.inputQuery = query;
        result.hash = getQueryHashFromString(query);
        result.flatFilters = flatFilters;
        return result;
    } catch (e) {
        console.error(`Error when parsing SearchQuery: "${query}"`, e);
    }
}

function buildSearchQueryString(queryJSON?: SearchQueryJSON) {
    const queryParts: string[] = [];
    const defaultQueryJSON = buildSearchQueryJSON('');

    for (const [, key] of Object.entries(CONST.SEARCH.SYNTAX_ROOT_KEYS)) {
        const existingFieldValue = queryJSON?.[key];
        const queryFieldValue = existingFieldValue ?? defaultQueryJSON?.[key];

        if (queryFieldValue) {
            queryParts.push(`${key}:${queryFieldValue}`);
        }
    }

    if (!queryJSON) {
        return queryParts.join(' ');
    }

    const filters = queryJSON.flatFilters;

    for (const [, filterKey] of Object.entries(CONST.SEARCH.SYNTAX_FILTER_KEYS)) {
        const queryFilter = filters[filterKey];

        if (queryFilter) {
            const filterValueString = buildFilterString(filterKey, queryFilter);
            queryParts.push(filterValueString);
        }
    }

    return queryParts.join(' ');
}

/**
 * Given object with chosen search filters builds correct query string from them
 */
function buildQueryStringFromFilterValues(filterValues: Partial<SearchAdvancedFiltersForm>) {
    const filtersString = Object.entries(filterValues).map(([filterKey, filterValue]) => {
        if ((filterKey === FILTER_KEYS.MERCHANT || filterKey === FILTER_KEYS.DESCRIPTION || filterKey === FILTER_KEYS.REPORT_ID) && filterValue) {
            const keyInCorrectForm = (Object.keys(CONST.SEARCH.SYNTAX_FILTER_KEYS) as FilterKeys[]).find((key) => CONST.SEARCH.SYNTAX_FILTER_KEYS[key] === filterKey);
            if (keyInCorrectForm) {
                return `${CONST.SEARCH.SYNTAX_FILTER_KEYS[keyInCorrectForm]}:${sanitizeString(filterValue as string)}`;
            }
        }
        if (filterKey === FILTER_KEYS.KEYWORD && filterValue) {
            const value = (filterValue as string).split(' ').map(sanitizeString).join(' ');
            return `${value}`;
        }
        if (filterKey === FILTER_KEYS.TYPE && filterValue) {
            return `${CONST.SEARCH.SYNTAX_ROOT_KEYS.TYPE}:${sanitizeString(filterValue as string)}`;
        }
        if (filterKey === FILTER_KEYS.STATUS && filterValue) {
            return `${CONST.SEARCH.SYNTAX_ROOT_KEYS.STATUS}:${sanitizeString(filterValue as string)}`;
        }
        if (
            (filterKey === FILTER_KEYS.CATEGORY ||
                filterKey === FILTER_KEYS.CARD_ID ||
                filterKey === FILTER_KEYS.TAX_RATE ||
                filterKey === FILTER_KEYS.EXPENSE_TYPE ||
                filterKey === FILTER_KEYS.TAG ||
                filterKey === FILTER_KEYS.CURRENCY ||
                filterKey === FILTER_KEYS.FROM ||
                filterKey === FILTER_KEYS.TO ||
                filterKey === FILTER_KEYS.IN) &&
            Array.isArray(filterValue) &&
            filterValue.length > 0
        ) {
            const filterValueArray = [...new Set<string>(filterValues[filterKey] ?? [])];
            const keyInCorrectForm = (Object.keys(CONST.SEARCH.SYNTAX_FILTER_KEYS) as FilterKeys[]).find((key) => CONST.SEARCH.SYNTAX_FILTER_KEYS[key] === filterKey);
            if (keyInCorrectForm) {
                return `${CONST.SEARCH.SYNTAX_FILTER_KEYS[keyInCorrectForm]}:${filterValueArray.map(sanitizeString).join(',')}`;
            }
        }

        return undefined;
    });

    const dateFilter = buildDateFilterQuery(filterValues);
    filtersString.push(dateFilter);

    const amountFilter = buildAmountFilterQuery(filterValues);
    filtersString.push(amountFilter);

    return filtersString.filter(Boolean).join(' ');
}

/**
 *
 * @private
 * traverses the AST and returns filters as a QueryFilters object
 */
function getFilters(queryJSON: SearchQueryJSON) {
    const filters = {} as QueryFilters;
    const filterKeys = Object.values(CONST.SEARCH.SYNTAX_FILTER_KEYS);

    function traverse(node: ASTNode) {
        if (!node.operator) {
            return;
        }

        if (typeof node?.left === 'object' && node.left) {
            traverse(node.left);
        }

        if (typeof node?.right === 'object' && node.right && !Array.isArray(node.right)) {
            traverse(node.right);
        }

        const nodeKey = node.left as ValueOf<typeof CONST.SEARCH.SYNTAX_FILTER_KEYS>;
        if (!filterKeys.includes(nodeKey)) {
            return;
        }

        if (!filters[nodeKey]) {
            filters[nodeKey] = [];
        }

        // the "?? []" is added only for typescript because otherwise TS throws an error, in newer TS versions this should be fixed
        const filterArray = filters[nodeKey] ?? [];
        if (!Array.isArray(node.right)) {
            filterArray.push({
                operator: node.operator,
                value: node.right as string | number,
            });
        } else {
            node.right.forEach((element) => {
                filterArray.push({
                    operator: node.operator,
                    value: element as string | number,
                });
            });
        }
    }

    if (queryJSON.filters) {
        traverse(queryJSON.filters);
    }

    return filters;
}

/**
 * returns the values of the filters in a format that can be used in the SearchAdvancedFiltersForm as initial form values
 */
function getFiltersFormValues(queryJSON: SearchQueryJSON) {
    const filters = getFilters(queryJSON);
    const filterKeys = Object.keys(filters);
    const filtersForm = {} as Partial<SearchAdvancedFiltersForm>;
    for (const filterKey of filterKeys) {
        if (filterKey === CONST.SEARCH.SYNTAX_FILTER_KEYS.REPORT_ID || filterKey === CONST.SEARCH.SYNTAX_FILTER_KEYS.MERCHANT || filterKey === CONST.SEARCH.SYNTAX_FILTER_KEYS.DESCRIPTION) {
            filtersForm[filterKey] = filters[filterKey]?.[0]?.value.toString();
        }
        if (
            filterKey === CONST.SEARCH.SYNTAX_FILTER_KEYS.CATEGORY ||
            filterKey === CONST.SEARCH.SYNTAX_FILTER_KEYS.CARD_ID ||
            filterKey === CONST.SEARCH.SYNTAX_FILTER_KEYS.TAX_RATE ||
            filterKey === CONST.SEARCH.SYNTAX_FILTER_KEYS.EXPENSE_TYPE ||
            filterKey === CONST.SEARCH.SYNTAX_FILTER_KEYS.TAG ||
            filterKey === CONST.SEARCH.SYNTAX_FILTER_KEYS.CURRENCY ||
            filterKey === CONST.SEARCH.SYNTAX_FILTER_KEYS.FROM ||
            filterKey === CONST.SEARCH.SYNTAX_FILTER_KEYS.TO ||
            filterKey === CONST.SEARCH.SYNTAX_FILTER_KEYS.IN
        ) {
            filtersForm[filterKey] = filters[filterKey]?.map((filter) => filter.value.toString());
        }
        if (filterKey === CONST.SEARCH.SYNTAX_FILTER_KEYS.KEYWORD) {
            filtersForm[filterKey] = filters[filterKey]
                ?.map((filter) => filter.value.toString())
                .map((filter) => {
                    if (filter.includes(' ')) {
                        return `"${filter}"`;
                    }
                    return filter;
                })
                .join(' ');
        }
        if (filterKey === CONST.SEARCH.SYNTAX_FILTER_KEYS.DATE) {
            filtersForm[FILTER_KEYS.DATE_BEFORE] = filters[filterKey]?.find((filter) => filter.operator === 'lt')?.value.toString();
            filtersForm[FILTER_KEYS.DATE_AFTER] = filters[filterKey]?.find((filter) => filter.operator === 'gt')?.value.toString();
        }
        if (filterKey === CONST.SEARCH.SYNTAX_FILTER_KEYS.AMOUNT) {
            filtersForm[FILTER_KEYS.LESS_THAN] = filters[filterKey]?.find((filter) => filter.operator === 'lt')?.value.toString();
            filtersForm[FILTER_KEYS.GREATER_THAN] = filters[filterKey]?.find((filter) => filter.operator === 'gt')?.value.toString();
        }
    }

    filtersForm[FILTER_KEYS.TYPE] = queryJSON.type;
    filtersForm[FILTER_KEYS.STATUS] = queryJSON.status;

    return filtersForm;
}

/**
 * Given a SearchQueryJSON this function will try to find the value of policyID filter saved in query
 * and return just the first policyID value from the filter.
 *
 * Note: `policyID` property can store multiple policy ids (just like many other search filters) as a comma separated value;
 * however there are several places in the app (related to WorkspaceSwitcher) that will accept only a single policyID.
 */
function getPolicyIDFromSearchQuery(queryJSON: SearchQueryJSON) {
    const policyIDFilter = queryJSON.policyID;

    if (!policyIDFilter) {
        return;
    }

    // policyID is a comma-separated value
    const [policyID] = policyIDFilter.split(',');

    return policyID;
}

function getDisplayValue(filterName: string, filter: string, personalDetails: OnyxTypes.PersonalDetailsList, cardList: OnyxTypes.CardList, reports: OnyxCollection<OnyxTypes.Report>) {
    if (filterName === CONST.SEARCH.SYNTAX_FILTER_KEYS.FROM || filterName === CONST.SEARCH.SYNTAX_FILTER_KEYS.TO) {
        return PersonalDetailsUtils.createDisplayName(personalDetails[filter]?.login ?? '', personalDetails[filter]);
    }
    if (filterName === CONST.SEARCH.SYNTAX_FILTER_KEYS.CARD_ID) {
        return cardList[filter].bank;
    }
    if (filterName === CONST.SEARCH.SYNTAX_FILTER_KEYS.IN) {
        return ReportUtils.getReportName(reports?.[`${ONYXKEYS.COLLECTION.REPORT}${filter}`]);
    }
    return filter;
}

function buildFilterString(filterName: string, queryFilters: QueryFilter[], delimiter = ',') {
    let filterValueString = '';
    queryFilters.forEach((queryFilter, index) => {
        // If the previous queryFilter has the same operator (this rule applies only to eq and neq operators) then append the current value
        if ((queryFilter.operator === 'eq' && queryFilters[index - 1]?.operator === 'eq') || (queryFilter.operator === 'neq' && queryFilters[index - 1]?.operator === 'neq')) {
            filterValueString += `${delimiter}${sanitizeString(queryFilter.value.toString())}`;
        } else {
            filterValueString += ` ${filterName}${operatorToSignMap[queryFilter.operator]}${sanitizeString(queryFilter.value.toString())}`;
        }
    });

    return filterValueString;
}

function getSearchHeaderTitle(
    queryJSON: SearchQueryJSON,
    PersonalDetails: OnyxTypes.PersonalDetailsList,
    cardList: OnyxTypes.CardList,
    reports: OnyxCollection<OnyxTypes.Report>,
    TaxRates: Record<string, string[]>,
) {
    const {type, status} = queryJSON;
    const filters = queryJSON.flatFilters ?? {};

    let title = `type:${type} status:${status}`;

    Object.keys(filters).forEach((key) => {
        const queryFilter = filters[key as ValueOf<typeof CONST.SEARCH.SYNTAX_FILTER_KEYS>] ?? [];
        let displayQueryFilters: QueryFilter[] = [];
        if (key === CONST.SEARCH.SYNTAX_FILTER_KEYS.TAX_RATE) {
            const taxRateIDs = queryFilter.map((filter) => filter.value.toString());
            const taxRateNames = Object.entries(TaxRates)
                .filter(([, taxRateKeys]) => taxRateKeys.some((taxID) => taxRateIDs.includes(taxID)))
                .map(([taxRate]) => taxRate);
            displayQueryFilters = taxRateNames.map((taxRate) => ({
                operator: queryFilter[0].operator,
                value: taxRate,
            }));
        } else {
            displayQueryFilters = queryFilter.map((filter) => ({
                operator: filter.operator,
                value: getDisplayValue(key, filter.value.toString(), PersonalDetails, cardList, reports),
            }));
        }
        title += buildFilterString(key, displayQueryFilters, ' ');
    });

    return title;
}

function buildCannedSearchQuery(type: SearchDataTypes = CONST.SEARCH.DATA_TYPES.EXPENSE, status: SearchStatus = CONST.SEARCH.STATUS.EXPENSE.ALL): SearchQueryString {
    return normalizeQuery(`type:${type} status:${status}`);
}

function getOverflowMenu(itemName: string, hash: number, inputQuery: string, showDeleteModal: (hash: number) => void, isMobileMenu?: boolean, closeMenu?: () => void) {
    return [
        {
            text: translateLocal('common.rename'),
            onSelected: () => {
                if (isMobileMenu && closeMenu) {
                    closeMenu();
                }
                Navigation.navigate(ROUTES.SEARCH_SAVED_SEARCH_RENAME.getRoute({name: itemName, jsonQuery: inputQuery}));
            },
            icon: Expensicons.Pencil,
            shouldShowRightIcon: false,
            shouldShowRightComponent: false,
            shouldCallAfterModalHide: true,
        },
        {
            text: translateLocal('common.delete'),
            onSelected: () => showDeleteModal(hash),
            icon: Expensicons.Trashcan,
            shouldShowRightIcon: false,
            shouldShowRightComponent: false,
        },
    ];
}

/**
 * Returns whether a given search query is a Canned query.
 *
 * Canned queries are simple predefined queries, that are defined only using type and status and no additional filters.
 * For example: "type:trip status:all" is a canned query.
 */
function isCannedSearchQuery(queryJSON: SearchQueryJSON) {
    return !queryJSON.filters;
}

export {
    buildQueryStringFromFilterValues,
    buildSearchQueryJSON,
    buildSearchQueryString,
    getCurrentSearchParams,
    getFiltersFormValues,
    getPolicyIDFromSearchQuery,
    getListItem,
    getSearchHeaderTitle,
    getSections,
    getShouldShowMerchant,
    getSortedSections,
    isReportListItemType,
    isSearchResultsEmpty,
    isTransactionListItemType,
    isReportActionListItemType,
    normalizeQuery,
    shouldShowYear,
    buildCannedSearchQuery,
    isCannedSearchQuery,
    getExpenseTypeTranslationKey,
<<<<<<< HEAD
    getOverflowMenu,
    getChatFiltersTranslationKey,
    getChatStatusTranslationKey,
=======
>>>>>>> 336e4782
};<|MERGE_RESOLUTION|>--- conflicted
+++ resolved
@@ -820,10 +820,5 @@
     buildCannedSearchQuery,
     isCannedSearchQuery,
     getExpenseTypeTranslationKey,
-<<<<<<< HEAD
     getOverflowMenu,
-    getChatFiltersTranslationKey,
-    getChatStatusTranslationKey,
-=======
->>>>>>> 336e4782
 };
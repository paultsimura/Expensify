--- conflicted
+++ resolved
@@ -629,9 +629,6 @@
     isCannedSearchQuery,
     getExpenseTypeTranslationKey,
     getChatFiltersTranslationKey,
-<<<<<<< HEAD
     getReportsFromSelectedTransactions,
-=======
     getChatStatusTranslationKey,
->>>>>>> 2ee0bfc2
 };
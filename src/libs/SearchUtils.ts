import type {ValueOf} from 'react-native-gesture-handler/lib/typescript/typeUtils';
import ReportListItem from '@components/SelectionList/Search/ReportListItem';
import TransactionListItem from '@components/SelectionList/Search/TransactionListItem';
import type {ReportListItemType, TransactionListItemType} from '@components/SelectionList/types';
import CONST from '@src/CONST';
import ONYXKEYS from '@src/ONYXKEYS';
import type * as OnyxTypes from '@src/types/onyx';
<<<<<<< HEAD
import type {SearchAccountDetails, SearchDataTypes, SearchTypeToItemMap} from '@src/types/onyx/SearchResults';
import * as TransactionUtils from './TransactionUtils';
import * as UserUtils from './UserUtils';

type SortOrder = (typeof CONST.SORT_ORDER)[keyof typeof CONST.SORT_ORDER];
type SearchColumnType = (typeof CONST.SEARCH_TABLE_COLUMNS)[keyof typeof CONST.SEARCH_TABLE_COLUMNS];

const columnNamesToSortingProperty = {
    [CONST.SEARCH_TABLE_COLUMNS.TO]: 'formattedTo' as const,
    [CONST.SEARCH_TABLE_COLUMNS.FROM]: 'formattedFrom' as const,
    [CONST.SEARCH_TABLE_COLUMNS.DATE]: 'date' as const,
    [CONST.SEARCH_TABLE_COLUMNS.TAG]: 'tag' as const,
    [CONST.SEARCH_TABLE_COLUMNS.MERCHANT]: 'formattedMerchant' as const,
    [CONST.SEARCH_TABLE_COLUMNS.TOTAL]: 'formattedTotal' as const,
    [CONST.SEARCH_TABLE_COLUMNS.CATEGORY]: 'category' as const,
    [CONST.SEARCH_TABLE_COLUMNS.TYPE]: 'type' as const,
    [CONST.SEARCH_TABLE_COLUMNS.ACTION]: 'action' as const,
    [CONST.SEARCH_TABLE_COLUMNS.DESCRIPTION]: null,
    [CONST.SEARCH_TABLE_COLUMNS.TAX_AMOUNT]: null,
};
=======
import type {SearchDataTypes, SearchTypeToItemMap} from '@src/types/onyx/SearchResults';
import getTopmostCentralPaneRoute from './Navigation/getTopmostCentralPaneRoute';
import navigationRef from './Navigation/navigationRef';
import type {RootStackParamList, State} from './Navigation/types';
import * as UserUtils from './UserUtils';

function isSearchDataType(type: string): type is SearchDataTypes {
    const searchDataTypes: string[] = Object.values(CONST.SEARCH_DATA_TYPES);
    return searchDataTypes.includes(type);
}
>>>>>>> ff7ba40d

function getSearchType(search: OnyxTypes.SearchResults['search']): SearchDataTypes | undefined {
    if (!isSearchDataType(search.type)) {
        return undefined;
    }

    return search.type;
}

function getShouldShowMerchant(data: OnyxTypes.SearchResults['data']): boolean {
    return Object.values(data).some((item) => {
        const merchant = item.modifiedMerchant ? item.modifiedMerchant : item.merchant ?? '';
        return merchant !== CONST.TRANSACTION.PARTIAL_TRANSACTION_MERCHANT && merchant !== CONST.TRANSACTION.DEFAULT_MERCHANT;
    });
}

function getShouldShowColumn(data: OnyxTypes.SearchResults['data'], columnName: ValueOf<typeof CONST.SEARCH_TABLE_COLUMNS>) {
    return Object.values(data).some((item) => !!item[columnName]);
}

function getTransactionsSections(data: OnyxTypes.SearchResults['data']): TransactionListItemType[] {
    const shouldShowMerchant = getShouldShowMerchant(data);
    const shouldShowCategory = getShouldShowColumn(data, CONST.SEARCH_TABLE_COLUMNS.CATEGORY);
    const shouldShowTag = getShouldShowColumn(data, CONST.SEARCH_TABLE_COLUMNS.TAG);
    const shouldShowTax = getShouldShowColumn(data, CONST.SEARCH_TABLE_COLUMNS.TAX_AMOUNT);

    return Object.entries(data)
        .filter(([key]) => key.startsWith(ONYXKEYS.COLLECTION.TRANSACTION))
        .map(([, transactionItem]) => {
            const isExpenseReport = transactionItem.reportType === CONST.REPORT.TYPE.EXPENSE;
            const from = data.personalDetailsList?.[transactionItem.accountID];
            const to = isExpenseReport
                ? (data[`${ONYXKEYS.COLLECTION.POLICY}${transactionItem.policyID}`] as SearchAccountDetails)
                : (data.personalDetailsList?.[transactionItem.managerID] as SearchAccountDetails);

            const formattedFrom = from.displayName ?? from.login ?? '';
            const formattedTo = to?.name ?? to?.displayName ?? to?.login ?? '';
            const formattedTotal = TransactionUtils.getAmount(transactionItem, isExpenseReport);
            const date = transactionItem?.modifiedCreated ? transactionItem.modifiedCreated : transactionItem?.created;
            const merchant = TransactionUtils.getMerchant(transactionItem);
            const formattedMerchant = merchant === CONST.TRANSACTION.PARTIAL_TRANSACTION_MERCHANT || merchant === CONST.TRANSACTION.DEFAULT_MERCHANT ? '' : merchant;

            return {
                ...transactionItem,
                from,
                to,
                formattedFrom,
                formattedTo,
                date,
                formattedTotal,
                formattedMerchant,
                shouldShowMerchant,
                shouldShowCategory,
                shouldShowTag,
                shouldShowTax,
                keyForList: transactionItem.transactionID,
            };
        });
}

function getReportSections(data: OnyxTypes.SearchResults['data']): ReportListItemType[] {
    const shouldShowMerchant = getShouldShowMerchant(data);
    const shouldShowCategory = getShouldShowColumn(data, CONST.SEARCH_TABLE_COLUMNS.CATEGORY);
    const shouldShowTag = getShouldShowColumn(data, CONST.SEARCH_TABLE_COLUMNS.TAG);
    const shouldShowTax = getShouldShowColumn(data, CONST.SEARCH_TABLE_COLUMNS.TAX_AMOUNT);

    const reportIDToTransactions: Record<string, ReportListItemType> = {};
    for (const key in data) {
        if (key.startsWith(ONYXKEYS.COLLECTION.REPORT)) {
            const value = {...data[key]};
            const reportKey = `${ONYXKEYS.COLLECTION.REPORT}${value.reportID}`;
            reportIDToTransactions[reportKey] = {
                ...value,
                transactions: reportIDToTransactions[reportKey]?.transactions ?? [],
            };
        } else if (key.startsWith(ONYXKEYS.COLLECTION.TRANSACTION)) {
            const value = {...data[key]};
            const isExpenseReport = value.reportType === CONST.REPORT.TYPE.EXPENSE;
            const reportKey = `${ONYXKEYS.COLLECTION.REPORT}${value.reportID}`;
            const transaction = {
                ...value,
                from: data.personalDetailsList?.[value.accountID],
                to: isExpenseReport ? data[`${ONYXKEYS.COLLECTION.POLICY}${value.policyID}`] : data.personalDetailsList?.[value.managerID],
                shouldShowMerchant,
                shouldShowCategory,
                shouldShowTag,
                shouldShowTax,
                keyForList: value.transactionID,
            };
            if (reportIDToTransactions[reportKey]?.transactions) {
                reportIDToTransactions[reportKey].transactions.push(transaction);
            } else {
                reportIDToTransactions[reportKey] = {transactions: [transaction]};
            }
        }
    }

    return Object.values(reportIDToTransactions);
}

const searchTypeToItemMap: SearchTypeToItemMap = {
    [CONST.SEARCH_DATA_TYPES.TRANSACTION]: {
        listItem: TransactionListItem,
        getSections: getTransactionsSections,
    },
    [CONST.SEARCH_DATA_TYPES.REPORT]: {
        listItem: ReportListItem,
        getSections: getReportSections,
    },
};

function getListItem<K extends keyof SearchTypeToItemMap>(type: K): SearchTypeToItemMap[K]['listItem'] {
    return searchTypeToItemMap[type].listItem;
}

function getSections<K extends keyof SearchTypeToItemMap>(data: OnyxTypes.SearchResults['data'], type: K): ReturnType<SearchTypeToItemMap[K]['getSections']> {
    return searchTypeToItemMap[type].getSections(data) as ReturnType<SearchTypeToItemMap[K]['getSections']>;
}

function getQueryHash(query: string, policyID?: string, sortBy?: string, sortOrder?: string): number {
    const textToHash = [query, policyID, sortOrder, sortBy].filter(Boolean).join('_');
    return UserUtils.hashText(textToHash, 2 ** 32);
}

<<<<<<< HEAD
function getSortedData(data: TransactionListItemType[], sortBy?: SearchColumnType, sortOrder?: SortOrder) {
    if (!sortBy || !sortOrder) {
        return data;
    }

    const sortingProperty = columnNamesToSortingProperty[sortBy];

    if (!sortingProperty) {
        return data;
    }

    return data.sort((a, b) => {
        const aValue = a[sortingProperty];
        const bValue = b[sortingProperty];

        if (aValue === undefined || bValue === undefined) {
            return 0;
        }

        // We are guaranteed that both a and b will be string or number at the same time
        if (typeof aValue === 'string' && typeof bValue === 'string') {
            return sortOrder === CONST.SORT_ORDER.ASC ? aValue.toLowerCase().localeCompare(bValue) : bValue.toLowerCase().localeCompare(aValue);
        }

        const aNum = aValue as number;
        const bNum = bValue as number;

        return sortOrder === CONST.SORT_ORDER.ASC ? aNum - bNum : bNum - aNum;
    });
}

export {getListItem, getQueryHash, getSections, getShouldShowColumn, getShouldShowMerchant, getSearchType, getSortedData};
export type {SearchColumnType, SortOrder};
=======
function getSearchParams() {
    const topmostCentralPaneRoute = getTopmostCentralPaneRoute(navigationRef.getRootState() as State<RootStackParamList>);
    return topmostCentralPaneRoute?.params;
}

export {getListItem, getQueryHash, getSearchType, getSections, getShouldShowColumn, getShouldShowMerchant, getSearchParams};
>>>>>>> ff7ba40d
<|MERGE_RESOLUTION|>--- conflicted
+++ resolved
@@ -5,13 +5,16 @@
 import CONST from '@src/CONST';
 import ONYXKEYS from '@src/ONYXKEYS';
 import type * as OnyxTypes from '@src/types/onyx';
-<<<<<<< HEAD
-import type {SearchAccountDetails, SearchDataTypes, SearchTypeToItemMap} from '@src/types/onyx/SearchResults';
+import type {SearchAccountDetails, SearchDataTypes, SearchTypeToItemMap, SectionsType} from '@src/types/onyx/SearchResults';
+import getTopmostCentralPaneRoute from './Navigation/getTopmostCentralPaneRoute';
+import navigationRef from './Navigation/navigationRef';
+import type {RootStackParamList, State} from './Navigation/types';
 import * as TransactionUtils from './TransactionUtils';
 import * as UserUtils from './UserUtils';
 
-type SortOrder = (typeof CONST.SORT_ORDER)[keyof typeof CONST.SORT_ORDER];
-type SearchColumnType = (typeof CONST.SEARCH_TABLE_COLUMNS)[keyof typeof CONST.SEARCH_TABLE_COLUMNS];
+// Todo use Valueof
+type SortOrder = ValueOf<typeof CONST.SORT_ORDER>;
+type SearchColumnType = ValueOf<typeof CONST.SEARCH_TABLE_COLUMNS>;
 
 const columnNamesToSortingProperty = {
     [CONST.SEARCH_TABLE_COLUMNS.TO]: 'formattedTo' as const,
@@ -25,19 +28,13 @@
     [CONST.SEARCH_TABLE_COLUMNS.ACTION]: 'action' as const,
     [CONST.SEARCH_TABLE_COLUMNS.DESCRIPTION]: null,
     [CONST.SEARCH_TABLE_COLUMNS.TAX_AMOUNT]: null,
+    [CONST.SEARCH_TABLE_COLUMNS.RECEIPT]: null,
 };
-=======
-import type {SearchDataTypes, SearchTypeToItemMap} from '@src/types/onyx/SearchResults';
-import getTopmostCentralPaneRoute from './Navigation/getTopmostCentralPaneRoute';
-import navigationRef from './Navigation/navigationRef';
-import type {RootStackParamList, State} from './Navigation/types';
-import * as UserUtils from './UserUtils';
 
 function isSearchDataType(type: string): type is SearchDataTypes {
     const searchDataTypes: string[] = Object.values(CONST.SEARCH_DATA_TYPES);
     return searchDataTypes.includes(type);
 }
->>>>>>> ff7ba40d
 
 function getSearchType(search: OnyxTypes.SearchResults['search']): SearchDataTypes | undefined {
     if (!isSearchDataType(search.type)) {
@@ -114,18 +111,36 @@
                 transactions: reportIDToTransactions[reportKey]?.transactions ?? [],
             };
         } else if (key.startsWith(ONYXKEYS.COLLECTION.TRANSACTION)) {
-            const value = {...data[key]};
-            const isExpenseReport = value.reportType === CONST.REPORT.TYPE.EXPENSE;
-            const reportKey = `${ONYXKEYS.COLLECTION.REPORT}${value.reportID}`;
+            const transactionItem = {...data[key]};
+            const isExpenseReport = transactionItem.reportType === CONST.REPORT.TYPE.EXPENSE;
+            const reportKey = `${ONYXKEYS.COLLECTION.REPORT}${transactionItem.reportID}`;
+
+            const from = data.personalDetailsList?.[transactionItem.accountID];
+            const to = isExpenseReport
+                ? (data[`${ONYXKEYS.COLLECTION.POLICY}${transactionItem.policyID}`] as SearchAccountDetails)
+                : (data.personalDetailsList?.[transactionItem.managerID] as SearchAccountDetails);
+
+            const formattedFrom = from.displayName ?? from.login ?? '';
+            const formattedTo = to?.name ?? to?.displayName ?? to?.login ?? '';
+            const formattedTotal = TransactionUtils.getAmount(transactionItem, isExpenseReport);
+            const date = transactionItem?.modifiedCreated ? transactionItem.modifiedCreated : transactionItem?.created;
+            const merchant = TransactionUtils.getMerchant(transactionItem);
+            const formattedMerchant = merchant === CONST.TRANSACTION.PARTIAL_TRANSACTION_MERCHANT || merchant === CONST.TRANSACTION.DEFAULT_MERCHANT ? '' : merchant;
+
             const transaction = {
-                ...value,
-                from: data.personalDetailsList?.[value.accountID],
-                to: isExpenseReport ? data[`${ONYXKEYS.COLLECTION.POLICY}${value.policyID}`] : data.personalDetailsList?.[value.managerID],
+                ...transactionItem,
+                from,
+                to,
+                formattedFrom,
+                formattedTo,
+                formattedTotal,
+                date,
+                formattedMerchant,
                 shouldShowMerchant,
                 shouldShowCategory,
                 shouldShowTag,
                 shouldShowTax,
-                keyForList: value.transactionID,
+                keyForList: transactionItem.transactionID,
             };
             if (reportIDToTransactions[reportKey]?.transactions) {
                 reportIDToTransactions[reportKey].transactions.push(transaction);
@@ -142,10 +157,13 @@
     [CONST.SEARCH_DATA_TYPES.TRANSACTION]: {
         listItem: TransactionListItem,
         getSections: getTransactionsSections,
+        getSortedSections: getSortedTransactionData,
     },
     [CONST.SEARCH_DATA_TYPES.REPORT]: {
         listItem: ReportListItem,
         getSections: getReportSections,
+        // sorting for ReportItems not yet implemented
+        getSortedSections: (data) => data,
     },
 };
 
@@ -155,6 +173,15 @@
 
 function getSections<K extends keyof SearchTypeToItemMap>(data: OnyxTypes.SearchResults['data'], type: K): ReturnType<SearchTypeToItemMap[K]['getSections']> {
     return searchTypeToItemMap[type].getSections(data) as ReturnType<SearchTypeToItemMap[K]['getSections']>;
+}
+
+function getSortedSections<K extends keyof SearchTypeToItemMap>(
+    type: K,
+    data: SectionsType<K>,
+    sortBy?: SearchColumnType,
+    sortOrder?: SortOrder,
+): ReturnType<SearchTypeToItemMap[K]['getSortedSections']> {
+    return searchTypeToItemMap[type].getSortedSections(data, sortBy, sortOrder) as ReturnType<SearchTypeToItemMap[K]['getSortedSections']>;
 }
 
 function getQueryHash(query: string, policyID?: string, sortBy?: string, sortOrder?: string): number {
@@ -162,8 +189,7 @@
     return UserUtils.hashText(textToHash, 2 ** 32);
 }
 
-<<<<<<< HEAD
-function getSortedData(data: TransactionListItemType[], sortBy?: SearchColumnType, sortOrder?: SortOrder) {
+function getSortedTransactionData(data: TransactionListItemType[], sortBy?: SearchColumnType, sortOrder?: SortOrder) {
     if (!sortBy || !sortOrder) {
         return data;
     }
@@ -194,13 +220,10 @@
     });
 }
 
-export {getListItem, getQueryHash, getSections, getShouldShowColumn, getShouldShowMerchant, getSearchType, getSortedData};
-export type {SearchColumnType, SortOrder};
-=======
 function getSearchParams() {
     const topmostCentralPaneRoute = getTopmostCentralPaneRoute(navigationRef.getRootState() as State<RootStackParamList>);
     return topmostCentralPaneRoute?.params;
 }
 
-export {getListItem, getQueryHash, getSearchType, getSections, getShouldShowColumn, getShouldShowMerchant, getSearchParams};
->>>>>>> ff7ba40d
+export {getListItem, getQueryHash, getSections, getSortedSections, getShouldShowColumn, getShouldShowMerchant, getSearchType, getSearchParams};
+export type {SearchColumnType, SortOrder};
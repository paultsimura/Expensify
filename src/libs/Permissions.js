--- conflicted
+++ resolved
@@ -98,13 +98,16 @@
  * @param {Array<String>} betas
  * @returns {Boolean}
  */
-<<<<<<< HEAD
 function canUseCustomStatus(betas) {
-    return _.contains(betas, CONST.BETAS.CUSTOM_STATUS) || canUseAllBetas(betas);
-=======
+  return _.contains(betas, CONST.BETAS.CUSTOM_STATUS) || canUseAllBetas(betas);
+}
+
+/**
+ * @param {Array<String>} betas
+ * @returns {Boolean}
+ */
 function canUseDistanceRequests(betas) {
     return _.contains(betas, CONST.BETAS.DISTANCE_REQUESTS) || canUseAllBetas(betas);
->>>>>>> a2dc3d22
 }
 
 export default {
@@ -118,9 +121,6 @@
     canUsePolicyExpenseChat,
     canUseTasks,
     canUseScanReceipts,
-<<<<<<< HEAD
     canUseCustomStatus,
-=======
     canUseDistanceRequests,
->>>>>>> a2dc3d22
 };
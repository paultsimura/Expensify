import type {ConnectOptions} from 'react-native-onyx';
import Onyx from 'react-native-onyx';
import type {OnyxKey} from '@src/ONYXKEYS';

/**
 * Connect to onyx data. Same params as Onyx.connect(), but returns a function to unsubscribe.
 *
 * @param mapping Same as for Onyx.connect()
 * @return Unsubscribe callback
 */
<<<<<<< HEAD
function onyxSubscribe<TKey extends OnyxKey>(mapping: ConnectOptions<TKey>) {
=======
function onyxSubscribe<TKey extends OnyxKey | OnyxCollectionKey | `${OnyxCollectionKey}${string}`>(mapping: ConnectOptions<TKey>) {
>>>>>>> 8e069a3f
    const connectionId = Onyx.connect(mapping);
    return () => Onyx.disconnect(connectionId);
}

export default onyxSubscribe;<|MERGE_RESOLUTION|>--- conflicted
+++ resolved
@@ -1,6 +1,6 @@
 import type {ConnectOptions} from 'react-native-onyx';
 import Onyx from 'react-native-onyx';
-import type {OnyxKey} from '@src/ONYXKEYS';
+import type {OnyxCollectionKey, OnyxKey} from '@src/ONYXKEYS';
 
 /**
  * Connect to onyx data. Same params as Onyx.connect(), but returns a function to unsubscribe.
@@ -8,11 +8,7 @@
  * @param mapping Same as for Onyx.connect()
  * @return Unsubscribe callback
  */
-<<<<<<< HEAD
-function onyxSubscribe<TKey extends OnyxKey>(mapping: ConnectOptions<TKey>) {
-=======
-function onyxSubscribe<TKey extends OnyxKey | OnyxCollectionKey | `${OnyxCollectionKey}${string}`>(mapping: ConnectOptions<TKey>) {
->>>>>>> 8e069a3f
+function onyxSubscribe<TKey extends OnyxKey | `${OnyxCollectionKey}${string}`>(mapping: ConnectOptions<TKey>) {
     const connectionId = Onyx.connect(mapping);
     return () => Onyx.disconnect(connectionId);
 }

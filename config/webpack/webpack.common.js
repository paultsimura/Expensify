--- conflicted
+++ resolved
@@ -185,14 +185,7 @@
     resolve: {
         alias: {
             'react-native-config': 'react-web-config',
-<<<<<<< HEAD
             'react-native$': 'react-native-web',
-            'react-content-loader/native': 'react-content-loader',
-            'lottie-react-native': 'react-native-web-lottie',
-=======
-            'react-native$': '@expensify/react-native-web',
-            'react-native-web': '@expensify/react-native-web',
->>>>>>> 8d44cace
 
             // Module alias for web & desktop
             // https://webpack.js.org/configuration/resolve/#resolvealias

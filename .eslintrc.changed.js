--- conflicted
+++ resolved
@@ -23,11 +23,6 @@
         {
             files: [
                 'src/libs/actions/IOU.ts',
-<<<<<<< HEAD
-                'src/libs/actions/Task.ts',
-=======
-                'src/libs/actions/Report.ts',
->>>>>>> 58343c73
                 'src/libs/OptionsListUtils.ts',
                 'src/pages/home/ReportScreen.tsx',
                 'src/pages/workspace/WorkspaceInitialPage.tsx',

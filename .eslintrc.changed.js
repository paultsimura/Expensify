module.exports = {
    plugins: ['@typescript-eslint', 'deprecation'],
    parser: '@typescript-eslint/parser',
    parserOptions: {
        project: './tsconfig.json',
    },
    rules: {
        'deprecation/deprecation': 'error',
        'rulesdir/no-default-id-values': 'error',
        'no-restricted-syntax': [
            'error',
            {
                selector: 'ImportNamespaceSpecifier[parent.source.value=/^@libs/]',
                message: 'Namespace imports from @libs are not allowed. Use named imports instead. Example: import { method } from "@libs/module"',
            },
            {
                selector: 'ImportNamespaceSpecifier[parent.source.value=/^@userActions/]',
                message: 'Namespace imports from @userActions are not allowed. Use named imports instead. Example: import { action } from "@userActions/module"',
            },
        ],
    },
    overrides: [
        {
            files: [
                'src/libs/actions/IOU.ts',
<<<<<<< HEAD
                'src/libs/OptionsListUtils.ts',
=======
                'src/libs/actions/Report.ts',
>>>>>>> 5866462c
                'src/pages/home/ReportScreen.tsx',
                'src/pages/workspace/WorkspaceInitialPage.tsx',
                'src/pages/home/report/PureReportActionItem.tsx',
                'src/libs/SidebarUtils.ts',
            ],
            rules: {
                'rulesdir/no-default-id-values': 'off',
            },
        },
        {
            files: ['**/libs/**/*.{ts,tsx}'],
            rules: {
                'no-restricted-syntax': [
                    'error',
                    {
                        selector: 'ImportNamespaceSpecifier[parent.source.value=/^\\.\\./]',
                        message: 'Namespace imports are not allowed. Use named imports instead. Example: import { method } from "../libs/module"',
                    },
                    {
                        selector: 'ImportNamespaceSpecifier[parent.source.value=/^\\./]',
                        message: 'Namespace imports are not allowed. Use named imports instead. Example: import { method } from "./libs/module"',
                    },
                ],
            },
        },
    ],
};<|MERGE_RESOLUTION|>--- conflicted
+++ resolved
@@ -23,11 +23,6 @@
         {
             files: [
                 'src/libs/actions/IOU.ts',
-<<<<<<< HEAD
-                'src/libs/OptionsListUtils.ts',
-=======
-                'src/libs/actions/Report.ts',
->>>>>>> 5866462c
                 'src/pages/home/ReportScreen.tsx',
                 'src/pages/workspace/WorkspaceInitialPage.tsx',
                 'src/pages/home/report/PureReportActionItem.tsx',

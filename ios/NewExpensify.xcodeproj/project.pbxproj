// !$*UTF8*$!
{
	archiveVersion = 1;
	classes = {
	};
	objectVersion = 54;
	objects = {

/* Begin PBXBuildFile section */
		083353EB2B5AB22A00C603C0 /* attention.mp3 in Resources */ = {isa = PBXBuildFile; fileRef = 083353E72B5AB22900C603C0 /* attention.mp3 */; };
		083353EC2B5AB22A00C603C0 /* done.mp3 in Resources */ = {isa = PBXBuildFile; fileRef = 083353E82B5AB22900C603C0 /* done.mp3 */; };
		083353ED2B5AB22A00C603C0 /* receive.mp3 in Resources */ = {isa = PBXBuildFile; fileRef = 083353E92B5AB22900C603C0 /* receive.mp3 */; };
		083353EE2B5AB22A00C603C0 /* success.mp3 in Resources */ = {isa = PBXBuildFile; fileRef = 083353EA2B5AB22900C603C0 /* success.mp3 */; };
		0C7C65547D7346EB923BE808 /* ExpensifyMono-Regular.otf in Resources */ = {isa = PBXBuildFile; fileRef = E704648954784DDFBAADF568 /* ExpensifyMono-Regular.otf */; };
		0CDA8E34287DD650004ECBEC /* AppDelegate.mm in Sources */ = {isa = PBXBuildFile; fileRef = 0CDA8E33287DD650004ECBEC /* AppDelegate.mm */; };
		0CDA8E35287DD650004ECBEC /* AppDelegate.mm in Sources */ = {isa = PBXBuildFile; fileRef = 0CDA8E33287DD650004ECBEC /* AppDelegate.mm */; };
		0CDA8E37287DD6A0004ECBEC /* Images.xcassets in Resources */ = {isa = PBXBuildFile; fileRef = 0CDA8E36287DD6A0004ECBEC /* Images.xcassets */; };
		0CDA8E38287DD6A0004ECBEC /* Images.xcassets in Resources */ = {isa = PBXBuildFile; fileRef = 0CDA8E36287DD6A0004ECBEC /* Images.xcassets */; };
		0DFC45942C884E0A00B56C91 /* RCTShortcutManagerModule.m in Sources */ = {isa = PBXBuildFile; fileRef = 0DFC45932C884E0A00B56C91 /* RCTShortcutManagerModule.m */; };
		0DFC45952C884E0A00B56C91 /* RCTShortcutManagerModule.m in Sources */ = {isa = PBXBuildFile; fileRef = 0DFC45932C884E0A00B56C91 /* RCTShortcutManagerModule.m */; };
		0F5E5350263B73FD004CA14F /* EnvironmentChecker.m in Sources */ = {isa = PBXBuildFile; fileRef = 0F5E534F263B73FD004CA14F /* EnvironmentChecker.m */; };
		0F5E5351263B73FD004CA14F /* EnvironmentChecker.m in Sources */ = {isa = PBXBuildFile; fileRef = 0F5E534F263B73FD004CA14F /* EnvironmentChecker.m */; };
		1246A3EF20E54E7A9494C8B9 /* ExpensifyNeue-Regular.otf in Resources */ = {isa = PBXBuildFile; fileRef = F4F8A052A22040339996324B /* ExpensifyNeue-Regular.otf */; };
		13B07FC11A68108700A75B9A /* main.m in Sources */ = {isa = PBXBuildFile; fileRef = 13B07FB71A68108700A75B9A /* main.m */; };
		18D050E0262400AF000D658B /* BridgingFile.swift in Sources */ = {isa = PBXBuildFile; fileRef = 18D050DF262400AF000D658B /* BridgingFile.swift */; };
		26AF3C3540374A9FACB6C19E /* ExpensifyMono-Bold.otf in Resources */ = {isa = PBXBuildFile; fileRef = DCF33E34FFEC48128CDD41D4 /* ExpensifyMono-Bold.otf */; };
		2A9F8CDA983746B0B9204209 /* ExpensifyNeue-Bold.otf in Resources */ = {isa = PBXBuildFile; fileRef = 52796131E6554494B2DDB056 /* ExpensifyNeue-Bold.otf */; };
		30581EA8AAFD4FCE88C5D191 /* ExpensifyNeue-Italic.otf in Resources */ = {isa = PBXBuildFile; fileRef = BF6A4C5167244B9FB8E4D4E3 /* ExpensifyNeue-Italic.otf */; };
		374FB8D728A133FE000D84EF /* OriginImageRequestHandler.mm in Sources */ = {isa = PBXBuildFile; fileRef = 374FB8D628A133FE000D84EF /* OriginImageRequestHandler.mm */; };
		383643682B6D4AE2005BB9AE /* DeviceCheck.framework in Frameworks */ = {isa = PBXBuildFile; fileRef = 383643672B6D4AE2005BB9AE /* DeviceCheck.framework */; };
		4DF7D6BF544B259946FC39BE /* libPods-NewExpensify.a in Frameworks */ = {isa = PBXBuildFile; fileRef = 787957D4CAD6E7574D61F85A /* libPods-NewExpensify.a */; };
		7041848526A8E47D00E09F4D /* RCTStartupTimer.m in Sources */ = {isa = PBXBuildFile; fileRef = 7041848426A8E47D00E09F4D /* RCTStartupTimer.m */; };
		7041848626A8E47D00E09F4D /* RCTStartupTimer.m in Sources */ = {isa = PBXBuildFile; fileRef = 7041848426A8E47D00E09F4D /* RCTStartupTimer.m */; };
		70CF6E82262E297300711ADC /* BootSplash.storyboard in Resources */ = {isa = PBXBuildFile; fileRef = 70CF6E81262E297300711ADC /* BootSplash.storyboard */; };
		7594B2DC13876C90AFBF4A92 /* libPods-NotificationServiceExtension.a in Frameworks */ = {isa = PBXBuildFile; fileRef = 47BEFC9CCE384D949C71B781 /* libPods-NotificationServiceExtension.a */; };
		7F5E81F06BCCF61AD02CEA06 /* ExpoModulesProvider.swift in Sources */ = {isa = PBXBuildFile; fileRef = BCD444BEDDB0AF1745B39049 /* ExpoModulesProvider.swift */; };
		7F9DD8DA2B2A445B005E3AFA /* ExpError.swift in Sources */ = {isa = PBXBuildFile; fileRef = 7F9DD8D92B2A445B005E3AFA /* ExpError.swift */; };
		7FB680AE2CC94EDA006693CF /* GoogleService-Info.plist in Resources */ = {isa = PBXBuildFile; fileRef = 7FB680AD2CC94EDA006693CF /* GoogleService-Info.plist */; };
		7FB680AF2CC94EDA006693CF /* GoogleService-Info.plist in Resources */ = {isa = PBXBuildFile; fileRef = 7FB680AD2CC94EDA006693CF /* GoogleService-Info.plist */; };
		7FB680B02CC94EDA006693CF /* GoogleService-Info.plist in Resources */ = {isa = PBXBuildFile; fileRef = 7FB680AD2CC94EDA006693CF /* GoogleService-Info.plist */; };
		7FD73C9E2B23CE9500420AF3 /* NotificationService.swift in Sources */ = {isa = PBXBuildFile; fileRef = 7FD73C9D2B23CE9500420AF3 /* NotificationService.swift */; };
		7FD73CA22B23CE9500420AF3 /* NotificationServiceExtension.appex in Embed Foundation Extensions */ = {isa = PBXBuildFile; fileRef = 7FD73C9B2B23CE9500420AF3 /* NotificationServiceExtension.appex */; settings = {ATTRIBUTES = (RemoveHeadersOnCopy, ); }; };
		BDB853621F354EBB84E619C2 /* ExpensifyNewKansas-MediumItalic.otf in Resources */ = {isa = PBXBuildFile; fileRef = D2AFB39EC1D44BF9B91D3227 /* ExpensifyNewKansas-MediumItalic.otf */; };
		D27CE6B77196EF3EF450EEAC /* PrivacyInfo.xcprivacy in Resources */ = {isa = PBXBuildFile; fileRef = 0D3F9E814828D91464DF9D35 /* PrivacyInfo.xcprivacy */; };
		DD79042B2792E76D004484B4 /* RCTBootSplash.mm in Sources */ = {isa = PBXBuildFile; fileRef = DD79042A2792E76D004484B4 /* RCTBootSplash.mm */; };
		DDCB2E57F334C143AC462B43 /* ExpoModulesProvider.swift in Sources */ = {isa = PBXBuildFile; fileRef = 4D20D83B0E39BA6D21761E72 /* ExpoModulesProvider.swift */; };
		E51DC681C7DEE40AEBDDFBFE /* (null) in Frameworks */ = {isa = PBXBuildFile; };
		E9DF872D2525201700607FDC /* AirshipConfig.plist in Resources */ = {isa = PBXBuildFile; fileRef = E9DF872C2525201700607FDC /* AirshipConfig.plist */; };
		EA1153AAF0AD242AD3131553 /* libPods-NewExpensify-NewExpensifyTests.a in Frameworks */ = {isa = PBXBuildFile; fileRef = 2F1876CDF221EC969E8C474E /* libPods-NewExpensify-NewExpensifyTests.a */; };
		ED222ED90E074A5481A854FA /* ExpensifyNeue-BoldItalic.otf in Resources */ = {isa = PBXBuildFile; fileRef = 8B28D84EF339436DBD42A203 /* ExpensifyNeue-BoldItalic.otf */; };
		F0C450EA2705020500FD2970 /* colors.json in Resources */ = {isa = PBXBuildFile; fileRef = F0C450E92705020500FD2970 /* colors.json */; };
		FF941A8D48F849269AB85C9A /* ExpensifyNewKansas-Medium.otf in Resources */ = {isa = PBXBuildFile; fileRef = 44BF435285B94E5B95F90994 /* ExpensifyNewKansas-Medium.otf */; };
/* End PBXBuildFile section */

/* Begin PBXContainerItemProxy section */
		00E356F41AD99517003FC87E /* PBXContainerItemProxy */ = {
			isa = PBXContainerItemProxy;
			containerPortal = 83CBB9F71A601CBA00E9B192 /* Project object */;
			proxyType = 1;
			remoteGlobalIDString = 13B07F861A680F5B00A75B9A;
			remoteInfo = NewExpensify;
		};
		7FD73CA02B23CE9500420AF3 /* PBXContainerItemProxy */ = {
			isa = PBXContainerItemProxy;
			containerPortal = 83CBB9F71A601CBA00E9B192 /* Project object */;
			proxyType = 1;
			remoteGlobalIDString = 7FD73C9A2B23CE9500420AF3;
			remoteInfo = NotificationServiceExtension;
		};
/* End PBXContainerItemProxy section */

/* Begin PBXCopyFilesBuildPhase section */
		7FD73CA32B23CE9500420AF3 /* Embed Foundation Extensions */ = {
			isa = PBXCopyFilesBuildPhase;
			buildActionMask = 2147483647;
			dstPath = "";
			dstSubfolderSpec = 13;
			files = (
				7FD73CA22B23CE9500420AF3 /* NotificationServiceExtension.appex in Embed Foundation Extensions */,
			);
			name = "Embed Foundation Extensions";
			runOnlyForDeploymentPostprocessing = 0;
		};
/* End PBXCopyFilesBuildPhase section */

/* Begin PBXFileReference section */
		008F07F21AC5B25A0029DE68 /* main.jsbundle */ = {isa = PBXFileReference; fileEncoding = 4; lastKnownFileType = text; path = main.jsbundle; sourceTree = "<group>"; };
		009E0260A60D599BDCE8D55F /* Pods-NotificationServiceExtension.releasedevelopment.xcconfig */ = {isa = PBXFileReference; includeInIndex = 1; lastKnownFileType = text.xcconfig; name = "Pods-NotificationServiceExtension.releasedevelopment.xcconfig"; path = "Target Support Files/Pods-NotificationServiceExtension/Pods-NotificationServiceExtension.releasedevelopment.xcconfig"; sourceTree = "<group>"; };
		00E356EE1AD99517003FC87E /* NewExpensifyTests.xctest */ = {isa = PBXFileReference; explicitFileType = wrapper.cfbundle; includeInIndex = 0; path = NewExpensifyTests.xctest; sourceTree = BUILT_PRODUCTS_DIR; };
		00E356F11AD99517003FC87E /* Info.plist */ = {isa = PBXFileReference; lastKnownFileType = text.plist.xml; path = Info.plist; sourceTree = "<group>"; };
		0720C6831E28A5F9150704F2 /* Pods-NewExpensify-NewExpensifyTests.debugdevelopment.xcconfig */ = {isa = PBXFileReference; includeInIndex = 1; lastKnownFileType = text.xcconfig; name = "Pods-NewExpensify-NewExpensifyTests.debugdevelopment.xcconfig"; path = "Target Support Files/Pods-NewExpensify-NewExpensifyTests/Pods-NewExpensify-NewExpensifyTests.debugdevelopment.xcconfig"; sourceTree = "<group>"; };
		083353E72B5AB22900C603C0 /* attention.mp3 */ = {isa = PBXFileReference; lastKnownFileType = audio.mp3; name = attention.mp3; path = ../assets/sounds/attention.mp3; sourceTree = "<group>"; };
		083353E82B5AB22900C603C0 /* done.mp3 */ = {isa = PBXFileReference; lastKnownFileType = audio.mp3; name = done.mp3; path = ../assets/sounds/done.mp3; sourceTree = "<group>"; };
		083353E92B5AB22900C603C0 /* receive.mp3 */ = {isa = PBXFileReference; lastKnownFileType = audio.mp3; name = receive.mp3; path = ../assets/sounds/receive.mp3; sourceTree = "<group>"; };
		083353EA2B5AB22900C603C0 /* success.mp3 */ = {isa = PBXFileReference; lastKnownFileType = audio.mp3; name = success.mp3; path = ../assets/sounds/success.mp3; sourceTree = "<group>"; };
		0CDA8E33287DD650004ECBEC /* AppDelegate.mm */ = {isa = PBXFileReference; fileEncoding = 4; lastKnownFileType = sourcecode.cpp.objcpp; name = AppDelegate.mm; path = NewExpensify/AppDelegate.mm; sourceTree = "<group>"; };
		0CDA8E36287DD6A0004ECBEC /* Images.xcassets */ = {isa = PBXFileReference; lastKnownFileType = folder.assetcatalog; name = Images.xcassets; path = NewExpensify/Images.xcassets; sourceTree = "<group>"; };
		0D3F9E814828D91464DF9D35 /* PrivacyInfo.xcprivacy */ = {isa = PBXFileReference; includeInIndex = 1; lastKnownFileType = text.xml; name = PrivacyInfo.xcprivacy; path = NewExpensify/PrivacyInfo.xcprivacy; sourceTree = "<group>"; };
		0DFC45922C884D7900B56C91 /* RCTShortcutManagerModule.h */ = {isa = PBXFileReference; lastKnownFileType = sourcecode.c.h; path = RCTShortcutManagerModule.h; sourceTree = "<group>"; };
		0DFC45932C884E0A00B56C91 /* RCTShortcutManagerModule.m */ = {isa = PBXFileReference; lastKnownFileType = sourcecode.c.objc; path = RCTShortcutManagerModule.m; sourceTree = "<group>"; };
		0F5E534E263B73D5004CA14F /* EnvironmentChecker.h */ = {isa = PBXFileReference; lastKnownFileType = sourcecode.c.h; path = EnvironmentChecker.h; sourceTree = "<group>"; };
		0F5E534F263B73FD004CA14F /* EnvironmentChecker.m */ = {isa = PBXFileReference; lastKnownFileType = sourcecode.c.objc; path = EnvironmentChecker.m; sourceTree = "<group>"; };
		13B07F961A680F5B00A75B9A /* New Expensify Dev.app */ = {isa = PBXFileReference; explicitFileType = wrapper.application; includeInIndex = 0; path = "New Expensify Dev.app"; sourceTree = BUILT_PRODUCTS_DIR; };
		13B07FAF1A68108700A75B9A /* AppDelegate.h */ = {isa = PBXFileReference; fileEncoding = 4; lastKnownFileType = sourcecode.c.h; name = AppDelegate.h; path = NewExpensify/AppDelegate.h; sourceTree = "<group>"; };
		13B07FB61A68108700A75B9A /* Info.plist */ = {isa = PBXFileReference; fileEncoding = 4; lastKnownFileType = text.plist.xml; name = Info.plist; path = NewExpensify/Info.plist; sourceTree = "<group>"; };
		13B07FB71A68108700A75B9A /* main.m */ = {isa = PBXFileReference; fileEncoding = 4; lastKnownFileType = sourcecode.c.objc; name = main.m; path = NewExpensify/main.m; sourceTree = "<group>"; };
		18D050DF262400AF000D658B /* BridgingFile.swift */ = {isa = PBXFileReference; lastKnownFileType = sourcecode.swift; path = BridgingFile.swift; sourceTree = "<group>"; };
		2DF57BB51F676F43987286D2 /* Pods-NewExpensify.releaseadhoc.xcconfig */ = {isa = PBXFileReference; includeInIndex = 1; lastKnownFileType = text.xcconfig; name = "Pods-NewExpensify.releaseadhoc.xcconfig"; path = "Target Support Files/Pods-NewExpensify/Pods-NewExpensify.releaseadhoc.xcconfig"; sourceTree = "<group>"; };
		2F1876CDF221EC969E8C474E /* libPods-NewExpensify-NewExpensifyTests.a */ = {isa = PBXFileReference; explicitFileType = archive.ar; includeInIndex = 0; path = "libPods-NewExpensify-NewExpensifyTests.a"; sourceTree = BUILT_PRODUCTS_DIR; };
		374FB8D528A133A7000D84EF /* OriginImageRequestHandler.h */ = {isa = PBXFileReference; lastKnownFileType = sourcecode.c.h; name = OriginImageRequestHandler.h; path = NewExpensify/OriginImageRequestHandler.h; sourceTree = "<group>"; };
		374FB8D628A133FE000D84EF /* OriginImageRequestHandler.mm */ = {isa = PBXFileReference; lastKnownFileType = sourcecode.cpp.objcpp; name = OriginImageRequestHandler.mm; path = NewExpensify/OriginImageRequestHandler.mm; sourceTree = "<group>"; };
		383643672B6D4AE2005BB9AE /* DeviceCheck.framework */ = {isa = PBXFileReference; lastKnownFileType = wrapper.framework; name = DeviceCheck.framework; path = System/Library/Frameworks/DeviceCheck.framework; sourceTree = SDKROOT; };
		3989744A9AD206D8EC58FAD4 /* Pods-NotificationServiceExtension.releaseproduction.xcconfig */ = {isa = PBXFileReference; includeInIndex = 1; lastKnownFileType = text.xcconfig; name = "Pods-NotificationServiceExtension.releaseproduction.xcconfig"; path = "Target Support Files/Pods-NotificationServiceExtension/Pods-NotificationServiceExtension.releaseproduction.xcconfig"; sourceTree = "<group>"; };
		44BF435285B94E5B95F90994 /* ExpensifyNewKansas-Medium.otf */ = {isa = PBXFileReference; explicitFileType = undefined; fileEncoding = 9; includeInIndex = 0; lastKnownFileType = unknown; name = "ExpensifyNewKansas-Medium.otf"; path = "../assets/fonts/native/ExpensifyNewKansas-Medium.otf"; sourceTree = "<group>"; };
		47BEFC9CCE384D949C71B781 /* libPods-NotificationServiceExtension.a */ = {isa = PBXFileReference; explicitFileType = archive.ar; includeInIndex = 0; path = "libPods-NotificationServiceExtension.a"; sourceTree = BUILT_PRODUCTS_DIR; };
		499B0DA92BE2A1C000CABFB0 /* PrivacyInfo.xcprivacy */ = {isa = PBXFileReference; lastKnownFileType = text.xml; path = PrivacyInfo.xcprivacy; sourceTree = "<group>"; };
		4D20D83B0E39BA6D21761E72 /* ExpoModulesProvider.swift */ = {isa = PBXFileReference; includeInIndex = 1; lastKnownFileType = sourcecode.swift; name = ExpoModulesProvider.swift; path = "Pods/Target Support Files/Pods-NewExpensify/ExpoModulesProvider.swift"; sourceTree = "<group>"; };
		5081AAAD367AF28D50AE6631 /* Pods-NotificationServiceExtension.debugdevelopment.xcconfig */ = {isa = PBXFileReference; includeInIndex = 1; lastKnownFileType = text.xcconfig; name = "Pods-NotificationServiceExtension.debugdevelopment.xcconfig"; path = "Target Support Files/Pods-NotificationServiceExtension/Pods-NotificationServiceExtension.debugdevelopment.xcconfig"; sourceTree = "<group>"; };
		52796131E6554494B2DDB056 /* ExpensifyNeue-Bold.otf */ = {isa = PBXFileReference; explicitFileType = undefined; fileEncoding = 9; includeInIndex = 0; lastKnownFileType = unknown; name = "ExpensifyNeue-Bold.otf"; path = "../assets/fonts/native/ExpensifyNeue-Bold.otf"; sourceTree = "<group>"; };
		6362569DD095D69D3E1DF20A /* Pods-NewExpensify.releaseproduction.xcconfig */ = {isa = PBXFileReference; includeInIndex = 1; lastKnownFileType = text.xcconfig; name = "Pods-NewExpensify.releaseproduction.xcconfig"; path = "Target Support Files/Pods-NewExpensify/Pods-NewExpensify.releaseproduction.xcconfig"; sourceTree = "<group>"; };
		7041848326A8E40900E09F4D /* RCTStartupTimer.h */ = {isa = PBXFileReference; lastKnownFileType = sourcecode.c.h; name = RCTStartupTimer.h; path = NewExpensify/RCTStartupTimer.h; sourceTree = "<group>"; };
		7041848426A8E47D00E09F4D /* RCTStartupTimer.m */ = {isa = PBXFileReference; lastKnownFileType = sourcecode.c.objc; name = RCTStartupTimer.m; path = NewExpensify/RCTStartupTimer.m; sourceTree = "<group>"; };
		70CF6E81262E297300711ADC /* BootSplash.storyboard */ = {isa = PBXFileReference; fileEncoding = 4; lastKnownFileType = file.storyboard; name = BootSplash.storyboard; path = NewExpensify/BootSplash.storyboard; sourceTree = "<group>"; };
		73336D2A31D57ACC974D340E /* Pods-NewExpensify.releasedevelopment.xcconfig */ = {isa = PBXFileReference; includeInIndex = 1; lastKnownFileType = text.xcconfig; name = "Pods-NewExpensify.releasedevelopment.xcconfig"; path = "Target Support Files/Pods-NewExpensify/Pods-NewExpensify.releasedevelopment.xcconfig"; sourceTree = "<group>"; };
		73860D893E66AE62A269585C /* Pods-NotificationServiceExtension.releaseadhoc.xcconfig */ = {isa = PBXFileReference; includeInIndex = 1; lastKnownFileType = text.xcconfig; name = "Pods-NotificationServiceExtension.releaseadhoc.xcconfig"; path = "Target Support Files/Pods-NotificationServiceExtension/Pods-NotificationServiceExtension.releaseadhoc.xcconfig"; sourceTree = "<group>"; };
		770E830588047044018787E9 /* Pods-NewExpensify.debug.xcconfig */ = {isa = PBXFileReference; includeInIndex = 1; lastKnownFileType = text.xcconfig; name = "Pods-NewExpensify.debug.xcconfig"; path = "Target Support Files/Pods-NewExpensify/Pods-NewExpensify.debug.xcconfig"; sourceTree = "<group>"; };
		787957D4CAD6E7574D61F85A /* libPods-NewExpensify.a */ = {isa = PBXFileReference; explicitFileType = archive.ar; includeInIndex = 0; path = "libPods-NewExpensify.a"; sourceTree = BUILT_PRODUCTS_DIR; };
		7F3784A22C75103800063508 /* NewExpensifyDebugDevelopment.entitlements */ = {isa = PBXFileReference; lastKnownFileType = text.plist.entitlements; name = NewExpensifyDebugDevelopment.entitlements; path = NewExpensify/NewExpensifyDebugDevelopment.entitlements; sourceTree = "<group>"; };
		7F3784A32C75129D00063508 /* NewExpensifyDebugAdHoc.entitlements */ = {isa = PBXFileReference; lastKnownFileType = text.plist.entitlements; name = NewExpensifyDebugAdHoc.entitlements; path = NewExpensify/NewExpensifyDebugAdHoc.entitlements; sourceTree = "<group>"; };
		7F3784A42C7512BF00063508 /* NewExpensifyDebugProduction.entitlements */ = {isa = PBXFileReference; lastKnownFileType = text.plist.entitlements; name = NewExpensifyDebugProduction.entitlements; path = NewExpensify/NewExpensifyDebugProduction.entitlements; sourceTree = "<group>"; };
		7F3784A52C7512CF00063508 /* NewExpensifyReleaseDevelopment.entitlements */ = {isa = PBXFileReference; lastKnownFileType = text.plist.entitlements; name = NewExpensifyReleaseDevelopment.entitlements; path = NewExpensify/NewExpensifyReleaseDevelopment.entitlements; sourceTree = "<group>"; };
		7F3784A62C7512D900063508 /* NewExpensifyReleaseAdHoc.entitlements */ = {isa = PBXFileReference; lastKnownFileType = text.plist.entitlements; name = NewExpensifyReleaseAdHoc.entitlements; path = NewExpensify/NewExpensifyReleaseAdHoc.entitlements; sourceTree = "<group>"; };
		7F3784A72C75131000063508 /* NewExpensifyReleaseProduction.entitlements */ = {isa = PBXFileReference; lastKnownFileType = text.plist.entitlements; name = NewExpensifyReleaseProduction.entitlements; path = NewExpensify/NewExpensifyReleaseProduction.entitlements; sourceTree = "<group>"; };
		7F9C91352CA5EC4900FC4DC1 /* NotificationServiceExtension.entitlements */ = {isa = PBXFileReference; lastKnownFileType = text.plist.entitlements; path = NotificationServiceExtension.entitlements; sourceTree = "<group>"; };
		7F9DD8D92B2A445B005E3AFA /* ExpError.swift */ = {isa = PBXFileReference; lastKnownFileType = sourcecode.swift; path = ExpError.swift; sourceTree = "<group>"; };
		7FB680AD2CC94EDA006693CF /* GoogleService-Info.plist */ = {isa = PBXFileReference; lastKnownFileType = text.plist.xml; path = "GoogleService-Info.plist"; sourceTree = "<group>"; };
		7FD73C9B2B23CE9500420AF3 /* NotificationServiceExtension.appex */ = {isa = PBXFileReference; explicitFileType = "wrapper.app-extension"; includeInIndex = 0; path = NotificationServiceExtension.appex; sourceTree = BUILT_PRODUCTS_DIR; };
		7FD73C9D2B23CE9500420AF3 /* NotificationService.swift */ = {isa = PBXFileReference; lastKnownFileType = sourcecode.swift; path = NotificationService.swift; sourceTree = "<group>"; };
		7FD73C9F2B23CE9500420AF3 /* Info.plist */ = {isa = PBXFileReference; lastKnownFileType = text.plist.xml; path = Info.plist; sourceTree = "<group>"; };
		8594B8B4DD693C354C665FC5 /* Pods-NewExpensify-NewExpensifyTests.debugadhoc.xcconfig */ = {isa = PBXFileReference; includeInIndex = 1; lastKnownFileType = text.xcconfig; name = "Pods-NewExpensify-NewExpensifyTests.debugadhoc.xcconfig"; path = "Target Support Files/Pods-NewExpensify-NewExpensifyTests/Pods-NewExpensify-NewExpensifyTests.debugadhoc.xcconfig"; sourceTree = "<group>"; };
		88CE9C84723CE4FE19DE66A9 /* Pods-NewExpensify-NewExpensifyTests.debugproduction.xcconfig */ = {isa = PBXFileReference; includeInIndex = 1; lastKnownFileType = text.xcconfig; name = "Pods-NewExpensify-NewExpensifyTests.debugproduction.xcconfig"; path = "Target Support Files/Pods-NewExpensify-NewExpensifyTests/Pods-NewExpensify-NewExpensifyTests.debugproduction.xcconfig"; sourceTree = "<group>"; };
		8B28D84EF339436DBD42A203 /* ExpensifyNeue-BoldItalic.otf */ = {isa = PBXFileReference; explicitFileType = undefined; fileEncoding = 9; includeInIndex = 0; lastKnownFileType = unknown; name = "ExpensifyNeue-BoldItalic.otf"; path = "../assets/fonts/native/ExpensifyNeue-BoldItalic.otf"; sourceTree = "<group>"; };
		8B68CCB870BD94417613A132 /* Pods-NewExpensify.debugproduction.xcconfig */ = {isa = PBXFileReference; includeInIndex = 1; lastKnownFileType = text.xcconfig; name = "Pods-NewExpensify.debugproduction.xcconfig"; path = "Target Support Files/Pods-NewExpensify/Pods-NewExpensify.debugproduction.xcconfig"; sourceTree = "<group>"; };
		90DCA9A6F4948ED2B235F950 /* Pods-NotificationServiceExtension.debugproduction.xcconfig */ = {isa = PBXFileReference; includeInIndex = 1; lastKnownFileType = text.xcconfig; name = "Pods-NotificationServiceExtension.debugproduction.xcconfig"; path = "Target Support Files/Pods-NotificationServiceExtension/Pods-NotificationServiceExtension.debugproduction.xcconfig"; sourceTree = "<group>"; };
		916AF7ED7903305A974B7675 /* Pods-NewExpensify-NewExpensifyTests.releaseadhoc.xcconfig */ = {isa = PBXFileReference; includeInIndex = 1; lastKnownFileType = text.xcconfig; name = "Pods-NewExpensify-NewExpensifyTests.releaseadhoc.xcconfig"; path = "Target Support Files/Pods-NewExpensify-NewExpensifyTests/Pods-NewExpensify-NewExpensifyTests.releaseadhoc.xcconfig"; sourceTree = "<group>"; };
		99066ED7350F17008AA94C52 /* Pods-NewExpensify.debugadhoc.xcconfig */ = {isa = PBXFileReference; includeInIndex = 1; lastKnownFileType = text.xcconfig; name = "Pods-NewExpensify.debugadhoc.xcconfig"; path = "Target Support Files/Pods-NewExpensify/Pods-NewExpensify.debugadhoc.xcconfig"; sourceTree = "<group>"; };
		A2047A1B597776AC0802625C /* Pods-NewExpensify-NewExpensifyTests.releasedevelopment.xcconfig */ = {isa = PBXFileReference; includeInIndex = 1; lastKnownFileType = text.xcconfig; name = "Pods-NewExpensify-NewExpensifyTests.releasedevelopment.xcconfig"; path = "Target Support Files/Pods-NewExpensify-NewExpensifyTests/Pods-NewExpensify-NewExpensifyTests.releasedevelopment.xcconfig"; sourceTree = "<group>"; };
		A808AA8142FA7F0532221C23 /* Pods-NotificationServiceExtension.debugadhoc.xcconfig */ = {isa = PBXFileReference; includeInIndex = 1; lastKnownFileType = text.xcconfig; name = "Pods-NotificationServiceExtension.debugadhoc.xcconfig"; path = "Target Support Files/Pods-NotificationServiceExtension/Pods-NotificationServiceExtension.debugadhoc.xcconfig"; sourceTree = "<group>"; };
		B907191B896E078456D74F6B /* Pods-NewExpensify-NewExpensifyTests.releaseproduction.xcconfig */ = {isa = PBXFileReference; includeInIndex = 1; lastKnownFileType = text.xcconfig; name = "Pods-NewExpensify-NewExpensifyTests.releaseproduction.xcconfig"; path = "Target Support Files/Pods-NewExpensify-NewExpensifyTests/Pods-NewExpensify-NewExpensifyTests.releaseproduction.xcconfig"; sourceTree = "<group>"; };
		BCD444BEDDB0AF1745B39049 /* ExpoModulesProvider.swift */ = {isa = PBXFileReference; includeInIndex = 1; lastKnownFileType = sourcecode.swift; name = ExpoModulesProvider.swift; path = "Pods/Target Support Files/Pods-NewExpensify-NewExpensifyTests/ExpoModulesProvider.swift"; sourceTree = "<group>"; };
		BF6A4C5167244B9FB8E4D4E3 /* ExpensifyNeue-Italic.otf */ = {isa = PBXFileReference; explicitFileType = undefined; fileEncoding = 9; includeInIndex = 0; lastKnownFileType = unknown; name = "ExpensifyNeue-Italic.otf"; path = "../assets/fonts/native/ExpensifyNeue-Italic.otf"; sourceTree = "<group>"; };
		CB90A3F4AA24B445B5F2425F /* Pods-NewExpensify-NewExpensifyTests.debug.xcconfig */ = {isa = PBXFileReference; includeInIndex = 1; lastKnownFileType = text.xcconfig; name = "Pods-NewExpensify-NewExpensifyTests.debug.xcconfig"; path = "Target Support Files/Pods-NewExpensify-NewExpensifyTests/Pods-NewExpensify-NewExpensifyTests.debug.xcconfig"; sourceTree = "<group>"; };
		D2AFB39EC1D44BF9B91D3227 /* ExpensifyNewKansas-MediumItalic.otf */ = {isa = PBXFileReference; explicitFileType = undefined; fileEncoding = 9; includeInIndex = 0; lastKnownFileType = unknown; name = "ExpensifyNewKansas-MediumItalic.otf"; path = "../assets/fonts/native/ExpensifyNewKansas-MediumItalic.otf"; sourceTree = "<group>"; };
		DCF33E34FFEC48128CDD41D4 /* ExpensifyMono-Bold.otf */ = {isa = PBXFileReference; explicitFileType = undefined; fileEncoding = 9; includeInIndex = 0; lastKnownFileType = unknown; name = "ExpensifyMono-Bold.otf"; path = "../assets/fonts/native/ExpensifyMono-Bold.otf"; sourceTree = "<group>"; };
		DD7904292792E76D004484B4 /* RCTBootSplash.h */ = {isa = PBXFileReference; fileEncoding = 4; lastKnownFileType = sourcecode.c.h; name = RCTBootSplash.h; path = NewExpensify/RCTBootSplash.h; sourceTree = "<group>"; };
		DD79042A2792E76D004484B4 /* RCTBootSplash.mm */ = {isa = PBXFileReference; fileEncoding = 4; lastKnownFileType = sourcecode.cpp.objcpp; name = RCTBootSplash.mm; path = NewExpensify/RCTBootSplash.mm; sourceTree = "<group>"; };
		E64118EC43E1C1FA1D07B5D2 /* Pods-NotificationServiceExtension.debug.xcconfig */ = {isa = PBXFileReference; includeInIndex = 1; lastKnownFileType = text.xcconfig; name = "Pods-NotificationServiceExtension.debug.xcconfig"; path = "Target Support Files/Pods-NotificationServiceExtension/Pods-NotificationServiceExtension.debug.xcconfig"; sourceTree = "<group>"; };
		E704648954784DDFBAADF568 /* ExpensifyMono-Regular.otf */ = {isa = PBXFileReference; explicitFileType = undefined; fileEncoding = 9; includeInIndex = 0; lastKnownFileType = unknown; name = "ExpensifyMono-Regular.otf"; path = "../assets/fonts/native/ExpensifyMono-Regular.otf"; sourceTree = "<group>"; };
		E9DF872C2525201700607FDC /* AirshipConfig.plist */ = {isa = PBXFileReference; fileEncoding = 4; lastKnownFileType = text.plist.xml; path = AirshipConfig.plist; sourceTree = "<group>"; };
		ED297162215061F000B7C4FE /* JavaScriptCore.framework */ = {isa = PBXFileReference; lastKnownFileType = wrapper.framework; name = JavaScriptCore.framework; path = System/Library/Frameworks/JavaScriptCore.framework; sourceTree = SDKROOT; };
		ED2971642150620600B7C4FE /* JavaScriptCore.framework */ = {isa = PBXFileReference; lastKnownFileType = wrapper.framework; name = JavaScriptCore.framework; path = Platforms/AppleTVOS.platform/Developer/SDKs/AppleTVOS12.0.sdk/System/Library/Frameworks/JavaScriptCore.framework; sourceTree = DEVELOPER_DIR; };
		F0C450E92705020500FD2970 /* colors.json */ = {isa = PBXFileReference; fileEncoding = 4; lastKnownFileType = text.json; name = colors.json; path = ../colors.json; sourceTree = "<group>"; };
		F0F6E69538D6E2F8730AC519 /* Pods-NewExpensify.debugdevelopment.xcconfig */ = {isa = PBXFileReference; includeInIndex = 1; lastKnownFileType = text.xcconfig; name = "Pods-NewExpensify.debugdevelopment.xcconfig"; path = "Target Support Files/Pods-NewExpensify/Pods-NewExpensify.debugdevelopment.xcconfig"; sourceTree = "<group>"; };
		F4F8A052A22040339996324B /* ExpensifyNeue-Regular.otf */ = {isa = PBXFileReference; explicitFileType = undefined; fileEncoding = 9; includeInIndex = 0; lastKnownFileType = unknown; name = "ExpensifyNeue-Regular.otf"; path = "../assets/fonts/native/ExpensifyNeue-Regular.otf"; sourceTree = "<group>"; };
/* End PBXFileReference section */

/* Begin PBXFrameworksBuildPhase section */
		00E356EB1AD99517003FC87E /* Frameworks */ = {
			isa = PBXFrameworksBuildPhase;
			buildActionMask = 2147483647;
			files = (
				EA1153AAF0AD242AD3131553 /* libPods-NewExpensify-NewExpensifyTests.a in Frameworks */,
			);
			runOnlyForDeploymentPostprocessing = 0;
		};
		13B07F8C1A680F5B00A75B9A /* Frameworks */ = {
			isa = PBXFrameworksBuildPhase;
			buildActionMask = 2147483647;
			files = (
				383643682B6D4AE2005BB9AE /* DeviceCheck.framework in Frameworks */,
<<<<<<< HEAD
				E51DC681C7DEE40AEBDDFBFE /* BuildFile in Frameworks */,
				E51DC681C7DEE40AEBDDFBFE /* BuildFile in Frameworks */,
				4DF7D6BF544B259946FC39BE /* libPods-NewExpensify.a in Frameworks */,
=======
				E51DC681C7DEE40AEBDDFBFE /* (null) in Frameworks */,
				E51DC681C7DEE40AEBDDFBFE /* (null) in Frameworks */,
				8744C5400E24E379441C04A4 /* libPods-NewExpensify.a in Frameworks */,
>>>>>>> 4603c820
			);
			runOnlyForDeploymentPostprocessing = 0;
		};
		7FD73C982B23CE9500420AF3 /* Frameworks */ = {
			isa = PBXFrameworksBuildPhase;
			buildActionMask = 2147483647;
			files = (
				7594B2DC13876C90AFBF4A92 /* libPods-NotificationServiceExtension.a in Frameworks */,
			);
			runOnlyForDeploymentPostprocessing = 0;
		};
/* End PBXFrameworksBuildPhase section */

/* Begin PBXGroup section */
		00E356EF1AD99517003FC87E /* NewExpensifyTests */ = {
			isa = PBXGroup;
			children = (
				00E356F01AD99517003FC87E /* Supporting Files */,
			);
			path = NewExpensifyTests;
			sourceTree = "<group>";
		};
		00E356F01AD99517003FC87E /* Supporting Files */ = {
			isa = PBXGroup;
			children = (
				00E356F11AD99517003FC87E /* Info.plist */,
			);
			name = "Supporting Files";
			sourceTree = "<group>";
		};
		13B07FAE1A68108700A75B9A /* NewExpensify */ = {
			isa = PBXGroup;
			children = (
				7FB680AD2CC94EDA006693CF /* GoogleService-Info.plist */,
				7F3784A72C75131000063508 /* NewExpensifyReleaseProduction.entitlements */,
				7F3784A62C7512D900063508 /* NewExpensifyReleaseAdHoc.entitlements */,
				7F3784A52C7512CF00063508 /* NewExpensifyReleaseDevelopment.entitlements */,
				7F3784A42C7512BF00063508 /* NewExpensifyDebugProduction.entitlements */,
				7F3784A32C75129D00063508 /* NewExpensifyDebugAdHoc.entitlements */,
				7F3784A22C75103800063508 /* NewExpensifyDebugDevelopment.entitlements */,
				E9DF872C2525201700607FDC /* AirshipConfig.plist */,
				0CDA8E36287DD6A0004ECBEC /* Images.xcassets */,
				008F07F21AC5B25A0029DE68 /* main.jsbundle */,
				13B07FAF1A68108700A75B9A /* AppDelegate.h */,
				0CDA8E33287DD650004ECBEC /* AppDelegate.mm */,
				13B07FB61A68108700A75B9A /* Info.plist */,
				70CF6E81262E297300711ADC /* BootSplash.storyboard */,
				13B07FB71A68108700A75B9A /* main.m */,
				0F5E534E263B73D5004CA14F /* EnvironmentChecker.h */,
				0F5E534F263B73FD004CA14F /* EnvironmentChecker.m */,
				0D3F9E814828D91464DF9D35 /* PrivacyInfo.xcprivacy */,
			);
			name = NewExpensify;
			sourceTree = "<group>";
		};
		2D16E6871FA4F8E400B85C8A /* Frameworks */ = {
			isa = PBXGroup;
			children = (
				383643672B6D4AE2005BB9AE /* DeviceCheck.framework */,
				ED297162215061F000B7C4FE /* JavaScriptCore.framework */,
				ED2971642150620600B7C4FE /* JavaScriptCore.framework */,
				787957D4CAD6E7574D61F85A /* libPods-NewExpensify.a */,
				2F1876CDF221EC969E8C474E /* libPods-NewExpensify-NewExpensifyTests.a */,
				47BEFC9CCE384D949C71B781 /* libPods-NotificationServiceExtension.a */,
			);
			name = Frameworks;
			sourceTree = "<group>";
		};
		3E1305958E607AC9E2CFA934 /* NewExpensify */ = {
			isa = PBXGroup;
			children = (
				4D20D83B0E39BA6D21761E72 /* ExpoModulesProvider.swift */,
			);
			name = NewExpensify;
			sourceTree = "<group>";
		};
		4FE6CFCE5D64D3182AE71756 /* ExpoModulesProviders */ = {
			isa = PBXGroup;
			children = (
				3E1305958E607AC9E2CFA934 /* NewExpensify */,
				9E03879A06387ACCA90A6C6A /* NewExpensifyTests */,
			);
			name = ExpoModulesProviders;
			sourceTree = "<group>";
		};
		7FD73C9C2B23CE9500420AF3 /* NotificationServiceExtension */ = {
			isa = PBXGroup;
			children = (
				7F9C91352CA5EC4900FC4DC1 /* NotificationServiceExtension.entitlements */,
				7FD73C9D2B23CE9500420AF3 /* NotificationService.swift */,
				7FD73C9F2B23CE9500420AF3 /* Info.plist */,
				7F9DD8D92B2A445B005E3AFA /* ExpError.swift */,
			);
			path = NotificationServiceExtension;
			sourceTree = "<group>";
		};
		832341AE1AAA6A7D00B99B32 /* Libraries */ = {
			isa = PBXGroup;
			children = (
			);
			name = Libraries;
			sourceTree = "<group>";
		};
		83CBB9F61A601CBA00E9B192 = {
			isa = PBXGroup;
			children = (
				0DFC45922C884D7900B56C91 /* RCTShortcutManagerModule.h */,
				0DFC45932C884E0A00B56C91 /* RCTShortcutManagerModule.m */,
				499B0DA92BE2A1C000CABFB0 /* PrivacyInfo.xcprivacy */,
				374FB8D528A133A7000D84EF /* OriginImageRequestHandler.h */,
				374FB8D628A133FE000D84EF /* OriginImageRequestHandler.mm */,
				F0C450E92705020500FD2970 /* colors.json */,
				DD7904292792E76D004484B4 /* RCTBootSplash.h */,
				DD79042A2792E76D004484B4 /* RCTBootSplash.mm */,
				7041848326A8E40900E09F4D /* RCTStartupTimer.h */,
				7041848426A8E47D00E09F4D /* RCTStartupTimer.m */,
				18D050DF262400AF000D658B /* BridgingFile.swift */,
				13B07FAE1A68108700A75B9A /* NewExpensify */,
				832341AE1AAA6A7D00B99B32 /* Libraries */,
				00E356EF1AD99517003FC87E /* NewExpensifyTests */,
				7FD73C9C2B23CE9500420AF3 /* NotificationServiceExtension */,
				83CBBA001A601CBA00E9B192 /* Products */,
				2D16E6871FA4F8E400B85C8A /* Frameworks */,
				EC29677F0A49C2946A495A33 /* Pods */,
				A9EA265D209D4558995C9BD4 /* Resources */,
				4FE6CFCE5D64D3182AE71756 /* ExpoModulesProviders */,
			);
			indentWidth = 2;
			sourceTree = "<group>";
			tabWidth = 2;
			usesTabs = 0;
		};
		83CBBA001A601CBA00E9B192 /* Products */ = {
			isa = PBXGroup;
			children = (
				13B07F961A680F5B00A75B9A /* New Expensify Dev.app */,
				00E356EE1AD99517003FC87E /* NewExpensifyTests.xctest */,
				7FD73C9B2B23CE9500420AF3 /* NotificationServiceExtension.appex */,
			);
			name = Products;
			sourceTree = "<group>";
		};
		9E03879A06387ACCA90A6C6A /* NewExpensifyTests */ = {
			isa = PBXGroup;
			children = (
				BCD444BEDDB0AF1745B39049 /* ExpoModulesProvider.swift */,
			);
			name = NewExpensifyTests;
			sourceTree = "<group>";
		};
		A9EA265D209D4558995C9BD4 /* Resources */ = {
			isa = PBXGroup;
			children = (
				083353E72B5AB22900C603C0 /* attention.mp3 */,
				083353E82B5AB22900C603C0 /* done.mp3 */,
				083353E92B5AB22900C603C0 /* receive.mp3 */,
				083353EA2B5AB22900C603C0 /* success.mp3 */,
				44BF435285B94E5B95F90994 /* ExpensifyNewKansas-Medium.otf */,
				D2AFB39EC1D44BF9B91D3227 /* ExpensifyNewKansas-MediumItalic.otf */,
				DCF33E34FFEC48128CDD41D4 /* ExpensifyMono-Bold.otf */,
				E704648954784DDFBAADF568 /* ExpensifyMono-Regular.otf */,
				52796131E6554494B2DDB056 /* ExpensifyNeue-Bold.otf */,
				8B28D84EF339436DBD42A203 /* ExpensifyNeue-BoldItalic.otf */,
				BF6A4C5167244B9FB8E4D4E3 /* ExpensifyNeue-Italic.otf */,
				F4F8A052A22040339996324B /* ExpensifyNeue-Regular.otf */,
			);
			name = Resources;
			sourceTree = "<group>";
		};
		EC29677F0A49C2946A495A33 /* Pods */ = {
			isa = PBXGroup;
			children = (
				F0F6E69538D6E2F8730AC519 /* Pods-NewExpensify.debugdevelopment.xcconfig */,
				770E830588047044018787E9 /* Pods-NewExpensify.debug.xcconfig */,
				99066ED7350F17008AA94C52 /* Pods-NewExpensify.debugadhoc.xcconfig */,
				8B68CCB870BD94417613A132 /* Pods-NewExpensify.debugproduction.xcconfig */,
				73336D2A31D57ACC974D340E /* Pods-NewExpensify.releasedevelopment.xcconfig */,
				2DF57BB51F676F43987286D2 /* Pods-NewExpensify.releaseadhoc.xcconfig */,
				6362569DD095D69D3E1DF20A /* Pods-NewExpensify.releaseproduction.xcconfig */,
				0720C6831E28A5F9150704F2 /* Pods-NewExpensify-NewExpensifyTests.debugdevelopment.xcconfig */,
				CB90A3F4AA24B445B5F2425F /* Pods-NewExpensify-NewExpensifyTests.debug.xcconfig */,
				8594B8B4DD693C354C665FC5 /* Pods-NewExpensify-NewExpensifyTests.debugadhoc.xcconfig */,
				88CE9C84723CE4FE19DE66A9 /* Pods-NewExpensify-NewExpensifyTests.debugproduction.xcconfig */,
				A2047A1B597776AC0802625C /* Pods-NewExpensify-NewExpensifyTests.releasedevelopment.xcconfig */,
				916AF7ED7903305A974B7675 /* Pods-NewExpensify-NewExpensifyTests.releaseadhoc.xcconfig */,
				B907191B896E078456D74F6B /* Pods-NewExpensify-NewExpensifyTests.releaseproduction.xcconfig */,
				5081AAAD367AF28D50AE6631 /* Pods-NotificationServiceExtension.debugdevelopment.xcconfig */,
				E64118EC43E1C1FA1D07B5D2 /* Pods-NotificationServiceExtension.debug.xcconfig */,
				A808AA8142FA7F0532221C23 /* Pods-NotificationServiceExtension.debugadhoc.xcconfig */,
				90DCA9A6F4948ED2B235F950 /* Pods-NotificationServiceExtension.debugproduction.xcconfig */,
				009E0260A60D599BDCE8D55F /* Pods-NotificationServiceExtension.releasedevelopment.xcconfig */,
				73860D893E66AE62A269585C /* Pods-NotificationServiceExtension.releaseadhoc.xcconfig */,
				3989744A9AD206D8EC58FAD4 /* Pods-NotificationServiceExtension.releaseproduction.xcconfig */,
			);
			path = Pods;
			sourceTree = "<group>";
		};
/* End PBXGroup section */

/* Begin PBXNativeTarget section */
		00E356ED1AD99517003FC87E /* NewExpensifyTests */ = {
			isa = PBXNativeTarget;
			buildConfigurationList = 00E357021AD99517003FC87E /* Build configuration list for PBXNativeTarget "NewExpensifyTests" */;
			buildPhases = (
				61960EDF0F2887A2D23D1468 /* [CP] Check Pods Manifest.lock */,
				04B99F6AA578E2A877802F05 /* [Expo] Configure project */,
				00E356EA1AD99517003FC87E /* Sources */,
				00E356EB1AD99517003FC87E /* Frameworks */,
				00E356EC1AD99517003FC87E /* Resources */,
				CF5552CFE101856278C29F61 /* [CP] Embed Pods Frameworks */,
				6CDC827255CB961A9EEBB950 /* [CP] Copy Pods Resources */,
			);
			buildRules = (
			);
			dependencies = (
				00E356F51AD99517003FC87E /* PBXTargetDependency */,
			);
			name = NewExpensifyTests;
			productName = NewExpensifyTests;
			productReference = 00E356EE1AD99517003FC87E /* NewExpensifyTests.xctest */;
			productType = "com.apple.product-type.bundle.unit-test";
		};
		13B07F861A680F5B00A75B9A /* NewExpensify */ = {
			isa = PBXNativeTarget;
			buildConfigurationList = 13B07F931A680F5B00A75B9A /* Build configuration list for PBXNativeTarget "NewExpensify" */;
			buildPhases = (
				F6D8C09C01E6323995B45531 /* [CP] Check Pods Manifest.lock */,
				FD10A7F022414F080027D42C /* Start Packager */,
				5CF45ABA52C0BB0D7B9D139A /* [Expo] Configure project */,
				13B07F871A680F5B00A75B9A /* Sources */,
				7FD73CA32B23CE9500420AF3 /* Embed Foundation Extensions */,
				13B07F8C1A680F5B00A75B9A /* Frameworks */,
				13B07F8E1A680F5B00A75B9A /* Resources */,
				00DD1BFF1BD5951E006B06BC /* Bundle React Native code and images */,
				498240F82C49553900C15857 /* Run Fullstory Asset Uploader */,
				257B1739FE319674A12F9A1A /* [CP] Embed Pods Frameworks */,
				C89F24AC8ADB8B1D2273A3DF /* [CP] Copy Pods Resources */,
				2E64CCF219FB2E3F1EAB5415 /* [CP-User] [RNFB] Core Configuration */,
				B27437BBD1FC142D4A18A976 /* [CP-User] [RNFB] Crashlytics Configuration */,
			);
			buildRules = (
			);
			dependencies = (
				7FD73CA12B23CE9500420AF3 /* PBXTargetDependency */,
			);
			name = NewExpensify;
			productName = NewExpensify;
			productReference = 13B07F961A680F5B00A75B9A /* New Expensify Dev.app */;
			productType = "com.apple.product-type.application";
		};
		7FD73C9A2B23CE9500420AF3 /* NotificationServiceExtension */ = {
			isa = PBXNativeTarget;
			buildConfigurationList = 7FD73CAA2B23CE9500420AF3 /* Build configuration list for PBXNativeTarget "NotificationServiceExtension" */;
			buildPhases = (
				FE06EBE8F279CF75F5460DCF /* [CP] Check Pods Manifest.lock */,
				7FD73C972B23CE9500420AF3 /* Sources */,
				7FD73C982B23CE9500420AF3 /* Frameworks */,
				7FD73C992B23CE9500420AF3 /* Resources */,
			);
			buildRules = (
			);
			dependencies = (
			);
			name = NotificationServiceExtension;
			productName = NotificationServiceExtension;
			productReference = 7FD73C9B2B23CE9500420AF3 /* NotificationServiceExtension.appex */;
			productType = "com.apple.product-type.app-extension";
		};
/* End PBXNativeTarget section */

/* Begin PBXProject section */
		83CBB9F71A601CBA00E9B192 /* Project object */ = {
			isa = PBXProject;
			attributes = {
				LastSwiftUpdateCheck = 1500;
				LastUpgradeCheck = 1130;
				TargetAttributes = {
					00E356ED1AD99517003FC87E = {
						CreatedOnToolsVersion = 6.2;
						DevelopmentTeam = 368M544MTT;
						ProvisioningStyle = Automatic;
						TestTargetID = 13B07F861A680F5B00A75B9A;
					};
					13B07F861A680F5B00A75B9A = {
						LastSwiftMigration = 1230;
					};
					7FD73C9A2B23CE9500420AF3 = {
						CreatedOnToolsVersion = 15.0.1;
					};
				};
			};
			buildConfigurationList = 83CBB9FA1A601CBA00E9B192 /* Build configuration list for PBXProject "NewExpensify" */;
			compatibilityVersion = "Xcode 3.2";
			developmentRegion = en;
			hasScannedForEncodings = 0;
			knownRegions = (
				en,
				Base,
			);
			mainGroup = 83CBB9F61A601CBA00E9B192;
			productRefGroup = 83CBBA001A601CBA00E9B192 /* Products */;
			projectDirPath = "";
			projectRoot = "";
			targets = (
				13B07F861A680F5B00A75B9A /* NewExpensify */,
				00E356ED1AD99517003FC87E /* NewExpensifyTests */,
				7FD73C9A2B23CE9500420AF3 /* NotificationServiceExtension */,
			);
		};
/* End PBXProject section */

/* Begin PBXResourcesBuildPhase section */
		00E356EC1AD99517003FC87E /* Resources */ = {
			isa = PBXResourcesBuildPhase;
			buildActionMask = 2147483647;
			files = (
				0CDA8E38287DD6A0004ECBEC /* Images.xcassets in Resources */,
				7FB680B02CC94EDA006693CF /* GoogleService-Info.plist in Resources */,
			);
			runOnlyForDeploymentPostprocessing = 0;
		};
		13B07F8E1A680F5B00A75B9A /* Resources */ = {
			isa = PBXResourcesBuildPhase;
			buildActionMask = 2147483647;
			files = (
				E9DF872D2525201700607FDC /* AirshipConfig.plist in Resources */,
				F0C450EA2705020500FD2970 /* colors.json in Resources */,
				083353EB2B5AB22A00C603C0 /* attention.mp3 in Resources */,
				0CDA8E37287DD6A0004ECBEC /* Images.xcassets in Resources */,
				70CF6E82262E297300711ADC /* BootSplash.storyboard in Resources */,
				FF941A8D48F849269AB85C9A /* ExpensifyNewKansas-Medium.otf in Resources */,
				BDB853621F354EBB84E619C2 /* ExpensifyNewKansas-MediumItalic.otf in Resources */,
				26AF3C3540374A9FACB6C19E /* ExpensifyMono-Bold.otf in Resources */,
				083353EE2B5AB22A00C603C0 /* success.mp3 in Resources */,
				0C7C65547D7346EB923BE808 /* ExpensifyMono-Regular.otf in Resources */,
				2A9F8CDA983746B0B9204209 /* ExpensifyNeue-Bold.otf in Resources */,
				7FB680AE2CC94EDA006693CF /* GoogleService-Info.plist in Resources */,
				083353EC2B5AB22A00C603C0 /* done.mp3 in Resources */,
				083353ED2B5AB22A00C603C0 /* receive.mp3 in Resources */,
				ED222ED90E074A5481A854FA /* ExpensifyNeue-BoldItalic.otf in Resources */,
				30581EA8AAFD4FCE88C5D191 /* ExpensifyNeue-Italic.otf in Resources */,
				1246A3EF20E54E7A9494C8B9 /* ExpensifyNeue-Regular.otf in Resources */,
				D27CE6B77196EF3EF450EEAC /* PrivacyInfo.xcprivacy in Resources */,
			);
			runOnlyForDeploymentPostprocessing = 0;
		};
		7FD73C992B23CE9500420AF3 /* Resources */ = {
			isa = PBXResourcesBuildPhase;
			buildActionMask = 2147483647;
			files = (
				7FB680AF2CC94EDA006693CF /* GoogleService-Info.plist in Resources */,
			);
			runOnlyForDeploymentPostprocessing = 0;
		};
/* End PBXResourcesBuildPhase section */

/* Begin PBXShellScriptBuildPhase section */
		00DD1BFF1BD5951E006B06BC /* Bundle React Native code and images */ = {
			isa = PBXShellScriptBuildPhase;
			buildActionMask = 2147483647;
			files = (
			);
			inputPaths = (
			);
			name = "Bundle React Native code and images";
			outputPaths = (
			);
			runOnlyForDeploymentPostprocessing = 0;
			shellPath = /bin/sh;
			shellScript = "if [[ -f \"$PODS_ROOT/../.xcode.env\" ]]; then\n  source \"$PODS_ROOT/../.xcode.env\"\nfi\nif [[ -f \"$PODS_ROOT/../.xcode.env.local\" ]]; then\n  source \"$PODS_ROOT/../.xcode.env.local\"\nfi\n\n# The project root by default is one level up from the ios directory\nexport PROJECT_ROOT=\"$PROJECT_DIR\"/..\n\nif [[ \"$CONFIGURATION\" = *Debug* ]]; then\n  export SKIP_BUNDLING=1\nfi\nif [[ -z \"$ENTRY_FILE\" ]]; then\n  # Set the entry JS file using the bundler's entry resolution.\n  export ENTRY_FILE=\"$(\"$NODE_BINARY\" -e \"require('expo/scripts/resolveAppEntry')\" \"$PROJECT_ROOT\" ios relative | tail -n 1)\"\nfi\n\nif [[ -z \"$CLI_PATH\" ]]; then\n  # Use Expo CLI\n  export CLI_PATH=\"$(\"$NODE_BINARY\" --print \"require.resolve('@expo/cli')\")\"\nfi\nif [[ -z \"$BUNDLE_COMMAND\" ]]; then\n  # Default Expo CLI command for bundling\n  export BUNDLE_COMMAND=\"export:embed\"\nfi\n\n`\"$NODE_BINARY\" --print \"require('path').dirname(require.resolve('react-native/package.json')) + '/scripts/react-native-xcode.sh'\"`\n";
		};
		04B99F6AA578E2A877802F05 /* [Expo] Configure project */ = {
			isa = PBXShellScriptBuildPhase;
			alwaysOutOfDate = 1;
			buildActionMask = 2147483647;
			files = (
			);
			inputFileListPaths = (
			);
			inputPaths = (
			);
			name = "[Expo] Configure project";
			outputFileListPaths = (
			);
			outputPaths = (
			);
			runOnlyForDeploymentPostprocessing = 0;
			shellPath = /bin/sh;
			shellScript = "# This script configures Expo modules and generates the modules provider file.\nbash -l -c \"./Pods/Target\\ Support\\ Files/Pods-NewExpensify-NewExpensifyTests/expo-configure-project.sh\"\n";
		};
		257B1739FE319674A12F9A1A /* [CP] Embed Pods Frameworks */ = {
			isa = PBXShellScriptBuildPhase;
			buildActionMask = 2147483647;
			files = (
			);
			inputPaths = (
				"${PODS_ROOT}/Target Support Files/Pods-NewExpensify/Pods-NewExpensify-frameworks.sh",
				"${BUILT_PRODUCTS_DIR}/MapboxMaps/MapboxMaps.framework",
				"${BUILT_PRODUCTS_DIR}/Turf/Turf.framework",
				"${PODS_XCFRAMEWORKS_BUILD_DIR}/FullStory/FullStory.framework/FullStory",
				"${PODS_XCFRAMEWORKS_BUILD_DIR}/MapboxCommon/MapboxCommon.framework/MapboxCommon",
				"${PODS_XCFRAMEWORKS_BUILD_DIR}/MapboxCoreMaps/MapboxCoreMaps.framework/MapboxCoreMaps",
				"${PODS_XCFRAMEWORKS_BUILD_DIR}/MapboxMobileEvents/MapboxMobileEvents.framework/MapboxMobileEvents",
				"${PODS_XCFRAMEWORKS_BUILD_DIR}/Onfido/Onfido.framework/Onfido",
				"${PODS_XCFRAMEWORKS_BUILD_DIR}/Plaid/LinkKit.framework/LinkKit",
				"${PODS_XCFRAMEWORKS_BUILD_DIR}/hermes-engine/Pre-built/hermes.framework/hermes",
			);
			name = "[CP] Embed Pods Frameworks";
			outputPaths = (
				"${TARGET_BUILD_DIR}/${FRAMEWORKS_FOLDER_PATH}/MapboxMaps.framework",
				"${TARGET_BUILD_DIR}/${FRAMEWORKS_FOLDER_PATH}/Turf.framework",
				"${TARGET_BUILD_DIR}/${FRAMEWORKS_FOLDER_PATH}/FullStory.framework",
				"${TARGET_BUILD_DIR}/${FRAMEWORKS_FOLDER_PATH}/MapboxCommon.framework",
				"${TARGET_BUILD_DIR}/${FRAMEWORKS_FOLDER_PATH}/MapboxCoreMaps.framework",
				"${TARGET_BUILD_DIR}/${FRAMEWORKS_FOLDER_PATH}/MapboxMobileEvents.framework",
				"${TARGET_BUILD_DIR}/${FRAMEWORKS_FOLDER_PATH}/Onfido.framework",
				"${TARGET_BUILD_DIR}/${FRAMEWORKS_FOLDER_PATH}/LinkKit.framework",
				"${TARGET_BUILD_DIR}/${FRAMEWORKS_FOLDER_PATH}/hermes.framework",
			);
			runOnlyForDeploymentPostprocessing = 0;
			shellPath = /bin/sh;
			shellScript = "\"${PODS_ROOT}/Target Support Files/Pods-NewExpensify/Pods-NewExpensify-frameworks.sh\"\n";
			showEnvVarsInLog = 0;
		};
		2E64CCF219FB2E3F1EAB5415 /* [CP-User] [RNFB] Core Configuration */ = {
			isa = PBXShellScriptBuildPhase;
			buildActionMask = 2147483647;
			files = (
			);
			inputPaths = (
				"$(BUILT_PRODUCTS_DIR)/$(INFOPLIST_PATH)",
			);
			name = "[CP-User] [RNFB] Core Configuration";
			runOnlyForDeploymentPostprocessing = 0;
			shellPath = /bin/sh;
			shellScript = "#!/usr/bin/env bash\n#\n# Copyright (c) 2016-present Invertase Limited & Contributors\n#\n# Licensed under the Apache License, Version 2.0 (the \"License\");\n# you may not use this library except in compliance with the License.\n# You may obtain a copy of the License at\n#\n#   http://www.apache.org/licenses/LICENSE-2.0\n#\n# Unless required by applicable law or agreed to in writing, software\n# distributed under the License is distributed on an \"AS IS\" BASIS,\n# WITHOUT WARRANTIES OR CONDITIONS OF ANY KIND, either express or implied.\n# See the License for the specific language governing permissions and\n# limitations under the License.\n#\nset -e\n\n_MAX_LOOKUPS=2;\n_SEARCH_RESULT=''\n_RN_ROOT_EXISTS=''\n_CURRENT_LOOKUPS=1\n_JSON_ROOT=\"'react-native'\"\n_JSON_FILE_NAME='firebase.json'\n_JSON_OUTPUT_BASE64='e30=' # { }\n_CURRENT_SEARCH_DIR=${PROJECT_DIR}\n_PLIST_BUDDY=/usr/libexec/PlistBuddy\n_TARGET_PLIST=\"${BUILT_PRODUCTS_DIR}/${INFOPLIST_PATH}\"\n_DSYM_PLIST=\"${DWARF_DSYM_FOLDER_PATH}/${DWARF_DSYM_FILE_NAME}/Contents/Info.plist\"\n\n# plist arrays\n_PLIST_ENTRY_KEYS=()\n_PLIST_ENTRY_TYPES=()\n_PLIST_ENTRY_VALUES=()\n\nfunction setPlistValue {\n  echo \"info:      setting plist entry '$1' of type '$2' in file '$4'\"\n  ${_PLIST_BUDDY} -c \"Add :$1 $2 '$3'\" $4 || echo \"info:      '$1' already exists\"\n}\n\nfunction getFirebaseJsonKeyValue () {\n  if [[ ${_RN_ROOT_EXISTS} ]]; then\n    ruby -e \"require 'rubygems';require 'json'; output=JSON.parse('$1'); puts output[$_JSON_ROOT]['$2']\"\n  else\n    echo \"\"\n  fi;\n}\n\nfunction jsonBoolToYesNo () {\n  if [[ $1 == \"false\" ]]; then\n    echo \"NO\"\n  elif [[ $1 == \"true\" ]]; then\n    echo \"YES\"\n  else echo \"NO\"\n  fi\n}\n\necho \"info: -> RNFB build script started\"\necho \"info: 1) Locating ${_JSON_FILE_NAME} file:\"\n\nif [[ -z ${_CURRENT_SEARCH_DIR} ]]; then\n  _CURRENT_SEARCH_DIR=$(pwd)\nfi;\n\nwhile true; do\n  _CURRENT_SEARCH_DIR=$(dirname \"$_CURRENT_SEARCH_DIR\")\n  if [[ \"$_CURRENT_SEARCH_DIR\" == \"/\" ]] || [[ ${_CURRENT_LOOKUPS} -gt ${_MAX_LOOKUPS} ]]; then break; fi;\n  echo \"info:      ($_CURRENT_LOOKUPS of $_MAX_LOOKUPS) Searching in '$_CURRENT_SEARCH_DIR' for a ${_JSON_FILE_NAME} file.\"\n  _SEARCH_RESULT=$(find \"$_CURRENT_SEARCH_DIR\" -maxdepth 2 -name ${_JSON_FILE_NAME} -print | /usr/bin/head -n 1)\n  if [[ ${_SEARCH_RESULT} ]]; then\n    echo \"info:      ${_JSON_FILE_NAME} found at $_SEARCH_RESULT\"\n    break;\n  fi;\n  _CURRENT_LOOKUPS=$((_CURRENT_LOOKUPS+1))\ndone\n\nif [[ ${_SEARCH_RESULT} ]]; then\n  _JSON_OUTPUT_RAW=$(cat \"${_SEARCH_RESULT}\")\n  _RN_ROOT_EXISTS=$(ruby -e \"require 'rubygems';require 'json'; output=JSON.parse('$_JSON_OUTPUT_RAW'); puts output[$_JSON_ROOT]\" || echo '')\n\n  if [[ ${_RN_ROOT_EXISTS} ]]; then\n    _JSON_OUTPUT_BASE64=$(python -c 'import json,sys,base64;print(base64.b64encode(json.dumps(json.loads(open('\"'${_SEARCH_RESULT}'\"').read())['${_JSON_ROOT}'])))' || echo \"e30=\")\n  fi\n\n  _PLIST_ENTRY_KEYS+=(\"firebase_json_raw\")\n  _PLIST_ENTRY_TYPES+=(\"string\")\n  _PLIST_ENTRY_VALUES+=(\"$_JSON_OUTPUT_BASE64\")\n\n  # config.app_data_collection_default_enabled\n  _APP_DATA_COLLECTION_ENABLED=$(getFirebaseJsonKeyValue \"$_JSON_OUTPUT_RAW\" \"app_data_collection_default_enabled\")\n  if [[ $_APP_DATA_COLLECTION_ENABLED ]]; then\n    _PLIST_ENTRY_KEYS+=(\"FirebaseDataCollectionDefaultEnabled\")\n    _PLIST_ENTRY_TYPES+=(\"bool\")\n    _PLIST_ENTRY_VALUES+=(\"$(jsonBoolToYesNo \"$_APP_DATA_COLLECTION_ENABLED\")\")\n  fi\n\n  # config.analytics_auto_collection_enabled\n  _ANALYTICS_AUTO_COLLECTION=$(getFirebaseJsonKeyValue \"$_JSON_OUTPUT_RAW\" \"analytics_auto_collection_enabled\")\n  if [[ $_ANALYTICS_AUTO_COLLECTION ]]; then\n    _PLIST_ENTRY_KEYS+=(\"FIREBASE_ANALYTICS_COLLECTION_ENABLED\")\n    _PLIST_ENTRY_TYPES+=(\"bool\")\n    _PLIST_ENTRY_VALUES+=(\"$(jsonBoolToYesNo \"$_ANALYTICS_AUTO_COLLECTION\")\")\n  fi\n\n  # config.analytics_collection_deactivated\n  _ANALYTICS_DEACTIVATED=$(getFirebaseJsonKeyValue \"$_JSON_OUTPUT_RAW\" \"analytics_collection_deactivated\")\n  if [[ $_ANALYTICS_DEACTIVATED ]]; then\n    _PLIST_ENTRY_KEYS+=(\"FIREBASE_ANALYTICS_COLLECTION_DEACTIVATED\")\n    _PLIST_ENTRY_TYPES+=(\"bool\")\n    _PLIST_ENTRY_VALUES+=(\"$(jsonBoolToYesNo \"$_ANALYTICS_DEACTIVATED\")\")\n  fi\n\n  # config.analytics_idfv_collection_enabled\n  _ANALYTICS_IDFV_COLLECTION=$(getFirebaseJsonKeyValue \"$_JSON_OUTPUT_RAW\" \"analytics_idfv_collection_enabled\")\n  if [[ $_ANALYTICS_IDFV_COLLECTION ]]; then\n    _PLIST_ENTRY_KEYS+=(\"GOOGLE_ANALYTICS_IDFV_COLLECTION_ENABLED\")\n    _PLIST_ENTRY_TYPES+=(\"bool\")\n    _PLIST_ENTRY_VALUES+=(\"$(jsonBoolToYesNo \"$_ANALYTICS_IDFV_COLLECTION\")\")\n  fi\n\n  # config.analytics_default_allow_ad_personalization_signals\n  _ANALYTICS_PERSONALIZATION=$(getFirebaseJsonKeyValue \"$_JSON_OUTPUT_RAW\" \"analytics_default_allow_ad_personalization_signals\")\n  if [[ $_ANALYTICS_PERSONALIZATION ]]; then\n    _PLIST_ENTRY_KEYS+=(\"GOOGLE_ANALYTICS_DEFAULT_ALLOW_AD_PERSONALIZATION_SIGNALS\")\n    _PLIST_ENTRY_TYPES+=(\"bool\")\n    _PLIST_ENTRY_VALUES+=(\"$(jsonBoolToYesNo \"$_ANALYTICS_PERSONALIZATION\")\")\n  fi\n\n  # config.perf_auto_collection_enabled\n  _PERF_AUTO_COLLECTION=$(getFirebaseJsonKeyValue \"$_JSON_OUTPUT_RAW\" \"perf_auto_collection_enabled\")\n  if [[ $_PERF_AUTO_COLLECTION ]]; then\n    _PLIST_ENTRY_KEYS+=(\"firebase_performance_collection_enabled\")\n    _PLIST_ENTRY_TYPES+=(\"bool\")\n    _PLIST_ENTRY_VALUES+=(\"$(jsonBoolToYesNo \"$_PERF_AUTO_COLLECTION\")\")\n  fi\n\n  # config.perf_collection_deactivated\n  _PERF_DEACTIVATED=$(getFirebaseJsonKeyValue \"$_JSON_OUTPUT_RAW\" \"perf_collection_deactivated\")\n  if [[ $_PERF_DEACTIVATED ]]; then\n    _PLIST_ENTRY_KEYS+=(\"firebase_performance_collection_deactivated\")\n    _PLIST_ENTRY_TYPES+=(\"bool\")\n    _PLIST_ENTRY_VALUES+=(\"$(jsonBoolToYesNo \"$_PERF_DEACTIVATED\")\")\n  fi\n\n  # config.messaging_auto_init_enabled\n  _MESSAGING_AUTO_INIT=$(getFirebaseJsonKeyValue \"$_JSON_OUTPUT_RAW\" \"messaging_auto_init_enabled\")\n  if [[ $_MESSAGING_AUTO_INIT ]]; then\n    _PLIST_ENTRY_KEYS+=(\"FirebaseMessagingAutoInitEnabled\")\n    _PLIST_ENTRY_TYPES+=(\"bool\")\n    _PLIST_ENTRY_VALUES+=(\"$(jsonBoolToYesNo \"$_MESSAGING_AUTO_INIT\")\")\n  fi\n\n  # config.in_app_messaging_auto_colllection_enabled\n  _FIAM_AUTO_INIT=$(getFirebaseJsonKeyValue \"$_JSON_OUTPUT_RAW\" \"in_app_messaging_auto_collection_enabled\")\n  if [[ $_FIAM_AUTO_INIT ]]; then\n    _PLIST_ENTRY_KEYS+=(\"FirebaseInAppMessagingAutomaticDataCollectionEnabled\")\n    _PLIST_ENTRY_TYPES+=(\"bool\")\n    _PLIST_ENTRY_VALUES+=(\"$(jsonBoolToYesNo \"$_FIAM_AUTO_INIT\")\")\n  fi\n\n  # config.app_check_token_auto_refresh\n  _APP_CHECK_TOKEN_AUTO_REFRESH=$(getFirebaseJsonKeyValue \"$_JSON_OUTPUT_RAW\" \"app_check_token_auto_refresh\")\n  if [[ $_APP_CHECK_TOKEN_AUTO_REFRESH ]]; then\n    _PLIST_ENTRY_KEYS+=(\"FirebaseAppCheckTokenAutoRefreshEnabled\")\n    _PLIST_ENTRY_TYPES+=(\"bool\")\n    _PLIST_ENTRY_VALUES+=(\"$(jsonBoolToYesNo \"$_APP_CHECK_TOKEN_AUTO_REFRESH\")\")\n  fi\n\n  # config.crashlytics_disable_auto_disabler - undocumented for now - mainly for debugging, document if becomes useful\n  _CRASHLYTICS_AUTO_DISABLE_ENABLED=$(getFirebaseJsonKeyValue \"$_JSON_OUTPUT_RAW\" \"crashlytics_disable_auto_disabler\")\n  if [[ $_CRASHLYTICS_AUTO_DISABLE_ENABLED == \"true\" ]]; then\n    echo \"Disabled Crashlytics auto disabler.\" # do nothing\n  else\n    _PLIST_ENTRY_KEYS+=(\"FirebaseCrashlyticsCollectionEnabled\")\n    _PLIST_ENTRY_TYPES+=(\"bool\")\n    _PLIST_ENTRY_VALUES+=(\"NO\")\n  fi\nelse\n  _PLIST_ENTRY_KEYS+=(\"firebase_json_raw\")\n  _PLIST_ENTRY_TYPES+=(\"string\")\n  _PLIST_ENTRY_VALUES+=(\"$_JSON_OUTPUT_BASE64\")\n  echo \"warning:   A firebase.json file was not found, whilst this file is optional it is recommended to include it to configure firebase services in React Native Firebase.\"\nfi;\n\necho \"info: 2) Injecting Info.plist entries: \"\n\n# Log out the keys we're adding\nfor i in \"${!_PLIST_ENTRY_KEYS[@]}\"; do\n  echo \"    ->  $i) ${_PLIST_ENTRY_KEYS[$i]}\" \"${_PLIST_ENTRY_TYPES[$i]}\" \"${_PLIST_ENTRY_VALUES[$i]}\"\ndone\n\nfor plist in \"${_TARGET_PLIST}\" \"${_DSYM_PLIST}\" ; do\n  if [[ -f \"${plist}\" ]]; then\n\n    # paths with spaces break the call to setPlistValue. temporarily modify\n    # the shell internal field separator variable (IFS), which normally\n    # includes spaces, to consist only of line breaks\n    oldifs=$IFS\n    IFS=\"\n\"\n\n    for i in \"${!_PLIST_ENTRY_KEYS[@]}\"; do\n      setPlistValue \"${_PLIST_ENTRY_KEYS[$i]}\" \"${_PLIST_ENTRY_TYPES[$i]}\" \"${_PLIST_ENTRY_VALUES[$i]}\" \"${plist}\"\n    done\n\n    # restore the original internal field separator value\n    IFS=$oldifs\n  else\n    echo \"warning:   A Info.plist build output file was not found (${plist})\"\n  fi\ndone\n\necho \"info: <- RNFB build script finished\"\n";
		};
		498240F82C49553900C15857 /* Run Fullstory Asset Uploader */ = {
			isa = PBXShellScriptBuildPhase;
			buildActionMask = 2147483647;
			files = (
			);
			inputFileListPaths = (
			);
			inputPaths = (
			);
			name = "Run Fullstory Asset Uploader";
			outputFileListPaths = (
			);
			outputPaths = (
			);
			runOnlyForDeploymentPostprocessing = 0;
			shellPath = /bin/sh;
			shellScript = "if [ \"$CONFIGURATION\" != \"DebugDevelopment\" ]; then\n  \"${PODS_ROOT}/FullStory/tools/FullStoryCommandLine\" \"${CONFIGURATION_BUILD_DIR}/${WRAPPER_NAME}\"\nelse\n  echo \"Skipping FullStory Asset Uploader phase for DebugDevelopment scheme.\"\nfi\n";
		};
		5CF45ABA52C0BB0D7B9D139A /* [Expo] Configure project */ = {
			isa = PBXShellScriptBuildPhase;
			alwaysOutOfDate = 1;
			buildActionMask = 2147483647;
			files = (
			);
			inputFileListPaths = (
			);
			inputPaths = (
			);
			name = "[Expo] Configure project";
			outputFileListPaths = (
			);
			outputPaths = (
			);
			runOnlyForDeploymentPostprocessing = 0;
			shellPath = /bin/sh;
			shellScript = "# This script configures Expo modules and generates the modules provider file.\nbash -l -c \"./Pods/Target\\ Support\\ Files/Pods-NewExpensify/expo-configure-project.sh\"\n";
		};
		61960EDF0F2887A2D23D1468 /* [CP] Check Pods Manifest.lock */ = {
			isa = PBXShellScriptBuildPhase;
			buildActionMask = 2147483647;
			files = (
			);
			inputFileListPaths = (
			);
			inputPaths = (
				"${PODS_PODFILE_DIR_PATH}/Podfile.lock",
				"${PODS_ROOT}/Manifest.lock",
			);
			name = "[CP] Check Pods Manifest.lock";
			outputFileListPaths = (
			);
			outputPaths = (
				"$(DERIVED_FILE_DIR)/Pods-NewExpensify-NewExpensifyTests-checkManifestLockResult.txt",
			);
			runOnlyForDeploymentPostprocessing = 0;
			shellPath = /bin/sh;
			shellScript = "diff \"${PODS_PODFILE_DIR_PATH}/Podfile.lock\" \"${PODS_ROOT}/Manifest.lock\" > /dev/null\nif [ $? != 0 ] ; then\n    # print error to STDERR\n    echo \"error: The sandbox is not in sync with the Podfile.lock. Run 'pod install' or update your CocoaPods installation.\" >&2\n    exit 1\nfi\n# This output is used by Xcode 'outputs' to avoid re-running this script phase.\necho \"SUCCESS\" > \"${SCRIPT_OUTPUT_FILE_0}\"\n";
			showEnvVarsInLog = 0;
		};
		6CDC827255CB961A9EEBB950 /* [CP] Copy Pods Resources */ = {
			isa = PBXShellScriptBuildPhase;
			buildActionMask = 2147483647;
			files = (
			);
			inputPaths = (
				"${PODS_ROOT}/Target Support Files/Pods-NewExpensify-NewExpensifyTests/Pods-NewExpensify-NewExpensifyTests-resources.sh",
				"${PODS_CONFIGURATION_BUILD_DIR}/Airship/AirshipAutomationResources.bundle",
				"${PODS_CONFIGURATION_BUILD_DIR}/Airship/AirshipCoreResources.bundle",
				"${PODS_CONFIGURATION_BUILD_DIR}/Airship/AirshipMessageCenterResources.bundle",
				"${PODS_CONFIGURATION_BUILD_DIR}/AppAuth/AppAuthCore_Privacy.bundle",
				"${PODS_CONFIGURATION_BUILD_DIR}/GTMAppAuth/GTMAppAuth_Privacy.bundle",
				"${PODS_CONFIGURATION_BUILD_DIR}/GTMSessionFetcher/GTMSessionFetcher_Core_Privacy.bundle",
				"${PODS_CONFIGURATION_BUILD_DIR}/GoogleDataTransport/GoogleDataTransport_Privacy.bundle",
				"${PODS_CONFIGURATION_BUILD_DIR}/GoogleSignIn/GoogleSignIn.bundle",
				"${PODS_CONFIGURATION_BUILD_DIR}/GoogleUtilities/GoogleUtilities_Privacy.bundle",
				"${PODS_CONFIGURATION_BUILD_DIR}/PromisesObjC/FBLPromises_Privacy.bundle",
				"${PODS_CONFIGURATION_BUILD_DIR}/RCT-Folly/RCT-Folly_privacy.bundle",
				"${PODS_ROOT}/../../node_modules/@expensify/react-native-live-markdown/parser/react-native-live-markdown-parser.js",
				"${PODS_CONFIGURATION_BUILD_DIR}/React-Core/React-Core_privacy.bundle",
				"${PODS_CONFIGURATION_BUILD_DIR}/React-cxxreact/React-cxxreact_privacy.bundle",
				"${PODS_CONFIGURATION_BUILD_DIR}/SDWebImage/SDWebImage.bundle",
				"${PODS_CONFIGURATION_BUILD_DIR}/boost/boost_privacy.bundle",
				"${PODS_CONFIGURATION_BUILD_DIR}/glog/glog_privacy.bundle",
			);
			name = "[CP] Copy Pods Resources";
			outputPaths = (
				"${TARGET_BUILD_DIR}/${UNLOCALIZED_RESOURCES_FOLDER_PATH}/AirshipAutomationResources.bundle",
				"${TARGET_BUILD_DIR}/${UNLOCALIZED_RESOURCES_FOLDER_PATH}/AirshipCoreResources.bundle",
				"${TARGET_BUILD_DIR}/${UNLOCALIZED_RESOURCES_FOLDER_PATH}/AirshipMessageCenterResources.bundle",
				"${TARGET_BUILD_DIR}/${UNLOCALIZED_RESOURCES_FOLDER_PATH}/AppAuthCore_Privacy.bundle",
				"${TARGET_BUILD_DIR}/${UNLOCALIZED_RESOURCES_FOLDER_PATH}/GTMAppAuth_Privacy.bundle",
				"${TARGET_BUILD_DIR}/${UNLOCALIZED_RESOURCES_FOLDER_PATH}/GTMSessionFetcher_Core_Privacy.bundle",
				"${TARGET_BUILD_DIR}/${UNLOCALIZED_RESOURCES_FOLDER_PATH}/GoogleDataTransport_Privacy.bundle",
				"${TARGET_BUILD_DIR}/${UNLOCALIZED_RESOURCES_FOLDER_PATH}/GoogleSignIn.bundle",
				"${TARGET_BUILD_DIR}/${UNLOCALIZED_RESOURCES_FOLDER_PATH}/GoogleUtilities_Privacy.bundle",
				"${TARGET_BUILD_DIR}/${UNLOCALIZED_RESOURCES_FOLDER_PATH}/FBLPromises_Privacy.bundle",
				"${TARGET_BUILD_DIR}/${UNLOCALIZED_RESOURCES_FOLDER_PATH}/RCT-Folly_privacy.bundle",
				"${TARGET_BUILD_DIR}/${UNLOCALIZED_RESOURCES_FOLDER_PATH}/react-native-live-markdown-parser.js",
				"${TARGET_BUILD_DIR}/${UNLOCALIZED_RESOURCES_FOLDER_PATH}/React-Core_privacy.bundle",
				"${TARGET_BUILD_DIR}/${UNLOCALIZED_RESOURCES_FOLDER_PATH}/React-cxxreact_privacy.bundle",
				"${TARGET_BUILD_DIR}/${UNLOCALIZED_RESOURCES_FOLDER_PATH}/SDWebImage.bundle",
				"${TARGET_BUILD_DIR}/${UNLOCALIZED_RESOURCES_FOLDER_PATH}/boost_privacy.bundle",
				"${TARGET_BUILD_DIR}/${UNLOCALIZED_RESOURCES_FOLDER_PATH}/glog_privacy.bundle",
			);
			runOnlyForDeploymentPostprocessing = 0;
			shellPath = /bin/sh;
			shellScript = "\"${PODS_ROOT}/Target Support Files/Pods-NewExpensify-NewExpensifyTests/Pods-NewExpensify-NewExpensifyTests-resources.sh\"\n";
			showEnvVarsInLog = 0;
		};
		B27437BBD1FC142D4A18A976 /* [CP-User] [RNFB] Crashlytics Configuration */ = {
			isa = PBXShellScriptBuildPhase;
			buildActionMask = 2147483647;
			files = (
			);
			inputPaths = (
				"${DWARF_DSYM_FOLDER_PATH}/${DWARF_DSYM_FILE_NAME}/Contents/Resources/DWARF/${TARGET_NAME}",
				"$(SRCROOT)/$(BUILT_PRODUCTS_DIR)/$(INFOPLIST_PATH)",
			);
			name = "[CP-User] [RNFB] Crashlytics Configuration";
			runOnlyForDeploymentPostprocessing = 0;
			shellPath = /bin/sh;
			shellScript = "#!/usr/bin/env bash\n#\n# Copyright (c) 2016-present Invertase Limited & Contributors\n#\n# Licensed under the Apache License, Version 2.0 (the \"License\");\n# you may not use this library except in compliance with the License.\n# You may obtain a copy of the License at\n#\n#   http://www.apache.org/licenses/LICENSE-2.0\n#\n# Unless required by applicable law or agreed to in writing, software\n# distributed under the License is distributed on an \"AS IS\" BASIS,\n# WITHOUT WARRANTIES OR CONDITIONS OF ANY KIND, either express or implied.\n# See the License for the specific language governing permissions and\n# limitations under the License.\n#\nset -e\n\nif [[ ${PODS_ROOT} ]]; then\n  echo \"info: Exec FirebaseCrashlytics Run from Pods\"\n  \"${PODS_ROOT}/FirebaseCrashlytics/run\"\nelse\n  echo \"info: Exec FirebaseCrashlytics Run from framework\"\n  \"${PROJECT_DIR}/FirebaseCrashlytics.framework/run\"\nfi\n";
		};
		C89F24AC8ADB8B1D2273A3DF /* [CP] Copy Pods Resources */ = {
			isa = PBXShellScriptBuildPhase;
			buildActionMask = 2147483647;
			files = (
			);
			inputPaths = (
				"${PODS_ROOT}/Target Support Files/Pods-NewExpensify/Pods-NewExpensify-resources.sh",
				"${PODS_CONFIGURATION_BUILD_DIR}/Airship/AirshipAutomationResources.bundle",
				"${PODS_CONFIGURATION_BUILD_DIR}/Airship/AirshipCoreResources.bundle",
				"${PODS_CONFIGURATION_BUILD_DIR}/Airship/AirshipMessageCenterResources.bundle",
				"${PODS_CONFIGURATION_BUILD_DIR}/AppAuth/AppAuthCore_Privacy.bundle",
				"${PODS_CONFIGURATION_BUILD_DIR}/GTMAppAuth/GTMAppAuth_Privacy.bundle",
				"${PODS_CONFIGURATION_BUILD_DIR}/GTMSessionFetcher/GTMSessionFetcher_Core_Privacy.bundle",
				"${PODS_CONFIGURATION_BUILD_DIR}/GoogleDataTransport/GoogleDataTransport_Privacy.bundle",
				"${PODS_CONFIGURATION_BUILD_DIR}/GoogleSignIn/GoogleSignIn.bundle",
				"${PODS_CONFIGURATION_BUILD_DIR}/GoogleUtilities/GoogleUtilities_Privacy.bundle",
				"${PODS_CONFIGURATION_BUILD_DIR}/PromisesObjC/FBLPromises_Privacy.bundle",
				"${PODS_CONFIGURATION_BUILD_DIR}/RCT-Folly/RCT-Folly_privacy.bundle",
				"${PODS_ROOT}/../../node_modules/@expensify/react-native-live-markdown/parser/react-native-live-markdown-parser.js",
				"${PODS_CONFIGURATION_BUILD_DIR}/React-Core/React-Core_privacy.bundle",
				"${PODS_CONFIGURATION_BUILD_DIR}/React-cxxreact/React-cxxreact_privacy.bundle",
				"${PODS_CONFIGURATION_BUILD_DIR}/SDWebImage/SDWebImage.bundle",
				"${PODS_CONFIGURATION_BUILD_DIR}/boost/boost_privacy.bundle",
				"${PODS_CONFIGURATION_BUILD_DIR}/glog/glog_privacy.bundle",
			);
			name = "[CP] Copy Pods Resources";
			outputPaths = (
				"${TARGET_BUILD_DIR}/${UNLOCALIZED_RESOURCES_FOLDER_PATH}/AirshipAutomationResources.bundle",
				"${TARGET_BUILD_DIR}/${UNLOCALIZED_RESOURCES_FOLDER_PATH}/AirshipCoreResources.bundle",
				"${TARGET_BUILD_DIR}/${UNLOCALIZED_RESOURCES_FOLDER_PATH}/AirshipMessageCenterResources.bundle",
				"${TARGET_BUILD_DIR}/${UNLOCALIZED_RESOURCES_FOLDER_PATH}/AppAuthCore_Privacy.bundle",
				"${TARGET_BUILD_DIR}/${UNLOCALIZED_RESOURCES_FOLDER_PATH}/GTMAppAuth_Privacy.bundle",
				"${TARGET_BUILD_DIR}/${UNLOCALIZED_RESOURCES_FOLDER_PATH}/GTMSessionFetcher_Core_Privacy.bundle",
				"${TARGET_BUILD_DIR}/${UNLOCALIZED_RESOURCES_FOLDER_PATH}/GoogleDataTransport_Privacy.bundle",
				"${TARGET_BUILD_DIR}/${UNLOCALIZED_RESOURCES_FOLDER_PATH}/GoogleSignIn.bundle",
				"${TARGET_BUILD_DIR}/${UNLOCALIZED_RESOURCES_FOLDER_PATH}/GoogleUtilities_Privacy.bundle",
				"${TARGET_BUILD_DIR}/${UNLOCALIZED_RESOURCES_FOLDER_PATH}/FBLPromises_Privacy.bundle",
				"${TARGET_BUILD_DIR}/${UNLOCALIZED_RESOURCES_FOLDER_PATH}/RCT-Folly_privacy.bundle",
				"${TARGET_BUILD_DIR}/${UNLOCALIZED_RESOURCES_FOLDER_PATH}/react-native-live-markdown-parser.js",
				"${TARGET_BUILD_DIR}/${UNLOCALIZED_RESOURCES_FOLDER_PATH}/React-Core_privacy.bundle",
				"${TARGET_BUILD_DIR}/${UNLOCALIZED_RESOURCES_FOLDER_PATH}/React-cxxreact_privacy.bundle",
				"${TARGET_BUILD_DIR}/${UNLOCALIZED_RESOURCES_FOLDER_PATH}/SDWebImage.bundle",
				"${TARGET_BUILD_DIR}/${UNLOCALIZED_RESOURCES_FOLDER_PATH}/boost_privacy.bundle",
				"${TARGET_BUILD_DIR}/${UNLOCALIZED_RESOURCES_FOLDER_PATH}/glog_privacy.bundle",
			);
			runOnlyForDeploymentPostprocessing = 0;
			shellPath = /bin/sh;
			shellScript = "\"${PODS_ROOT}/Target Support Files/Pods-NewExpensify/Pods-NewExpensify-resources.sh\"\n";
			showEnvVarsInLog = 0;
		};
		CF5552CFE101856278C29F61 /* [CP] Embed Pods Frameworks */ = {
			isa = PBXShellScriptBuildPhase;
			buildActionMask = 2147483647;
			files = (
			);
			inputPaths = (
				"${PODS_ROOT}/Target Support Files/Pods-NewExpensify-NewExpensifyTests/Pods-NewExpensify-NewExpensifyTests-frameworks.sh",
				"${BUILT_PRODUCTS_DIR}/MapboxMaps/MapboxMaps.framework",
				"${BUILT_PRODUCTS_DIR}/Turf/Turf.framework",
				"${PODS_XCFRAMEWORKS_BUILD_DIR}/FullStory/FullStory.framework/FullStory",
				"${PODS_XCFRAMEWORKS_BUILD_DIR}/MapboxCommon/MapboxCommon.framework/MapboxCommon",
				"${PODS_XCFRAMEWORKS_BUILD_DIR}/MapboxCoreMaps/MapboxCoreMaps.framework/MapboxCoreMaps",
				"${PODS_XCFRAMEWORKS_BUILD_DIR}/MapboxMobileEvents/MapboxMobileEvents.framework/MapboxMobileEvents",
				"${PODS_XCFRAMEWORKS_BUILD_DIR}/Onfido/Onfido.framework/Onfido",
				"${PODS_XCFRAMEWORKS_BUILD_DIR}/Plaid/LinkKit.framework/LinkKit",
				"${PODS_XCFRAMEWORKS_BUILD_DIR}/hermes-engine/Pre-built/hermes.framework/hermes",
			);
			name = "[CP] Embed Pods Frameworks";
			outputPaths = (
				"${TARGET_BUILD_DIR}/${FRAMEWORKS_FOLDER_PATH}/MapboxMaps.framework",
				"${TARGET_BUILD_DIR}/${FRAMEWORKS_FOLDER_PATH}/Turf.framework",
				"${TARGET_BUILD_DIR}/${FRAMEWORKS_FOLDER_PATH}/FullStory.framework",
				"${TARGET_BUILD_DIR}/${FRAMEWORKS_FOLDER_PATH}/MapboxCommon.framework",
				"${TARGET_BUILD_DIR}/${FRAMEWORKS_FOLDER_PATH}/MapboxCoreMaps.framework",
				"${TARGET_BUILD_DIR}/${FRAMEWORKS_FOLDER_PATH}/MapboxMobileEvents.framework",
				"${TARGET_BUILD_DIR}/${FRAMEWORKS_FOLDER_PATH}/Onfido.framework",
				"${TARGET_BUILD_DIR}/${FRAMEWORKS_FOLDER_PATH}/LinkKit.framework",
				"${TARGET_BUILD_DIR}/${FRAMEWORKS_FOLDER_PATH}/hermes.framework",
			);
			runOnlyForDeploymentPostprocessing = 0;
			shellPath = /bin/sh;
			shellScript = "\"${PODS_ROOT}/Target Support Files/Pods-NewExpensify-NewExpensifyTests/Pods-NewExpensify-NewExpensifyTests-frameworks.sh\"\n";
			showEnvVarsInLog = 0;
		};
		F6D8C09C01E6323995B45531 /* [CP] Check Pods Manifest.lock */ = {
			isa = PBXShellScriptBuildPhase;
			buildActionMask = 2147483647;
			files = (
			);
			inputFileListPaths = (
			);
			inputPaths = (
				"${PODS_PODFILE_DIR_PATH}/Podfile.lock",
				"${PODS_ROOT}/Manifest.lock",
			);
			name = "[CP] Check Pods Manifest.lock";
			outputFileListPaths = (
			);
			outputPaths = (
				"$(DERIVED_FILE_DIR)/Pods-NewExpensify-checkManifestLockResult.txt",
			);
			runOnlyForDeploymentPostprocessing = 0;
			shellPath = /bin/sh;
			shellScript = "diff \"${PODS_PODFILE_DIR_PATH}/Podfile.lock\" \"${PODS_ROOT}/Manifest.lock\" > /dev/null\nif [ $? != 0 ] ; then\n    # print error to STDERR\n    echo \"error: The sandbox is not in sync with the Podfile.lock. Run 'pod install' or update your CocoaPods installation.\" >&2\n    exit 1\nfi\n# This output is used by Xcode 'outputs' to avoid re-running this script phase.\necho \"SUCCESS\" > \"${SCRIPT_OUTPUT_FILE_0}\"\n";
			showEnvVarsInLog = 0;
		};
		FD10A7F022414F080027D42C /* Start Packager */ = {
			isa = PBXShellScriptBuildPhase;
			buildActionMask = 2147483647;
			files = (
			);
			inputFileListPaths = (
			);
			inputPaths = (
			);
			name = "Start Packager";
			outputFileListPaths = (
			);
			outputPaths = (
			);
			runOnlyForDeploymentPostprocessing = 0;
			shellPath = /bin/sh;
			shellScript = "if [[ -f \"$PODS_ROOT/../.xcode.env\" ]]; then\n  source \"$PODS_ROOT/../.xcode.env\"\nfi\nif [[ -f \"$PODS_ROOT/../.xcode.env.local\" ]]; then\n  source \"$PODS_ROOT/../.xcode.env.local\"\nfi\n\nexport RCT_METRO_PORT=\"${RCT_METRO_PORT:=8081}\"\necho \"export RCT_METRO_PORT=${RCT_METRO_PORT}\" > `$NODE_BINARY --print \"require('path').dirname(require.resolve('react-native/package.json')) + '/scripts/.packager.env'\"`\nif [ -z \"${RCT_NO_LAUNCH_PACKAGER+xxx}\" ] ; then\n  if nc -w 5 -z localhost ${RCT_METRO_PORT} ; then\n    if ! curl -s \"http://localhost:${RCT_METRO_PORT}/status\" | grep -q \"packager-status:running\" ; then\n      echo \"Port ${RCT_METRO_PORT} already in use, packager is either not running or not running correctly\"\n      exit 2\n    fi\n  else\n    open `$NODE_BINARY --print \"require('path').dirname(require.resolve('expo/package.json')) + '/scripts/launchPackager.command'\"` || echo \"Can't start packager automatically\"\n  fi\nfi\n";
			showEnvVarsInLog = 0;
		};
		FE06EBE8F279CF75F5460DCF /* [CP] Check Pods Manifest.lock */ = {
			isa = PBXShellScriptBuildPhase;
			buildActionMask = 2147483647;
			files = (
			);
			inputFileListPaths = (
			);
			inputPaths = (
				"${PODS_PODFILE_DIR_PATH}/Podfile.lock",
				"${PODS_ROOT}/Manifest.lock",
			);
			name = "[CP] Check Pods Manifest.lock";
			outputFileListPaths = (
			);
			outputPaths = (
				"$(DERIVED_FILE_DIR)/Pods-NotificationServiceExtension-checkManifestLockResult.txt",
			);
			runOnlyForDeploymentPostprocessing = 0;
			shellPath = /bin/sh;
			shellScript = "diff \"${PODS_PODFILE_DIR_PATH}/Podfile.lock\" \"${PODS_ROOT}/Manifest.lock\" > /dev/null\nif [ $? != 0 ] ; then\n    # print error to STDERR\n    echo \"error: The sandbox is not in sync with the Podfile.lock. Run 'pod install' or update your CocoaPods installation.\" >&2\n    exit 1\nfi\n# This output is used by Xcode 'outputs' to avoid re-running this script phase.\necho \"SUCCESS\" > \"${SCRIPT_OUTPUT_FILE_0}\"\n";
			showEnvVarsInLog = 0;
		};
/* End PBXShellScriptBuildPhase section */

/* Begin PBXSourcesBuildPhase section */
		00E356EA1AD99517003FC87E /* Sources */ = {
			isa = PBXSourcesBuildPhase;
			buildActionMask = 2147483647;
			files = (
				0F5E5351263B73FD004CA14F /* EnvironmentChecker.m in Sources */,
				0DFC45952C884E0A00B56C91 /* RCTShortcutManagerModule.m in Sources */,
				0CDA8E35287DD650004ECBEC /* AppDelegate.mm in Sources */,
				7041848626A8E47D00E09F4D /* RCTStartupTimer.m in Sources */,
				7F5E81F06BCCF61AD02CEA06 /* ExpoModulesProvider.swift in Sources */,
			);
			runOnlyForDeploymentPostprocessing = 0;
		};
		13B07F871A680F5B00A75B9A /* Sources */ = {
			isa = PBXSourcesBuildPhase;
			buildActionMask = 2147483647;
			files = (
				18D050E0262400AF000D658B /* BridgingFile.swift in Sources */,
				0DFC45942C884E0A00B56C91 /* RCTShortcutManagerModule.m in Sources */,
				0F5E5350263B73FD004CA14F /* EnvironmentChecker.m in Sources */,
				374FB8D728A133FE000D84EF /* OriginImageRequestHandler.mm in Sources */,
				7041848526A8E47D00E09F4D /* RCTStartupTimer.m in Sources */,
				DD79042B2792E76D004484B4 /* RCTBootSplash.mm in Sources */,
				0CDA8E34287DD650004ECBEC /* AppDelegate.mm in Sources */,
				13B07FC11A68108700A75B9A /* main.m in Sources */,
				DDCB2E57F334C143AC462B43 /* ExpoModulesProvider.swift in Sources */,
			);
			runOnlyForDeploymentPostprocessing = 0;
		};
		7FD73C972B23CE9500420AF3 /* Sources */ = {
			isa = PBXSourcesBuildPhase;
			buildActionMask = 2147483647;
			files = (
				7F9DD8DA2B2A445B005E3AFA /* ExpError.swift in Sources */,
				7FD73C9E2B23CE9500420AF3 /* NotificationService.swift in Sources */,
			);
			runOnlyForDeploymentPostprocessing = 0;
		};
/* End PBXSourcesBuildPhase section */

/* Begin PBXTargetDependency section */
		00E356F51AD99517003FC87E /* PBXTargetDependency */ = {
			isa = PBXTargetDependency;
			target = 13B07F861A680F5B00A75B9A /* NewExpensify */;
			targetProxy = 00E356F41AD99517003FC87E /* PBXContainerItemProxy */;
		};
		7FD73CA12B23CE9500420AF3 /* PBXTargetDependency */ = {
			isa = PBXTargetDependency;
			target = 7FD73C9A2B23CE9500420AF3 /* NotificationServiceExtension */;
			targetProxy = 7FD73CA02B23CE9500420AF3 /* PBXContainerItemProxy */;
		};
/* End PBXTargetDependency section */

/* Begin XCBuildConfiguration section */
		00E356F61AD99517003FC87E /* DebugDevelopment */ = {
			isa = XCBuildConfiguration;
			baseConfigurationReference = 0720C6831E28A5F9150704F2 /* Pods-NewExpensify-NewExpensifyTests.debugdevelopment.xcconfig */;
			buildSettings = {
				ALWAYS_EMBED_SWIFT_STANDARD_LIBRARIES = YES;
				BUNDLE_LOADER = "$(TEST_HOST)";
				CODE_SIGN_STYLE = Automatic;
				GCC_PREPROCESSOR_DEFINITIONS = (
					"DEBUG=1",
					"$(inherited)",
				);
				INFOPLIST_FILE = NewExpensifyTests/Info.plist;
				IPHONEOS_DEPLOYMENT_TARGET = 11.0;
				LD_RUNPATH_SEARCH_PATHS = (
					"$(inherited)",
					"@executable_path/Frameworks",
					"@loader_path/Frameworks",
				);
				OTHER_LDFLAGS = (
					"-ObjC",
					"-lc++",
					"$(inherited)",
				);
				OTHER_SWIFT_FLAGS = "$(inherited) -D EXPO_CONFIGURATION_DEBUG";
				PRODUCT_BUNDLE_IDENTIFIER = "org.reactjs.native.example.$(PRODUCT_NAME:rfc1034identifier)";
				PRODUCT_NAME = "$(TARGET_NAME)";
				TEST_HOST = "$(BUILT_PRODUCTS_DIR)/NewExpensify.app/NewExpensify";
			};
			name = DebugDevelopment;
		};
		00E356F71AD99517003FC87E /* ReleaseDevelopment */ = {
			isa = XCBuildConfiguration;
			baseConfigurationReference = A2047A1B597776AC0802625C /* Pods-NewExpensify-NewExpensifyTests.releasedevelopment.xcconfig */;
			buildSettings = {
				BUNDLE_LOADER = "$(TEST_HOST)";
				CODE_SIGN_STYLE = Automatic;
				COPY_PHASE_STRIP = NO;
				DEVELOPMENT_TEAM = 368M544MTT;
				INFOPLIST_FILE = NewExpensifyTests/Info.plist;
				IPHONEOS_DEPLOYMENT_TARGET = 11.0;
				LD_RUNPATH_SEARCH_PATHS = (
					"$(inherited)",
					"@executable_path/Frameworks",
					"@loader_path/Frameworks",
				);
				OTHER_LDFLAGS = (
					"-ObjC",
					"-lc++",
					"$(inherited)",
				);
				OTHER_SWIFT_FLAGS = "$(inherited) -D EXPO_CONFIGURATION_RELEASE -D EXPO_CONFIGURATION_DEBUG";
				PRODUCT_BUNDLE_IDENTIFIER = "org.reactjs.native.example.$(PRODUCT_NAME:rfc1034identifier)";
				PRODUCT_NAME = "$(TARGET_NAME)";
				TEST_HOST = "$(BUILT_PRODUCTS_DIR)/NewExpensify.app/NewExpensify";
			};
			name = ReleaseDevelopment;
		};
		0CBE08762C5D0872008661F8 /* Debug */ = {
			isa = XCBuildConfiguration;
			buildSettings = {
				ALWAYS_SEARCH_USER_PATHS = NO;
				CC = "";
				CLANG_ANALYZER_LOCALIZABILITY_NONLOCALIZED = YES;
				CLANG_CXX_LANGUAGE_STANDARD = "c++20";
				CLANG_CXX_LIBRARY = "libc++";
				CLANG_ENABLE_MODULES = YES;
				CLANG_ENABLE_OBJC_ARC = YES;
				CLANG_WARN_BLOCK_CAPTURE_AUTORELEASING = YES;
				CLANG_WARN_BOOL_CONVERSION = YES;
				CLANG_WARN_COMMA = YES;
				CLANG_WARN_CONSTANT_CONVERSION = YES;
				CLANG_WARN_DEPRECATED_OBJC_IMPLEMENTATIONS = YES;
				CLANG_WARN_DIRECT_OBJC_ISA_USAGE = YES_ERROR;
				CLANG_WARN_EMPTY_BODY = YES;
				CLANG_WARN_ENUM_CONVERSION = YES;
				CLANG_WARN_INFINITE_RECURSION = YES;
				CLANG_WARN_INT_CONVERSION = YES;
				CLANG_WARN_NON_LITERAL_NULL_CONVERSION = YES;
				CLANG_WARN_OBJC_IMPLICIT_RETAIN_SELF = YES;
				CLANG_WARN_OBJC_LITERAL_CONVERSION = YES;
				CLANG_WARN_OBJC_ROOT_CLASS = YES_ERROR;
				CLANG_WARN_RANGE_LOOP_ANALYSIS = YES;
				CLANG_WARN_STRICT_PROTOTYPES = YES;
				CLANG_WARN_SUSPICIOUS_MOVE = YES;
				CLANG_WARN_UNREACHABLE_CODE = YES;
				CLANG_WARN__DUPLICATE_METHOD_MATCH = YES;
				"CODE_SIGN_IDENTITY[sdk=iphoneos*]" = "iPhone Developer";
				COPY_PHASE_STRIP = NO;
				CXX = "";
				ENABLE_STRICT_OBJC_MSGSEND = YES;
				ENABLE_TESTABILITY = YES;
				"EXCLUDED_ARCHS[sdk=iphonesimulator*]" = i386;
				GCC_C_LANGUAGE_STANDARD = gnu99;
				GCC_DYNAMIC_NO_PIC = NO;
				GCC_NO_COMMON_BLOCKS = YES;
				GCC_OPTIMIZATION_LEVEL = 0;
				GCC_PREPROCESSOR_DEFINITIONS = (
					"DEBUG=1",
					"$(inherited)",
				);
				GCC_SYMBOLS_PRIVATE_EXTERN = NO;
				GCC_WARN_64_TO_32_BIT_CONVERSION = YES;
				GCC_WARN_ABOUT_RETURN_TYPE = YES_ERROR;
				GCC_WARN_UNDECLARED_SELECTOR = YES;
				GCC_WARN_UNINITIALIZED_AUTOS = YES_AGGRESSIVE;
				GCC_WARN_UNUSED_FUNCTION = YES;
				GCC_WARN_UNUSED_VARIABLE = YES;
				IPHONEOS_DEPLOYMENT_TARGET = 16.1;
				LD = "";
				LDPLUSPLUS = "";
				LD_RUNPATH_SEARCH_PATHS = (
					/usr/lib/swift,
					"$(inherited)",
				);
				LIBRARY_SEARCH_PATHS = (
					"$(SDKROOT)/usr/lib/swift",
					"\"$(TOOLCHAIN_DIR)/usr/lib/swift/$(PLATFORM_NAME)\"",
					"\"$(inherited)\"",
				);
				MTL_ENABLE_DEBUG_INFO = YES;
				ONLY_ACTIVE_ARCH = YES;
				OTHER_CFLAGS = (
					"$(inherited)",
					"-DRN_FABRIC_ENABLED",
				);
				OTHER_CPLUSPLUSFLAGS = (
					"$(inherited)",
					"-DRN_FABRIC_ENABLED",
				);
				OTHER_LDFLAGS = "$(inherited)";
				PRODUCT_BUNDLE_IDENTIFIER = "";
				REACT_NATIVE_PATH = "${PODS_ROOT}/../../node_modules/react-native";
				SDKROOT = iphoneos;
				SWIFT_ACTIVE_COMPILATION_CONDITIONS = "$(inherited) DEBUG";
				USE_HERMES = true;
			};
			name = Debug;
		};
		0CBE08772C5D0872008661F8 /* Debug */ = {
			isa = XCBuildConfiguration;
			baseConfigurationReference = 770E830588047044018787E9 /* Pods-NewExpensify.debug.xcconfig */;
			buildSettings = {
				ASSETCATALOG_COMPILER_APPICON_NAME = AppIconDev;
				ASSETCATALOG_COMPILER_INCLUDE_ALL_APPICON_ASSETS = NO;
				CLANG_CXX_LANGUAGE_STANDARD = "c++20";
				CLANG_ENABLE_MODULES = YES;
				CODE_SIGN_ENTITLEMENTS = NewExpensify/Chat.entitlements;
				CODE_SIGN_IDENTITY = "Apple Development";
				CODE_SIGN_STYLE = Automatic;
				CURRENT_PROJECT_VERSION = 3;
				DEVELOPMENT_TEAM = 368M544MTT;
				ENABLE_BITCODE = NO;
				INFOPLIST_FILE = "$(SRCROOT)/NewExpensify/Info.plist";
				IPHONEOS_DEPLOYMENT_TARGET = 15.0;
				LD_RUNPATH_SEARCH_PATHS = (
					"$(inherited)",
					"@executable_path/Frameworks",
				);
				MARKETING_VERSION = 1.0.0;
				OTHER_LDFLAGS = (
					"$(inherited)",
					"-ObjC",
					"-lc++",
				);
				OTHER_SWIFT_FLAGS = "$(inherited) -D EXPO_CONFIGURATION_DEBUG";
				PRODUCT_BUNDLE_IDENTIFIER = com.expensify.chat.dev;
				PRODUCT_NAME = "New Expensify Dev";
				PROVISIONING_PROFILE_SPECIFIER = "";
				SWIFT_OPTIMIZATION_LEVEL = "-Onone";
				SWIFT_VERSION = 5.0;
				TARGETED_DEVICE_FAMILY = "1,2";
				VERSIONING_SYSTEM = "apple-generic";
			};
			name = Debug;
		};
		0CBE08782C5D0872008661F8 /* Debug */ = {
			isa = XCBuildConfiguration;
			baseConfigurationReference = CB90A3F4AA24B445B5F2425F /* Pods-NewExpensify-NewExpensifyTests.debug.xcconfig */;
			buildSettings = {
				ALWAYS_EMBED_SWIFT_STANDARD_LIBRARIES = YES;
				BUNDLE_LOADER = "$(TEST_HOST)";
				CODE_SIGN_STYLE = Automatic;
				GCC_PREPROCESSOR_DEFINITIONS = (
					"DEBUG=1",
					"$(inherited)",
				);
				INFOPLIST_FILE = NewExpensifyTests/Info.plist;
				IPHONEOS_DEPLOYMENT_TARGET = 11.0;
				LD_RUNPATH_SEARCH_PATHS = (
					"$(inherited)",
					"@executable_path/Frameworks",
					"@loader_path/Frameworks",
				);
				OTHER_LDFLAGS = (
					"-ObjC",
					"-lc++",
					"$(inherited)",
				);
				OTHER_SWIFT_FLAGS = "$(inherited) -D EXPO_CONFIGURATION_DEBUG";
				PRODUCT_BUNDLE_IDENTIFIER = "org.reactjs.native.example.$(PRODUCT_NAME:rfc1034identifier)";
				PRODUCT_NAME = "$(TARGET_NAME)";
				TEST_HOST = "$(BUILT_PRODUCTS_DIR)/NewExpensify.app/NewExpensify";
			};
			name = Debug;
		};
		0CBE08792C5D0872008661F8 /* Debug */ = {
			isa = XCBuildConfiguration;
			baseConfigurationReference = E64118EC43E1C1FA1D07B5D2 /* Pods-NotificationServiceExtension.debug.xcconfig */;
			buildSettings = {
				ALWAYS_SEARCH_USER_PATHS = NO;
				ASSETCATALOG_COMPILER_GENERATE_SWIFT_ASSET_SYMBOL_EXTENSIONS = YES;
				CLANG_ANALYZER_NONNULL = YES;
				CLANG_ANALYZER_NUMBER_OBJECT_CONVERSION = YES_AGGRESSIVE;
				CLANG_CXX_LANGUAGE_STANDARD = "gnu++20";
				CLANG_ENABLE_MODULES = YES;
				CLANG_ENABLE_OBJC_ARC = YES;
				CLANG_ENABLE_OBJC_WEAK = YES;
				CLANG_WARN_BLOCK_CAPTURE_AUTORELEASING = YES;
				CLANG_WARN_BOOL_CONVERSION = YES;
				CLANG_WARN_COMMA = YES;
				CLANG_WARN_CONSTANT_CONVERSION = YES;
				CLANG_WARN_DEPRECATED_OBJC_IMPLEMENTATIONS = YES;
				CLANG_WARN_DIRECT_OBJC_ISA_USAGE = YES_ERROR;
				CLANG_WARN_DOCUMENTATION_COMMENTS = YES;
				CLANG_WARN_EMPTY_BODY = YES;
				CLANG_WARN_ENUM_CONVERSION = YES;
				CLANG_WARN_INFINITE_RECURSION = YES;
				CLANG_WARN_INT_CONVERSION = YES;
				CLANG_WARN_NON_LITERAL_NULL_CONVERSION = YES;
				CLANG_WARN_OBJC_IMPLICIT_RETAIN_SELF = YES;
				CLANG_WARN_OBJC_LITERAL_CONVERSION = YES;
				CLANG_WARN_OBJC_ROOT_CLASS = YES_ERROR;
				CLANG_WARN_RANGE_LOOP_ANALYSIS = YES;
				CLANG_WARN_STRICT_PROTOTYPES = YES;
				CLANG_WARN_SUSPICIOUS_MOVE = YES;
				CLANG_WARN_UNGUARDED_AVAILABILITY = YES_AGGRESSIVE;
				CLANG_WARN_UNREACHABLE_CODE = YES;
				CLANG_WARN__DUPLICATE_METHOD_MATCH = YES;
				CODE_SIGN_ENTITLEMENTS = NotificationServiceExtension/NotificationServiceExtension.entitlements;
				CODE_SIGN_IDENTITY = "Apple Development";
				CODE_SIGN_STYLE = Automatic;
				COPY_PHASE_STRIP = NO;
				DEBUG_INFORMATION_FORMAT = dwarf;
				DEVELOPMENT_TEAM = 368M544MTT;
				ENABLE_STRICT_OBJC_MSGSEND = YES;
				ENABLE_TESTABILITY = YES;
				ENABLE_USER_SCRIPT_SANDBOXING = YES;
				GCC_C_LANGUAGE_STANDARD = gnu17;
				GCC_DYNAMIC_NO_PIC = NO;
				GCC_NO_COMMON_BLOCKS = YES;
				GCC_OPTIMIZATION_LEVEL = 0;
				GCC_PREPROCESSOR_DEFINITIONS = (
					"DEBUG=1",
					"$(inherited)",
				);
				GCC_WARN_64_TO_32_BIT_CONVERSION = YES;
				GCC_WARN_ABOUT_RETURN_TYPE = YES_ERROR;
				GCC_WARN_UNDECLARED_SELECTOR = YES;
				GCC_WARN_UNINITIALIZED_AUTOS = YES_AGGRESSIVE;
				GCC_WARN_UNUSED_FUNCTION = YES;
				GCC_WARN_UNUSED_VARIABLE = YES;
				GENERATE_INFOPLIST_FILE = NO;
				INFOPLIST_FILE = NotificationServiceExtension/Info.plist;
				INFOPLIST_KEY_CFBundleDisplayName = NotificationServiceExtension;
				INFOPLIST_KEY_NSHumanReadableCopyright = "";
				IPHONEOS_DEPLOYMENT_TARGET = 15.0;
				LD_RUNPATH_SEARCH_PATHS = (
					"$(inherited)",
					"@executable_path/Frameworks",
					"@executable_path/../../Frameworks",
				);
				LOCALIZATION_PREFERS_STRING_CATALOGS = YES;
				MTL_ENABLE_DEBUG_INFO = INCLUDE_SOURCE;
				MTL_FAST_MATH = YES;
				ONLY_ACTIVE_ARCH = YES;
				OTHER_SWIFT_FLAGS = "$(inherited) -D EXPO_CONFIGURATION_DEBUG";
				PRODUCT_BUNDLE_IDENTIFIER = com.expensify.chat.dev.NotificationServiceExtension;
				PRODUCT_NAME = "$(TARGET_NAME)";
				PROVISIONING_PROFILE_SPECIFIER = "";
				SDKROOT = iphoneos;
				SKIP_INSTALL = YES;
				SWIFT_ACTIVE_COMPILATION_CONDITIONS = "DEBUG $(inherited)";
				SWIFT_EMIT_LOC_STRINGS = YES;
				SWIFT_OPTIMIZATION_LEVEL = "-Onone";
				SWIFT_VERSION = 5.0;
				TARGETED_DEVICE_FAMILY = "1,2";
			};
			name = Debug;
		};
		13B07F941A680F5B00A75B9A /* DebugDevelopment */ = {
			isa = XCBuildConfiguration;
			baseConfigurationReference = F0F6E69538D6E2F8730AC519 /* Pods-NewExpensify.debugdevelopment.xcconfig */;
			buildSettings = {
				ASSETCATALOG_COMPILER_APPICON_NAME = AppIconDev;
				ASSETCATALOG_COMPILER_INCLUDE_ALL_APPICON_ASSETS = NO;
				CLANG_CXX_LANGUAGE_STANDARD = "c++20";
				CLANG_ENABLE_MODULES = YES;
				CODE_SIGN_ENTITLEMENTS = NewExpensify/NewExpensifyDebugDevelopment.entitlements;
				CODE_SIGN_IDENTITY = "Apple Development";
				CODE_SIGN_STYLE = Automatic;
				CURRENT_PROJECT_VERSION = 3;
				DEVELOPMENT_TEAM = 368M544MTT;
				ENABLE_BITCODE = NO;
				INFOPLIST_FILE = "$(SRCROOT)/NewExpensify/Info.plist";
				IPHONEOS_DEPLOYMENT_TARGET = 15.0;
				LD_RUNPATH_SEARCH_PATHS = (
					"$(inherited)",
					"@executable_path/Frameworks",
				);
				MARKETING_VERSION = 1.0.0;
				OTHER_LDFLAGS = (
					"$(inherited)",
					"-ObjC",
					"-lc++",
				);
				OTHER_SWIFT_FLAGS = "$(inherited) -D EXPO_CONFIGURATION_DEBUG";
				PRODUCT_BUNDLE_IDENTIFIER = com.expensify.chat.dev;
				PRODUCT_NAME = "New Expensify Dev";
				PROVISIONING_PROFILE_SPECIFIER = "";
				SWIFT_OPTIMIZATION_LEVEL = "-Onone";
				SWIFT_VERSION = 5.0;
				TARGETED_DEVICE_FAMILY = "1,2";
				VERSIONING_SYSTEM = "apple-generic";
			};
			name = DebugDevelopment;
		};
		13B07F951A680F5B00A75B9A /* ReleaseDevelopment */ = {
			isa = XCBuildConfiguration;
			baseConfigurationReference = 73336D2A31D57ACC974D340E /* Pods-NewExpensify.releasedevelopment.xcconfig */;
			buildSettings = {
				ASSETCATALOG_COMPILER_APPICON_NAME = AppIconDev;
				ASSETCATALOG_COMPILER_INCLUDE_ALL_APPICON_ASSETS = NO;
				CLANG_CXX_LANGUAGE_STANDARD = "c++20";
				CLANG_ENABLE_MODULES = YES;
				CODE_SIGN_ENTITLEMENTS = NewExpensify/NewExpensifyReleaseDevelopment.entitlements;
				CODE_SIGN_IDENTITY = "Apple Development";
				CODE_SIGN_STYLE = Automatic;
				CURRENT_PROJECT_VERSION = 3;
				DEVELOPMENT_TEAM = 368M544MTT;
				INFOPLIST_FILE = NewExpensify/Info.plist;
				IPHONEOS_DEPLOYMENT_TARGET = 15.0;
				LD_RUNPATH_SEARCH_PATHS = (
					"$(inherited)",
					"@executable_path/Frameworks",
				);
				MARKETING_VERSION = 1.0.0;
				OTHER_LDFLAGS = (
					"$(inherited)",
					"-ObjC",
					"-lc++",
				);
				OTHER_SWIFT_FLAGS = "$(inherited) -D EXPO_CONFIGURATION_RELEASE -D EXPO_CONFIGURATION_DEBUG";
				PRODUCT_BUNDLE_IDENTIFIER = com.expensify.chat.dev;
				PRODUCT_NAME = "New Expensify Dev";
				PROVISIONING_PROFILE_SPECIFIER = "";
				SWIFT_VERSION = 5.0;
				TARGETED_DEVICE_FAMILY = "1,2";
				VERSIONING_SYSTEM = "apple-generic";
			};
			name = ReleaseDevelopment;
		};
		7FD73CA42B23CE9500420AF3 /* DebugDevelopment */ = {
			isa = XCBuildConfiguration;
			baseConfigurationReference = 5081AAAD367AF28D50AE6631 /* Pods-NotificationServiceExtension.debugdevelopment.xcconfig */;
			buildSettings = {
				ALWAYS_SEARCH_USER_PATHS = NO;
				ASSETCATALOG_COMPILER_GENERATE_SWIFT_ASSET_SYMBOL_EXTENSIONS = YES;
				CLANG_ANALYZER_NONNULL = YES;
				CLANG_ANALYZER_NUMBER_OBJECT_CONVERSION = YES_AGGRESSIVE;
				CLANG_CXX_LANGUAGE_STANDARD = "gnu++20";
				CLANG_ENABLE_MODULES = YES;
				CLANG_ENABLE_OBJC_ARC = YES;
				CLANG_ENABLE_OBJC_WEAK = YES;
				CLANG_WARN_BLOCK_CAPTURE_AUTORELEASING = YES;
				CLANG_WARN_BOOL_CONVERSION = YES;
				CLANG_WARN_COMMA = YES;
				CLANG_WARN_CONSTANT_CONVERSION = YES;
				CLANG_WARN_DEPRECATED_OBJC_IMPLEMENTATIONS = YES;
				CLANG_WARN_DIRECT_OBJC_ISA_USAGE = YES_ERROR;
				CLANG_WARN_DOCUMENTATION_COMMENTS = YES;
				CLANG_WARN_EMPTY_BODY = YES;
				CLANG_WARN_ENUM_CONVERSION = YES;
				CLANG_WARN_INFINITE_RECURSION = YES;
				CLANG_WARN_INT_CONVERSION = YES;
				CLANG_WARN_NON_LITERAL_NULL_CONVERSION = YES;
				CLANG_WARN_OBJC_IMPLICIT_RETAIN_SELF = YES;
				CLANG_WARN_OBJC_LITERAL_CONVERSION = YES;
				CLANG_WARN_OBJC_ROOT_CLASS = YES_ERROR;
				CLANG_WARN_RANGE_LOOP_ANALYSIS = YES;
				CLANG_WARN_STRICT_PROTOTYPES = YES;
				CLANG_WARN_SUSPICIOUS_MOVE = YES;
				CLANG_WARN_UNGUARDED_AVAILABILITY = YES_AGGRESSIVE;
				CLANG_WARN_UNREACHABLE_CODE = YES;
				CLANG_WARN__DUPLICATE_METHOD_MATCH = YES;
				CODE_SIGN_ENTITLEMENTS = NotificationServiceExtension/NotificationServiceExtension.entitlements;
				CODE_SIGN_IDENTITY = "Apple Development";
				CODE_SIGN_STYLE = Automatic;
				COPY_PHASE_STRIP = NO;
				DEBUG_INFORMATION_FORMAT = dwarf;
				DEVELOPMENT_TEAM = 368M544MTT;
				ENABLE_STRICT_OBJC_MSGSEND = YES;
				ENABLE_TESTABILITY = YES;
				ENABLE_USER_SCRIPT_SANDBOXING = YES;
				GCC_C_LANGUAGE_STANDARD = gnu17;
				GCC_DYNAMIC_NO_PIC = NO;
				GCC_NO_COMMON_BLOCKS = YES;
				GCC_OPTIMIZATION_LEVEL = 0;
				GCC_PREPROCESSOR_DEFINITIONS = (
					"DEBUG=1",
					"$(inherited)",
				);
				GCC_WARN_64_TO_32_BIT_CONVERSION = YES;
				GCC_WARN_ABOUT_RETURN_TYPE = YES_ERROR;
				GCC_WARN_UNDECLARED_SELECTOR = YES;
				GCC_WARN_UNINITIALIZED_AUTOS = YES_AGGRESSIVE;
				GCC_WARN_UNUSED_FUNCTION = YES;
				GCC_WARN_UNUSED_VARIABLE = YES;
				GENERATE_INFOPLIST_FILE = NO;
				INFOPLIST_FILE = NotificationServiceExtension/Info.plist;
				INFOPLIST_KEY_CFBundleDisplayName = NotificationServiceExtension;
				INFOPLIST_KEY_NSHumanReadableCopyright = "";
				IPHONEOS_DEPLOYMENT_TARGET = 15.0;
				LD_RUNPATH_SEARCH_PATHS = (
					"$(inherited)",
					"@executable_path/Frameworks",
					"@executable_path/../../Frameworks",
				);
				LOCALIZATION_PREFERS_STRING_CATALOGS = YES;
				MTL_ENABLE_DEBUG_INFO = INCLUDE_SOURCE;
				MTL_FAST_MATH = YES;
				ONLY_ACTIVE_ARCH = YES;
				OTHER_SWIFT_FLAGS = "$(inherited) -D EXPO_CONFIGURATION_DEBUG";
				PRODUCT_BUNDLE_IDENTIFIER = com.expensify.chat.dev.NotificationServiceExtension;
				PRODUCT_NAME = "$(TARGET_NAME)";
				PROVISIONING_PROFILE_SPECIFIER = "";
				SDKROOT = iphoneos;
				SKIP_INSTALL = YES;
				SWIFT_ACTIVE_COMPILATION_CONDITIONS = "DEBUG $(inherited)";
				SWIFT_EMIT_LOC_STRINGS = YES;
				SWIFT_OPTIMIZATION_LEVEL = "-Onone";
				SWIFT_VERSION = 5.0;
				TARGETED_DEVICE_FAMILY = "1,2";
			};
			name = DebugDevelopment;
		};
		7FD73CA52B23CE9500420AF3 /* DebugAdHoc */ = {
			isa = XCBuildConfiguration;
			baseConfigurationReference = A808AA8142FA7F0532221C23 /* Pods-NotificationServiceExtension.debugadhoc.xcconfig */;
			buildSettings = {
				ALWAYS_SEARCH_USER_PATHS = NO;
				ASSETCATALOG_COMPILER_GENERATE_SWIFT_ASSET_SYMBOL_EXTENSIONS = YES;
				CLANG_ANALYZER_NONNULL = YES;
				CLANG_ANALYZER_NUMBER_OBJECT_CONVERSION = YES_AGGRESSIVE;
				CLANG_CXX_LANGUAGE_STANDARD = "gnu++20";
				CLANG_ENABLE_MODULES = YES;
				CLANG_ENABLE_OBJC_ARC = YES;
				CLANG_ENABLE_OBJC_WEAK = YES;
				CLANG_WARN_BLOCK_CAPTURE_AUTORELEASING = YES;
				CLANG_WARN_BOOL_CONVERSION = YES;
				CLANG_WARN_COMMA = YES;
				CLANG_WARN_CONSTANT_CONVERSION = YES;
				CLANG_WARN_DEPRECATED_OBJC_IMPLEMENTATIONS = YES;
				CLANG_WARN_DIRECT_OBJC_ISA_USAGE = YES_ERROR;
				CLANG_WARN_DOCUMENTATION_COMMENTS = YES;
				CLANG_WARN_EMPTY_BODY = YES;
				CLANG_WARN_ENUM_CONVERSION = YES;
				CLANG_WARN_INFINITE_RECURSION = YES;
				CLANG_WARN_INT_CONVERSION = YES;
				CLANG_WARN_NON_LITERAL_NULL_CONVERSION = YES;
				CLANG_WARN_OBJC_IMPLICIT_RETAIN_SELF = YES;
				CLANG_WARN_OBJC_LITERAL_CONVERSION = YES;
				CLANG_WARN_OBJC_ROOT_CLASS = YES_ERROR;
				CLANG_WARN_RANGE_LOOP_ANALYSIS = YES;
				CLANG_WARN_STRICT_PROTOTYPES = YES;
				CLANG_WARN_SUSPICIOUS_MOVE = YES;
				CLANG_WARN_UNGUARDED_AVAILABILITY = YES_AGGRESSIVE;
				CLANG_WARN_UNREACHABLE_CODE = YES;
				CLANG_WARN__DUPLICATE_METHOD_MATCH = YES;
				CODE_SIGN_ENTITLEMENTS = NotificationServiceExtension/NotificationServiceExtension.entitlements;
				CODE_SIGN_IDENTITY = "Apple Development";
				CODE_SIGN_STYLE = Automatic;
				COPY_PHASE_STRIP = NO;
				DEBUG_INFORMATION_FORMAT = dwarf;
				DEVELOPMENT_TEAM = 368M544MTT;
				ENABLE_STRICT_OBJC_MSGSEND = YES;
				ENABLE_TESTABILITY = YES;
				ENABLE_USER_SCRIPT_SANDBOXING = YES;
				GCC_C_LANGUAGE_STANDARD = gnu17;
				GCC_DYNAMIC_NO_PIC = NO;
				GCC_NO_COMMON_BLOCKS = YES;
				GCC_OPTIMIZATION_LEVEL = 0;
				GCC_PREPROCESSOR_DEFINITIONS = (
					"DEBUG=1",
					"$(inherited)",
				);
				GCC_WARN_64_TO_32_BIT_CONVERSION = YES;
				GCC_WARN_ABOUT_RETURN_TYPE = YES_ERROR;
				GCC_WARN_UNDECLARED_SELECTOR = YES;
				GCC_WARN_UNINITIALIZED_AUTOS = YES_AGGRESSIVE;
				GCC_WARN_UNUSED_FUNCTION = YES;
				GCC_WARN_UNUSED_VARIABLE = YES;
				GENERATE_INFOPLIST_FILE = NO;
				INFOPLIST_FILE = NotificationServiceExtension/Info.plist;
				INFOPLIST_KEY_CFBundleDisplayName = NotificationServiceExtension;
				INFOPLIST_KEY_NSHumanReadableCopyright = "";
				IPHONEOS_DEPLOYMENT_TARGET = 15.0;
				LD_RUNPATH_SEARCH_PATHS = (
					"$(inherited)",
					"@executable_path/Frameworks",
					"@executable_path/../../Frameworks",
				);
				LOCALIZATION_PREFERS_STRING_CATALOGS = YES;
				MTL_ENABLE_DEBUG_INFO = INCLUDE_SOURCE;
				MTL_FAST_MATH = YES;
				ONLY_ACTIVE_ARCH = YES;
				OTHER_SWIFT_FLAGS = "$(inherited) -D EXPO_CONFIGURATION_DEBUG";
				PRODUCT_BUNDLE_IDENTIFIER = com.expensify.chat.adhoc.NotificationServiceExtension;
				PRODUCT_NAME = "$(TARGET_NAME)";
				PROVISIONING_PROFILE_SPECIFIER = "";
				SDKROOT = iphoneos;
				SKIP_INSTALL = YES;
				SWIFT_ACTIVE_COMPILATION_CONDITIONS = "DEBUG $(inherited)";
				SWIFT_EMIT_LOC_STRINGS = YES;
				SWIFT_OPTIMIZATION_LEVEL = "-Onone";
				SWIFT_VERSION = 5.0;
				TARGETED_DEVICE_FAMILY = "1,2";
			};
			name = DebugAdHoc;
		};
		7FD73CA62B23CE9500420AF3 /* DebugProduction */ = {
			isa = XCBuildConfiguration;
			baseConfigurationReference = 90DCA9A6F4948ED2B235F950 /* Pods-NotificationServiceExtension.debugproduction.xcconfig */;
			buildSettings = {
				ALWAYS_SEARCH_USER_PATHS = NO;
				ASSETCATALOG_COMPILER_GENERATE_SWIFT_ASSET_SYMBOL_EXTENSIONS = YES;
				CLANG_ANALYZER_NONNULL = YES;
				CLANG_ANALYZER_NUMBER_OBJECT_CONVERSION = YES_AGGRESSIVE;
				CLANG_CXX_LANGUAGE_STANDARD = "gnu++20";
				CLANG_ENABLE_MODULES = YES;
				CLANG_ENABLE_OBJC_ARC = YES;
				CLANG_ENABLE_OBJC_WEAK = YES;
				CLANG_WARN_BLOCK_CAPTURE_AUTORELEASING = YES;
				CLANG_WARN_BOOL_CONVERSION = YES;
				CLANG_WARN_COMMA = YES;
				CLANG_WARN_CONSTANT_CONVERSION = YES;
				CLANG_WARN_DEPRECATED_OBJC_IMPLEMENTATIONS = YES;
				CLANG_WARN_DIRECT_OBJC_ISA_USAGE = YES_ERROR;
				CLANG_WARN_DOCUMENTATION_COMMENTS = YES;
				CLANG_WARN_EMPTY_BODY = YES;
				CLANG_WARN_ENUM_CONVERSION = YES;
				CLANG_WARN_INFINITE_RECURSION = YES;
				CLANG_WARN_INT_CONVERSION = YES;
				CLANG_WARN_NON_LITERAL_NULL_CONVERSION = YES;
				CLANG_WARN_OBJC_IMPLICIT_RETAIN_SELF = YES;
				CLANG_WARN_OBJC_LITERAL_CONVERSION = YES;
				CLANG_WARN_OBJC_ROOT_CLASS = YES_ERROR;
				CLANG_WARN_RANGE_LOOP_ANALYSIS = YES;
				CLANG_WARN_STRICT_PROTOTYPES = YES;
				CLANG_WARN_SUSPICIOUS_MOVE = YES;
				CLANG_WARN_UNGUARDED_AVAILABILITY = YES_AGGRESSIVE;
				CLANG_WARN_UNREACHABLE_CODE = YES;
				CLANG_WARN__DUPLICATE_METHOD_MATCH = YES;
				CODE_SIGN_ENTITLEMENTS = NotificationServiceExtension/NotificationServiceExtension.entitlements;
				CODE_SIGN_IDENTITY = "Apple Development";
				CODE_SIGN_STYLE = Automatic;
				COPY_PHASE_STRIP = NO;
				DEBUG_INFORMATION_FORMAT = dwarf;
				DEVELOPMENT_TEAM = 368M544MTT;
				ENABLE_STRICT_OBJC_MSGSEND = YES;
				ENABLE_TESTABILITY = YES;
				ENABLE_USER_SCRIPT_SANDBOXING = YES;
				GCC_C_LANGUAGE_STANDARD = gnu17;
				GCC_DYNAMIC_NO_PIC = NO;
				GCC_NO_COMMON_BLOCKS = YES;
				GCC_OPTIMIZATION_LEVEL = 0;
				GCC_PREPROCESSOR_DEFINITIONS = (
					"DEBUG=1",
					"$(inherited)",
				);
				GCC_WARN_64_TO_32_BIT_CONVERSION = YES;
				GCC_WARN_ABOUT_RETURN_TYPE = YES_ERROR;
				GCC_WARN_UNDECLARED_SELECTOR = YES;
				GCC_WARN_UNINITIALIZED_AUTOS = YES_AGGRESSIVE;
				GCC_WARN_UNUSED_FUNCTION = YES;
				GCC_WARN_UNUSED_VARIABLE = YES;
				GENERATE_INFOPLIST_FILE = NO;
				INFOPLIST_FILE = NotificationServiceExtension/Info.plist;
				INFOPLIST_KEY_CFBundleDisplayName = NotificationServiceExtension;
				INFOPLIST_KEY_NSHumanReadableCopyright = "";
				IPHONEOS_DEPLOYMENT_TARGET = 15.0;
				LD_RUNPATH_SEARCH_PATHS = (
					"$(inherited)",
					"@executable_path/Frameworks",
					"@executable_path/../../Frameworks",
				);
				LOCALIZATION_PREFERS_STRING_CATALOGS = YES;
				MTL_ENABLE_DEBUG_INFO = INCLUDE_SOURCE;
				MTL_FAST_MATH = YES;
				ONLY_ACTIVE_ARCH = YES;
				OTHER_SWIFT_FLAGS = "$(inherited) -D EXPO_CONFIGURATION_DEBUG";
				PRODUCT_BUNDLE_IDENTIFIER = com.chat.expensify.chat.NotificationServiceExtension;
				PRODUCT_NAME = "$(TARGET_NAME)";
				PROVISIONING_PROFILE_SPECIFIER = "";
				SDKROOT = iphoneos;
				SKIP_INSTALL = YES;
				SWIFT_ACTIVE_COMPILATION_CONDITIONS = "DEBUG $(inherited)";
				SWIFT_EMIT_LOC_STRINGS = YES;
				SWIFT_OPTIMIZATION_LEVEL = "-Onone";
				SWIFT_VERSION = 5.0;
				TARGETED_DEVICE_FAMILY = "1,2";
			};
			name = DebugProduction;
		};
		7FD73CA72B23CE9500420AF3 /* ReleaseDevelopment */ = {
			isa = XCBuildConfiguration;
			baseConfigurationReference = 009E0260A60D599BDCE8D55F /* Pods-NotificationServiceExtension.releasedevelopment.xcconfig */;
			buildSettings = {
				ALWAYS_SEARCH_USER_PATHS = NO;
				ASSETCATALOG_COMPILER_GENERATE_SWIFT_ASSET_SYMBOL_EXTENSIONS = YES;
				CLANG_ANALYZER_NONNULL = YES;
				CLANG_ANALYZER_NUMBER_OBJECT_CONVERSION = YES_AGGRESSIVE;
				CLANG_CXX_LANGUAGE_STANDARD = "gnu++20";
				CLANG_ENABLE_MODULES = YES;
				CLANG_ENABLE_OBJC_ARC = YES;
				CLANG_ENABLE_OBJC_WEAK = YES;
				CLANG_WARN_BLOCK_CAPTURE_AUTORELEASING = YES;
				CLANG_WARN_BOOL_CONVERSION = YES;
				CLANG_WARN_COMMA = YES;
				CLANG_WARN_CONSTANT_CONVERSION = YES;
				CLANG_WARN_DEPRECATED_OBJC_IMPLEMENTATIONS = YES;
				CLANG_WARN_DIRECT_OBJC_ISA_USAGE = YES_ERROR;
				CLANG_WARN_DOCUMENTATION_COMMENTS = YES;
				CLANG_WARN_EMPTY_BODY = YES;
				CLANG_WARN_ENUM_CONVERSION = YES;
				CLANG_WARN_INFINITE_RECURSION = YES;
				CLANG_WARN_INT_CONVERSION = YES;
				CLANG_WARN_NON_LITERAL_NULL_CONVERSION = YES;
				CLANG_WARN_OBJC_IMPLICIT_RETAIN_SELF = YES;
				CLANG_WARN_OBJC_LITERAL_CONVERSION = YES;
				CLANG_WARN_OBJC_ROOT_CLASS = YES_ERROR;
				CLANG_WARN_RANGE_LOOP_ANALYSIS = YES;
				CLANG_WARN_STRICT_PROTOTYPES = YES;
				CLANG_WARN_SUSPICIOUS_MOVE = YES;
				CLANG_WARN_UNGUARDED_AVAILABILITY = YES_AGGRESSIVE;
				CLANG_WARN_UNREACHABLE_CODE = YES;
				CLANG_WARN__DUPLICATE_METHOD_MATCH = YES;
				CODE_SIGN_ENTITLEMENTS = NotificationServiceExtension/NotificationServiceExtension.entitlements;
				CODE_SIGN_IDENTITY = "Apple Development";
				CODE_SIGN_STYLE = Automatic;
				COPY_PHASE_STRIP = NO;
				DEBUG_INFORMATION_FORMAT = "dwarf-with-dsym";
				DEVELOPMENT_TEAM = 368M544MTT;
				ENABLE_NS_ASSERTIONS = NO;
				ENABLE_STRICT_OBJC_MSGSEND = YES;
				ENABLE_USER_SCRIPT_SANDBOXING = YES;
				GCC_C_LANGUAGE_STANDARD = gnu17;
				GCC_NO_COMMON_BLOCKS = YES;
				GCC_WARN_64_TO_32_BIT_CONVERSION = YES;
				GCC_WARN_ABOUT_RETURN_TYPE = YES_ERROR;
				GCC_WARN_UNDECLARED_SELECTOR = YES;
				GCC_WARN_UNINITIALIZED_AUTOS = YES_AGGRESSIVE;
				GCC_WARN_UNUSED_FUNCTION = YES;
				GCC_WARN_UNUSED_VARIABLE = YES;
				GENERATE_INFOPLIST_FILE = NO;
				INFOPLIST_FILE = NotificationServiceExtension/Info.plist;
				INFOPLIST_KEY_CFBundleDisplayName = NotificationServiceExtension;
				INFOPLIST_KEY_NSHumanReadableCopyright = "";
				IPHONEOS_DEPLOYMENT_TARGET = 15.0;
				LD_RUNPATH_SEARCH_PATHS = (
					"$(inherited)",
					"@executable_path/Frameworks",
					"@executable_path/../../Frameworks",
				);
				LOCALIZATION_PREFERS_STRING_CATALOGS = YES;
				MTL_ENABLE_DEBUG_INFO = NO;
				MTL_FAST_MATH = YES;
				OTHER_SWIFT_FLAGS = "$(inherited) -D EXPO_CONFIGURATION_RELEASE";
				PRODUCT_BUNDLE_IDENTIFIER = com.expensify.chat.dev.NotificationServiceExtension;
				PRODUCT_NAME = "$(TARGET_NAME)";
				PROVISIONING_PROFILE_SPECIFIER = "";
				SDKROOT = iphoneos;
				SKIP_INSTALL = YES;
				SWIFT_COMPILATION_MODE = wholemodule;
				SWIFT_EMIT_LOC_STRINGS = YES;
				SWIFT_VERSION = 5.0;
				TARGETED_DEVICE_FAMILY = "1,2";
				VALIDATE_PRODUCT = YES;
			};
			name = ReleaseDevelopment;
		};
		7FD73CA82B23CE9500420AF3 /* ReleaseAdHoc */ = {
			isa = XCBuildConfiguration;
			baseConfigurationReference = 73860D893E66AE62A269585C /* Pods-NotificationServiceExtension.releaseadhoc.xcconfig */;
			buildSettings = {
				ALWAYS_SEARCH_USER_PATHS = NO;
				ASSETCATALOG_COMPILER_GENERATE_SWIFT_ASSET_SYMBOL_EXTENSIONS = YES;
				CLANG_ANALYZER_NONNULL = YES;
				CLANG_ANALYZER_NUMBER_OBJECT_CONVERSION = YES_AGGRESSIVE;
				CLANG_CXX_LANGUAGE_STANDARD = "gnu++20";
				CLANG_ENABLE_MODULES = YES;
				CLANG_ENABLE_OBJC_ARC = YES;
				CLANG_ENABLE_OBJC_WEAK = YES;
				CLANG_WARN_BLOCK_CAPTURE_AUTORELEASING = YES;
				CLANG_WARN_BOOL_CONVERSION = YES;
				CLANG_WARN_COMMA = YES;
				CLANG_WARN_CONSTANT_CONVERSION = YES;
				CLANG_WARN_DEPRECATED_OBJC_IMPLEMENTATIONS = YES;
				CLANG_WARN_DIRECT_OBJC_ISA_USAGE = YES_ERROR;
				CLANG_WARN_DOCUMENTATION_COMMENTS = YES;
				CLANG_WARN_EMPTY_BODY = YES;
				CLANG_WARN_ENUM_CONVERSION = YES;
				CLANG_WARN_INFINITE_RECURSION = YES;
				CLANG_WARN_INT_CONVERSION = YES;
				CLANG_WARN_NON_LITERAL_NULL_CONVERSION = YES;
				CLANG_WARN_OBJC_IMPLICIT_RETAIN_SELF = YES;
				CLANG_WARN_OBJC_LITERAL_CONVERSION = YES;
				CLANG_WARN_OBJC_ROOT_CLASS = YES_ERROR;
				CLANG_WARN_RANGE_LOOP_ANALYSIS = YES;
				CLANG_WARN_STRICT_PROTOTYPES = YES;
				CLANG_WARN_SUSPICIOUS_MOVE = YES;
				CLANG_WARN_UNGUARDED_AVAILABILITY = YES_AGGRESSIVE;
				CLANG_WARN_UNREACHABLE_CODE = YES;
				CLANG_WARN__DUPLICATE_METHOD_MATCH = YES;
				CODE_SIGN_ENTITLEMENTS = NotificationServiceExtension/NotificationServiceExtension.entitlements;
				CODE_SIGN_IDENTITY = "Apple Development";
				CODE_SIGN_STYLE = Automatic;
				COPY_PHASE_STRIP = NO;
				DEBUG_INFORMATION_FORMAT = "dwarf-with-dsym";
				DEVELOPMENT_TEAM = 368M544MTT;
				ENABLE_NS_ASSERTIONS = NO;
				ENABLE_STRICT_OBJC_MSGSEND = YES;
				ENABLE_USER_SCRIPT_SANDBOXING = YES;
				GCC_C_LANGUAGE_STANDARD = gnu17;
				GCC_NO_COMMON_BLOCKS = YES;
				GCC_WARN_64_TO_32_BIT_CONVERSION = YES;
				GCC_WARN_ABOUT_RETURN_TYPE = YES_ERROR;
				GCC_WARN_UNDECLARED_SELECTOR = YES;
				GCC_WARN_UNINITIALIZED_AUTOS = YES_AGGRESSIVE;
				GCC_WARN_UNUSED_FUNCTION = YES;
				GCC_WARN_UNUSED_VARIABLE = YES;
				GENERATE_INFOPLIST_FILE = NO;
				INFOPLIST_FILE = NotificationServiceExtension/Info.plist;
				INFOPLIST_KEY_CFBundleDisplayName = NotificationServiceExtension;
				INFOPLIST_KEY_NSHumanReadableCopyright = "";
				IPHONEOS_DEPLOYMENT_TARGET = 15.0;
				LD_RUNPATH_SEARCH_PATHS = (
					"$(inherited)",
					"@executable_path/Frameworks",
					"@executable_path/../../Frameworks",
				);
				LOCALIZATION_PREFERS_STRING_CATALOGS = YES;
				MTL_ENABLE_DEBUG_INFO = NO;
				MTL_FAST_MATH = YES;
				OTHER_SWIFT_FLAGS = "$(inherited) -D EXPO_CONFIGURATION_RELEASE";
				PRODUCT_BUNDLE_IDENTIFIER = com.expensify.chat.adhoc.NotificationServiceExtension;
				PRODUCT_NAME = "$(TARGET_NAME)";
				PROVISIONING_PROFILE_SPECIFIER = "";
				SDKROOT = iphoneos;
				SKIP_INSTALL = YES;
				SWIFT_COMPILATION_MODE = wholemodule;
				SWIFT_EMIT_LOC_STRINGS = YES;
				SWIFT_VERSION = 5.0;
				TARGETED_DEVICE_FAMILY = "1,2";
				VALIDATE_PRODUCT = YES;
			};
			name = ReleaseAdHoc;
		};
		7FD73CA92B23CE9500420AF3 /* ReleaseProduction */ = {
			isa = XCBuildConfiguration;
			baseConfigurationReference = 3989744A9AD206D8EC58FAD4 /* Pods-NotificationServiceExtension.releaseproduction.xcconfig */;
			buildSettings = {
				ALWAYS_SEARCH_USER_PATHS = NO;
				ASSETCATALOG_COMPILER_GENERATE_SWIFT_ASSET_SYMBOL_EXTENSIONS = YES;
				CLANG_ANALYZER_NONNULL = YES;
				CLANG_ANALYZER_NUMBER_OBJECT_CONVERSION = YES_AGGRESSIVE;
				CLANG_CXX_LANGUAGE_STANDARD = "gnu++20";
				CLANG_ENABLE_MODULES = YES;
				CLANG_ENABLE_OBJC_ARC = YES;
				CLANG_ENABLE_OBJC_WEAK = YES;
				CLANG_WARN_BLOCK_CAPTURE_AUTORELEASING = YES;
				CLANG_WARN_BOOL_CONVERSION = YES;
				CLANG_WARN_COMMA = YES;
				CLANG_WARN_CONSTANT_CONVERSION = YES;
				CLANG_WARN_DEPRECATED_OBJC_IMPLEMENTATIONS = YES;
				CLANG_WARN_DIRECT_OBJC_ISA_USAGE = YES_ERROR;
				CLANG_WARN_DOCUMENTATION_COMMENTS = YES;
				CLANG_WARN_EMPTY_BODY = YES;
				CLANG_WARN_ENUM_CONVERSION = YES;
				CLANG_WARN_INFINITE_RECURSION = YES;
				CLANG_WARN_INT_CONVERSION = YES;
				CLANG_WARN_NON_LITERAL_NULL_CONVERSION = YES;
				CLANG_WARN_OBJC_IMPLICIT_RETAIN_SELF = YES;
				CLANG_WARN_OBJC_LITERAL_CONVERSION = YES;
				CLANG_WARN_OBJC_ROOT_CLASS = YES_ERROR;
				CLANG_WARN_RANGE_LOOP_ANALYSIS = YES;
				CLANG_WARN_STRICT_PROTOTYPES = YES;
				CLANG_WARN_SUSPICIOUS_MOVE = YES;
				CLANG_WARN_UNGUARDED_AVAILABILITY = YES_AGGRESSIVE;
				CLANG_WARN_UNREACHABLE_CODE = YES;
				CLANG_WARN__DUPLICATE_METHOD_MATCH = YES;
				CODE_SIGN_ENTITLEMENTS = NotificationServiceExtension/NotificationServiceExtension.entitlements;
				CODE_SIGN_IDENTITY = "Apple Development";
				CODE_SIGN_STYLE = Automatic;
				COPY_PHASE_STRIP = NO;
				DEBUG_INFORMATION_FORMAT = "dwarf-with-dsym";
				DEVELOPMENT_TEAM = 368M544MTT;
				ENABLE_NS_ASSERTIONS = NO;
				ENABLE_STRICT_OBJC_MSGSEND = YES;
				ENABLE_USER_SCRIPT_SANDBOXING = YES;
				GCC_C_LANGUAGE_STANDARD = gnu17;
				GCC_NO_COMMON_BLOCKS = YES;
				GCC_WARN_64_TO_32_BIT_CONVERSION = YES;
				GCC_WARN_ABOUT_RETURN_TYPE = YES_ERROR;
				GCC_WARN_UNDECLARED_SELECTOR = YES;
				GCC_WARN_UNINITIALIZED_AUTOS = YES_AGGRESSIVE;
				GCC_WARN_UNUSED_FUNCTION = YES;
				GCC_WARN_UNUSED_VARIABLE = YES;
				GENERATE_INFOPLIST_FILE = NO;
				INFOPLIST_FILE = NotificationServiceExtension/Info.plist;
				INFOPLIST_KEY_CFBundleDisplayName = NotificationServiceExtension;
				INFOPLIST_KEY_NSHumanReadableCopyright = "";
				IPHONEOS_DEPLOYMENT_TARGET = 15.0;
				LD_RUNPATH_SEARCH_PATHS = (
					"$(inherited)",
					"@executable_path/Frameworks",
					"@executable_path/../../Frameworks",
				);
				LOCALIZATION_PREFERS_STRING_CATALOGS = YES;
				MTL_ENABLE_DEBUG_INFO = NO;
				MTL_FAST_MATH = YES;
				OTHER_SWIFT_FLAGS = "$(inherited) -D EXPO_CONFIGURATION_RELEASE";
				PRODUCT_BUNDLE_IDENTIFIER = com.chat.expensify.chat.NotificationServiceExtension;
				PRODUCT_NAME = "$(TARGET_NAME)";
				PROVISIONING_PROFILE_SPECIFIER = "";
				SDKROOT = iphoneos;
				SKIP_INSTALL = YES;
				SWIFT_COMPILATION_MODE = wholemodule;
				SWIFT_EMIT_LOC_STRINGS = YES;
				SWIFT_VERSION = 5.0;
				TARGETED_DEVICE_FAMILY = "1,2";
				VALIDATE_PRODUCT = YES;
			};
			name = ReleaseProduction;
		};
		83CBBA201A601CBA00E9B192 /* DebugDevelopment */ = {
			isa = XCBuildConfiguration;
			buildSettings = {
				ALWAYS_SEARCH_USER_PATHS = NO;
				CC = "";
				CLANG_ANALYZER_LOCALIZABILITY_NONLOCALIZED = YES;
				CLANG_CXX_LANGUAGE_STANDARD = "c++20";
				CLANG_CXX_LIBRARY = "libc++";
				CLANG_ENABLE_MODULES = YES;
				CLANG_ENABLE_OBJC_ARC = YES;
				CLANG_WARN_BLOCK_CAPTURE_AUTORELEASING = YES;
				CLANG_WARN_BOOL_CONVERSION = YES;
				CLANG_WARN_COMMA = YES;
				CLANG_WARN_CONSTANT_CONVERSION = YES;
				CLANG_WARN_DEPRECATED_OBJC_IMPLEMENTATIONS = YES;
				CLANG_WARN_DIRECT_OBJC_ISA_USAGE = YES_ERROR;
				CLANG_WARN_EMPTY_BODY = YES;
				CLANG_WARN_ENUM_CONVERSION = YES;
				CLANG_WARN_INFINITE_RECURSION = YES;
				CLANG_WARN_INT_CONVERSION = YES;
				CLANG_WARN_NON_LITERAL_NULL_CONVERSION = YES;
				CLANG_WARN_OBJC_IMPLICIT_RETAIN_SELF = YES;
				CLANG_WARN_OBJC_LITERAL_CONVERSION = YES;
				CLANG_WARN_OBJC_ROOT_CLASS = YES_ERROR;
				CLANG_WARN_RANGE_LOOP_ANALYSIS = YES;
				CLANG_WARN_STRICT_PROTOTYPES = YES;
				CLANG_WARN_SUSPICIOUS_MOVE = YES;
				CLANG_WARN_UNREACHABLE_CODE = YES;
				CLANG_WARN__DUPLICATE_METHOD_MATCH = YES;
				"CODE_SIGN_IDENTITY[sdk=iphoneos*]" = "iPhone Developer";
				COPY_PHASE_STRIP = NO;
				CXX = "";
				DEBUG_INFORMATION_FORMAT = dwarf;
				ENABLE_STRICT_OBJC_MSGSEND = YES;
				ENABLE_TESTABILITY = YES;
				"EXCLUDED_ARCHS[sdk=iphonesimulator*]" = i386;
				GCC_C_LANGUAGE_STANDARD = gnu99;
				GCC_DYNAMIC_NO_PIC = NO;
				GCC_NO_COMMON_BLOCKS = YES;
				GCC_OPTIMIZATION_LEVEL = 0;
				GCC_PREPROCESSOR_DEFINITIONS = (
					"DEBUG=1",
					"$(inherited)",
				);
				GCC_SYMBOLS_PRIVATE_EXTERN = NO;
				GCC_WARN_64_TO_32_BIT_CONVERSION = YES;
				GCC_WARN_ABOUT_RETURN_TYPE = YES_ERROR;
				GCC_WARN_UNDECLARED_SELECTOR = YES;
				GCC_WARN_UNINITIALIZED_AUTOS = YES_AGGRESSIVE;
				GCC_WARN_UNUSED_FUNCTION = YES;
				GCC_WARN_UNUSED_VARIABLE = YES;
				IPHONEOS_DEPLOYMENT_TARGET = 16.1;
				LD = "";
				LDPLUSPLUS = "";
				LD_RUNPATH_SEARCH_PATHS = (
					/usr/lib/swift,
					"$(inherited)",
				);
				LIBRARY_SEARCH_PATHS = (
					"$(SDKROOT)/usr/lib/swift",
					"\"$(TOOLCHAIN_DIR)/usr/lib/swift/$(PLATFORM_NAME)\"",
					"\"$(inherited)\"",
				);
				MTL_ENABLE_DEBUG_INFO = YES;
				ONLY_ACTIVE_ARCH = YES;
				OTHER_CFLAGS = (
					"$(inherited)",
					"-DRN_FABRIC_ENABLED",
				);
				OTHER_CPLUSPLUSFLAGS = (
					"$(inherited)",
					"-DRN_FABRIC_ENABLED",
				);
				OTHER_LDFLAGS = "$(inherited)";
				PRODUCT_BUNDLE_IDENTIFIER = "";
				REACT_NATIVE_PATH = "${PODS_ROOT}/../../node_modules/react-native";
				SDKROOT = iphoneos;
				USE_HERMES = true;
			};
			name = DebugDevelopment;
		};
		83CBBA211A601CBA00E9B192 /* ReleaseDevelopment */ = {
			isa = XCBuildConfiguration;
			buildSettings = {
				ALWAYS_SEARCH_USER_PATHS = NO;
				CC = "";
				CLANG_ANALYZER_LOCALIZABILITY_NONLOCALIZED = YES;
				CLANG_CXX_LANGUAGE_STANDARD = "c++20";
				CLANG_CXX_LIBRARY = "libc++";
				CLANG_ENABLE_MODULES = YES;
				CLANG_ENABLE_OBJC_ARC = YES;
				CLANG_WARN_BLOCK_CAPTURE_AUTORELEASING = YES;
				CLANG_WARN_BOOL_CONVERSION = YES;
				CLANG_WARN_COMMA = YES;
				CLANG_WARN_CONSTANT_CONVERSION = YES;
				CLANG_WARN_DEPRECATED_OBJC_IMPLEMENTATIONS = YES;
				CLANG_WARN_DIRECT_OBJC_ISA_USAGE = YES_ERROR;
				CLANG_WARN_EMPTY_BODY = YES;
				CLANG_WARN_ENUM_CONVERSION = YES;
				CLANG_WARN_INFINITE_RECURSION = YES;
				CLANG_WARN_INT_CONVERSION = YES;
				CLANG_WARN_NON_LITERAL_NULL_CONVERSION = YES;
				CLANG_WARN_OBJC_IMPLICIT_RETAIN_SELF = YES;
				CLANG_WARN_OBJC_LITERAL_CONVERSION = YES;
				CLANG_WARN_OBJC_ROOT_CLASS = YES_ERROR;
				CLANG_WARN_RANGE_LOOP_ANALYSIS = YES;
				CLANG_WARN_STRICT_PROTOTYPES = YES;
				CLANG_WARN_SUSPICIOUS_MOVE = YES;
				CLANG_WARN_UNREACHABLE_CODE = YES;
				CLANG_WARN__DUPLICATE_METHOD_MATCH = YES;
				"CODE_SIGN_IDENTITY[sdk=iphoneos*]" = "iPhone Developer";
				COPY_PHASE_STRIP = YES;
				CXX = "";
				ENABLE_NS_ASSERTIONS = NO;
				ENABLE_STRICT_OBJC_MSGSEND = YES;
				"EXCLUDED_ARCHS[sdk=iphonesimulator*]" = i386;
				GCC_C_LANGUAGE_STANDARD = gnu99;
				GCC_NO_COMMON_BLOCKS = YES;
				GCC_WARN_64_TO_32_BIT_CONVERSION = YES;
				GCC_WARN_ABOUT_RETURN_TYPE = YES_ERROR;
				GCC_WARN_UNDECLARED_SELECTOR = YES;
				GCC_WARN_UNINITIALIZED_AUTOS = YES_AGGRESSIVE;
				GCC_WARN_UNUSED_FUNCTION = YES;
				GCC_WARN_UNUSED_VARIABLE = YES;
				IPHONEOS_DEPLOYMENT_TARGET = 16.1;
				LD = "";
				LDPLUSPLUS = "";
				LD_RUNPATH_SEARCH_PATHS = (
					/usr/lib/swift,
					"$(inherited)",
				);
				LIBRARY_SEARCH_PATHS = (
					"$(SDKROOT)/usr/lib/swift",
					"\"$(TOOLCHAIN_DIR)/usr/lib/swift/$(PLATFORM_NAME)\"",
					"\"$(inherited)\"",
				);
				MTL_ENABLE_DEBUG_INFO = NO;
				OTHER_CFLAGS = (
					"$(inherited)",
					"-DRN_FABRIC_ENABLED",
				);
				OTHER_CPLUSPLUSFLAGS = (
					"$(inherited)",
					"-DRN_FABRIC_ENABLED",
				);
				OTHER_LDFLAGS = "$(inherited)";
				PRODUCT_BUNDLE_IDENTIFIER = "";
				PRODUCT_NAME = "";
				REACT_NATIVE_PATH = "${PODS_ROOT}/../../node_modules/react-native";
				SDKROOT = iphoneos;
				USE_HERMES = true;
				VALIDATE_PRODUCT = YES;
			};
			name = ReleaseDevelopment;
		};
		CF9AF93E29EE9276001FA527 /* DebugProduction */ = {
			isa = XCBuildConfiguration;
			buildSettings = {
				ALWAYS_SEARCH_USER_PATHS = NO;
				CC = "";
				CLANG_ANALYZER_LOCALIZABILITY_NONLOCALIZED = YES;
				CLANG_CXX_LANGUAGE_STANDARD = "c++20";
				CLANG_CXX_LIBRARY = "libc++";
				CLANG_ENABLE_MODULES = YES;
				CLANG_ENABLE_OBJC_ARC = YES;
				CLANG_WARN_BLOCK_CAPTURE_AUTORELEASING = YES;
				CLANG_WARN_BOOL_CONVERSION = YES;
				CLANG_WARN_COMMA = YES;
				CLANG_WARN_CONSTANT_CONVERSION = YES;
				CLANG_WARN_DEPRECATED_OBJC_IMPLEMENTATIONS = YES;
				CLANG_WARN_DIRECT_OBJC_ISA_USAGE = YES_ERROR;
				CLANG_WARN_EMPTY_BODY = YES;
				CLANG_WARN_ENUM_CONVERSION = YES;
				CLANG_WARN_INFINITE_RECURSION = YES;
				CLANG_WARN_INT_CONVERSION = YES;
				CLANG_WARN_NON_LITERAL_NULL_CONVERSION = YES;
				CLANG_WARN_OBJC_IMPLICIT_RETAIN_SELF = YES;
				CLANG_WARN_OBJC_LITERAL_CONVERSION = YES;
				CLANG_WARN_OBJC_ROOT_CLASS = YES_ERROR;
				CLANG_WARN_RANGE_LOOP_ANALYSIS = YES;
				CLANG_WARN_STRICT_PROTOTYPES = YES;
				CLANG_WARN_SUSPICIOUS_MOVE = YES;
				CLANG_WARN_UNREACHABLE_CODE = YES;
				CLANG_WARN__DUPLICATE_METHOD_MATCH = YES;
				"CODE_SIGN_IDENTITY[sdk=iphoneos*]" = "iPhone Developer";
				COPY_PHASE_STRIP = NO;
				CXX = "";
				ENABLE_STRICT_OBJC_MSGSEND = YES;
				ENABLE_TESTABILITY = YES;
				"EXCLUDED_ARCHS[sdk=iphonesimulator*]" = i386;
				GCC_C_LANGUAGE_STANDARD = gnu99;
				GCC_DYNAMIC_NO_PIC = NO;
				GCC_NO_COMMON_BLOCKS = YES;
				GCC_OPTIMIZATION_LEVEL = 0;
				GCC_PREPROCESSOR_DEFINITIONS = (
					"DEBUG=1",
					"$(inherited)",
				);
				GCC_SYMBOLS_PRIVATE_EXTERN = NO;
				GCC_WARN_64_TO_32_BIT_CONVERSION = YES;
				GCC_WARN_ABOUT_RETURN_TYPE = YES_ERROR;
				GCC_WARN_UNDECLARED_SELECTOR = YES;
				GCC_WARN_UNINITIALIZED_AUTOS = YES_AGGRESSIVE;
				GCC_WARN_UNUSED_FUNCTION = YES;
				GCC_WARN_UNUSED_VARIABLE = YES;
				IPHONEOS_DEPLOYMENT_TARGET = 16.1;
				LD = "";
				LDPLUSPLUS = "";
				LD_RUNPATH_SEARCH_PATHS = (
					/usr/lib/swift,
					"$(inherited)",
				);
				LIBRARY_SEARCH_PATHS = (
					"$(SDKROOT)/usr/lib/swift",
					"\"$(TOOLCHAIN_DIR)/usr/lib/swift/$(PLATFORM_NAME)\"",
					"\"$(inherited)\"",
				);
				MTL_ENABLE_DEBUG_INFO = YES;
				ONLY_ACTIVE_ARCH = YES;
				OTHER_CFLAGS = (
					"$(inherited)",
					"-DRN_FABRIC_ENABLED",
				);
				OTHER_CPLUSPLUSFLAGS = (
					"$(inherited)",
					"-DRN_FABRIC_ENABLED",
				);
				OTHER_LDFLAGS = "$(inherited)";
				PRODUCT_BUNDLE_IDENTIFIER = "";
				REACT_NATIVE_PATH = "${PODS_ROOT}/../../node_modules/react-native";
				SDKROOT = iphoneos;
				USE_HERMES = true;
			};
			name = DebugProduction;
		};
		CF9AF93F29EE9276001FA527 /* DebugProduction */ = {
			isa = XCBuildConfiguration;
			baseConfigurationReference = 8B68CCB870BD94417613A132 /* Pods-NewExpensify.debugproduction.xcconfig */;
			buildSettings = {
				ASSETCATALOG_COMPILER_APPICON_NAME = AppIcon;
				ASSETCATALOG_COMPILER_INCLUDE_ALL_APPICON_ASSETS = NO;
				CLANG_CXX_LANGUAGE_STANDARD = "c++20";
				CLANG_ENABLE_MODULES = YES;
				CODE_SIGN_ENTITLEMENTS = NewExpensify/NewExpensifyDebugProduction.entitlements;
				CODE_SIGN_IDENTITY = "Apple Development";
				CODE_SIGN_STYLE = Automatic;
				CURRENT_PROJECT_VERSION = 3;
				DEVELOPMENT_TEAM = 368M544MTT;
				ENABLE_BITCODE = NO;
				INFOPLIST_FILE = "$(SRCROOT)/NewExpensify/Info.plist";
				IPHONEOS_DEPLOYMENT_TARGET = 15.0;
				LD_RUNPATH_SEARCH_PATHS = (
					"$(inherited)",
					"@executable_path/Frameworks",
				);
				MARKETING_VERSION = 1.0.0;
				OTHER_LDFLAGS = (
					"$(inherited)",
					"-ObjC",
					"-lc++",
				);
				OTHER_SWIFT_FLAGS = "$(inherited) -D EXPO_CONFIGURATION_DEBUG";
				PRODUCT_BUNDLE_IDENTIFIER = com.chat.expensify.chat;
				PRODUCT_NAME = "New Expensify";
				PROVISIONING_PROFILE_SPECIFIER = "";
				SWIFT_OPTIMIZATION_LEVEL = "-Onone";
				SWIFT_VERSION = 5.0;
				TARGETED_DEVICE_FAMILY = "1,2";
				VERSIONING_SYSTEM = "apple-generic";
			};
			name = DebugProduction;
		};
		CF9AF94029EE9276001FA527 /* DebugProduction */ = {
			isa = XCBuildConfiguration;
			baseConfigurationReference = 88CE9C84723CE4FE19DE66A9 /* Pods-NewExpensify-NewExpensifyTests.debugproduction.xcconfig */;
			buildSettings = {
				ALWAYS_EMBED_SWIFT_STANDARD_LIBRARIES = YES;
				BUNDLE_LOADER = "$(TEST_HOST)";
				CODE_SIGN_STYLE = Automatic;
				GCC_PREPROCESSOR_DEFINITIONS = (
					"DEBUG=1",
					"$(inherited)",
				);
				INFOPLIST_FILE = NewExpensifyTests/Info.plist;
				IPHONEOS_DEPLOYMENT_TARGET = 11.0;
				LD_RUNPATH_SEARCH_PATHS = (
					"$(inherited)",
					"@executable_path/Frameworks",
					"@loader_path/Frameworks",
				);
				OTHER_LDFLAGS = (
					"-ObjC",
					"-lc++",
					"$(inherited)",
				);
				OTHER_SWIFT_FLAGS = "$(inherited) -D EXPO_CONFIGURATION_DEBUG";
				PRODUCT_BUNDLE_IDENTIFIER = "org.reactjs.native.example.$(PRODUCT_NAME:rfc1034identifier)";
				PRODUCT_NAME = "$(TARGET_NAME)";
				TEST_HOST = "$(BUILT_PRODUCTS_DIR)/NewExpensify.app/NewExpensify";
			};
			name = DebugProduction;
		};
		CF9AF94429EE927A001FA527 /* DebugAdHoc */ = {
			isa = XCBuildConfiguration;
			buildSettings = {
				ALWAYS_SEARCH_USER_PATHS = NO;
				CC = "";
				CLANG_ANALYZER_LOCALIZABILITY_NONLOCALIZED = YES;
				CLANG_CXX_LANGUAGE_STANDARD = "c++20";
				CLANG_CXX_LIBRARY = "libc++";
				CLANG_ENABLE_MODULES = YES;
				CLANG_ENABLE_OBJC_ARC = YES;
				CLANG_WARN_BLOCK_CAPTURE_AUTORELEASING = YES;
				CLANG_WARN_BOOL_CONVERSION = YES;
				CLANG_WARN_COMMA = YES;
				CLANG_WARN_CONSTANT_CONVERSION = YES;
				CLANG_WARN_DEPRECATED_OBJC_IMPLEMENTATIONS = YES;
				CLANG_WARN_DIRECT_OBJC_ISA_USAGE = YES_ERROR;
				CLANG_WARN_EMPTY_BODY = YES;
				CLANG_WARN_ENUM_CONVERSION = YES;
				CLANG_WARN_INFINITE_RECURSION = YES;
				CLANG_WARN_INT_CONVERSION = YES;
				CLANG_WARN_NON_LITERAL_NULL_CONVERSION = YES;
				CLANG_WARN_OBJC_IMPLICIT_RETAIN_SELF = YES;
				CLANG_WARN_OBJC_LITERAL_CONVERSION = YES;
				CLANG_WARN_OBJC_ROOT_CLASS = YES_ERROR;
				CLANG_WARN_RANGE_LOOP_ANALYSIS = YES;
				CLANG_WARN_STRICT_PROTOTYPES = YES;
				CLANG_WARN_SUSPICIOUS_MOVE = YES;
				CLANG_WARN_UNREACHABLE_CODE = YES;
				CLANG_WARN__DUPLICATE_METHOD_MATCH = YES;
				"CODE_SIGN_IDENTITY[sdk=iphoneos*]" = "iPhone Developer";
				COPY_PHASE_STRIP = NO;
				CXX = "";
				ENABLE_STRICT_OBJC_MSGSEND = YES;
				ENABLE_TESTABILITY = YES;
				"EXCLUDED_ARCHS[sdk=iphonesimulator*]" = i386;
				GCC_C_LANGUAGE_STANDARD = gnu99;
				GCC_DYNAMIC_NO_PIC = NO;
				GCC_NO_COMMON_BLOCKS = YES;
				GCC_OPTIMIZATION_LEVEL = 0;
				GCC_PREPROCESSOR_DEFINITIONS = (
					"DEBUG=1",
					"$(inherited)",
				);
				GCC_SYMBOLS_PRIVATE_EXTERN = NO;
				GCC_WARN_64_TO_32_BIT_CONVERSION = YES;
				GCC_WARN_ABOUT_RETURN_TYPE = YES_ERROR;
				GCC_WARN_UNDECLARED_SELECTOR = YES;
				GCC_WARN_UNINITIALIZED_AUTOS = YES_AGGRESSIVE;
				GCC_WARN_UNUSED_FUNCTION = YES;
				GCC_WARN_UNUSED_VARIABLE = YES;
				IPHONEOS_DEPLOYMENT_TARGET = 16.1;
				LD = "";
				LDPLUSPLUS = "";
				LD_RUNPATH_SEARCH_PATHS = (
					/usr/lib/swift,
					"$(inherited)",
				);
				LIBRARY_SEARCH_PATHS = (
					"$(SDKROOT)/usr/lib/swift",
					"\"$(TOOLCHAIN_DIR)/usr/lib/swift/$(PLATFORM_NAME)\"",
					"\"$(inherited)\"",
				);
				MTL_ENABLE_DEBUG_INFO = YES;
				ONLY_ACTIVE_ARCH = YES;
				OTHER_CFLAGS = (
					"$(inherited)",
					"-DRN_FABRIC_ENABLED",
				);
				OTHER_CPLUSPLUSFLAGS = (
					"$(inherited)",
					"-DRN_FABRIC_ENABLED",
				);
				OTHER_LDFLAGS = "$(inherited)";
				PRODUCT_BUNDLE_IDENTIFIER = "";
				REACT_NATIVE_PATH = "${PODS_ROOT}/../../node_modules/react-native";
				SDKROOT = iphoneos;
				USE_HERMES = true;
			};
			name = DebugAdHoc;
		};
		CF9AF94529EE927A001FA527 /* DebugAdHoc */ = {
			isa = XCBuildConfiguration;
			baseConfigurationReference = 99066ED7350F17008AA94C52 /* Pods-NewExpensify.debugadhoc.xcconfig */;
			buildSettings = {
				ASSETCATALOG_COMPILER_APPICON_NAME = AppIconAdHoc;
				ASSETCATALOG_COMPILER_INCLUDE_ALL_APPICON_ASSETS = NO;
				CLANG_CXX_LANGUAGE_STANDARD = "c++20";
				CLANG_ENABLE_MODULES = YES;
				CODE_SIGN_ENTITLEMENTS = NewExpensify/NewExpensifyDebugAdHoc.entitlements;
				CODE_SIGN_IDENTITY = "Apple Development";
				CODE_SIGN_STYLE = Automatic;
				CURRENT_PROJECT_VERSION = 3;
				DEVELOPMENT_TEAM = 368M544MTT;
				ENABLE_BITCODE = NO;
				INFOPLIST_FILE = "$(SRCROOT)/NewExpensify/Info.plist";
				IPHONEOS_DEPLOYMENT_TARGET = 15.0;
				LD_RUNPATH_SEARCH_PATHS = (
					"$(inherited)",
					"@executable_path/Frameworks",
				);
				MARKETING_VERSION = 1.0.0;
				OTHER_LDFLAGS = (
					"$(inherited)",
					"-ObjC",
					"-lc++",
				);
				OTHER_SWIFT_FLAGS = "$(inherited) -D EXPO_CONFIGURATION_DEBUG";
				PRODUCT_BUNDLE_IDENTIFIER = com.expensify.chat.adhoc;
				PRODUCT_NAME = "New Expensify AdHoc";
				PROVISIONING_PROFILE_SPECIFIER = "";
				SWIFT_OPTIMIZATION_LEVEL = "-Onone";
				SWIFT_VERSION = 5.0;
				TARGETED_DEVICE_FAMILY = "1,2";
				VERSIONING_SYSTEM = "apple-generic";
			};
			name = DebugAdHoc;
		};
		CF9AF94629EE927A001FA527 /* DebugAdHoc */ = {
			isa = XCBuildConfiguration;
			baseConfigurationReference = 8594B8B4DD693C354C665FC5 /* Pods-NewExpensify-NewExpensifyTests.debugadhoc.xcconfig */;
			buildSettings = {
				ALWAYS_EMBED_SWIFT_STANDARD_LIBRARIES = YES;
				BUNDLE_LOADER = "$(TEST_HOST)";
				CODE_SIGN_STYLE = Automatic;
				GCC_PREPROCESSOR_DEFINITIONS = (
					"DEBUG=1",
					"$(inherited)",
				);
				INFOPLIST_FILE = NewExpensifyTests/Info.plist;
				IPHONEOS_DEPLOYMENT_TARGET = 11.0;
				LD_RUNPATH_SEARCH_PATHS = (
					"$(inherited)",
					"@executable_path/Frameworks",
					"@loader_path/Frameworks",
				);
				OTHER_LDFLAGS = (
					"-ObjC",
					"-lc++",
					"$(inherited)",
				);
				OTHER_SWIFT_FLAGS = "$(inherited) -D EXPO_CONFIGURATION_DEBUG";
				PRODUCT_BUNDLE_IDENTIFIER = "org.reactjs.native.example.$(PRODUCT_NAME:rfc1034identifier)";
				PRODUCT_NAME = "$(TARGET_NAME)";
				TEST_HOST = "$(BUILT_PRODUCTS_DIR)/NewExpensify.app/NewExpensify";
			};
			name = DebugAdHoc;
		};
		CF9AF94729EE928E001FA527 /* ReleaseProduction */ = {
			isa = XCBuildConfiguration;
			buildSettings = {
				ALWAYS_SEARCH_USER_PATHS = NO;
				CC = "";
				CLANG_ANALYZER_LOCALIZABILITY_NONLOCALIZED = YES;
				CLANG_CXX_LANGUAGE_STANDARD = "c++20";
				CLANG_CXX_LIBRARY = "libc++";
				CLANG_ENABLE_MODULES = YES;
				CLANG_ENABLE_OBJC_ARC = YES;
				CLANG_WARN_BLOCK_CAPTURE_AUTORELEASING = YES;
				CLANG_WARN_BOOL_CONVERSION = YES;
				CLANG_WARN_COMMA = YES;
				CLANG_WARN_CONSTANT_CONVERSION = YES;
				CLANG_WARN_DEPRECATED_OBJC_IMPLEMENTATIONS = YES;
				CLANG_WARN_DIRECT_OBJC_ISA_USAGE = YES_ERROR;
				CLANG_WARN_EMPTY_BODY = YES;
				CLANG_WARN_ENUM_CONVERSION = YES;
				CLANG_WARN_INFINITE_RECURSION = YES;
				CLANG_WARN_INT_CONVERSION = YES;
				CLANG_WARN_NON_LITERAL_NULL_CONVERSION = YES;
				CLANG_WARN_OBJC_IMPLICIT_RETAIN_SELF = YES;
				CLANG_WARN_OBJC_LITERAL_CONVERSION = YES;
				CLANG_WARN_OBJC_ROOT_CLASS = YES_ERROR;
				CLANG_WARN_RANGE_LOOP_ANALYSIS = YES;
				CLANG_WARN_STRICT_PROTOTYPES = YES;
				CLANG_WARN_SUSPICIOUS_MOVE = YES;
				CLANG_WARN_UNREACHABLE_CODE = YES;
				CLANG_WARN__DUPLICATE_METHOD_MATCH = YES;
				"CODE_SIGN_IDENTITY[sdk=iphoneos*]" = "iPhone Developer";
				COPY_PHASE_STRIP = YES;
				CXX = "";
				ENABLE_NS_ASSERTIONS = NO;
				ENABLE_STRICT_OBJC_MSGSEND = YES;
				"EXCLUDED_ARCHS[sdk=iphonesimulator*]" = i386;
				GCC_C_LANGUAGE_STANDARD = gnu99;
				GCC_NO_COMMON_BLOCKS = YES;
				GCC_WARN_64_TO_32_BIT_CONVERSION = YES;
				GCC_WARN_ABOUT_RETURN_TYPE = YES_ERROR;
				GCC_WARN_UNDECLARED_SELECTOR = YES;
				GCC_WARN_UNINITIALIZED_AUTOS = YES_AGGRESSIVE;
				GCC_WARN_UNUSED_FUNCTION = YES;
				GCC_WARN_UNUSED_VARIABLE = YES;
				IPHONEOS_DEPLOYMENT_TARGET = 16.1;
				LD = "";
				LDPLUSPLUS = "";
				LD_RUNPATH_SEARCH_PATHS = (
					/usr/lib/swift,
					"$(inherited)",
				);
				LIBRARY_SEARCH_PATHS = (
					"$(SDKROOT)/usr/lib/swift",
					"\"$(TOOLCHAIN_DIR)/usr/lib/swift/$(PLATFORM_NAME)\"",
					"\"$(inherited)\"",
				);
				MTL_ENABLE_DEBUG_INFO = NO;
				OTHER_CFLAGS = (
					"$(inherited)",
					"-DRN_FABRIC_ENABLED",
				);
				OTHER_CPLUSPLUSFLAGS = (
					"$(inherited)",
					"-DRN_FABRIC_ENABLED",
				);
				OTHER_LDFLAGS = "$(inherited)";
				PRODUCT_BUNDLE_IDENTIFIER = "";
				PRODUCT_NAME = "";
				REACT_NATIVE_PATH = "${PODS_ROOT}/../../node_modules/react-native";
				SDKROOT = iphoneos;
				USE_HERMES = true;
				VALIDATE_PRODUCT = YES;
			};
			name = ReleaseProduction;
		};
		CF9AF94829EE928E001FA527 /* ReleaseProduction */ = {
			isa = XCBuildConfiguration;
			baseConfigurationReference = 6362569DD095D69D3E1DF20A /* Pods-NewExpensify.releaseproduction.xcconfig */;
			buildSettings = {
				ASSETCATALOG_COMPILER_APPICON_NAME = AppIcon;
				ASSETCATALOG_COMPILER_INCLUDE_ALL_APPICON_ASSETS = NO;
				CLANG_CXX_LANGUAGE_STANDARD = "c++20";
				CLANG_ENABLE_MODULES = YES;
				CODE_SIGN_ENTITLEMENTS = NewExpensify/NewExpensifyReleaseProduction.entitlements;
				CODE_SIGN_IDENTITY = "Apple Development";
				CODE_SIGN_STYLE = Automatic;
				CURRENT_PROJECT_VERSION = 3;
				DEVELOPMENT_TEAM = 368M544MTT;
				INFOPLIST_FILE = NewExpensify/Info.plist;
				IPHONEOS_DEPLOYMENT_TARGET = 15.0;
				LD_RUNPATH_SEARCH_PATHS = (
					"$(inherited)",
					"@executable_path/Frameworks",
				);
				MARKETING_VERSION = 1.0.0;
				OTHER_LDFLAGS = (
					"$(inherited)",
					"-ObjC",
					"-lc++",
				);
				OTHER_SWIFT_FLAGS = "$(inherited) -D EXPO_CONFIGURATION_RELEASE -D EXPO_CONFIGURATION_DEBUG";
				PRODUCT_BUNDLE_IDENTIFIER = com.chat.expensify.chat;
				PRODUCT_NAME = "New Expensify";
				PROVISIONING_PROFILE_SPECIFIER = "";
				SWIFT_VERSION = 5.0;
				TARGETED_DEVICE_FAMILY = "1,2";
				VERSIONING_SYSTEM = "apple-generic";
			};
			name = ReleaseProduction;
		};
		CF9AF94929EE928E001FA527 /* ReleaseProduction */ = {
			isa = XCBuildConfiguration;
			baseConfigurationReference = B907191B896E078456D74F6B /* Pods-NewExpensify-NewExpensifyTests.releaseproduction.xcconfig */;
			buildSettings = {
				ALWAYS_EMBED_SWIFT_STANDARD_LIBRARIES = YES;
				BUNDLE_LOADER = "$(TEST_HOST)";
				CODE_SIGN_STYLE = Automatic;
				COPY_PHASE_STRIP = NO;
				DEVELOPMENT_TEAM = 368M544MTT;
				INFOPLIST_FILE = NewExpensifyTests/Info.plist;
				IPHONEOS_DEPLOYMENT_TARGET = 11.0;
				LD_RUNPATH_SEARCH_PATHS = (
					"$(inherited)",
					"@executable_path/Frameworks",
					"@loader_path/Frameworks",
				);
				OTHER_LDFLAGS = (
					"-ObjC",
					"-lc++",
					"$(inherited)",
				);
				OTHER_SWIFT_FLAGS = "$(inherited) -D EXPO_CONFIGURATION_RELEASE -D EXPO_CONFIGURATION_DEBUG";
				PRODUCT_BUNDLE_IDENTIFIER = "org.reactjs.native.example.$(PRODUCT_NAME:rfc1034identifier)";
				PRODUCT_NAME = "$(TARGET_NAME)";
				TEST_HOST = "$(BUILT_PRODUCTS_DIR)/NewExpensify.app/NewExpensify";
			};
			name = ReleaseProduction;
		};
		CF9AF94D29EE9293001FA527 /* ReleaseAdHoc */ = {
			isa = XCBuildConfiguration;
			buildSettings = {
				ALWAYS_SEARCH_USER_PATHS = NO;
				CC = "";
				CLANG_ANALYZER_LOCALIZABILITY_NONLOCALIZED = YES;
				CLANG_CXX_LANGUAGE_STANDARD = "c++20";
				CLANG_CXX_LIBRARY = "libc++";
				CLANG_ENABLE_MODULES = YES;
				CLANG_ENABLE_OBJC_ARC = YES;
				CLANG_WARN_BLOCK_CAPTURE_AUTORELEASING = YES;
				CLANG_WARN_BOOL_CONVERSION = YES;
				CLANG_WARN_COMMA = YES;
				CLANG_WARN_CONSTANT_CONVERSION = YES;
				CLANG_WARN_DEPRECATED_OBJC_IMPLEMENTATIONS = YES;
				CLANG_WARN_DIRECT_OBJC_ISA_USAGE = YES_ERROR;
				CLANG_WARN_EMPTY_BODY = YES;
				CLANG_WARN_ENUM_CONVERSION = YES;
				CLANG_WARN_INFINITE_RECURSION = YES;
				CLANG_WARN_INT_CONVERSION = YES;
				CLANG_WARN_NON_LITERAL_NULL_CONVERSION = YES;
				CLANG_WARN_OBJC_IMPLICIT_RETAIN_SELF = YES;
				CLANG_WARN_OBJC_LITERAL_CONVERSION = YES;
				CLANG_WARN_OBJC_ROOT_CLASS = YES_ERROR;
				CLANG_WARN_RANGE_LOOP_ANALYSIS = YES;
				CLANG_WARN_STRICT_PROTOTYPES = YES;
				CLANG_WARN_SUSPICIOUS_MOVE = YES;
				CLANG_WARN_UNREACHABLE_CODE = YES;
				CLANG_WARN__DUPLICATE_METHOD_MATCH = YES;
				"CODE_SIGN_IDENTITY[sdk=iphoneos*]" = "iPhone Developer";
				COPY_PHASE_STRIP = YES;
				CXX = "";
				ENABLE_NS_ASSERTIONS = NO;
				ENABLE_STRICT_OBJC_MSGSEND = YES;
				"EXCLUDED_ARCHS[sdk=iphonesimulator*]" = i386;
				GCC_C_LANGUAGE_STANDARD = gnu99;
				GCC_NO_COMMON_BLOCKS = YES;
				GCC_WARN_64_TO_32_BIT_CONVERSION = YES;
				GCC_WARN_ABOUT_RETURN_TYPE = YES_ERROR;
				GCC_WARN_UNDECLARED_SELECTOR = YES;
				GCC_WARN_UNINITIALIZED_AUTOS = YES_AGGRESSIVE;
				GCC_WARN_UNUSED_FUNCTION = YES;
				GCC_WARN_UNUSED_VARIABLE = YES;
				IPHONEOS_DEPLOYMENT_TARGET = 16.1;
				LD = "";
				LDPLUSPLUS = "";
				LD_RUNPATH_SEARCH_PATHS = (
					/usr/lib/swift,
					"$(inherited)",
				);
				LIBRARY_SEARCH_PATHS = (
					"$(SDKROOT)/usr/lib/swift",
					"\"$(TOOLCHAIN_DIR)/usr/lib/swift/$(PLATFORM_NAME)\"",
					"\"$(inherited)\"",
				);
				MTL_ENABLE_DEBUG_INFO = NO;
				OTHER_CFLAGS = (
					"$(inherited)",
					"-DRN_FABRIC_ENABLED",
				);
				OTHER_CPLUSPLUSFLAGS = (
					"$(inherited)",
					"-DRN_FABRIC_ENABLED",
				);
				OTHER_LDFLAGS = "$(inherited)";
				PRODUCT_BUNDLE_IDENTIFIER = "";
				PRODUCT_NAME = "";
				REACT_NATIVE_PATH = "${PODS_ROOT}/../../node_modules/react-native";
				SDKROOT = iphoneos;
				USE_HERMES = true;
				VALIDATE_PRODUCT = YES;
			};
			name = ReleaseAdHoc;
		};
		CF9AF94E29EE9293001FA527 /* ReleaseAdHoc */ = {
			isa = XCBuildConfiguration;
			baseConfigurationReference = 2DF57BB51F676F43987286D2 /* Pods-NewExpensify.releaseadhoc.xcconfig */;
			buildSettings = {
				ASSETCATALOG_COMPILER_APPICON_NAME = AppIconAdHoc;
				ASSETCATALOG_COMPILER_INCLUDE_ALL_APPICON_ASSETS = NO;
				CLANG_CXX_LANGUAGE_STANDARD = "c++20";
				CLANG_ENABLE_MODULES = YES;
				CODE_SIGN_ENTITLEMENTS = NewExpensify/NewExpensifyReleaseAdHoc.entitlements;
				CODE_SIGN_IDENTITY = "Apple Development";
				CODE_SIGN_STYLE = Automatic;
				CURRENT_PROJECT_VERSION = 3;
				DEVELOPMENT_TEAM = 368M544MTT;
				INFOPLIST_FILE = NewExpensify/Info.plist;
				IPHONEOS_DEPLOYMENT_TARGET = 15.0;
				LD_RUNPATH_SEARCH_PATHS = (
					"$(inherited)",
					"@executable_path/Frameworks",
				);
				MARKETING_VERSION = 1.0.0;
				OTHER_LDFLAGS = (
					"$(inherited)",
					"-ObjC",
					"-lc++",
				);
				OTHER_SWIFT_FLAGS = "$(inherited) -D EXPO_CONFIGURATION_RELEASE -D EXPO_CONFIGURATION_DEBUG";
				PRODUCT_BUNDLE_IDENTIFIER = com.expensify.chat.adhoc;
				PRODUCT_NAME = "New Expensify AdHoc";
				PROVISIONING_PROFILE_SPECIFIER = "";
				SWIFT_VERSION = 5.0;
				TARGETED_DEVICE_FAMILY = "1,2";
				VERSIONING_SYSTEM = "apple-generic";
			};
			name = ReleaseAdHoc;
		};
		CF9AF94F29EE9293001FA527 /* ReleaseAdHoc */ = {
			isa = XCBuildConfiguration;
			baseConfigurationReference = 916AF7ED7903305A974B7675 /* Pods-NewExpensify-NewExpensifyTests.releaseadhoc.xcconfig */;
			buildSettings = {
				ALWAYS_EMBED_SWIFT_STANDARD_LIBRARIES = YES;
				BUNDLE_LOADER = "$(TEST_HOST)";
				CODE_SIGN_STYLE = Automatic;
				COPY_PHASE_STRIP = NO;
				DEVELOPMENT_TEAM = 368M544MTT;
				INFOPLIST_FILE = NewExpensifyTests/Info.plist;
				IPHONEOS_DEPLOYMENT_TARGET = 11.0;
				LD_RUNPATH_SEARCH_PATHS = (
					"$(inherited)",
					"@executable_path/Frameworks",
					"@loader_path/Frameworks",
				);
				OTHER_LDFLAGS = (
					"-ObjC",
					"-lc++",
					"$(inherited)",
				);
				OTHER_SWIFT_FLAGS = "$(inherited) -D EXPO_CONFIGURATION_RELEASE -D EXPO_CONFIGURATION_DEBUG";
				PRODUCT_BUNDLE_IDENTIFIER = "org.reactjs.native.example.$(PRODUCT_NAME:rfc1034identifier)";
				PRODUCT_NAME = "$(TARGET_NAME)";
				TEST_HOST = "$(BUILT_PRODUCTS_DIR)/NewExpensify.app/NewExpensify";
			};
			name = ReleaseAdHoc;
		};
/* End XCBuildConfiguration section */

/* Begin XCConfigurationList section */
		00E357021AD99517003FC87E /* Build configuration list for PBXNativeTarget "NewExpensifyTests" */ = {
			isa = XCConfigurationList;
			buildConfigurations = (
				00E356F61AD99517003FC87E /* DebugDevelopment */,
				0CBE08782C5D0872008661F8 /* Debug */,
				CF9AF94629EE927A001FA527 /* DebugAdHoc */,
				CF9AF94029EE9276001FA527 /* DebugProduction */,
				00E356F71AD99517003FC87E /* ReleaseDevelopment */,
				CF9AF94F29EE9293001FA527 /* ReleaseAdHoc */,
				CF9AF94929EE928E001FA527 /* ReleaseProduction */,
			);
			defaultConfigurationIsVisible = 0;
			defaultConfigurationName = DebugDevelopment;
		};
		13B07F931A680F5B00A75B9A /* Build configuration list for PBXNativeTarget "NewExpensify" */ = {
			isa = XCConfigurationList;
			buildConfigurations = (
				13B07F941A680F5B00A75B9A /* DebugDevelopment */,
				0CBE08772C5D0872008661F8 /* Debug */,
				CF9AF94529EE927A001FA527 /* DebugAdHoc */,
				CF9AF93F29EE9276001FA527 /* DebugProduction */,
				13B07F951A680F5B00A75B9A /* ReleaseDevelopment */,
				CF9AF94E29EE9293001FA527 /* ReleaseAdHoc */,
				CF9AF94829EE928E001FA527 /* ReleaseProduction */,
			);
			defaultConfigurationIsVisible = 0;
			defaultConfigurationName = DebugDevelopment;
		};
		7FD73CAA2B23CE9500420AF3 /* Build configuration list for PBXNativeTarget "NotificationServiceExtension" */ = {
			isa = XCConfigurationList;
			buildConfigurations = (
				7FD73CA42B23CE9500420AF3 /* DebugDevelopment */,
				0CBE08792C5D0872008661F8 /* Debug */,
				7FD73CA52B23CE9500420AF3 /* DebugAdHoc */,
				7FD73CA62B23CE9500420AF3 /* DebugProduction */,
				7FD73CA72B23CE9500420AF3 /* ReleaseDevelopment */,
				7FD73CA82B23CE9500420AF3 /* ReleaseAdHoc */,
				7FD73CA92B23CE9500420AF3 /* ReleaseProduction */,
			);
			defaultConfigurationIsVisible = 0;
			defaultConfigurationName = DebugDevelopment;
		};
		83CBB9FA1A601CBA00E9B192 /* Build configuration list for PBXProject "NewExpensify" */ = {
			isa = XCConfigurationList;
			buildConfigurations = (
				83CBBA201A601CBA00E9B192 /* DebugDevelopment */,
				0CBE08762C5D0872008661F8 /* Debug */,
				CF9AF94429EE927A001FA527 /* DebugAdHoc */,
				CF9AF93E29EE9276001FA527 /* DebugProduction */,
				83CBBA211A601CBA00E9B192 /* ReleaseDevelopment */,
				CF9AF94D29EE9293001FA527 /* ReleaseAdHoc */,
				CF9AF94729EE928E001FA527 /* ReleaseProduction */,
			);
			defaultConfigurationIsVisible = 0;
			defaultConfigurationName = DebugDevelopment;
		};
/* End XCConfigurationList section */
	};
	rootObject = 83CBB9F71A601CBA00E9B192 /* Project object */;
}<|MERGE_RESOLUTION|>--- conflicted
+++ resolved
@@ -178,15 +178,9 @@
 			buildActionMask = 2147483647;
 			files = (
 				383643682B6D4AE2005BB9AE /* DeviceCheck.framework in Frameworks */,
-<<<<<<< HEAD
-				E51DC681C7DEE40AEBDDFBFE /* BuildFile in Frameworks */,
-				E51DC681C7DEE40AEBDDFBFE /* BuildFile in Frameworks */,
-				4DF7D6BF544B259946FC39BE /* libPods-NewExpensify.a in Frameworks */,
-=======
 				E51DC681C7DEE40AEBDDFBFE /* (null) in Frameworks */,
 				E51DC681C7DEE40AEBDDFBFE /* (null) in Frameworks */,
 				8744C5400E24E379441C04A4 /* libPods-NewExpensify.a in Frameworks */,
->>>>>>> 4603c820
 			);
 			runOnlyForDeploymentPostprocessing = 0;
 		};

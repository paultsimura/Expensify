// !$*UTF8*$!
{
	archiveVersion = 1;
	classes = {
	};
	objectVersion = 54;
	objects = {

/* Begin PBXBuildFile section */
<<<<<<< HEAD
=======
		059DC4EFD39EF39437E6823D /* libPods-NotificationServiceExtension.a in Frameworks */ = {isa = PBXBuildFile; fileRef = 1A997AA8204EA3D90907FA80 /* libPods-NotificationServiceExtension.a */; };
		083353EB2B5AB22A00C603C0 /* attention.mp3 in Resources */ = {isa = PBXBuildFile; fileRef = 083353E72B5AB22900C603C0 /* attention.mp3 */; };
		083353EC2B5AB22A00C603C0 /* done.mp3 in Resources */ = {isa = PBXBuildFile; fileRef = 083353E82B5AB22900C603C0 /* done.mp3 */; };
		083353ED2B5AB22A00C603C0 /* receive.mp3 in Resources */ = {isa = PBXBuildFile; fileRef = 083353E92B5AB22900C603C0 /* receive.mp3 */; };
		083353EE2B5AB22A00C603C0 /* success.mp3 in Resources */ = {isa = PBXBuildFile; fileRef = 083353EA2B5AB22900C603C0 /* success.mp3 */; };
>>>>>>> a3943ace
		0C7C65547D7346EB923BE808 /* ExpensifyMono-Regular.otf in Resources */ = {isa = PBXBuildFile; fileRef = E704648954784DDFBAADF568 /* ExpensifyMono-Regular.otf */; };
		0CDA8E34287DD650004ECBEC /* AppDelegate.mm in Sources */ = {isa = PBXBuildFile; fileRef = 0CDA8E33287DD650004ECBEC /* AppDelegate.mm */; };
		0CDA8E35287DD650004ECBEC /* AppDelegate.mm in Sources */ = {isa = PBXBuildFile; fileRef = 0CDA8E33287DD650004ECBEC /* AppDelegate.mm */; };
		0CDA8E37287DD6A0004ECBEC /* Images.xcassets in Resources */ = {isa = PBXBuildFile; fileRef = 0CDA8E36287DD6A0004ECBEC /* Images.xcassets */; };
		0CDA8E38287DD6A0004ECBEC /* Images.xcassets in Resources */ = {isa = PBXBuildFile; fileRef = 0CDA8E36287DD6A0004ECBEC /* Images.xcassets */; };
		0F5BE0CE252686330097D869 /* GoogleService-Info.plist in Resources */ = {isa = PBXBuildFile; fileRef = 0F5BE0CD252686320097D869 /* GoogleService-Info.plist */; };
		0F5E5350263B73FD004CA14F /* EnvironmentChecker.m in Sources */ = {isa = PBXBuildFile; fileRef = 0F5E534F263B73FD004CA14F /* EnvironmentChecker.m */; };
		0F5E5351263B73FD004CA14F /* EnvironmentChecker.m in Sources */ = {isa = PBXBuildFile; fileRef = 0F5E534F263B73FD004CA14F /* EnvironmentChecker.m */; };
		1246A3EF20E54E7A9494C8B9 /* ExpensifyNeue-Regular.otf in Resources */ = {isa = PBXBuildFile; fileRef = F4F8A052A22040339996324B /* ExpensifyNeue-Regular.otf */; };
		13B07FC11A68108700A75B9A /* main.m in Sources */ = {isa = PBXBuildFile; fileRef = 13B07FB71A68108700A75B9A /* main.m */; };
		18D050E0262400AF000D658B /* BridgingFile.swift in Sources */ = {isa = PBXBuildFile; fileRef = 18D050DF262400AF000D658B /* BridgingFile.swift */; };
		26AF3C3540374A9FACB6C19E /* ExpensifyMono-Bold.otf in Resources */ = {isa = PBXBuildFile; fileRef = DCF33E34FFEC48128CDD41D4 /* ExpensifyMono-Bold.otf */; };
		2A9F8CDA983746B0B9204209 /* ExpensifyNeue-Bold.otf in Resources */ = {isa = PBXBuildFile; fileRef = 52796131E6554494B2DDB056 /* ExpensifyNeue-Bold.otf */; };
		30581EA8AAFD4FCE88C5D191 /* ExpensifyNeue-Italic.otf in Resources */ = {isa = PBXBuildFile; fileRef = BF6A4C5167244B9FB8E4D4E3 /* ExpensifyNeue-Italic.otf */; };
		374FB8D728A133FE000D84EF /* OriginImageRequestHandler.mm in Sources */ = {isa = PBXBuildFile; fileRef = 374FB8D628A133FE000D84EF /* OriginImageRequestHandler.mm */; };
		5B8996A7D8B007ECC41919E1 /* libPods-NewExpensify.a in Frameworks */ = {isa = PBXBuildFile; fileRef = 00D7E69E5ADD16FD4C44221B /* libPods-NewExpensify.a */; };
		7041848526A8E47D00E09F4D /* RCTStartupTimer.m in Sources */ = {isa = PBXBuildFile; fileRef = 7041848426A8E47D00E09F4D /* RCTStartupTimer.m */; };
		7041848626A8E47D00E09F4D /* RCTStartupTimer.m in Sources */ = {isa = PBXBuildFile; fileRef = 7041848426A8E47D00E09F4D /* RCTStartupTimer.m */; };
		70CF6E82262E297300711ADC /* BootSplash.storyboard in Resources */ = {isa = PBXBuildFile; fileRef = 70CF6E81262E297300711ADC /* BootSplash.storyboard */; };
		716815DBCE9F49D420334791 /* libPods-NewExpensify-NewExpensifyTests.a in Frameworks */ = {isa = PBXBuildFile; fileRef = B68AEB9429D8BB73F25A188C /* libPods-NewExpensify-NewExpensifyTests.a */; };
		7F5E81F06BCCF61AD02CEA06 /* ExpoModulesProvider.swift in Sources */ = {isa = PBXBuildFile; fileRef = BCD444BEDDB0AF1745B39049 /* ExpoModulesProvider.swift */; };
		7F9DD8DA2B2A445B005E3AFA /* ExpError.swift in Sources */ = {isa = PBXBuildFile; fileRef = 7F9DD8D92B2A445B005E3AFA /* ExpError.swift */; };
		7FD73C9E2B23CE9500420AF3 /* NotificationService.swift in Sources */ = {isa = PBXBuildFile; fileRef = 7FD73C9D2B23CE9500420AF3 /* NotificationService.swift */; };
		7FD73CA22B23CE9500420AF3 /* NotificationServiceExtension.appex in Embed Foundation Extensions */ = {isa = PBXBuildFile; fileRef = 7FD73C9B2B23CE9500420AF3 /* NotificationServiceExtension.appex */; settings = {ATTRIBUTES = (RemoveHeadersOnCopy, ); }; };
		B8A1CD44D011AD7AE180DE14 /* libPods-NotificationServiceExtension.a in Frameworks */ = {isa = PBXBuildFile; fileRef = B944D5699A54FD5197A63866 /* libPods-NotificationServiceExtension.a */; };
		BDB853621F354EBB84E619C2 /* ExpensifyNewKansas-MediumItalic.otf in Resources */ = {isa = PBXBuildFile; fileRef = D2AFB39EC1D44BF9B91D3227 /* ExpensifyNewKansas-MediumItalic.otf */; };
		DD79042B2792E76D004484B4 /* RCTBootSplash.m in Sources */ = {isa = PBXBuildFile; fileRef = DD79042A2792E76D004484B4 /* RCTBootSplash.m */; };
		DDCB2E57F334C143AC462B43 /* ExpoModulesProvider.swift in Sources */ = {isa = PBXBuildFile; fileRef = 4D20D83B0E39BA6D21761E72 /* ExpoModulesProvider.swift */; };
		E51DC681C7DEE40AEBDDFBFE /* BuildFile in Frameworks */ = {isa = PBXBuildFile; };
		E9DF872D2525201700607FDC /* AirshipConfig.plist in Resources */ = {isa = PBXBuildFile; fileRef = E9DF872C2525201700607FDC /* AirshipConfig.plist */; };
		ED222ED90E074A5481A854FA /* ExpensifyNeue-BoldItalic.otf in Resources */ = {isa = PBXBuildFile; fileRef = 8B28D84EF339436DBD42A203 /* ExpensifyNeue-BoldItalic.otf */; };
		F0C450EA2705020500FD2970 /* colors.json in Resources */ = {isa = PBXBuildFile; fileRef = F0C450E92705020500FD2970 /* colors.json */; };
		FF941A8D48F849269AB85C9A /* ExpensifyNewKansas-Medium.otf in Resources */ = {isa = PBXBuildFile; fileRef = 44BF435285B94E5B95F90994 /* ExpensifyNewKansas-Medium.otf */; };
/* End PBXBuildFile section */

/* Begin PBXContainerItemProxy section */
		00E356F41AD99517003FC87E /* PBXContainerItemProxy */ = {
			isa = PBXContainerItemProxy;
			containerPortal = 83CBB9F71A601CBA00E9B192 /* Project object */;
			proxyType = 1;
			remoteGlobalIDString = 13B07F861A680F5B00A75B9A;
			remoteInfo = NewExpensify;
		};
		7FD73CA02B23CE9500420AF3 /* PBXContainerItemProxy */ = {
			isa = PBXContainerItemProxy;
			containerPortal = 83CBB9F71A601CBA00E9B192 /* Project object */;
			proxyType = 1;
			remoteGlobalIDString = 7FD73C9A2B23CE9500420AF3;
			remoteInfo = NotificationServiceExtension;
		};
/* End PBXContainerItemProxy section */

/* Begin PBXCopyFilesBuildPhase section */
		7FD73CA32B23CE9500420AF3 /* Embed Foundation Extensions */ = {
			isa = PBXCopyFilesBuildPhase;
			buildActionMask = 2147483647;
			dstPath = "";
			dstSubfolderSpec = 13;
			files = (
				7FD73CA22B23CE9500420AF3 /* NotificationServiceExtension.appex in Embed Foundation Extensions */,
			);
			name = "Embed Foundation Extensions";
			runOnlyForDeploymentPostprocessing = 0;
		};
/* End PBXCopyFilesBuildPhase section */

/* Begin PBXFileReference section */
		008F07F21AC5B25A0029DE68 /* main.jsbundle */ = {isa = PBXFileReference; fileEncoding = 4; lastKnownFileType = text; path = main.jsbundle; sourceTree = "<group>"; };
		00D7E69E5ADD16FD4C44221B /* libPods-NewExpensify.a */ = {isa = PBXFileReference; explicitFileType = archive.ar; includeInIndex = 0; path = "libPods-NewExpensify.a"; sourceTree = BUILT_PRODUCTS_DIR; };
		00E356EE1AD99517003FC87E /* NewExpensifyTests.xctest */ = {isa = PBXFileReference; explicitFileType = wrapper.cfbundle; includeInIndex = 0; path = NewExpensifyTests.xctest; sourceTree = BUILT_PRODUCTS_DIR; };
		00E356F11AD99517003FC87E /* Info.plist */ = {isa = PBXFileReference; lastKnownFileType = text.plist.xml; path = Info.plist; sourceTree = "<group>"; };
<<<<<<< HEAD
		016DA61B5C80AB62C04F4D3F /* Pods-NewExpensify-NewExpensifyTests.debugproduction.xcconfig */ = {isa = PBXFileReference; includeInIndex = 1; lastKnownFileType = text.xcconfig; name = "Pods-NewExpensify-NewExpensifyTests.debugproduction.xcconfig"; path = "Target Support Files/Pods-NewExpensify-NewExpensifyTests/Pods-NewExpensify-NewExpensifyTests.debugproduction.xcconfig"; sourceTree = "<group>"; };
		0BFF51686238403B4F82713B /* Pods-NewExpensify.debugproduction.xcconfig */ = {isa = PBXFileReference; includeInIndex = 1; lastKnownFileType = text.xcconfig; name = "Pods-NewExpensify.debugproduction.xcconfig"; path = "Target Support Files/Pods-NewExpensify/Pods-NewExpensify.debugproduction.xcconfig"; sourceTree = "<group>"; };
=======
		076FD9E41E08971BBF51D580 /* libPods-NewExpensify-NewExpensifyTests.a */ = {isa = PBXFileReference; explicitFileType = archive.ar; includeInIndex = 0; path = "libPods-NewExpensify-NewExpensifyTests.a"; sourceTree = BUILT_PRODUCTS_DIR; };
		083353E72B5AB22900C603C0 /* attention.mp3 */ = {isa = PBXFileReference; lastKnownFileType = audio.mp3; name = attention.mp3; path = ../assets/sounds/attention.mp3; sourceTree = "<group>"; };
		083353E82B5AB22900C603C0 /* done.mp3 */ = {isa = PBXFileReference; lastKnownFileType = audio.mp3; name = done.mp3; path = ../assets/sounds/done.mp3; sourceTree = "<group>"; };
		083353E92B5AB22900C603C0 /* receive.mp3 */ = {isa = PBXFileReference; lastKnownFileType = audio.mp3; name = receive.mp3; path = ../assets/sounds/receive.mp3; sourceTree = "<group>"; };
		083353EA2B5AB22900C603C0 /* success.mp3 */ = {isa = PBXFileReference; lastKnownFileType = audio.mp3; name = success.mp3; path = ../assets/sounds/success.mp3; sourceTree = "<group>"; };
>>>>>>> a3943ace
		0CDA8E33287DD650004ECBEC /* AppDelegate.mm */ = {isa = PBXFileReference; fileEncoding = 4; lastKnownFileType = sourcecode.cpp.objcpp; name = AppDelegate.mm; path = NewExpensify/AppDelegate.mm; sourceTree = "<group>"; };
		0CDA8E36287DD6A0004ECBEC /* Images.xcassets */ = {isa = PBXFileReference; lastKnownFileType = folder.assetcatalog; name = Images.xcassets; path = NewExpensify/Images.xcassets; sourceTree = "<group>"; };
		0F5BE0CD252686320097D869 /* GoogleService-Info.plist */ = {isa = PBXFileReference; fileEncoding = 4; lastKnownFileType = text.plist.xml; path = "GoogleService-Info.plist"; sourceTree = "<group>"; };
		0F5E534E263B73D5004CA14F /* EnvironmentChecker.h */ = {isa = PBXFileReference; lastKnownFileType = sourcecode.c.h; path = EnvironmentChecker.h; sourceTree = "<group>"; };
		0F5E534F263B73FD004CA14F /* EnvironmentChecker.m */ = {isa = PBXFileReference; lastKnownFileType = sourcecode.c.objc; path = EnvironmentChecker.m; sourceTree = "<group>"; };
		0FF2BC0D01CA2C62CE94229E /* Pods-NewExpensify.debugdevelopment.xcconfig */ = {isa = PBXFileReference; includeInIndex = 1; lastKnownFileType = text.xcconfig; name = "Pods-NewExpensify.debugdevelopment.xcconfig"; path = "Target Support Files/Pods-NewExpensify/Pods-NewExpensify.debugdevelopment.xcconfig"; sourceTree = "<group>"; };
		11B2BA236BB72A603FBB7B99 /* Pods-NotificationServiceExtension.releasedevelopment.xcconfig */ = {isa = PBXFileReference; includeInIndex = 1; lastKnownFileType = text.xcconfig; name = "Pods-NotificationServiceExtension.releasedevelopment.xcconfig"; path = "Target Support Files/Pods-NotificationServiceExtension/Pods-NotificationServiceExtension.releasedevelopment.xcconfig"; sourceTree = "<group>"; };
		12EB734390650799DB8AC627 /* Pods-NotificationServiceExtension.debugdevelopment.xcconfig */ = {isa = PBXFileReference; includeInIndex = 1; lastKnownFileType = text.xcconfig; name = "Pods-NotificationServiceExtension.debugdevelopment.xcconfig"; path = "Target Support Files/Pods-NotificationServiceExtension/Pods-NotificationServiceExtension.debugdevelopment.xcconfig"; sourceTree = "<group>"; };
		13B07F961A680F5B00A75B9A /* New Expensify Dev.app */ = {isa = PBXFileReference; explicitFileType = wrapper.application; includeInIndex = 0; path = "New Expensify Dev.app"; sourceTree = BUILT_PRODUCTS_DIR; };
		13B07FAF1A68108700A75B9A /* AppDelegate.h */ = {isa = PBXFileReference; fileEncoding = 4; lastKnownFileType = sourcecode.c.h; name = AppDelegate.h; path = NewExpensify/AppDelegate.h; sourceTree = "<group>"; };
		13B07FB61A68108700A75B9A /* Info.plist */ = {isa = PBXFileReference; fileEncoding = 4; lastKnownFileType = text.plist.xml; name = Info.plist; path = NewExpensify/Info.plist; sourceTree = "<group>"; };
		13B07FB71A68108700A75B9A /* main.m */ = {isa = PBXFileReference; fileEncoding = 4; lastKnownFileType = sourcecode.c.objc; name = main.m; path = NewExpensify/main.m; sourceTree = "<group>"; };
		18D050DF262400AF000D658B /* BridgingFile.swift */ = {isa = PBXFileReference; lastKnownFileType = sourcecode.swift; path = BridgingFile.swift; sourceTree = "<group>"; };
		374FB8D528A133A7000D84EF /* OriginImageRequestHandler.h */ = {isa = PBXFileReference; lastKnownFileType = sourcecode.c.h; name = OriginImageRequestHandler.h; path = NewExpensify/OriginImageRequestHandler.h; sourceTree = "<group>"; };
		374FB8D628A133FE000D84EF /* OriginImageRequestHandler.mm */ = {isa = PBXFileReference; lastKnownFileType = sourcecode.cpp.objcpp; name = OriginImageRequestHandler.mm; path = NewExpensify/OriginImageRequestHandler.mm; sourceTree = "<group>"; };
		44BF435285B94E5B95F90994 /* ExpensifyNewKansas-Medium.otf */ = {isa = PBXFileReference; explicitFileType = undefined; fileEncoding = 9; includeInIndex = 0; lastKnownFileType = unknown; name = "ExpensifyNewKansas-Medium.otf"; path = "../assets/fonts/native/ExpensifyNewKansas-Medium.otf"; sourceTree = "<group>"; };
		466D03D63F4B48E009C04FA3 /* Pods-NewExpensify-NewExpensifyTests.releaseproduction.xcconfig */ = {isa = PBXFileReference; includeInIndex = 1; lastKnownFileType = text.xcconfig; name = "Pods-NewExpensify-NewExpensifyTests.releaseproduction.xcconfig"; path = "Target Support Files/Pods-NewExpensify-NewExpensifyTests/Pods-NewExpensify-NewExpensifyTests.releaseproduction.xcconfig"; sourceTree = "<group>"; };
		4D20D83B0E39BA6D21761E72 /* ExpoModulesProvider.swift */ = {isa = PBXFileReference; includeInIndex = 1; lastKnownFileType = sourcecode.swift; name = ExpoModulesProvider.swift; path = "Pods/Target Support Files/Pods-NewExpensify/ExpoModulesProvider.swift"; sourceTree = "<group>"; };
		52796131E6554494B2DDB056 /* ExpensifyNeue-Bold.otf */ = {isa = PBXFileReference; explicitFileType = undefined; fileEncoding = 9; includeInIndex = 0; lastKnownFileType = unknown; name = "ExpensifyNeue-Bold.otf"; path = "../assets/fonts/native/ExpensifyNeue-Bold.otf"; sourceTree = "<group>"; };
		5A1F158A9A6CBE170EC19D9C /* Pods-NewExpensify.debugadhoc.xcconfig */ = {isa = PBXFileReference; includeInIndex = 1; lastKnownFileType = text.xcconfig; name = "Pods-NewExpensify.debugadhoc.xcconfig"; path = "Target Support Files/Pods-NewExpensify/Pods-NewExpensify.debugadhoc.xcconfig"; sourceTree = "<group>"; };
		7041848326A8E40900E09F4D /* RCTStartupTimer.h */ = {isa = PBXFileReference; lastKnownFileType = sourcecode.c.h; name = RCTStartupTimer.h; path = NewExpensify/RCTStartupTimer.h; sourceTree = "<group>"; };
		7041848426A8E47D00E09F4D /* RCTStartupTimer.m */ = {isa = PBXFileReference; lastKnownFileType = sourcecode.c.objc; name = RCTStartupTimer.m; path = NewExpensify/RCTStartupTimer.m; sourceTree = "<group>"; };
		70CF6E81262E297300711ADC /* BootSplash.storyboard */ = {isa = PBXFileReference; fileEncoding = 4; lastKnownFileType = file.storyboard; name = BootSplash.storyboard; path = NewExpensify/BootSplash.storyboard; sourceTree = "<group>"; };
		7312B334B72E8BE41A811FAB /* Pods-NewExpensify.releaseadhoc.xcconfig */ = {isa = PBXFileReference; includeInIndex = 1; lastKnownFileType = text.xcconfig; name = "Pods-NewExpensify.releaseadhoc.xcconfig"; path = "Target Support Files/Pods-NewExpensify/Pods-NewExpensify.releaseadhoc.xcconfig"; sourceTree = "<group>"; };
		7F9DD8D92B2A445B005E3AFA /* ExpError.swift */ = {isa = PBXFileReference; lastKnownFileType = sourcecode.swift; path = ExpError.swift; sourceTree = "<group>"; };
		7FD73C9B2B23CE9500420AF3 /* NotificationServiceExtension.appex */ = {isa = PBXFileReference; explicitFileType = "wrapper.app-extension"; includeInIndex = 0; path = NotificationServiceExtension.appex; sourceTree = BUILT_PRODUCTS_DIR; };
		7FD73C9D2B23CE9500420AF3 /* NotificationService.swift */ = {isa = PBXFileReference; lastKnownFileType = sourcecode.swift; path = NotificationService.swift; sourceTree = "<group>"; };
		7FD73C9F2B23CE9500420AF3 /* Info.plist */ = {isa = PBXFileReference; lastKnownFileType = text.plist.xml; path = Info.plist; sourceTree = "<group>"; };
		802CB9E7554756F188C79554 /* Pods-NotificationServiceExtension.debugadhoc.xcconfig */ = {isa = PBXFileReference; includeInIndex = 1; lastKnownFileType = text.xcconfig; name = "Pods-NotificationServiceExtension.debugadhoc.xcconfig"; path = "Target Support Files/Pods-NotificationServiceExtension/Pods-NotificationServiceExtension.debugadhoc.xcconfig"; sourceTree = "<group>"; };
		8B28D84EF339436DBD42A203 /* ExpensifyNeue-BoldItalic.otf */ = {isa = PBXFileReference; explicitFileType = undefined; fileEncoding = 9; includeInIndex = 0; lastKnownFileType = unknown; name = "ExpensifyNeue-BoldItalic.otf"; path = "../assets/fonts/native/ExpensifyNeue-BoldItalic.otf"; sourceTree = "<group>"; };
		96ADA7C82BA6A08C4A56344A /* Pods-NotificationServiceExtension.releaseproduction.xcconfig */ = {isa = PBXFileReference; includeInIndex = 1; lastKnownFileType = text.xcconfig; name = "Pods-NotificationServiceExtension.releaseproduction.xcconfig"; path = "Target Support Files/Pods-NotificationServiceExtension/Pods-NotificationServiceExtension.releaseproduction.xcconfig"; sourceTree = "<group>"; };
		972584042DB4782F830B063A /* Pods-NewExpensify-NewExpensifyTests.releasedevelopment.xcconfig */ = {isa = PBXFileReference; includeInIndex = 1; lastKnownFileType = text.xcconfig; name = "Pods-NewExpensify-NewExpensifyTests.releasedevelopment.xcconfig"; path = "Target Support Files/Pods-NewExpensify-NewExpensifyTests/Pods-NewExpensify-NewExpensifyTests.releasedevelopment.xcconfig"; sourceTree = "<group>"; };
		9EADA69D62F2E7B3D96E5B1C /* Pods-NewExpensify.releaseproduction.xcconfig */ = {isa = PBXFileReference; includeInIndex = 1; lastKnownFileType = text.xcconfig; name = "Pods-NewExpensify.releaseproduction.xcconfig"; path = "Target Support Files/Pods-NewExpensify/Pods-NewExpensify.releaseproduction.xcconfig"; sourceTree = "<group>"; };
		AC9422F6C8A49AE701481721 /* Pods-NotificationServiceExtension.releaseadhoc.xcconfig */ = {isa = PBXFileReference; includeInIndex = 1; lastKnownFileType = text.xcconfig; name = "Pods-NotificationServiceExtension.releaseadhoc.xcconfig"; path = "Target Support Files/Pods-NotificationServiceExtension/Pods-NotificationServiceExtension.releaseadhoc.xcconfig"; sourceTree = "<group>"; };
		B4CF7147C89747459BAC5BB7 /* Pods-NewExpensify.releasedevelopment.xcconfig */ = {isa = PBXFileReference; includeInIndex = 1; lastKnownFileType = text.xcconfig; name = "Pods-NewExpensify.releasedevelopment.xcconfig"; path = "Target Support Files/Pods-NewExpensify/Pods-NewExpensify.releasedevelopment.xcconfig"; sourceTree = "<group>"; };
		B68AEB9429D8BB73F25A188C /* libPods-NewExpensify-NewExpensifyTests.a */ = {isa = PBXFileReference; explicitFileType = archive.ar; includeInIndex = 0; path = "libPods-NewExpensify-NewExpensifyTests.a"; sourceTree = BUILT_PRODUCTS_DIR; };
		B944D5699A54FD5197A63866 /* libPods-NotificationServiceExtension.a */ = {isa = PBXFileReference; explicitFileType = archive.ar; includeInIndex = 0; path = "libPods-NotificationServiceExtension.a"; sourceTree = BUILT_PRODUCTS_DIR; };
		BCD444BEDDB0AF1745B39049 /* ExpoModulesProvider.swift */ = {isa = PBXFileReference; includeInIndex = 1; lastKnownFileType = sourcecode.swift; name = ExpoModulesProvider.swift; path = "Pods/Target Support Files/Pods-NewExpensify-NewExpensifyTests/ExpoModulesProvider.swift"; sourceTree = "<group>"; };
		BF6A4C5167244B9FB8E4D4E3 /* ExpensifyNeue-Italic.otf */ = {isa = PBXFileReference; explicitFileType = undefined; fileEncoding = 9; includeInIndex = 0; lastKnownFileType = unknown; name = "ExpensifyNeue-Italic.otf"; path = "../assets/fonts/native/ExpensifyNeue-Italic.otf"; sourceTree = "<group>"; };
		CB32BB7E082E2450F04DA6E7 /* Pods-NotificationServiceExtension.debugproduction.xcconfig */ = {isa = PBXFileReference; includeInIndex = 1; lastKnownFileType = text.xcconfig; name = "Pods-NotificationServiceExtension.debugproduction.xcconfig"; path = "Target Support Files/Pods-NotificationServiceExtension/Pods-NotificationServiceExtension.debugproduction.xcconfig"; sourceTree = "<group>"; };
		D15262BE5F713CDB4DA576AE /* Pods-NewExpensify-NewExpensifyTests.releaseadhoc.xcconfig */ = {isa = PBXFileReference; includeInIndex = 1; lastKnownFileType = text.xcconfig; name = "Pods-NewExpensify-NewExpensifyTests.releaseadhoc.xcconfig"; path = "Target Support Files/Pods-NewExpensify-NewExpensifyTests/Pods-NewExpensify-NewExpensifyTests.releaseadhoc.xcconfig"; sourceTree = "<group>"; };
		D2AFB39EC1D44BF9B91D3227 /* ExpensifyNewKansas-MediumItalic.otf */ = {isa = PBXFileReference; explicitFileType = undefined; fileEncoding = 9; includeInIndex = 0; lastKnownFileType = unknown; name = "ExpensifyNewKansas-MediumItalic.otf"; path = "../assets/fonts/native/ExpensifyNewKansas-MediumItalic.otf"; sourceTree = "<group>"; };
		DCF33E34FFEC48128CDD41D4 /* ExpensifyMono-Bold.otf */ = {isa = PBXFileReference; explicitFileType = undefined; fileEncoding = 9; includeInIndex = 0; lastKnownFileType = unknown; name = "ExpensifyMono-Bold.otf"; path = "../assets/fonts/native/ExpensifyMono-Bold.otf"; sourceTree = "<group>"; };
		DD7904292792E76D004484B4 /* RCTBootSplash.h */ = {isa = PBXFileReference; fileEncoding = 4; lastKnownFileType = sourcecode.c.h; name = RCTBootSplash.h; path = NewExpensify/RCTBootSplash.h; sourceTree = "<group>"; };
		DD79042A2792E76D004484B4 /* RCTBootSplash.m */ = {isa = PBXFileReference; fileEncoding = 4; lastKnownFileType = sourcecode.c.objc; name = RCTBootSplash.m; path = NewExpensify/RCTBootSplash.m; sourceTree = "<group>"; };
		E704648954784DDFBAADF568 /* ExpensifyMono-Regular.otf */ = {isa = PBXFileReference; explicitFileType = undefined; fileEncoding = 9; includeInIndex = 0; lastKnownFileType = unknown; name = "ExpensifyMono-Regular.otf"; path = "../assets/fonts/native/ExpensifyMono-Regular.otf"; sourceTree = "<group>"; };
		E750C93A45B47BDC5149C5AA /* Pods-NewExpensify-NewExpensifyTests.debugdevelopment.xcconfig */ = {isa = PBXFileReference; includeInIndex = 1; lastKnownFileType = text.xcconfig; name = "Pods-NewExpensify-NewExpensifyTests.debugdevelopment.xcconfig"; path = "Target Support Files/Pods-NewExpensify-NewExpensifyTests/Pods-NewExpensify-NewExpensifyTests.debugdevelopment.xcconfig"; sourceTree = "<group>"; };
		E9DF872C2525201700607FDC /* AirshipConfig.plist */ = {isa = PBXFileReference; fileEncoding = 4; lastKnownFileType = text.plist.xml; path = AirshipConfig.plist; sourceTree = "<group>"; };
		ED297162215061F000B7C4FE /* JavaScriptCore.framework */ = {isa = PBXFileReference; lastKnownFileType = wrapper.framework; name = JavaScriptCore.framework; path = System/Library/Frameworks/JavaScriptCore.framework; sourceTree = SDKROOT; };
		ED2971642150620600B7C4FE /* JavaScriptCore.framework */ = {isa = PBXFileReference; lastKnownFileType = wrapper.framework; name = JavaScriptCore.framework; path = Platforms/AppleTVOS.platform/Developer/SDKs/AppleTVOS12.0.sdk/System/Library/Frameworks/JavaScriptCore.framework; sourceTree = DEVELOPER_DIR; };
		F0C450E92705020500FD2970 /* colors.json */ = {isa = PBXFileReference; fileEncoding = 4; lastKnownFileType = text.json; name = colors.json; path = ../colors.json; sourceTree = "<group>"; };
		F4F8A052A22040339996324B /* ExpensifyNeue-Regular.otf */ = {isa = PBXFileReference; explicitFileType = undefined; fileEncoding = 9; includeInIndex = 0; lastKnownFileType = unknown; name = "ExpensifyNeue-Regular.otf"; path = "../assets/fonts/native/ExpensifyNeue-Regular.otf"; sourceTree = "<group>"; };
		F98306ABF3F272DF04DF65CC /* Pods-NewExpensify-NewExpensifyTests.debugadhoc.xcconfig */ = {isa = PBXFileReference; includeInIndex = 1; lastKnownFileType = text.xcconfig; name = "Pods-NewExpensify-NewExpensifyTests.debugadhoc.xcconfig"; path = "Target Support Files/Pods-NewExpensify-NewExpensifyTests/Pods-NewExpensify-NewExpensifyTests.debugadhoc.xcconfig"; sourceTree = "<group>"; };
/* End PBXFileReference section */

/* Begin PBXFrameworksBuildPhase section */
		00E356EB1AD99517003FC87E /* Frameworks */ = {
			isa = PBXFrameworksBuildPhase;
			buildActionMask = 2147483647;
			files = (
				716815DBCE9F49D420334791 /* libPods-NewExpensify-NewExpensifyTests.a in Frameworks */,
			);
			runOnlyForDeploymentPostprocessing = 0;
		};
		13B07F8C1A680F5B00A75B9A /* Frameworks */ = {
			isa = PBXFrameworksBuildPhase;
			buildActionMask = 2147483647;
			files = (
				E51DC681C7DEE40AEBDDFBFE /* BuildFile in Frameworks */,
				E51DC681C7DEE40AEBDDFBFE /* BuildFile in Frameworks */,
				5B8996A7D8B007ECC41919E1 /* libPods-NewExpensify.a in Frameworks */,
			);
			runOnlyForDeploymentPostprocessing = 0;
		};
		7FD73C982B23CE9500420AF3 /* Frameworks */ = {
			isa = PBXFrameworksBuildPhase;
			buildActionMask = 2147483647;
			files = (
				B8A1CD44D011AD7AE180DE14 /* libPods-NotificationServiceExtension.a in Frameworks */,
			);
			runOnlyForDeploymentPostprocessing = 0;
		};
/* End PBXFrameworksBuildPhase section */

/* Begin PBXGroup section */
		00E356EF1AD99517003FC87E /* NewExpensifyTests */ = {
			isa = PBXGroup;
			children = (
				00E356F01AD99517003FC87E /* Supporting Files */,
			);
			path = NewExpensifyTests;
			sourceTree = "<group>";
		};
		00E356F01AD99517003FC87E /* Supporting Files */ = {
			isa = PBXGroup;
			children = (
				00E356F11AD99517003FC87E /* Info.plist */,
			);
			name = "Supporting Files";
			sourceTree = "<group>";
		};
		13B07FAE1A68108700A75B9A /* NewExpensify */ = {
			isa = PBXGroup;
			children = (
				0F5BE0CD252686320097D869 /* GoogleService-Info.plist */,
				E9DF872C2525201700607FDC /* AirshipConfig.plist */,
				0CDA8E36287DD6A0004ECBEC /* Images.xcassets */,
				008F07F21AC5B25A0029DE68 /* main.jsbundle */,
				13B07FAF1A68108700A75B9A /* AppDelegate.h */,
				0CDA8E33287DD650004ECBEC /* AppDelegate.mm */,
				13B07FB61A68108700A75B9A /* Info.plist */,
				70CF6E81262E297300711ADC /* BootSplash.storyboard */,
				13B07FB71A68108700A75B9A /* main.m */,
				0F5E534E263B73D5004CA14F /* EnvironmentChecker.h */,
				0F5E534F263B73FD004CA14F /* EnvironmentChecker.m */,
			);
			name = NewExpensify;
			sourceTree = "<group>";
		};
		2D16E6871FA4F8E400B85C8A /* Frameworks */ = {
			isa = PBXGroup;
			children = (
				ED297162215061F000B7C4FE /* JavaScriptCore.framework */,
				ED2971642150620600B7C4FE /* JavaScriptCore.framework */,
				00D7E69E5ADD16FD4C44221B /* libPods-NewExpensify.a */,
				B68AEB9429D8BB73F25A188C /* libPods-NewExpensify-NewExpensifyTests.a */,
				B944D5699A54FD5197A63866 /* libPods-NotificationServiceExtension.a */,
			);
			name = Frameworks;
			sourceTree = "<group>";
		};
		3E1305958E607AC9E2CFA934 /* NewExpensify */ = {
			isa = PBXGroup;
			children = (
				4D20D83B0E39BA6D21761E72 /* ExpoModulesProvider.swift */,
			);
			name = NewExpensify;
			sourceTree = "<group>";
		};
		4FE6CFCE5D64D3182AE71756 /* ExpoModulesProviders */ = {
			isa = PBXGroup;
			children = (
				3E1305958E607AC9E2CFA934 /* NewExpensify */,
				9E03879A06387ACCA90A6C6A /* NewExpensifyTests */,
			);
			name = ExpoModulesProviders;
			sourceTree = "<group>";
		};
		7FD73C9C2B23CE9500420AF3 /* NotificationServiceExtension */ = {
			isa = PBXGroup;
			children = (
				7FD73C9D2B23CE9500420AF3 /* NotificationService.swift */,
				7FD73C9F2B23CE9500420AF3 /* Info.plist */,
				7F9DD8D92B2A445B005E3AFA /* ExpError.swift */,
			);
			path = NotificationServiceExtension;
			sourceTree = "<group>";
		};
		832341AE1AAA6A7D00B99B32 /* Libraries */ = {
			isa = PBXGroup;
			children = (
			);
			name = Libraries;
			sourceTree = "<group>";
		};
		83CBB9F61A601CBA00E9B192 = {
			isa = PBXGroup;
			children = (
				374FB8D528A133A7000D84EF /* OriginImageRequestHandler.h */,
				374FB8D628A133FE000D84EF /* OriginImageRequestHandler.mm */,
				F0C450E92705020500FD2970 /* colors.json */,
				DD7904292792E76D004484B4 /* RCTBootSplash.h */,
				DD79042A2792E76D004484B4 /* RCTBootSplash.m */,
				7041848326A8E40900E09F4D /* RCTStartupTimer.h */,
				7041848426A8E47D00E09F4D /* RCTStartupTimer.m */,
				18D050DF262400AF000D658B /* BridgingFile.swift */,
				13B07FAE1A68108700A75B9A /* NewExpensify */,
				832341AE1AAA6A7D00B99B32 /* Libraries */,
				00E356EF1AD99517003FC87E /* NewExpensifyTests */,
				7FD73C9C2B23CE9500420AF3 /* NotificationServiceExtension */,
				83CBBA001A601CBA00E9B192 /* Products */,
				2D16E6871FA4F8E400B85C8A /* Frameworks */,
				EC29677F0A49C2946A495A33 /* Pods */,
				A9EA265D209D4558995C9BD4 /* Resources */,
				4FE6CFCE5D64D3182AE71756 /* ExpoModulesProviders */,
			);
			indentWidth = 2;
			sourceTree = "<group>";
			tabWidth = 2;
			usesTabs = 0;
		};
		83CBBA001A601CBA00E9B192 /* Products */ = {
			isa = PBXGroup;
			children = (
				13B07F961A680F5B00A75B9A /* New Expensify Dev.app */,
				00E356EE1AD99517003FC87E /* NewExpensifyTests.xctest */,
				7FD73C9B2B23CE9500420AF3 /* NotificationServiceExtension.appex */,
			);
			name = Products;
			sourceTree = "<group>";
		};
		9E03879A06387ACCA90A6C6A /* NewExpensifyTests */ = {
			isa = PBXGroup;
			children = (
				BCD444BEDDB0AF1745B39049 /* ExpoModulesProvider.swift */,
			);
			name = NewExpensifyTests;
			sourceTree = "<group>";
		};
		A9EA265D209D4558995C9BD4 /* Resources */ = {
			isa = PBXGroup;
			children = (
				083353E72B5AB22900C603C0 /* attention.mp3 */,
				083353E82B5AB22900C603C0 /* done.mp3 */,
				083353E92B5AB22900C603C0 /* receive.mp3 */,
				083353EA2B5AB22900C603C0 /* success.mp3 */,
				44BF435285B94E5B95F90994 /* ExpensifyNewKansas-Medium.otf */,
				D2AFB39EC1D44BF9B91D3227 /* ExpensifyNewKansas-MediumItalic.otf */,
				DCF33E34FFEC48128CDD41D4 /* ExpensifyMono-Bold.otf */,
				E704648954784DDFBAADF568 /* ExpensifyMono-Regular.otf */,
				52796131E6554494B2DDB056 /* ExpensifyNeue-Bold.otf */,
				8B28D84EF339436DBD42A203 /* ExpensifyNeue-BoldItalic.otf */,
				BF6A4C5167244B9FB8E4D4E3 /* ExpensifyNeue-Italic.otf */,
				F4F8A052A22040339996324B /* ExpensifyNeue-Regular.otf */,
			);
			name = Resources;
			sourceTree = "<group>";
		};
		EC29677F0A49C2946A495A33 /* Pods */ = {
			isa = PBXGroup;
			children = (
				0FF2BC0D01CA2C62CE94229E /* Pods-NewExpensify.debugdevelopment.xcconfig */,
				5A1F158A9A6CBE170EC19D9C /* Pods-NewExpensify.debugadhoc.xcconfig */,
				0BFF51686238403B4F82713B /* Pods-NewExpensify.debugproduction.xcconfig */,
				B4CF7147C89747459BAC5BB7 /* Pods-NewExpensify.releasedevelopment.xcconfig */,
				7312B334B72E8BE41A811FAB /* Pods-NewExpensify.releaseadhoc.xcconfig */,
				9EADA69D62F2E7B3D96E5B1C /* Pods-NewExpensify.releaseproduction.xcconfig */,
				E750C93A45B47BDC5149C5AA /* Pods-NewExpensify-NewExpensifyTests.debugdevelopment.xcconfig */,
				F98306ABF3F272DF04DF65CC /* Pods-NewExpensify-NewExpensifyTests.debugadhoc.xcconfig */,
				016DA61B5C80AB62C04F4D3F /* Pods-NewExpensify-NewExpensifyTests.debugproduction.xcconfig */,
				972584042DB4782F830B063A /* Pods-NewExpensify-NewExpensifyTests.releasedevelopment.xcconfig */,
				D15262BE5F713CDB4DA576AE /* Pods-NewExpensify-NewExpensifyTests.releaseadhoc.xcconfig */,
				466D03D63F4B48E009C04FA3 /* Pods-NewExpensify-NewExpensifyTests.releaseproduction.xcconfig */,
				12EB734390650799DB8AC627 /* Pods-NotificationServiceExtension.debugdevelopment.xcconfig */,
				802CB9E7554756F188C79554 /* Pods-NotificationServiceExtension.debugadhoc.xcconfig */,
				CB32BB7E082E2450F04DA6E7 /* Pods-NotificationServiceExtension.debugproduction.xcconfig */,
				11B2BA236BB72A603FBB7B99 /* Pods-NotificationServiceExtension.releasedevelopment.xcconfig */,
				AC9422F6C8A49AE701481721 /* Pods-NotificationServiceExtension.releaseadhoc.xcconfig */,
				96ADA7C82BA6A08C4A56344A /* Pods-NotificationServiceExtension.releaseproduction.xcconfig */,
			);
			path = Pods;
			sourceTree = "<group>";
		};
/* End PBXGroup section */

/* Begin PBXNativeTarget section */
		00E356ED1AD99517003FC87E /* NewExpensifyTests */ = {
			isa = PBXNativeTarget;
			buildConfigurationList = 00E357021AD99517003FC87E /* Build configuration list for PBXNativeTarget "NewExpensifyTests" */;
			buildPhases = (
				D128CAF2A1070B0F2B3F12E4 /* [CP] Check Pods Manifest.lock */,
				04B99F6AA578E2A877802F05 /* [Expo] Configure project */,
				00E356EA1AD99517003FC87E /* Sources */,
				00E356EB1AD99517003FC87E /* Frameworks */,
				00E356EC1AD99517003FC87E /* Resources */,
				0555D63BB34CA9E5921170A4 /* [CP] Embed Pods Frameworks */,
				CE4668E6E6809DEA0626B5B3 /* [CP] Copy Pods Resources */,
			);
			buildRules = (
			);
			dependencies = (
				00E356F51AD99517003FC87E /* PBXTargetDependency */,
			);
			name = NewExpensifyTests;
			productName = NewExpensifyTests;
			productReference = 00E356EE1AD99517003FC87E /* NewExpensifyTests.xctest */;
			productType = "com.apple.product-type.bundle.unit-test";
		};
		13B07F861A680F5B00A75B9A /* NewExpensify */ = {
			isa = PBXNativeTarget;
			buildConfigurationList = 13B07F931A680F5B00A75B9A /* Build configuration list for PBXNativeTarget "NewExpensify" */;
			buildPhases = (
				5DDD2A7C43E9B381CD68A232 /* [CP] Check Pods Manifest.lock */,
				FD10A7F022414F080027D42C /* Start Packager */,
				5CF45ABA52C0BB0D7B9D139A /* [Expo] Configure project */,
				13B07F871A680F5B00A75B9A /* Sources */,
				7FD73CA32B23CE9500420AF3 /* Embed Foundation Extensions */,
				13B07F8C1A680F5B00A75B9A /* Frameworks */,
				13B07F8E1A680F5B00A75B9A /* Resources */,
				00DD1BFF1BD5951E006B06BC /* Bundle React Native code and images */,
				50067B6C26F88BAB5F0B478A /* [CP] Embed Pods Frameworks */,
				4E1386759AEE7859543483C9 /* [CP] Copy Pods Resources */,
				EEA310C4723D0EF8581FAA1D /* [CP-User] [RNFB] Core Configuration */,
				A9A9BDEB11952C562415526C /* [CP-User] [RNFB] Crashlytics Configuration */,
			);
			buildRules = (
			);
			dependencies = (
				7FD73CA12B23CE9500420AF3 /* PBXTargetDependency */,
			);
			name = NewExpensify;
			productName = NewExpensify;
			productReference = 13B07F961A680F5B00A75B9A /* New Expensify Dev.app */;
			productType = "com.apple.product-type.application";
		};
		7FD73C9A2B23CE9500420AF3 /* NotificationServiceExtension */ = {
			isa = PBXNativeTarget;
			buildConfigurationList = 7FD73CAA2B23CE9500420AF3 /* Build configuration list for PBXNativeTarget "NotificationServiceExtension" */;
			buildPhases = (
				7B34459944ACFD30D85D5F85 /* [CP] Check Pods Manifest.lock */,
				7FD73C972B23CE9500420AF3 /* Sources */,
				7FD73C982B23CE9500420AF3 /* Frameworks */,
				7FD73C992B23CE9500420AF3 /* Resources */,
			);
			buildRules = (
			);
			dependencies = (
			);
			name = NotificationServiceExtension;
			productName = NotificationServiceExtension;
			productReference = 7FD73C9B2B23CE9500420AF3 /* NotificationServiceExtension.appex */;
			productType = "com.apple.product-type.app-extension";
		};
/* End PBXNativeTarget section */

/* Begin PBXProject section */
		83CBB9F71A601CBA00E9B192 /* Project object */ = {
			isa = PBXProject;
			attributes = {
				LastSwiftUpdateCheck = 1500;
				LastUpgradeCheck = 1130;
				TargetAttributes = {
					00E356ED1AD99517003FC87E = {
						CreatedOnToolsVersion = 6.2;
						DevelopmentTeam = 368M544MTT;
						ProvisioningStyle = Automatic;
						TestTargetID = 13B07F861A680F5B00A75B9A;
					};
					13B07F861A680F5B00A75B9A = {
						DevelopmentTeam = 368M544MTT;
						LastSwiftMigration = 1230;
						ProvisioningStyle = Manual;
					};
					7FD73C9A2B23CE9500420AF3 = {
						CreatedOnToolsVersion = 15.0.1;
						DevelopmentTeam = 368M544MTT;
						ProvisioningStyle = Manual;
					};
				};
			};
			buildConfigurationList = 83CBB9FA1A601CBA00E9B192 /* Build configuration list for PBXProject "NewExpensify" */;
			compatibilityVersion = "Xcode 3.2";
			developmentRegion = en;
			hasScannedForEncodings = 0;
			knownRegions = (
				en,
				Base,
			);
			mainGroup = 83CBB9F61A601CBA00E9B192;
			productRefGroup = 83CBBA001A601CBA00E9B192 /* Products */;
			projectDirPath = "";
			projectRoot = "";
			targets = (
				13B07F861A680F5B00A75B9A /* NewExpensify */,
				00E356ED1AD99517003FC87E /* NewExpensifyTests */,
				7FD73C9A2B23CE9500420AF3 /* NotificationServiceExtension */,
			);
		};
/* End PBXProject section */

/* Begin PBXResourcesBuildPhase section */
		00E356EC1AD99517003FC87E /* Resources */ = {
			isa = PBXResourcesBuildPhase;
			buildActionMask = 2147483647;
			files = (
				0CDA8E38287DD6A0004ECBEC /* Images.xcassets in Resources */,
			);
			runOnlyForDeploymentPostprocessing = 0;
		};
		13B07F8E1A680F5B00A75B9A /* Resources */ = {
			isa = PBXResourcesBuildPhase;
			buildActionMask = 2147483647;
			files = (
				0F5BE0CE252686330097D869 /* GoogleService-Info.plist in Resources */,
				E9DF872D2525201700607FDC /* AirshipConfig.plist in Resources */,
				F0C450EA2705020500FD2970 /* colors.json in Resources */,
				083353EB2B5AB22A00C603C0 /* attention.mp3 in Resources */,
				0CDA8E37287DD6A0004ECBEC /* Images.xcassets in Resources */,
				70CF6E82262E297300711ADC /* BootSplash.storyboard in Resources */,
				FF941A8D48F849269AB85C9A /* ExpensifyNewKansas-Medium.otf in Resources */,
				BDB853621F354EBB84E619C2 /* ExpensifyNewKansas-MediumItalic.otf in Resources */,
				26AF3C3540374A9FACB6C19E /* ExpensifyMono-Bold.otf in Resources */,
				083353EE2B5AB22A00C603C0 /* success.mp3 in Resources */,
				0C7C65547D7346EB923BE808 /* ExpensifyMono-Regular.otf in Resources */,
				2A9F8CDA983746B0B9204209 /* ExpensifyNeue-Bold.otf in Resources */,
				083353EC2B5AB22A00C603C0 /* done.mp3 in Resources */,
				083353ED2B5AB22A00C603C0 /* receive.mp3 in Resources */,
				ED222ED90E074A5481A854FA /* ExpensifyNeue-BoldItalic.otf in Resources */,
				30581EA8AAFD4FCE88C5D191 /* ExpensifyNeue-Italic.otf in Resources */,
				1246A3EF20E54E7A9494C8B9 /* ExpensifyNeue-Regular.otf in Resources */,
			);
			runOnlyForDeploymentPostprocessing = 0;
		};
		7FD73C992B23CE9500420AF3 /* Resources */ = {
			isa = PBXResourcesBuildPhase;
			buildActionMask = 2147483647;
			files = (
			);
			runOnlyForDeploymentPostprocessing = 0;
		};
/* End PBXResourcesBuildPhase section */

/* Begin PBXShellScriptBuildPhase section */
		00DD1BFF1BD5951E006B06BC /* Bundle React Native code and images */ = {
			isa = PBXShellScriptBuildPhase;
			buildActionMask = 2147483647;
			files = (
			);
			inputPaths = (
			);
			name = "Bundle React Native code and images";
			outputPaths = (
			);
			runOnlyForDeploymentPostprocessing = 0;
			shellPath = /bin/sh;
			shellScript = "if [[ -f \"$PODS_ROOT/../.xcode.env\" ]]; then\n  source \"$PODS_ROOT/../.xcode.env\"\nfi\nif [[ -f \"$PODS_ROOT/../.xcode.env.local\" ]]; then\n  source \"$PODS_ROOT/../.xcode.env.local\"\nfi\n\n# The project root by default is one level up from the ios directory\nexport PROJECT_ROOT=\"$PROJECT_DIR\"/..\n\nif [[ \"$CONFIGURATION\" = *Debug* ]]; then\n  export SKIP_BUNDLING=1\nfi\nif [[ -z \"$ENTRY_FILE\" ]]; then\n  # Set the entry JS file using the bundler's entry resolution.\n  export ENTRY_FILE=\"$(\"$NODE_BINARY\" -e \"require('expo/scripts/resolveAppEntry')\" \"$PROJECT_ROOT\" ios relative | tail -n 1)\"\nfi\n\nif [[ -z \"$CLI_PATH\" ]]; then\n  # Use Expo CLI\n  export CLI_PATH=\"$(\"$NODE_BINARY\" --print \"require.resolve('@expo/cli')\")\"\nfi\nif [[ -z \"$BUNDLE_COMMAND\" ]]; then\n  # Default Expo CLI command for bundling\n  export BUNDLE_COMMAND=\"export:embed\"\nfi\n\n`\"$NODE_BINARY\" --print \"require('path').dirname(require.resolve('react-native/package.json')) + '/scripts/react-native-xcode.sh'\"`\n";
		};
		04B99F6AA578E2A877802F05 /* [Expo] Configure project */ = {
			isa = PBXShellScriptBuildPhase;
			alwaysOutOfDate = 1;
			buildActionMask = 2147483647;
			files = (
			);
			inputFileListPaths = (
			);
			inputPaths = (
			);
			name = "[Expo] Configure project";
			outputFileListPaths = (
			);
			outputPaths = (
			);
			runOnlyForDeploymentPostprocessing = 0;
			shellPath = /bin/sh;
			shellScript = "# This script configures Expo modules and generates the modules provider file.\nbash -l -c \"./Pods/Target\\ Support\\ Files/Pods-NewExpensify-NewExpensifyTests/expo-configure-project.sh\"\n";
		};
		0555D63BB34CA9E5921170A4 /* [CP] Embed Pods Frameworks */ = {
			isa = PBXShellScriptBuildPhase;
			buildActionMask = 2147483647;
			files = (
			);
			inputPaths = (
				"${PODS_ROOT}/Target Support Files/Pods-NewExpensify-NewExpensifyTests/Pods-NewExpensify-NewExpensifyTests-frameworks.sh",
				"${BUILT_PRODUCTS_DIR}/MapboxMaps/MapboxMaps.framework",
				"${BUILT_PRODUCTS_DIR}/Turf/Turf.framework",
				"${PODS_XCFRAMEWORKS_BUILD_DIR}/Flipper-DoubleConversion/double-conversion.framework/double-conversion",
				"${PODS_XCFRAMEWORKS_BUILD_DIR}/Flipper-Glog/glog.framework/glog",
				"${PODS_XCFRAMEWORKS_BUILD_DIR}/MapboxCommon/MapboxCommon.framework/MapboxCommon",
				"${PODS_XCFRAMEWORKS_BUILD_DIR}/MapboxCoreMaps/MapboxCoreMaps.framework/MapboxCoreMaps",
				"${PODS_XCFRAMEWORKS_BUILD_DIR}/MapboxMobileEvents/MapboxMobileEvents.framework/MapboxMobileEvents",
				"${PODS_XCFRAMEWORKS_BUILD_DIR}/Onfido/Onfido.framework/Onfido",
				"${PODS_XCFRAMEWORKS_BUILD_DIR}/OpenSSL-Universal/OpenSSL.framework/OpenSSL",
				"${PODS_XCFRAMEWORKS_BUILD_DIR}/Plaid/LinkKit.framework/LinkKit",
				"${PODS_XCFRAMEWORKS_BUILD_DIR}/hermes-engine/Pre-built/hermes.framework/hermes",
			);
			name = "[CP] Embed Pods Frameworks";
			outputPaths = (
				"${TARGET_BUILD_DIR}/${FRAMEWORKS_FOLDER_PATH}/MapboxMaps.framework",
				"${TARGET_BUILD_DIR}/${FRAMEWORKS_FOLDER_PATH}/Turf.framework",
				"${TARGET_BUILD_DIR}/${FRAMEWORKS_FOLDER_PATH}/double-conversion.framework",
				"${TARGET_BUILD_DIR}/${FRAMEWORKS_FOLDER_PATH}/glog.framework",
				"${TARGET_BUILD_DIR}/${FRAMEWORKS_FOLDER_PATH}/MapboxCommon.framework",
				"${TARGET_BUILD_DIR}/${FRAMEWORKS_FOLDER_PATH}/MapboxCoreMaps.framework",
				"${TARGET_BUILD_DIR}/${FRAMEWORKS_FOLDER_PATH}/MapboxMobileEvents.framework",
				"${TARGET_BUILD_DIR}/${FRAMEWORKS_FOLDER_PATH}/Onfido.framework",
				"${TARGET_BUILD_DIR}/${FRAMEWORKS_FOLDER_PATH}/OpenSSL.framework",
				"${TARGET_BUILD_DIR}/${FRAMEWORKS_FOLDER_PATH}/LinkKit.framework",
				"${TARGET_BUILD_DIR}/${FRAMEWORKS_FOLDER_PATH}/hermes.framework",
			);
			runOnlyForDeploymentPostprocessing = 0;
			shellPath = /bin/sh;
			shellScript = "\"${PODS_ROOT}/Target Support Files/Pods-NewExpensify-NewExpensifyTests/Pods-NewExpensify-NewExpensifyTests-frameworks.sh\"\n";
			showEnvVarsInLog = 0;
		};
		4E1386759AEE7859543483C9 /* [CP] Copy Pods Resources */ = {
			isa = PBXShellScriptBuildPhase;
			buildActionMask = 2147483647;
			files = (
			);
			inputPaths = (
				"${PODS_ROOT}/Target Support Files/Pods-NewExpensify/Pods-NewExpensify-resources.sh",
				"${PODS_CONFIGURATION_BUILD_DIR}/Airship/AirshipAutomationResources.bundle",
				"${PODS_CONFIGURATION_BUILD_DIR}/Airship/AirshipCoreResources.bundle",
				"${PODS_CONFIGURATION_BUILD_DIR}/Airship/AirshipExtendedActionsResources.bundle",
				"${PODS_CONFIGURATION_BUILD_DIR}/Airship/AirshipMessageCenterResources.bundle",
				"${PODS_CONFIGURATION_BUILD_DIR}/Airship/AirshipPreferenceCenterResources.bundle",
				"${PODS_CONFIGURATION_BUILD_DIR}/GoogleSignIn/GoogleSignIn.bundle",
				"${PODS_CONFIGURATION_BUILD_DIR}/React-Core/RCTI18nStrings.bundle",
				"${PODS_ROOT}/../../node_modules/@expensify/react-native-live-markdown/parser/react-native-live-markdown-parser.js",
			);
			name = "[CP] Copy Pods Resources";
			outputPaths = (
				"${TARGET_BUILD_DIR}/${UNLOCALIZED_RESOURCES_FOLDER_PATH}/AirshipAutomationResources.bundle",
				"${TARGET_BUILD_DIR}/${UNLOCALIZED_RESOURCES_FOLDER_PATH}/AirshipCoreResources.bundle",
				"${TARGET_BUILD_DIR}/${UNLOCALIZED_RESOURCES_FOLDER_PATH}/AirshipExtendedActionsResources.bundle",
				"${TARGET_BUILD_DIR}/${UNLOCALIZED_RESOURCES_FOLDER_PATH}/AirshipMessageCenterResources.bundle",
				"${TARGET_BUILD_DIR}/${UNLOCALIZED_RESOURCES_FOLDER_PATH}/AirshipPreferenceCenterResources.bundle",
				"${TARGET_BUILD_DIR}/${UNLOCALIZED_RESOURCES_FOLDER_PATH}/GoogleSignIn.bundle",
				"${TARGET_BUILD_DIR}/${UNLOCALIZED_RESOURCES_FOLDER_PATH}/RCTI18nStrings.bundle",
				"${TARGET_BUILD_DIR}/${UNLOCALIZED_RESOURCES_FOLDER_PATH}/react-native-live-markdown-parser.js",
			);
			runOnlyForDeploymentPostprocessing = 0;
			shellPath = /bin/sh;
			shellScript = "\"${PODS_ROOT}/Target Support Files/Pods-NewExpensify/Pods-NewExpensify-resources.sh\"\n";
			showEnvVarsInLog = 0;
		};
		50067B6C26F88BAB5F0B478A /* [CP] Embed Pods Frameworks */ = {
			isa = PBXShellScriptBuildPhase;
			buildActionMask = 2147483647;
			files = (
			);
			inputPaths = (
				"${PODS_ROOT}/Target Support Files/Pods-NewExpensify/Pods-NewExpensify-frameworks.sh",
				"${BUILT_PRODUCTS_DIR}/MapboxMaps/MapboxMaps.framework",
				"${BUILT_PRODUCTS_DIR}/Turf/Turf.framework",
				"${PODS_XCFRAMEWORKS_BUILD_DIR}/Flipper-DoubleConversion/double-conversion.framework/double-conversion",
				"${PODS_XCFRAMEWORKS_BUILD_DIR}/Flipper-Glog/glog.framework/glog",
				"${PODS_XCFRAMEWORKS_BUILD_DIR}/MapboxCommon/MapboxCommon.framework/MapboxCommon",
				"${PODS_XCFRAMEWORKS_BUILD_DIR}/MapboxCoreMaps/MapboxCoreMaps.framework/MapboxCoreMaps",
				"${PODS_XCFRAMEWORKS_BUILD_DIR}/MapboxMobileEvents/MapboxMobileEvents.framework/MapboxMobileEvents",
				"${PODS_XCFRAMEWORKS_BUILD_DIR}/Onfido/Onfido.framework/Onfido",
				"${PODS_XCFRAMEWORKS_BUILD_DIR}/OpenSSL-Universal/OpenSSL.framework/OpenSSL",
				"${PODS_XCFRAMEWORKS_BUILD_DIR}/Plaid/LinkKit.framework/LinkKit",
				"${PODS_XCFRAMEWORKS_BUILD_DIR}/hermes-engine/Pre-built/hermes.framework/hermes",
			);
			name = "[CP] Embed Pods Frameworks";
			outputPaths = (
				"${TARGET_BUILD_DIR}/${FRAMEWORKS_FOLDER_PATH}/MapboxMaps.framework",
				"${TARGET_BUILD_DIR}/${FRAMEWORKS_FOLDER_PATH}/Turf.framework",
				"${TARGET_BUILD_DIR}/${FRAMEWORKS_FOLDER_PATH}/double-conversion.framework",
				"${TARGET_BUILD_DIR}/${FRAMEWORKS_FOLDER_PATH}/glog.framework",
				"${TARGET_BUILD_DIR}/${FRAMEWORKS_FOLDER_PATH}/MapboxCommon.framework",
				"${TARGET_BUILD_DIR}/${FRAMEWORKS_FOLDER_PATH}/MapboxCoreMaps.framework",
				"${TARGET_BUILD_DIR}/${FRAMEWORKS_FOLDER_PATH}/MapboxMobileEvents.framework",
				"${TARGET_BUILD_DIR}/${FRAMEWORKS_FOLDER_PATH}/Onfido.framework",
				"${TARGET_BUILD_DIR}/${FRAMEWORKS_FOLDER_PATH}/OpenSSL.framework",
				"${TARGET_BUILD_DIR}/${FRAMEWORKS_FOLDER_PATH}/LinkKit.framework",
				"${TARGET_BUILD_DIR}/${FRAMEWORKS_FOLDER_PATH}/hermes.framework",
			);
			runOnlyForDeploymentPostprocessing = 0;
			shellPath = /bin/sh;
			shellScript = "\"${PODS_ROOT}/Target Support Files/Pods-NewExpensify/Pods-NewExpensify-frameworks.sh\"\n";
			showEnvVarsInLog = 0;
		};
		5CF45ABA52C0BB0D7B9D139A /* [Expo] Configure project */ = {
			isa = PBXShellScriptBuildPhase;
			alwaysOutOfDate = 1;
			buildActionMask = 2147483647;
			files = (
			);
			inputFileListPaths = (
			);
			inputPaths = (
			);
			name = "[Expo] Configure project";
			outputFileListPaths = (
			);
			outputPaths = (
			);
			runOnlyForDeploymentPostprocessing = 0;
			shellPath = /bin/sh;
			shellScript = "# This script configures Expo modules and generates the modules provider file.\nbash -l -c \"./Pods/Target\\ Support\\ Files/Pods-NewExpensify/expo-configure-project.sh\"\n";
		};
		5DDD2A7C43E9B381CD68A232 /* [CP] Check Pods Manifest.lock */ = {
			isa = PBXShellScriptBuildPhase;
			buildActionMask = 2147483647;
			files = (
			);
			inputFileListPaths = (
			);
			inputPaths = (
				"${PODS_PODFILE_DIR_PATH}/Podfile.lock",
				"${PODS_ROOT}/Manifest.lock",
			);
			name = "[CP] Check Pods Manifest.lock";
			outputFileListPaths = (
			);
			outputPaths = (
				"$(DERIVED_FILE_DIR)/Pods-NewExpensify-checkManifestLockResult.txt",
			);
			runOnlyForDeploymentPostprocessing = 0;
			shellPath = /bin/sh;
			shellScript = "diff \"${PODS_PODFILE_DIR_PATH}/Podfile.lock\" \"${PODS_ROOT}/Manifest.lock\" > /dev/null\nif [ $? != 0 ] ; then\n    # print error to STDERR\n    echo \"error: The sandbox is not in sync with the Podfile.lock. Run 'pod install' or update your CocoaPods installation.\" >&2\n    exit 1\nfi\n# This output is used by Xcode 'outputs' to avoid re-running this script phase.\necho \"SUCCESS\" > \"${SCRIPT_OUTPUT_FILE_0}\"\n";
			showEnvVarsInLog = 0;
		};
		7B34459944ACFD30D85D5F85 /* [CP] Check Pods Manifest.lock */ = {
			isa = PBXShellScriptBuildPhase;
			buildActionMask = 2147483647;
			files = (
			);
			inputFileListPaths = (
			);
			inputPaths = (
				"${PODS_PODFILE_DIR_PATH}/Podfile.lock",
				"${PODS_ROOT}/Manifest.lock",
			);
			name = "[CP] Check Pods Manifest.lock";
			outputFileListPaths = (
			);
			outputPaths = (
				"$(DERIVED_FILE_DIR)/Pods-NotificationServiceExtension-checkManifestLockResult.txt",
			);
			runOnlyForDeploymentPostprocessing = 0;
			shellPath = /bin/sh;
			shellScript = "diff \"${PODS_PODFILE_DIR_PATH}/Podfile.lock\" \"${PODS_ROOT}/Manifest.lock\" > /dev/null\nif [ $? != 0 ] ; then\n    # print error to STDERR\n    echo \"error: The sandbox is not in sync with the Podfile.lock. Run 'pod install' or update your CocoaPods installation.\" >&2\n    exit 1\nfi\n# This output is used by Xcode 'outputs' to avoid re-running this script phase.\necho \"SUCCESS\" > \"${SCRIPT_OUTPUT_FILE_0}\"\n";
			showEnvVarsInLog = 0;
		};
		A9A9BDEB11952C562415526C /* [CP-User] [RNFB] Crashlytics Configuration */ = {
			isa = PBXShellScriptBuildPhase;
			buildActionMask = 2147483647;
			files = (
			);
			inputPaths = (
				"${DWARF_DSYM_FOLDER_PATH}/${DWARF_DSYM_FILE_NAME}/Contents/Resources/DWARF/${TARGET_NAME}",
				"$(SRCROOT)/$(BUILT_PRODUCTS_DIR)/$(INFOPLIST_PATH)",
			);
			name = "[CP-User] [RNFB] Crashlytics Configuration";
			runOnlyForDeploymentPostprocessing = 0;
			shellPath = /bin/sh;
			shellScript = "#!/usr/bin/env bash\n#\n# Copyright (c) 2016-present Invertase Limited & Contributors\n#\n# Licensed under the Apache License, Version 2.0 (the \"License\");\n# you may not use this library except in compliance with the License.\n# You may obtain a copy of the License at\n#\n#   http://www.apache.org/licenses/LICENSE-2.0\n#\n# Unless required by applicable law or agreed to in writing, software\n# distributed under the License is distributed on an \"AS IS\" BASIS,\n# WITHOUT WARRANTIES OR CONDITIONS OF ANY KIND, either express or implied.\n# See the License for the specific language governing permissions and\n# limitations under the License.\n#\nset -e\n\nif [[ ${PODS_ROOT} ]]; then\n  echo \"info: Exec FirebaseCrashlytics Run from Pods\"\n  \"${PODS_ROOT}/FirebaseCrashlytics/run\"\nelse\n  echo \"info: Exec FirebaseCrashlytics Run from framework\"\n  \"${PROJECT_DIR}/FirebaseCrashlytics.framework/run\"\nfi\n";
		};
		CE4668E6E6809DEA0626B5B3 /* [CP] Copy Pods Resources */ = {
			isa = PBXShellScriptBuildPhase;
			buildActionMask = 2147483647;
			files = (
			);
			inputPaths = (
				"${PODS_ROOT}/Target Support Files/Pods-NewExpensify-NewExpensifyTests/Pods-NewExpensify-NewExpensifyTests-resources.sh",
				"${PODS_CONFIGURATION_BUILD_DIR}/Airship/AirshipAutomationResources.bundle",
				"${PODS_CONFIGURATION_BUILD_DIR}/Airship/AirshipCoreResources.bundle",
				"${PODS_CONFIGURATION_BUILD_DIR}/Airship/AirshipExtendedActionsResources.bundle",
				"${PODS_CONFIGURATION_BUILD_DIR}/Airship/AirshipMessageCenterResources.bundle",
				"${PODS_CONFIGURATION_BUILD_DIR}/Airship/AirshipPreferenceCenterResources.bundle",
				"${PODS_CONFIGURATION_BUILD_DIR}/GoogleSignIn/GoogleSignIn.bundle",
				"${PODS_CONFIGURATION_BUILD_DIR}/React-Core/RCTI18nStrings.bundle",
				"${PODS_ROOT}/../../node_modules/@expensify/react-native-live-markdown/parser/react-native-live-markdown-parser.js",
			);
			name = "[CP] Copy Pods Resources";
			outputPaths = (
				"${TARGET_BUILD_DIR}/${UNLOCALIZED_RESOURCES_FOLDER_PATH}/AirshipAutomationResources.bundle",
				"${TARGET_BUILD_DIR}/${UNLOCALIZED_RESOURCES_FOLDER_PATH}/AirshipCoreResources.bundle",
				"${TARGET_BUILD_DIR}/${UNLOCALIZED_RESOURCES_FOLDER_PATH}/AirshipExtendedActionsResources.bundle",
				"${TARGET_BUILD_DIR}/${UNLOCALIZED_RESOURCES_FOLDER_PATH}/AirshipMessageCenterResources.bundle",
				"${TARGET_BUILD_DIR}/${UNLOCALIZED_RESOURCES_FOLDER_PATH}/AirshipPreferenceCenterResources.bundle",
				"${TARGET_BUILD_DIR}/${UNLOCALIZED_RESOURCES_FOLDER_PATH}/GoogleSignIn.bundle",
				"${TARGET_BUILD_DIR}/${UNLOCALIZED_RESOURCES_FOLDER_PATH}/RCTI18nStrings.bundle",
				"${TARGET_BUILD_DIR}/${UNLOCALIZED_RESOURCES_FOLDER_PATH}/react-native-live-markdown-parser.js",
			);
			runOnlyForDeploymentPostprocessing = 0;
			shellPath = /bin/sh;
			shellScript = "\"${PODS_ROOT}/Target Support Files/Pods-NewExpensify-NewExpensifyTests/Pods-NewExpensify-NewExpensifyTests-resources.sh\"\n";
			showEnvVarsInLog = 0;
		};
		D128CAF2A1070B0F2B3F12E4 /* [CP] Check Pods Manifest.lock */ = {
			isa = PBXShellScriptBuildPhase;
			buildActionMask = 2147483647;
			files = (
			);
			inputFileListPaths = (
			);
			inputPaths = (
				"${PODS_PODFILE_DIR_PATH}/Podfile.lock",
				"${PODS_ROOT}/Manifest.lock",
			);
			name = "[CP] Check Pods Manifest.lock";
			outputFileListPaths = (
			);
			outputPaths = (
				"$(DERIVED_FILE_DIR)/Pods-NewExpensify-NewExpensifyTests-checkManifestLockResult.txt",
			);
			runOnlyForDeploymentPostprocessing = 0;
			shellPath = /bin/sh;
			shellScript = "diff \"${PODS_PODFILE_DIR_PATH}/Podfile.lock\" \"${PODS_ROOT}/Manifest.lock\" > /dev/null\nif [ $? != 0 ] ; then\n    # print error to STDERR\n    echo \"error: The sandbox is not in sync with the Podfile.lock. Run 'pod install' or update your CocoaPods installation.\" >&2\n    exit 1\nfi\n# This output is used by Xcode 'outputs' to avoid re-running this script phase.\necho \"SUCCESS\" > \"${SCRIPT_OUTPUT_FILE_0}\"\n";
			showEnvVarsInLog = 0;
		};
		EEA310C4723D0EF8581FAA1D /* [CP-User] [RNFB] Core Configuration */ = {
			isa = PBXShellScriptBuildPhase;
			buildActionMask = 2147483647;
			files = (
			);
			inputPaths = (
				"$(BUILT_PRODUCTS_DIR)/$(INFOPLIST_PATH)",
			);
			name = "[CP-User] [RNFB] Core Configuration";
			runOnlyForDeploymentPostprocessing = 0;
			shellPath = /bin/sh;
			shellScript = "#!/usr/bin/env bash\n#\n# Copyright (c) 2016-present Invertase Limited & Contributors\n#\n# Licensed under the Apache License, Version 2.0 (the \"License\");\n# you may not use this library except in compliance with the License.\n# You may obtain a copy of the License at\n#\n#   http://www.apache.org/licenses/LICENSE-2.0\n#\n# Unless required by applicable law or agreed to in writing, software\n# distributed under the License is distributed on an \"AS IS\" BASIS,\n# WITHOUT WARRANTIES OR CONDITIONS OF ANY KIND, either express or implied.\n# See the License for the specific language governing permissions and\n# limitations under the License.\n#\nset -e\n\n_MAX_LOOKUPS=2;\n_SEARCH_RESULT=''\n_RN_ROOT_EXISTS=''\n_CURRENT_LOOKUPS=1\n_JSON_ROOT=\"'react-native'\"\n_JSON_FILE_NAME='firebase.json'\n_JSON_OUTPUT_BASE64='e30=' # { }\n_CURRENT_SEARCH_DIR=${PROJECT_DIR}\n_PLIST_BUDDY=/usr/libexec/PlistBuddy\n_TARGET_PLIST=\"${BUILT_PRODUCTS_DIR}/${INFOPLIST_PATH}\"\n_DSYM_PLIST=\"${DWARF_DSYM_FOLDER_PATH}/${DWARF_DSYM_FILE_NAME}/Contents/Info.plist\"\n\n# plist arrays\n_PLIST_ENTRY_KEYS=()\n_PLIST_ENTRY_TYPES=()\n_PLIST_ENTRY_VALUES=()\n\nfunction setPlistValue {\n  echo \"info:      setting plist entry '$1' of type '$2' in file '$4'\"\n  ${_PLIST_BUDDY} -c \"Add :$1 $2 '$3'\" $4 || echo \"info:      '$1' already exists\"\n}\n\nfunction getFirebaseJsonKeyValue () {\n  if [[ ${_RN_ROOT_EXISTS} ]]; then\n    ruby -e \"require 'rubygems';require 'json'; output=JSON.parse('$1'); puts output[$_JSON_ROOT]['$2']\"\n  else\n    echo \"\"\n  fi;\n}\n\nfunction jsonBoolToYesNo () {\n  if [[ $1 == \"false\" ]]; then\n    echo \"NO\"\n  elif [[ $1 == \"true\" ]]; then\n    echo \"YES\"\n  else echo \"NO\"\n  fi\n}\n\necho \"info: -> RNFB build script started\"\necho \"info: 1) Locating ${_JSON_FILE_NAME} file:\"\n\nif [[ -z ${_CURRENT_SEARCH_DIR} ]]; then\n  _CURRENT_SEARCH_DIR=$(pwd)\nfi;\n\nwhile true; do\n  _CURRENT_SEARCH_DIR=$(dirname \"$_CURRENT_SEARCH_DIR\")\n  if [[ \"$_CURRENT_SEARCH_DIR\" == \"/\" ]] || [[ ${_CURRENT_LOOKUPS} -gt ${_MAX_LOOKUPS} ]]; then break; fi;\n  echo \"info:      ($_CURRENT_LOOKUPS of $_MAX_LOOKUPS) Searching in '$_CURRENT_SEARCH_DIR' for a ${_JSON_FILE_NAME} file.\"\n  _SEARCH_RESULT=$(find \"$_CURRENT_SEARCH_DIR\" -maxdepth 2 -name ${_JSON_FILE_NAME} -print | /usr/bin/head -n 1)\n  if [[ ${_SEARCH_RESULT} ]]; then\n    echo \"info:      ${_JSON_FILE_NAME} found at $_SEARCH_RESULT\"\n    break;\n  fi;\n  _CURRENT_LOOKUPS=$((_CURRENT_LOOKUPS+1))\ndone\n\nif [[ ${_SEARCH_RESULT} ]]; then\n  _JSON_OUTPUT_RAW=$(cat \"${_SEARCH_RESULT}\")\n  _RN_ROOT_EXISTS=$(ruby -e \"require 'rubygems';require 'json'; output=JSON.parse('$_JSON_OUTPUT_RAW'); puts output[$_JSON_ROOT]\" || echo '')\n\n  if [[ ${_RN_ROOT_EXISTS} ]]; then\n    _JSON_OUTPUT_BASE64=$(python -c 'import json,sys,base64;print(base64.b64encode(json.dumps(json.loads(open('\"'${_SEARCH_RESULT}'\"').read())['${_JSON_ROOT}'])))' || echo \"e30=\")\n  fi\n\n  _PLIST_ENTRY_KEYS+=(\"firebase_json_raw\")\n  _PLIST_ENTRY_TYPES+=(\"string\")\n  _PLIST_ENTRY_VALUES+=(\"$_JSON_OUTPUT_BASE64\")\n\n  # config.app_data_collection_default_enabled\n  _APP_DATA_COLLECTION_ENABLED=$(getFirebaseJsonKeyValue \"$_JSON_OUTPUT_RAW\" \"app_data_collection_default_enabled\")\n  if [[ $_APP_DATA_COLLECTION_ENABLED ]]; then\n    _PLIST_ENTRY_KEYS+=(\"FirebaseDataCollectionDefaultEnabled\")\n    _PLIST_ENTRY_TYPES+=(\"bool\")\n    _PLIST_ENTRY_VALUES+=(\"$(jsonBoolToYesNo \"$_APP_DATA_COLLECTION_ENABLED\")\")\n  fi\n\n  # config.analytics_auto_collection_enabled\n  _ANALYTICS_AUTO_COLLECTION=$(getFirebaseJsonKeyValue \"$_JSON_OUTPUT_RAW\" \"analytics_auto_collection_enabled\")\n  if [[ $_ANALYTICS_AUTO_COLLECTION ]]; then\n    _PLIST_ENTRY_KEYS+=(\"FIREBASE_ANALYTICS_COLLECTION_ENABLED\")\n    _PLIST_ENTRY_TYPES+=(\"bool\")\n    _PLIST_ENTRY_VALUES+=(\"$(jsonBoolToYesNo \"$_ANALYTICS_AUTO_COLLECTION\")\")\n  fi\n\n  # config.analytics_collection_deactivated\n  _ANALYTICS_DEACTIVATED=$(getFirebaseJsonKeyValue \"$_JSON_OUTPUT_RAW\" \"analytics_collection_deactivated\")\n  if [[ $_ANALYTICS_DEACTIVATED ]]; then\n    _PLIST_ENTRY_KEYS+=(\"FIREBASE_ANALYTICS_COLLECTION_DEACTIVATED\")\n    _PLIST_ENTRY_TYPES+=(\"bool\")\n    _PLIST_ENTRY_VALUES+=(\"$(jsonBoolToYesNo \"$_ANALYTICS_DEACTIVATED\")\")\n  fi\n\n  # config.analytics_idfv_collection_enabled\n  _ANALYTICS_IDFV_COLLECTION=$(getFirebaseJsonKeyValue \"$_JSON_OUTPUT_RAW\" \"analytics_idfv_collection_enabled\")\n  if [[ $_ANALYTICS_IDFV_COLLECTION ]]; then\n    _PLIST_ENTRY_KEYS+=(\"GOOGLE_ANALYTICS_IDFV_COLLECTION_ENABLED\")\n    _PLIST_ENTRY_TYPES+=(\"bool\")\n    _PLIST_ENTRY_VALUES+=(\"$(jsonBoolToYesNo \"$_ANALYTICS_IDFV_COLLECTION\")\")\n  fi\n\n  # config.analytics_default_allow_ad_personalization_signals\n  _ANALYTICS_PERSONALIZATION=$(getFirebaseJsonKeyValue \"$_JSON_OUTPUT_RAW\" \"analytics_default_allow_ad_personalization_signals\")\n  if [[ $_ANALYTICS_PERSONALIZATION ]]; then\n    _PLIST_ENTRY_KEYS+=(\"GOOGLE_ANALYTICS_DEFAULT_ALLOW_AD_PERSONALIZATION_SIGNALS\")\n    _PLIST_ENTRY_TYPES+=(\"bool\")\n    _PLIST_ENTRY_VALUES+=(\"$(jsonBoolToYesNo \"$_ANALYTICS_PERSONALIZATION\")\")\n  fi\n\n  # config.perf_auto_collection_enabled\n  _PERF_AUTO_COLLECTION=$(getFirebaseJsonKeyValue \"$_JSON_OUTPUT_RAW\" \"perf_auto_collection_enabled\")\n  if [[ $_PERF_AUTO_COLLECTION ]]; then\n    _PLIST_ENTRY_KEYS+=(\"firebase_performance_collection_enabled\")\n    _PLIST_ENTRY_TYPES+=(\"bool\")\n    _PLIST_ENTRY_VALUES+=(\"$(jsonBoolToYesNo \"$_PERF_AUTO_COLLECTION\")\")\n  fi\n\n  # config.perf_collection_deactivated\n  _PERF_DEACTIVATED=$(getFirebaseJsonKeyValue \"$_JSON_OUTPUT_RAW\" \"perf_collection_deactivated\")\n  if [[ $_PERF_DEACTIVATED ]]; then\n    _PLIST_ENTRY_KEYS+=(\"firebase_performance_collection_deactivated\")\n    _PLIST_ENTRY_TYPES+=(\"bool\")\n    _PLIST_ENTRY_VALUES+=(\"$(jsonBoolToYesNo \"$_PERF_DEACTIVATED\")\")\n  fi\n\n  # config.messaging_auto_init_enabled\n  _MESSAGING_AUTO_INIT=$(getFirebaseJsonKeyValue \"$_JSON_OUTPUT_RAW\" \"messaging_auto_init_enabled\")\n  if [[ $_MESSAGING_AUTO_INIT ]]; then\n    _PLIST_ENTRY_KEYS+=(\"FirebaseMessagingAutoInitEnabled\")\n    _PLIST_ENTRY_TYPES+=(\"bool\")\n    _PLIST_ENTRY_VALUES+=(\"$(jsonBoolToYesNo \"$_MESSAGING_AUTO_INIT\")\")\n  fi\n\n  # config.in_app_messaging_auto_colllection_enabled\n  _FIAM_AUTO_INIT=$(getFirebaseJsonKeyValue \"$_JSON_OUTPUT_RAW\" \"in_app_messaging_auto_collection_enabled\")\n  if [[ $_FIAM_AUTO_INIT ]]; then\n    _PLIST_ENTRY_KEYS+=(\"FirebaseInAppMessagingAutomaticDataCollectionEnabled\")\n    _PLIST_ENTRY_TYPES+=(\"bool\")\n    _PLIST_ENTRY_VALUES+=(\"$(jsonBoolToYesNo \"$_FIAM_AUTO_INIT\")\")\n  fi\n\n  # config.app_check_token_auto_refresh\n  _APP_CHECK_TOKEN_AUTO_REFRESH=$(getFirebaseJsonKeyValue \"$_JSON_OUTPUT_RAW\" \"app_check_token_auto_refresh\")\n  if [[ $_APP_CHECK_TOKEN_AUTO_REFRESH ]]; then\n    _PLIST_ENTRY_KEYS+=(\"FirebaseAppCheckTokenAutoRefreshEnabled\")\n    _PLIST_ENTRY_TYPES+=(\"bool\")\n    _PLIST_ENTRY_VALUES+=(\"$(jsonBoolToYesNo \"$_APP_CHECK_TOKEN_AUTO_REFRESH\")\")\n  fi\n\n  # config.crashlytics_disable_auto_disabler - undocumented for now - mainly for debugging, document if becomes useful\n  _CRASHLYTICS_AUTO_DISABLE_ENABLED=$(getFirebaseJsonKeyValue \"$_JSON_OUTPUT_RAW\" \"crashlytics_disable_auto_disabler\")\n  if [[ $_CRASHLYTICS_AUTO_DISABLE_ENABLED == \"true\" ]]; then\n    echo \"Disabled Crashlytics auto disabler.\" # do nothing\n  else\n    _PLIST_ENTRY_KEYS+=(\"FirebaseCrashlyticsCollectionEnabled\")\n    _PLIST_ENTRY_TYPES+=(\"bool\")\n    _PLIST_ENTRY_VALUES+=(\"NO\")\n  fi\nelse\n  _PLIST_ENTRY_KEYS+=(\"firebase_json_raw\")\n  _PLIST_ENTRY_TYPES+=(\"string\")\n  _PLIST_ENTRY_VALUES+=(\"$_JSON_OUTPUT_BASE64\")\n  echo \"warning:   A firebase.json file was not found, whilst this file is optional it is recommended to include it to configure firebase services in React Native Firebase.\"\nfi;\n\necho \"info: 2) Injecting Info.plist entries: \"\n\n# Log out the keys we're adding\nfor i in \"${!_PLIST_ENTRY_KEYS[@]}\"; do\n  echo \"    ->  $i) ${_PLIST_ENTRY_KEYS[$i]}\" \"${_PLIST_ENTRY_TYPES[$i]}\" \"${_PLIST_ENTRY_VALUES[$i]}\"\ndone\n\nfor plist in \"${_TARGET_PLIST}\" \"${_DSYM_PLIST}\" ; do\n  if [[ -f \"${plist}\" ]]; then\n\n    # paths with spaces break the call to setPlistValue. temporarily modify\n    # the shell internal field separator variable (IFS), which normally\n    # includes spaces, to consist only of line breaks\n    oldifs=$IFS\n    IFS=\"\n\"\n\n    for i in \"${!_PLIST_ENTRY_KEYS[@]}\"; do\n      setPlistValue \"${_PLIST_ENTRY_KEYS[$i]}\" \"${_PLIST_ENTRY_TYPES[$i]}\" \"${_PLIST_ENTRY_VALUES[$i]}\" \"${plist}\"\n    done\n\n    # restore the original internal field separator value\n    IFS=$oldifs\n  else\n    echo \"warning:   A Info.plist build output file was not found (${plist})\"\n  fi\ndone\n\necho \"info: <- RNFB build script finished\"\n";
		};
		FD10A7F022414F080027D42C /* Start Packager */ = {
			isa = PBXShellScriptBuildPhase;
			buildActionMask = 2147483647;
			files = (
			);
			inputFileListPaths = (
			);
			inputPaths = (
			);
			name = "Start Packager";
			outputFileListPaths = (
			);
			outputPaths = (
			);
			runOnlyForDeploymentPostprocessing = 0;
			shellPath = /bin/sh;
			shellScript = "if [[ -f \"$PODS_ROOT/../.xcode.env\" ]]; then\n  source \"$PODS_ROOT/../.xcode.env\"\nfi\nif [[ -f \"$PODS_ROOT/../.xcode.env.local\" ]]; then\n  source \"$PODS_ROOT/../.xcode.env.local\"\nfi\n\nexport RCT_METRO_PORT=\"${RCT_METRO_PORT:=8081}\"\necho \"export RCT_METRO_PORT=${RCT_METRO_PORT}\" > `$NODE_BINARY --print \"require('path').dirname(require.resolve('react-native/package.json')) + '/scripts/.packager.env'\"`\nif [ -z \"${RCT_NO_LAUNCH_PACKAGER+xxx}\" ] ; then\n  if nc -w 5 -z localhost ${RCT_METRO_PORT} ; then\n    if ! curl -s \"http://localhost:${RCT_METRO_PORT}/status\" | grep -q \"packager-status:running\" ; then\n      echo \"Port ${RCT_METRO_PORT} already in use, packager is either not running or not running correctly\"\n      exit 2\n    fi\n  else\n    open `$NODE_BINARY --print \"require('path').dirname(require.resolve('expo/package.json')) + '/scripts/launchPackager.command'\"` || echo \"Can't start packager automatically\"\n  fi\nfi\n";
			showEnvVarsInLog = 0;
		};
/* End PBXShellScriptBuildPhase section */

/* Begin PBXSourcesBuildPhase section */
		00E356EA1AD99517003FC87E /* Sources */ = {
			isa = PBXSourcesBuildPhase;
			buildActionMask = 2147483647;
			files = (
				0F5E5351263B73FD004CA14F /* EnvironmentChecker.m in Sources */,
				0CDA8E35287DD650004ECBEC /* AppDelegate.mm in Sources */,
				7041848626A8E47D00E09F4D /* RCTStartupTimer.m in Sources */,
				7F5E81F06BCCF61AD02CEA06 /* ExpoModulesProvider.swift in Sources */,
			);
			runOnlyForDeploymentPostprocessing = 0;
		};
		13B07F871A680F5B00A75B9A /* Sources */ = {
			isa = PBXSourcesBuildPhase;
			buildActionMask = 2147483647;
			files = (
				18D050E0262400AF000D658B /* BridgingFile.swift in Sources */,
				0F5E5350263B73FD004CA14F /* EnvironmentChecker.m in Sources */,
				374FB8D728A133FE000D84EF /* OriginImageRequestHandler.mm in Sources */,
				7041848526A8E47D00E09F4D /* RCTStartupTimer.m in Sources */,
				DD79042B2792E76D004484B4 /* RCTBootSplash.m in Sources */,
				0CDA8E34287DD650004ECBEC /* AppDelegate.mm in Sources */,
				13B07FC11A68108700A75B9A /* main.m in Sources */,
				DDCB2E57F334C143AC462B43 /* ExpoModulesProvider.swift in Sources */,
			);
			runOnlyForDeploymentPostprocessing = 0;
		};
		7FD73C972B23CE9500420AF3 /* Sources */ = {
			isa = PBXSourcesBuildPhase;
			buildActionMask = 2147483647;
			files = (
				7F9DD8DA2B2A445B005E3AFA /* ExpError.swift in Sources */,
				7FD73C9E2B23CE9500420AF3 /* NotificationService.swift in Sources */,
			);
			runOnlyForDeploymentPostprocessing = 0;
		};
/* End PBXSourcesBuildPhase section */

/* Begin PBXTargetDependency section */
		00E356F51AD99517003FC87E /* PBXTargetDependency */ = {
			isa = PBXTargetDependency;
			target = 13B07F861A680F5B00A75B9A /* NewExpensify */;
			targetProxy = 00E356F41AD99517003FC87E /* PBXContainerItemProxy */;
		};
		7FD73CA12B23CE9500420AF3 /* PBXTargetDependency */ = {
			isa = PBXTargetDependency;
			target = 7FD73C9A2B23CE9500420AF3 /* NotificationServiceExtension */;
			targetProxy = 7FD73CA02B23CE9500420AF3 /* PBXContainerItemProxy */;
		};
/* End PBXTargetDependency section */

/* Begin XCBuildConfiguration section */
		00E356F61AD99517003FC87E /* DebugDevelopment */ = {
			isa = XCBuildConfiguration;
			baseConfigurationReference = E750C93A45B47BDC5149C5AA /* Pods-NewExpensify-NewExpensifyTests.debugdevelopment.xcconfig */;
			buildSettings = {
				ALWAYS_EMBED_SWIFT_STANDARD_LIBRARIES = YES;
				BUNDLE_LOADER = "$(TEST_HOST)";
				CODE_SIGN_STYLE = Automatic;
				GCC_PREPROCESSOR_DEFINITIONS = (
					"DEBUG=1",
					"$(inherited)",
				);
				INFOPLIST_FILE = NewExpensifyTests/Info.plist;
				IPHONEOS_DEPLOYMENT_TARGET = 11.0;
				LD_RUNPATH_SEARCH_PATHS = (
					"$(inherited)",
					"@executable_path/Frameworks",
					"@loader_path/Frameworks",
				);
				OTHER_LDFLAGS = (
					"-ObjC",
					"-lc++",
					"$(inherited)",
				);
				OTHER_SWIFT_FLAGS = "$(inherited) -D EXPO_CONFIGURATION_DEBUG";
				PRODUCT_BUNDLE_IDENTIFIER = "org.reactjs.native.example.$(PRODUCT_NAME:rfc1034identifier)";
				PRODUCT_NAME = "$(TARGET_NAME)";
				TEST_HOST = "$(BUILT_PRODUCTS_DIR)/NewExpensify.app/NewExpensify";
			};
			name = DebugDevelopment;
		};
		00E356F71AD99517003FC87E /* ReleaseDevelopment */ = {
			isa = XCBuildConfiguration;
			baseConfigurationReference = 972584042DB4782F830B063A /* Pods-NewExpensify-NewExpensifyTests.releasedevelopment.xcconfig */;
			buildSettings = {
				BUNDLE_LOADER = "$(TEST_HOST)";
				CODE_SIGN_STYLE = Automatic;
				COPY_PHASE_STRIP = NO;
				DEVELOPMENT_TEAM = 368M544MTT;
				INFOPLIST_FILE = NewExpensifyTests/Info.plist;
				IPHONEOS_DEPLOYMENT_TARGET = 11.0;
				LD_RUNPATH_SEARCH_PATHS = (
					"$(inherited)",
					"@executable_path/Frameworks",
					"@loader_path/Frameworks",
				);
				OTHER_LDFLAGS = (
					"-ObjC",
					"-lc++",
					"$(inherited)",
				);
				OTHER_SWIFT_FLAGS = "$(inherited) -D EXPO_CONFIGURATION_RELEASE -D EXPO_CONFIGURATION_DEBUG";
				PRODUCT_BUNDLE_IDENTIFIER = "org.reactjs.native.example.$(PRODUCT_NAME:rfc1034identifier)";
				PRODUCT_NAME = "$(TARGET_NAME)";
				TEST_HOST = "$(BUILT_PRODUCTS_DIR)/NewExpensify.app/NewExpensify";
			};
			name = ReleaseDevelopment;
		};
		13B07F941A680F5B00A75B9A /* DebugDevelopment */ = {
			isa = XCBuildConfiguration;
			baseConfigurationReference = 0FF2BC0D01CA2C62CE94229E /* Pods-NewExpensify.debugdevelopment.xcconfig */;
			buildSettings = {
				ASSETCATALOG_COMPILER_APPICON_NAME = AppIconDev;
				ASSETCATALOG_COMPILER_INCLUDE_ALL_APPICON_ASSETS = NO;
				CLANG_ENABLE_MODULES = YES;
				CODE_SIGN_ENTITLEMENTS = NewExpensify/Chat.entitlements;
				CODE_SIGN_IDENTITY = "iPhone Distribution";
				"CODE_SIGN_IDENTITY[sdk=iphoneos*]" = "iPhone Developer";
				CODE_SIGN_STYLE = Manual;
				CURRENT_PROJECT_VERSION = 3;
				DEVELOPMENT_TEAM = 368M544MTT;
				"DEVELOPMENT_TEAM[sdk=iphoneos*]" = 368M544MTT;
				ENABLE_BITCODE = NO;
				INFOPLIST_FILE = "$(SRCROOT)/NewExpensify/Info.plist";
				IPHONEOS_DEPLOYMENT_TARGET = 13.4;
				LD_RUNPATH_SEARCH_PATHS = (
					"$(inherited)",
					"@executable_path/Frameworks",
				);
				MARKETING_VERSION = 1.0.0;
				OTHER_LDFLAGS = (
					"$(inherited)",
					"-ObjC",
					"-lc++",
				);
				OTHER_SWIFT_FLAGS = "$(inherited) -D EXPO_CONFIGURATION_DEBUG";
				PRODUCT_BUNDLE_IDENTIFIER = com.expensify.chat.dev;
				PRODUCT_NAME = "New Expensify Dev";
				PROVISIONING_PROFILE_SPECIFIER = "(NewApp) Development";
				"PROVISIONING_PROFILE_SPECIFIER[sdk=iphoneos*]" = "(NewApp) Development";
				SWIFT_OPTIMIZATION_LEVEL = "-Onone";
				SWIFT_VERSION = 5.0;
				TARGETED_DEVICE_FAMILY = "1,2";
				VERSIONING_SYSTEM = "apple-generic";
			};
			name = DebugDevelopment;
		};
		13B07F951A680F5B00A75B9A /* ReleaseDevelopment */ = {
			isa = XCBuildConfiguration;
			baseConfigurationReference = B4CF7147C89747459BAC5BB7 /* Pods-NewExpensify.releasedevelopment.xcconfig */;
			buildSettings = {
				ASSETCATALOG_COMPILER_APPICON_NAME = AppIconDev;
				ASSETCATALOG_COMPILER_INCLUDE_ALL_APPICON_ASSETS = NO;
				CLANG_ENABLE_MODULES = YES;
				CODE_SIGN_ENTITLEMENTS = NewExpensify/Chat.entitlements;
				CODE_SIGN_IDENTITY = "iPhone Distribution";
				"CODE_SIGN_IDENTITY[sdk=iphoneos*]" = "iPhone Developer";
				CODE_SIGN_STYLE = Manual;
				CURRENT_PROJECT_VERSION = 3;
				DEVELOPMENT_TEAM = 368M544MTT;
				"DEVELOPMENT_TEAM[sdk=iphoneos*]" = 368M544MTT;
				INFOPLIST_FILE = NewExpensify/Info.plist;
				IPHONEOS_DEPLOYMENT_TARGET = 13.4;
				LD_RUNPATH_SEARCH_PATHS = (
					"$(inherited)",
					"@executable_path/Frameworks",
				);
				MARKETING_VERSION = 1.0.0;
				OTHER_LDFLAGS = (
					"$(inherited)",
					"-ObjC",
					"-lc++",
				);
				OTHER_SWIFT_FLAGS = "$(inherited) -D EXPO_CONFIGURATION_RELEASE -D EXPO_CONFIGURATION_DEBUG";
				PRODUCT_BUNDLE_IDENTIFIER = com.expensify.chat.dev;
				PRODUCT_NAME = "New Expensify Dev";
				PROVISIONING_PROFILE_SPECIFIER = "(NewApp) Development";
				"PROVISIONING_PROFILE_SPECIFIER[sdk=iphoneos*]" = "(NewApp) Development";
				SWIFT_VERSION = 5.0;
				TARGETED_DEVICE_FAMILY = "1,2";
				VERSIONING_SYSTEM = "apple-generic";
			};
			name = ReleaseDevelopment;
		};
		7FD73CA42B23CE9500420AF3 /* DebugDevelopment */ = {
			isa = XCBuildConfiguration;
			baseConfigurationReference = 12EB734390650799DB8AC627 /* Pods-NotificationServiceExtension.debugdevelopment.xcconfig */;
			buildSettings = {
				ALWAYS_SEARCH_USER_PATHS = NO;
				ASSETCATALOG_COMPILER_GENERATE_SWIFT_ASSET_SYMBOL_EXTENSIONS = YES;
				CLANG_ANALYZER_NONNULL = YES;
				CLANG_ANALYZER_NUMBER_OBJECT_CONVERSION = YES_AGGRESSIVE;
				CLANG_CXX_LANGUAGE_STANDARD = "gnu++20";
				CLANG_ENABLE_MODULES = YES;
				CLANG_ENABLE_OBJC_ARC = YES;
				CLANG_ENABLE_OBJC_WEAK = YES;
				CLANG_WARN_BLOCK_CAPTURE_AUTORELEASING = YES;
				CLANG_WARN_BOOL_CONVERSION = YES;
				CLANG_WARN_COMMA = YES;
				CLANG_WARN_CONSTANT_CONVERSION = YES;
				CLANG_WARN_DEPRECATED_OBJC_IMPLEMENTATIONS = YES;
				CLANG_WARN_DIRECT_OBJC_ISA_USAGE = YES_ERROR;
				CLANG_WARN_DOCUMENTATION_COMMENTS = YES;
				CLANG_WARN_EMPTY_BODY = YES;
				CLANG_WARN_ENUM_CONVERSION = YES;
				CLANG_WARN_INFINITE_RECURSION = YES;
				CLANG_WARN_INT_CONVERSION = YES;
				CLANG_WARN_NON_LITERAL_NULL_CONVERSION = YES;
				CLANG_WARN_OBJC_IMPLICIT_RETAIN_SELF = YES;
				CLANG_WARN_OBJC_LITERAL_CONVERSION = YES;
				CLANG_WARN_OBJC_ROOT_CLASS = YES_ERROR;
				CLANG_WARN_RANGE_LOOP_ANALYSIS = YES;
				CLANG_WARN_STRICT_PROTOTYPES = YES;
				CLANG_WARN_SUSPICIOUS_MOVE = YES;
				CLANG_WARN_UNGUARDED_AVAILABILITY = YES_AGGRESSIVE;
				CLANG_WARN_UNREACHABLE_CODE = YES;
				CLANG_WARN__DUPLICATE_METHOD_MATCH = YES;
				CODE_SIGN_IDENTITY = "iPhone Distribution";
				"CODE_SIGN_IDENTITY[sdk=iphoneos*]" = "iPhone Developer";
				CODE_SIGN_STYLE = Manual;
				COPY_PHASE_STRIP = NO;
				DEBUG_INFORMATION_FORMAT = dwarf;
				DEVELOPMENT_TEAM = "";
				"DEVELOPMENT_TEAM[sdk=iphoneos*]" = 368M544MTT;
				ENABLE_STRICT_OBJC_MSGSEND = YES;
				ENABLE_TESTABILITY = YES;
				ENABLE_USER_SCRIPT_SANDBOXING = YES;
				GCC_C_LANGUAGE_STANDARD = gnu17;
				GCC_DYNAMIC_NO_PIC = NO;
				GCC_NO_COMMON_BLOCKS = YES;
				GCC_OPTIMIZATION_LEVEL = 0;
				GCC_PREPROCESSOR_DEFINITIONS = (
					"DEBUG=1",
					"$(inherited)",
				);
				GCC_WARN_64_TO_32_BIT_CONVERSION = YES;
				GCC_WARN_ABOUT_RETURN_TYPE = YES_ERROR;
				GCC_WARN_UNDECLARED_SELECTOR = YES;
				GCC_WARN_UNINITIALIZED_AUTOS = YES_AGGRESSIVE;
				GCC_WARN_UNUSED_FUNCTION = YES;
				GCC_WARN_UNUSED_VARIABLE = YES;
				GENERATE_INFOPLIST_FILE = NO;
				INFOPLIST_FILE = NotificationServiceExtension/Info.plist;
				INFOPLIST_KEY_CFBundleDisplayName = NotificationServiceExtension;
				INFOPLIST_KEY_NSHumanReadableCopyright = "";
				IPHONEOS_DEPLOYMENT_TARGET = 13.0;
				LD_RUNPATH_SEARCH_PATHS = (
					"$(inherited)",
					"@executable_path/Frameworks",
					"@executable_path/../../Frameworks",
				);
				LOCALIZATION_PREFERS_STRING_CATALOGS = YES;
				MTL_ENABLE_DEBUG_INFO = INCLUDE_SOURCE;
				MTL_FAST_MATH = YES;
				ONLY_ACTIVE_ARCH = YES;
				OTHER_SWIFT_FLAGS = "$(inherited) -D EXPO_CONFIGURATION_DEBUG";
				PRODUCT_BUNDLE_IDENTIFIER = com.expensify.chat.dev.NotificationServiceExtension;
				PRODUCT_NAME = "$(TARGET_NAME)";
				PROVISIONING_PROFILE_SPECIFIER = "";
				"PROVISIONING_PROFILE_SPECIFIER[sdk=iphoneos*]" = "(NewApp) Development: Notification Service";
				SDKROOT = iphoneos;
				SKIP_INSTALL = YES;
				SWIFT_ACTIVE_COMPILATION_CONDITIONS = "DEBUG $(inherited)";
				SWIFT_EMIT_LOC_STRINGS = YES;
				SWIFT_OPTIMIZATION_LEVEL = "-Onone";
				SWIFT_VERSION = 5.0;
				TARGETED_DEVICE_FAMILY = "1,2";
			};
			name = DebugDevelopment;
		};
		7FD73CA52B23CE9500420AF3 /* DebugAdHoc */ = {
			isa = XCBuildConfiguration;
			baseConfigurationReference = 802CB9E7554756F188C79554 /* Pods-NotificationServiceExtension.debugadhoc.xcconfig */;
			buildSettings = {
				ALWAYS_SEARCH_USER_PATHS = NO;
				ASSETCATALOG_COMPILER_GENERATE_SWIFT_ASSET_SYMBOL_EXTENSIONS = YES;
				CLANG_ANALYZER_NONNULL = YES;
				CLANG_ANALYZER_NUMBER_OBJECT_CONVERSION = YES_AGGRESSIVE;
				CLANG_CXX_LANGUAGE_STANDARD = "gnu++20";
				CLANG_ENABLE_MODULES = YES;
				CLANG_ENABLE_OBJC_ARC = YES;
				CLANG_ENABLE_OBJC_WEAK = YES;
				CLANG_WARN_BLOCK_CAPTURE_AUTORELEASING = YES;
				CLANG_WARN_BOOL_CONVERSION = YES;
				CLANG_WARN_COMMA = YES;
				CLANG_WARN_CONSTANT_CONVERSION = YES;
				CLANG_WARN_DEPRECATED_OBJC_IMPLEMENTATIONS = YES;
				CLANG_WARN_DIRECT_OBJC_ISA_USAGE = YES_ERROR;
				CLANG_WARN_DOCUMENTATION_COMMENTS = YES;
				CLANG_WARN_EMPTY_BODY = YES;
				CLANG_WARN_ENUM_CONVERSION = YES;
				CLANG_WARN_INFINITE_RECURSION = YES;
				CLANG_WARN_INT_CONVERSION = YES;
				CLANG_WARN_NON_LITERAL_NULL_CONVERSION = YES;
				CLANG_WARN_OBJC_IMPLICIT_RETAIN_SELF = YES;
				CLANG_WARN_OBJC_LITERAL_CONVERSION = YES;
				CLANG_WARN_OBJC_ROOT_CLASS = YES_ERROR;
				CLANG_WARN_RANGE_LOOP_ANALYSIS = YES;
				CLANG_WARN_STRICT_PROTOTYPES = YES;
				CLANG_WARN_SUSPICIOUS_MOVE = YES;
				CLANG_WARN_UNGUARDED_AVAILABILITY = YES_AGGRESSIVE;
				CLANG_WARN_UNREACHABLE_CODE = YES;
				CLANG_WARN__DUPLICATE_METHOD_MATCH = YES;
				CODE_SIGN_IDENTITY = "iPhone Distribution";
				CODE_SIGN_STYLE = Manual;
				COPY_PHASE_STRIP = NO;
				DEBUG_INFORMATION_FORMAT = dwarf;
				DEVELOPMENT_TEAM = "";
				"DEVELOPMENT_TEAM[sdk=iphoneos*]" = 368M544MTT;
				ENABLE_STRICT_OBJC_MSGSEND = YES;
				ENABLE_TESTABILITY = YES;
				ENABLE_USER_SCRIPT_SANDBOXING = YES;
				GCC_C_LANGUAGE_STANDARD = gnu17;
				GCC_DYNAMIC_NO_PIC = NO;
				GCC_NO_COMMON_BLOCKS = YES;
				GCC_OPTIMIZATION_LEVEL = 0;
				GCC_PREPROCESSOR_DEFINITIONS = (
					"DEBUG=1",
					"$(inherited)",
				);
				GCC_WARN_64_TO_32_BIT_CONVERSION = YES;
				GCC_WARN_ABOUT_RETURN_TYPE = YES_ERROR;
				GCC_WARN_UNDECLARED_SELECTOR = YES;
				GCC_WARN_UNINITIALIZED_AUTOS = YES_AGGRESSIVE;
				GCC_WARN_UNUSED_FUNCTION = YES;
				GCC_WARN_UNUSED_VARIABLE = YES;
				GENERATE_INFOPLIST_FILE = NO;
				INFOPLIST_FILE = NotificationServiceExtension/Info.plist;
				INFOPLIST_KEY_CFBundleDisplayName = NotificationServiceExtension;
				INFOPLIST_KEY_NSHumanReadableCopyright = "";
				IPHONEOS_DEPLOYMENT_TARGET = 13.0;
				LD_RUNPATH_SEARCH_PATHS = (
					"$(inherited)",
					"@executable_path/Frameworks",
					"@executable_path/../../Frameworks",
				);
				LOCALIZATION_PREFERS_STRING_CATALOGS = YES;
				MTL_ENABLE_DEBUG_INFO = INCLUDE_SOURCE;
				MTL_FAST_MATH = YES;
				ONLY_ACTIVE_ARCH = YES;
				OTHER_SWIFT_FLAGS = "$(inherited) -D EXPO_CONFIGURATION_DEBUG";
				PRODUCT_BUNDLE_IDENTIFIER = com.expensify.chat.adhoc.NotificationServiceExtension;
				PRODUCT_NAME = "$(TARGET_NAME)";
				PROVISIONING_PROFILE_SPECIFIER = "";
				"PROVISIONING_PROFILE_SPECIFIER[sdk=iphoneos*]" = "(NewApp) AdHoc: Notification Service";
				SDKROOT = iphoneos;
				SKIP_INSTALL = YES;
				SWIFT_ACTIVE_COMPILATION_CONDITIONS = "DEBUG $(inherited)";
				SWIFT_EMIT_LOC_STRINGS = YES;
				SWIFT_OPTIMIZATION_LEVEL = "-Onone";
				SWIFT_VERSION = 5.0;
				TARGETED_DEVICE_FAMILY = "1,2";
			};
			name = DebugAdHoc;
		};
		7FD73CA62B23CE9500420AF3 /* DebugProduction */ = {
			isa = XCBuildConfiguration;
			baseConfigurationReference = CB32BB7E082E2450F04DA6E7 /* Pods-NotificationServiceExtension.debugproduction.xcconfig */;
			buildSettings = {
				ALWAYS_SEARCH_USER_PATHS = NO;
				ASSETCATALOG_COMPILER_GENERATE_SWIFT_ASSET_SYMBOL_EXTENSIONS = YES;
				CLANG_ANALYZER_NONNULL = YES;
				CLANG_ANALYZER_NUMBER_OBJECT_CONVERSION = YES_AGGRESSIVE;
				CLANG_CXX_LANGUAGE_STANDARD = "gnu++20";
				CLANG_ENABLE_MODULES = YES;
				CLANG_ENABLE_OBJC_ARC = YES;
				CLANG_ENABLE_OBJC_WEAK = YES;
				CLANG_WARN_BLOCK_CAPTURE_AUTORELEASING = YES;
				CLANG_WARN_BOOL_CONVERSION = YES;
				CLANG_WARN_COMMA = YES;
				CLANG_WARN_CONSTANT_CONVERSION = YES;
				CLANG_WARN_DEPRECATED_OBJC_IMPLEMENTATIONS = YES;
				CLANG_WARN_DIRECT_OBJC_ISA_USAGE = YES_ERROR;
				CLANG_WARN_DOCUMENTATION_COMMENTS = YES;
				CLANG_WARN_EMPTY_BODY = YES;
				CLANG_WARN_ENUM_CONVERSION = YES;
				CLANG_WARN_INFINITE_RECURSION = YES;
				CLANG_WARN_INT_CONVERSION = YES;
				CLANG_WARN_NON_LITERAL_NULL_CONVERSION = YES;
				CLANG_WARN_OBJC_IMPLICIT_RETAIN_SELF = YES;
				CLANG_WARN_OBJC_LITERAL_CONVERSION = YES;
				CLANG_WARN_OBJC_ROOT_CLASS = YES_ERROR;
				CLANG_WARN_RANGE_LOOP_ANALYSIS = YES;
				CLANG_WARN_STRICT_PROTOTYPES = YES;
				CLANG_WARN_SUSPICIOUS_MOVE = YES;
				CLANG_WARN_UNGUARDED_AVAILABILITY = YES_AGGRESSIVE;
				CLANG_WARN_UNREACHABLE_CODE = YES;
				CLANG_WARN__DUPLICATE_METHOD_MATCH = YES;
				CODE_SIGN_IDENTITY = "iPhone Distribution";
				"CODE_SIGN_IDENTITY[sdk=iphoneos*]" = "iPhone Developer";
				CODE_SIGN_STYLE = Manual;
				COPY_PHASE_STRIP = NO;
				DEBUG_INFORMATION_FORMAT = dwarf;
				DEVELOPMENT_TEAM = "";
				"DEVELOPMENT_TEAM[sdk=iphoneos*]" = 368M544MTT;
				ENABLE_STRICT_OBJC_MSGSEND = YES;
				ENABLE_TESTABILITY = YES;
				ENABLE_USER_SCRIPT_SANDBOXING = YES;
				GCC_C_LANGUAGE_STANDARD = gnu17;
				GCC_DYNAMIC_NO_PIC = NO;
				GCC_NO_COMMON_BLOCKS = YES;
				GCC_OPTIMIZATION_LEVEL = 0;
				GCC_PREPROCESSOR_DEFINITIONS = (
					"DEBUG=1",
					"$(inherited)",
				);
				GCC_WARN_64_TO_32_BIT_CONVERSION = YES;
				GCC_WARN_ABOUT_RETURN_TYPE = YES_ERROR;
				GCC_WARN_UNDECLARED_SELECTOR = YES;
				GCC_WARN_UNINITIALIZED_AUTOS = YES_AGGRESSIVE;
				GCC_WARN_UNUSED_FUNCTION = YES;
				GCC_WARN_UNUSED_VARIABLE = YES;
				GENERATE_INFOPLIST_FILE = NO;
				INFOPLIST_FILE = NotificationServiceExtension/Info.plist;
				INFOPLIST_KEY_CFBundleDisplayName = NotificationServiceExtension;
				INFOPLIST_KEY_NSHumanReadableCopyright = "";
				IPHONEOS_DEPLOYMENT_TARGET = 13.0;
				LD_RUNPATH_SEARCH_PATHS = (
					"$(inherited)",
					"@executable_path/Frameworks",
					"@executable_path/../../Frameworks",
				);
				LOCALIZATION_PREFERS_STRING_CATALOGS = YES;
				MTL_ENABLE_DEBUG_INFO = INCLUDE_SOURCE;
				MTL_FAST_MATH = YES;
				ONLY_ACTIVE_ARCH = YES;
				OTHER_SWIFT_FLAGS = "$(inherited) -D EXPO_CONFIGURATION_DEBUG";
				PRODUCT_BUNDLE_IDENTIFIER = com.chat.expensify.chat.NotificationServiceExtension;
				PRODUCT_NAME = "$(TARGET_NAME)";
				PROVISIONING_PROFILE_SPECIFIER = "";
				"PROVISIONING_PROFILE_SPECIFIER[sdk=iphoneos*]" = "(NewApp) Development: Notification Service";
				SDKROOT = iphoneos;
				SKIP_INSTALL = YES;
				SWIFT_ACTIVE_COMPILATION_CONDITIONS = "DEBUG $(inherited)";
				SWIFT_EMIT_LOC_STRINGS = YES;
				SWIFT_OPTIMIZATION_LEVEL = "-Onone";
				SWIFT_VERSION = 5.0;
				TARGETED_DEVICE_FAMILY = "1,2";
			};
			name = DebugProduction;
		};
		7FD73CA72B23CE9500420AF3 /* ReleaseDevelopment */ = {
			isa = XCBuildConfiguration;
			baseConfigurationReference = 11B2BA236BB72A603FBB7B99 /* Pods-NotificationServiceExtension.releasedevelopment.xcconfig */;
			buildSettings = {
				ALWAYS_SEARCH_USER_PATHS = NO;
				ASSETCATALOG_COMPILER_GENERATE_SWIFT_ASSET_SYMBOL_EXTENSIONS = YES;
				CLANG_ANALYZER_NONNULL = YES;
				CLANG_ANALYZER_NUMBER_OBJECT_CONVERSION = YES_AGGRESSIVE;
				CLANG_CXX_LANGUAGE_STANDARD = "gnu++20";
				CLANG_ENABLE_MODULES = YES;
				CLANG_ENABLE_OBJC_ARC = YES;
				CLANG_ENABLE_OBJC_WEAK = YES;
				CLANG_WARN_BLOCK_CAPTURE_AUTORELEASING = YES;
				CLANG_WARN_BOOL_CONVERSION = YES;
				CLANG_WARN_COMMA = YES;
				CLANG_WARN_CONSTANT_CONVERSION = YES;
				CLANG_WARN_DEPRECATED_OBJC_IMPLEMENTATIONS = YES;
				CLANG_WARN_DIRECT_OBJC_ISA_USAGE = YES_ERROR;
				CLANG_WARN_DOCUMENTATION_COMMENTS = YES;
				CLANG_WARN_EMPTY_BODY = YES;
				CLANG_WARN_ENUM_CONVERSION = YES;
				CLANG_WARN_INFINITE_RECURSION = YES;
				CLANG_WARN_INT_CONVERSION = YES;
				CLANG_WARN_NON_LITERAL_NULL_CONVERSION = YES;
				CLANG_WARN_OBJC_IMPLICIT_RETAIN_SELF = YES;
				CLANG_WARN_OBJC_LITERAL_CONVERSION = YES;
				CLANG_WARN_OBJC_ROOT_CLASS = YES_ERROR;
				CLANG_WARN_RANGE_LOOP_ANALYSIS = YES;
				CLANG_WARN_STRICT_PROTOTYPES = YES;
				CLANG_WARN_SUSPICIOUS_MOVE = YES;
				CLANG_WARN_UNGUARDED_AVAILABILITY = YES_AGGRESSIVE;
				CLANG_WARN_UNREACHABLE_CODE = YES;
				CLANG_WARN__DUPLICATE_METHOD_MATCH = YES;
				CODE_SIGN_IDENTITY = "iPhone Distribution";
				"CODE_SIGN_IDENTITY[sdk=iphoneos*]" = "iPhone Developer";
				CODE_SIGN_STYLE = Manual;
				COPY_PHASE_STRIP = NO;
				DEBUG_INFORMATION_FORMAT = "dwarf-with-dsym";
				DEVELOPMENT_TEAM = "";
				"DEVELOPMENT_TEAM[sdk=iphoneos*]" = 368M544MTT;
				ENABLE_NS_ASSERTIONS = NO;
				ENABLE_STRICT_OBJC_MSGSEND = YES;
				ENABLE_USER_SCRIPT_SANDBOXING = YES;
				GCC_C_LANGUAGE_STANDARD = gnu17;
				GCC_NO_COMMON_BLOCKS = YES;
				GCC_WARN_64_TO_32_BIT_CONVERSION = YES;
				GCC_WARN_ABOUT_RETURN_TYPE = YES_ERROR;
				GCC_WARN_UNDECLARED_SELECTOR = YES;
				GCC_WARN_UNINITIALIZED_AUTOS = YES_AGGRESSIVE;
				GCC_WARN_UNUSED_FUNCTION = YES;
				GCC_WARN_UNUSED_VARIABLE = YES;
				GENERATE_INFOPLIST_FILE = NO;
				INFOPLIST_FILE = NotificationServiceExtension/Info.plist;
				INFOPLIST_KEY_CFBundleDisplayName = NotificationServiceExtension;
				INFOPLIST_KEY_NSHumanReadableCopyright = "";
				IPHONEOS_DEPLOYMENT_TARGET = 13.0;
				LD_RUNPATH_SEARCH_PATHS = (
					"$(inherited)",
					"@executable_path/Frameworks",
					"@executable_path/../../Frameworks",
				);
				LOCALIZATION_PREFERS_STRING_CATALOGS = YES;
				MTL_ENABLE_DEBUG_INFO = NO;
				MTL_FAST_MATH = YES;
				OTHER_SWIFT_FLAGS = "$(inherited) -D EXPO_CONFIGURATION_RELEASE";
				PRODUCT_BUNDLE_IDENTIFIER = com.expensify.chat.dev.NotificationServiceExtension;
				PRODUCT_NAME = "$(TARGET_NAME)";
				PROVISIONING_PROFILE_SPECIFIER = "";
				"PROVISIONING_PROFILE_SPECIFIER[sdk=iphoneos*]" = "(NewApp) Development: Notification Service";
				SDKROOT = iphoneos;
				SKIP_INSTALL = YES;
				SWIFT_COMPILATION_MODE = wholemodule;
				SWIFT_EMIT_LOC_STRINGS = YES;
				SWIFT_VERSION = 5.0;
				TARGETED_DEVICE_FAMILY = "1,2";
				VALIDATE_PRODUCT = YES;
			};
			name = ReleaseDevelopment;
		};
		7FD73CA82B23CE9500420AF3 /* ReleaseAdHoc */ = {
			isa = XCBuildConfiguration;
			baseConfigurationReference = AC9422F6C8A49AE701481721 /* Pods-NotificationServiceExtension.releaseadhoc.xcconfig */;
			buildSettings = {
				ALWAYS_SEARCH_USER_PATHS = NO;
				ASSETCATALOG_COMPILER_GENERATE_SWIFT_ASSET_SYMBOL_EXTENSIONS = YES;
				CLANG_ANALYZER_NONNULL = YES;
				CLANG_ANALYZER_NUMBER_OBJECT_CONVERSION = YES_AGGRESSIVE;
				CLANG_CXX_LANGUAGE_STANDARD = "gnu++20";
				CLANG_ENABLE_MODULES = YES;
				CLANG_ENABLE_OBJC_ARC = YES;
				CLANG_ENABLE_OBJC_WEAK = YES;
				CLANG_WARN_BLOCK_CAPTURE_AUTORELEASING = YES;
				CLANG_WARN_BOOL_CONVERSION = YES;
				CLANG_WARN_COMMA = YES;
				CLANG_WARN_CONSTANT_CONVERSION = YES;
				CLANG_WARN_DEPRECATED_OBJC_IMPLEMENTATIONS = YES;
				CLANG_WARN_DIRECT_OBJC_ISA_USAGE = YES_ERROR;
				CLANG_WARN_DOCUMENTATION_COMMENTS = YES;
				CLANG_WARN_EMPTY_BODY = YES;
				CLANG_WARN_ENUM_CONVERSION = YES;
				CLANG_WARN_INFINITE_RECURSION = YES;
				CLANG_WARN_INT_CONVERSION = YES;
				CLANG_WARN_NON_LITERAL_NULL_CONVERSION = YES;
				CLANG_WARN_OBJC_IMPLICIT_RETAIN_SELF = YES;
				CLANG_WARN_OBJC_LITERAL_CONVERSION = YES;
				CLANG_WARN_OBJC_ROOT_CLASS = YES_ERROR;
				CLANG_WARN_RANGE_LOOP_ANALYSIS = YES;
				CLANG_WARN_STRICT_PROTOTYPES = YES;
				CLANG_WARN_SUSPICIOUS_MOVE = YES;
				CLANG_WARN_UNGUARDED_AVAILABILITY = YES_AGGRESSIVE;
				CLANG_WARN_UNREACHABLE_CODE = YES;
				CLANG_WARN__DUPLICATE_METHOD_MATCH = YES;
				CODE_SIGN_IDENTITY = "iPhone Distribution";
				CODE_SIGN_STYLE = Manual;
				COPY_PHASE_STRIP = NO;
				DEBUG_INFORMATION_FORMAT = "dwarf-with-dsym";
				DEVELOPMENT_TEAM = "";
				"DEVELOPMENT_TEAM[sdk=iphoneos*]" = 368M544MTT;
				ENABLE_NS_ASSERTIONS = NO;
				ENABLE_STRICT_OBJC_MSGSEND = YES;
				ENABLE_USER_SCRIPT_SANDBOXING = YES;
				GCC_C_LANGUAGE_STANDARD = gnu17;
				GCC_NO_COMMON_BLOCKS = YES;
				GCC_WARN_64_TO_32_BIT_CONVERSION = YES;
				GCC_WARN_ABOUT_RETURN_TYPE = YES_ERROR;
				GCC_WARN_UNDECLARED_SELECTOR = YES;
				GCC_WARN_UNINITIALIZED_AUTOS = YES_AGGRESSIVE;
				GCC_WARN_UNUSED_FUNCTION = YES;
				GCC_WARN_UNUSED_VARIABLE = YES;
				GENERATE_INFOPLIST_FILE = NO;
				INFOPLIST_FILE = NotificationServiceExtension/Info.plist;
				INFOPLIST_KEY_CFBundleDisplayName = NotificationServiceExtension;
				INFOPLIST_KEY_NSHumanReadableCopyright = "";
				IPHONEOS_DEPLOYMENT_TARGET = 13.0;
				LD_RUNPATH_SEARCH_PATHS = (
					"$(inherited)",
					"@executable_path/Frameworks",
					"@executable_path/../../Frameworks",
				);
				LOCALIZATION_PREFERS_STRING_CATALOGS = YES;
				MTL_ENABLE_DEBUG_INFO = NO;
				MTL_FAST_MATH = YES;
				OTHER_SWIFT_FLAGS = "$(inherited) -D EXPO_CONFIGURATION_RELEASE";
				PRODUCT_BUNDLE_IDENTIFIER = com.expensify.chat.adhoc.NotificationServiceExtension;
				PRODUCT_NAME = "$(TARGET_NAME)";
				PROVISIONING_PROFILE_SPECIFIER = "";
				"PROVISIONING_PROFILE_SPECIFIER[sdk=iphoneos*]" = "(NewApp) AdHoc: Notification Service";
				SDKROOT = iphoneos;
				SKIP_INSTALL = YES;
				SWIFT_COMPILATION_MODE = wholemodule;
				SWIFT_EMIT_LOC_STRINGS = YES;
				SWIFT_VERSION = 5.0;
				TARGETED_DEVICE_FAMILY = "1,2";
				VALIDATE_PRODUCT = YES;
			};
			name = ReleaseAdHoc;
		};
		7FD73CA92B23CE9500420AF3 /* ReleaseProduction */ = {
			isa = XCBuildConfiguration;
			baseConfigurationReference = 96ADA7C82BA6A08C4A56344A /* Pods-NotificationServiceExtension.releaseproduction.xcconfig */;
			buildSettings = {
				ALWAYS_SEARCH_USER_PATHS = NO;
				ASSETCATALOG_COMPILER_GENERATE_SWIFT_ASSET_SYMBOL_EXTENSIONS = YES;
				CLANG_ANALYZER_NONNULL = YES;
				CLANG_ANALYZER_NUMBER_OBJECT_CONVERSION = YES_AGGRESSIVE;
				CLANG_CXX_LANGUAGE_STANDARD = "gnu++20";
				CLANG_ENABLE_MODULES = YES;
				CLANG_ENABLE_OBJC_ARC = YES;
				CLANG_ENABLE_OBJC_WEAK = YES;
				CLANG_WARN_BLOCK_CAPTURE_AUTORELEASING = YES;
				CLANG_WARN_BOOL_CONVERSION = YES;
				CLANG_WARN_COMMA = YES;
				CLANG_WARN_CONSTANT_CONVERSION = YES;
				CLANG_WARN_DEPRECATED_OBJC_IMPLEMENTATIONS = YES;
				CLANG_WARN_DIRECT_OBJC_ISA_USAGE = YES_ERROR;
				CLANG_WARN_DOCUMENTATION_COMMENTS = YES;
				CLANG_WARN_EMPTY_BODY = YES;
				CLANG_WARN_ENUM_CONVERSION = YES;
				CLANG_WARN_INFINITE_RECURSION = YES;
				CLANG_WARN_INT_CONVERSION = YES;
				CLANG_WARN_NON_LITERAL_NULL_CONVERSION = YES;
				CLANG_WARN_OBJC_IMPLICIT_RETAIN_SELF = YES;
				CLANG_WARN_OBJC_LITERAL_CONVERSION = YES;
				CLANG_WARN_OBJC_ROOT_CLASS = YES_ERROR;
				CLANG_WARN_RANGE_LOOP_ANALYSIS = YES;
				CLANG_WARN_STRICT_PROTOTYPES = YES;
				CLANG_WARN_SUSPICIOUS_MOVE = YES;
				CLANG_WARN_UNGUARDED_AVAILABILITY = YES_AGGRESSIVE;
				CLANG_WARN_UNREACHABLE_CODE = YES;
				CLANG_WARN__DUPLICATE_METHOD_MATCH = YES;
				CODE_SIGN_IDENTITY = "iPhone Distribution";
				"CODE_SIGN_IDENTITY[sdk=iphoneos*]" = "iPhone Distribution";
				CODE_SIGN_STYLE = Manual;
				COPY_PHASE_STRIP = NO;
				DEBUG_INFORMATION_FORMAT = "dwarf-with-dsym";
				DEVELOPMENT_TEAM = "";
				"DEVELOPMENT_TEAM[sdk=iphoneos*]" = 368M544MTT;
				ENABLE_NS_ASSERTIONS = NO;
				ENABLE_STRICT_OBJC_MSGSEND = YES;
				ENABLE_USER_SCRIPT_SANDBOXING = YES;
				GCC_C_LANGUAGE_STANDARD = gnu17;
				GCC_NO_COMMON_BLOCKS = YES;
				GCC_WARN_64_TO_32_BIT_CONVERSION = YES;
				GCC_WARN_ABOUT_RETURN_TYPE = YES_ERROR;
				GCC_WARN_UNDECLARED_SELECTOR = YES;
				GCC_WARN_UNINITIALIZED_AUTOS = YES_AGGRESSIVE;
				GCC_WARN_UNUSED_FUNCTION = YES;
				GCC_WARN_UNUSED_VARIABLE = YES;
				GENERATE_INFOPLIST_FILE = NO;
				INFOPLIST_FILE = NotificationServiceExtension/Info.plist;
				INFOPLIST_KEY_CFBundleDisplayName = NotificationServiceExtension;
				INFOPLIST_KEY_NSHumanReadableCopyright = "";
				IPHONEOS_DEPLOYMENT_TARGET = 13.0;
				LD_RUNPATH_SEARCH_PATHS = (
					"$(inherited)",
					"@executable_path/Frameworks",
					"@executable_path/../../Frameworks",
				);
				LOCALIZATION_PREFERS_STRING_CATALOGS = YES;
				MTL_ENABLE_DEBUG_INFO = NO;
				MTL_FAST_MATH = YES;
				OTHER_SWIFT_FLAGS = "$(inherited) -D EXPO_CONFIGURATION_RELEASE";
				PRODUCT_BUNDLE_IDENTIFIER = com.chat.expensify.chat.NotificationServiceExtension;
				PRODUCT_NAME = "$(TARGET_NAME)";
				PROVISIONING_PROFILE_SPECIFIER = "";
				"PROVISIONING_PROFILE_SPECIFIER[sdk=iphoneos*]" = "(NewApp) AppStore: Notification Service";
				SDKROOT = iphoneos;
				SKIP_INSTALL = YES;
				SWIFT_COMPILATION_MODE = wholemodule;
				SWIFT_EMIT_LOC_STRINGS = YES;
				SWIFT_VERSION = 5.0;
				TARGETED_DEVICE_FAMILY = "1,2";
				VALIDATE_PRODUCT = YES;
			};
			name = ReleaseProduction;
		};
		83CBBA201A601CBA00E9B192 /* DebugDevelopment */ = {
			isa = XCBuildConfiguration;
			buildSettings = {
				ALWAYS_SEARCH_USER_PATHS = NO;
				CLANG_ANALYZER_LOCALIZABILITY_NONLOCALIZED = YES;
				CLANG_CXX_LANGUAGE_STANDARD = "gnu++14";
				CLANG_CXX_LIBRARY = "libc++";
				CLANG_ENABLE_MODULES = YES;
				CLANG_ENABLE_OBJC_ARC = YES;
				CLANG_WARN_BLOCK_CAPTURE_AUTORELEASING = YES;
				CLANG_WARN_BOOL_CONVERSION = YES;
				CLANG_WARN_COMMA = YES;
				CLANG_WARN_CONSTANT_CONVERSION = YES;
				CLANG_WARN_DEPRECATED_OBJC_IMPLEMENTATIONS = YES;
				CLANG_WARN_DIRECT_OBJC_ISA_USAGE = YES_ERROR;
				CLANG_WARN_EMPTY_BODY = YES;
				CLANG_WARN_ENUM_CONVERSION = YES;
				CLANG_WARN_INFINITE_RECURSION = YES;
				CLANG_WARN_INT_CONVERSION = YES;
				CLANG_WARN_NON_LITERAL_NULL_CONVERSION = YES;
				CLANG_WARN_OBJC_IMPLICIT_RETAIN_SELF = YES;
				CLANG_WARN_OBJC_LITERAL_CONVERSION = YES;
				CLANG_WARN_OBJC_ROOT_CLASS = YES_ERROR;
				CLANG_WARN_RANGE_LOOP_ANALYSIS = YES;
				CLANG_WARN_STRICT_PROTOTYPES = YES;
				CLANG_WARN_SUSPICIOUS_MOVE = YES;
				CLANG_WARN_UNREACHABLE_CODE = YES;
				CLANG_WARN__DUPLICATE_METHOD_MATCH = YES;
				"CODE_SIGN_IDENTITY[sdk=iphoneos*]" = "iPhone Developer";
				COPY_PHASE_STRIP = NO;
				ENABLE_STRICT_OBJC_MSGSEND = YES;
				ENABLE_TESTABILITY = YES;
				"EXCLUDED_ARCHS[sdk=iphonesimulator*]" = i386;
				GCC_C_LANGUAGE_STANDARD = gnu99;
				GCC_DYNAMIC_NO_PIC = NO;
				GCC_NO_COMMON_BLOCKS = YES;
				GCC_OPTIMIZATION_LEVEL = 0;
				GCC_PREPROCESSOR_DEFINITIONS = (
					"DEBUG=1",
					"$(inherited)",
				);
				GCC_SYMBOLS_PRIVATE_EXTERN = NO;
				GCC_WARN_64_TO_32_BIT_CONVERSION = YES;
				GCC_WARN_ABOUT_RETURN_TYPE = YES_ERROR;
				GCC_WARN_UNDECLARED_SELECTOR = YES;
				GCC_WARN_UNINITIALIZED_AUTOS = YES_AGGRESSIVE;
				GCC_WARN_UNUSED_FUNCTION = YES;
				GCC_WARN_UNUSED_VARIABLE = YES;
				IPHONEOS_DEPLOYMENT_TARGET = 16.1;
				LD_RUNPATH_SEARCH_PATHS = (
					/usr/lib/swift,
					"$(inherited)",
				);
				LIBRARY_SEARCH_PATHS = (
					"$(SDKROOT)/usr/lib/swift",
					"\"$(TOOLCHAIN_DIR)/usr/lib/swift/$(PLATFORM_NAME)\"",
					"\"$(inherited)\"",
				);
				MTL_ENABLE_DEBUG_INFO = YES;
				ONLY_ACTIVE_ARCH = YES;
				OTHER_CFLAGS = "$(inherited)";
				OTHER_CPLUSPLUSFLAGS = "$(inherited)";
				OTHER_LDFLAGS = (
					"$(inherited)",
					"-Wl",
					"-ld_classic",
				);
				PRODUCT_BUNDLE_IDENTIFIER = "";
				REACT_NATIVE_PATH = "${PODS_ROOT}/../../node_modules/react-native";
				SDKROOT = iphoneos;
				USE_HERMES = true;
			};
			name = DebugDevelopment;
		};
		83CBBA211A601CBA00E9B192 /* ReleaseDevelopment */ = {
			isa = XCBuildConfiguration;
			buildSettings = {
				ALWAYS_SEARCH_USER_PATHS = NO;
				CLANG_ANALYZER_LOCALIZABILITY_NONLOCALIZED = YES;
				CLANG_CXX_LANGUAGE_STANDARD = "gnu++14";
				CLANG_CXX_LIBRARY = "libc++";
				CLANG_ENABLE_MODULES = YES;
				CLANG_ENABLE_OBJC_ARC = YES;
				CLANG_WARN_BLOCK_CAPTURE_AUTORELEASING = YES;
				CLANG_WARN_BOOL_CONVERSION = YES;
				CLANG_WARN_COMMA = YES;
				CLANG_WARN_CONSTANT_CONVERSION = YES;
				CLANG_WARN_DEPRECATED_OBJC_IMPLEMENTATIONS = YES;
				CLANG_WARN_DIRECT_OBJC_ISA_USAGE = YES_ERROR;
				CLANG_WARN_EMPTY_BODY = YES;
				CLANG_WARN_ENUM_CONVERSION = YES;
				CLANG_WARN_INFINITE_RECURSION = YES;
				CLANG_WARN_INT_CONVERSION = YES;
				CLANG_WARN_NON_LITERAL_NULL_CONVERSION = YES;
				CLANG_WARN_OBJC_IMPLICIT_RETAIN_SELF = YES;
				CLANG_WARN_OBJC_LITERAL_CONVERSION = YES;
				CLANG_WARN_OBJC_ROOT_CLASS = YES_ERROR;
				CLANG_WARN_RANGE_LOOP_ANALYSIS = YES;
				CLANG_WARN_STRICT_PROTOTYPES = YES;
				CLANG_WARN_SUSPICIOUS_MOVE = YES;
				CLANG_WARN_UNREACHABLE_CODE = YES;
				CLANG_WARN__DUPLICATE_METHOD_MATCH = YES;
				"CODE_SIGN_IDENTITY[sdk=iphoneos*]" = "iPhone Developer";
				COPY_PHASE_STRIP = YES;
				ENABLE_NS_ASSERTIONS = NO;
				ENABLE_STRICT_OBJC_MSGSEND = YES;
				"EXCLUDED_ARCHS[sdk=iphonesimulator*]" = i386;
				GCC_C_LANGUAGE_STANDARD = gnu99;
				GCC_NO_COMMON_BLOCKS = YES;
				GCC_WARN_64_TO_32_BIT_CONVERSION = YES;
				GCC_WARN_ABOUT_RETURN_TYPE = YES_ERROR;
				GCC_WARN_UNDECLARED_SELECTOR = YES;
				GCC_WARN_UNINITIALIZED_AUTOS = YES_AGGRESSIVE;
				GCC_WARN_UNUSED_FUNCTION = YES;
				GCC_WARN_UNUSED_VARIABLE = YES;
				IPHONEOS_DEPLOYMENT_TARGET = 16.1;
				LD_RUNPATH_SEARCH_PATHS = (
					/usr/lib/swift,
					"$(inherited)",
				);
				LIBRARY_SEARCH_PATHS = (
					"$(SDKROOT)/usr/lib/swift",
					"\"$(TOOLCHAIN_DIR)/usr/lib/swift/$(PLATFORM_NAME)\"",
					"\"$(inherited)\"",
				);
				MTL_ENABLE_DEBUG_INFO = NO;
				OTHER_CFLAGS = "$(inherited)";
				OTHER_CPLUSPLUSFLAGS = "$(inherited)";
				OTHER_LDFLAGS = (
					"$(inherited)",
					"-Wl",
					"-ld_classic",
				);
				PRODUCT_BUNDLE_IDENTIFIER = "";
				PRODUCT_NAME = "";
				REACT_NATIVE_PATH = "${PODS_ROOT}/../../node_modules/react-native";
				SDKROOT = iphoneos;
				USE_HERMES = true;
				VALIDATE_PRODUCT = YES;
			};
			name = ReleaseDevelopment;
		};
		CF9AF93E29EE9276001FA527 /* DebugProduction */ = {
			isa = XCBuildConfiguration;
			buildSettings = {
				ALWAYS_SEARCH_USER_PATHS = NO;
				CLANG_ANALYZER_LOCALIZABILITY_NONLOCALIZED = YES;
				CLANG_CXX_LANGUAGE_STANDARD = "gnu++14";
				CLANG_CXX_LIBRARY = "libc++";
				CLANG_ENABLE_MODULES = YES;
				CLANG_ENABLE_OBJC_ARC = YES;
				CLANG_WARN_BLOCK_CAPTURE_AUTORELEASING = YES;
				CLANG_WARN_BOOL_CONVERSION = YES;
				CLANG_WARN_COMMA = YES;
				CLANG_WARN_CONSTANT_CONVERSION = YES;
				CLANG_WARN_DEPRECATED_OBJC_IMPLEMENTATIONS = YES;
				CLANG_WARN_DIRECT_OBJC_ISA_USAGE = YES_ERROR;
				CLANG_WARN_EMPTY_BODY = YES;
				CLANG_WARN_ENUM_CONVERSION = YES;
				CLANG_WARN_INFINITE_RECURSION = YES;
				CLANG_WARN_INT_CONVERSION = YES;
				CLANG_WARN_NON_LITERAL_NULL_CONVERSION = YES;
				CLANG_WARN_OBJC_IMPLICIT_RETAIN_SELF = YES;
				CLANG_WARN_OBJC_LITERAL_CONVERSION = YES;
				CLANG_WARN_OBJC_ROOT_CLASS = YES_ERROR;
				CLANG_WARN_RANGE_LOOP_ANALYSIS = YES;
				CLANG_WARN_STRICT_PROTOTYPES = YES;
				CLANG_WARN_SUSPICIOUS_MOVE = YES;
				CLANG_WARN_UNREACHABLE_CODE = YES;
				CLANG_WARN__DUPLICATE_METHOD_MATCH = YES;
				"CODE_SIGN_IDENTITY[sdk=iphoneos*]" = "iPhone Developer";
				COPY_PHASE_STRIP = NO;
				ENABLE_STRICT_OBJC_MSGSEND = YES;
				ENABLE_TESTABILITY = YES;
				"EXCLUDED_ARCHS[sdk=iphonesimulator*]" = i386;
				GCC_C_LANGUAGE_STANDARD = gnu99;
				GCC_DYNAMIC_NO_PIC = NO;
				GCC_NO_COMMON_BLOCKS = YES;
				GCC_OPTIMIZATION_LEVEL = 0;
				GCC_PREPROCESSOR_DEFINITIONS = (
					"DEBUG=1",
					"$(inherited)",
				);
				GCC_SYMBOLS_PRIVATE_EXTERN = NO;
				GCC_WARN_64_TO_32_BIT_CONVERSION = YES;
				GCC_WARN_ABOUT_RETURN_TYPE = YES_ERROR;
				GCC_WARN_UNDECLARED_SELECTOR = YES;
				GCC_WARN_UNINITIALIZED_AUTOS = YES_AGGRESSIVE;
				GCC_WARN_UNUSED_FUNCTION = YES;
				GCC_WARN_UNUSED_VARIABLE = YES;
				IPHONEOS_DEPLOYMENT_TARGET = 16.1;
				LD_RUNPATH_SEARCH_PATHS = (
					/usr/lib/swift,
					"$(inherited)",
				);
				LIBRARY_SEARCH_PATHS = (
					"$(SDKROOT)/usr/lib/swift",
					"\"$(TOOLCHAIN_DIR)/usr/lib/swift/$(PLATFORM_NAME)\"",
					"\"$(inherited)\"",
				);
				MTL_ENABLE_DEBUG_INFO = YES;
				ONLY_ACTIVE_ARCH = YES;
				OTHER_CFLAGS = "$(inherited)";
				OTHER_CPLUSPLUSFLAGS = "$(inherited)";
				OTHER_LDFLAGS = (
					"$(inherited)",
					"-Wl",
					"-ld_classic",
				);
				PRODUCT_BUNDLE_IDENTIFIER = "";
				REACT_NATIVE_PATH = "${PODS_ROOT}/../../node_modules/react-native";
				SDKROOT = iphoneos;
				USE_HERMES = true;
			};
			name = DebugProduction;
		};
		CF9AF93F29EE9276001FA527 /* DebugProduction */ = {
			isa = XCBuildConfiguration;
			baseConfigurationReference = 0BFF51686238403B4F82713B /* Pods-NewExpensify.debugproduction.xcconfig */;
			buildSettings = {
				ASSETCATALOG_COMPILER_APPICON_NAME = AppIcon;
				ASSETCATALOG_COMPILER_INCLUDE_ALL_APPICON_ASSETS = NO;
				CLANG_ENABLE_MODULES = YES;
				CODE_SIGN_ENTITLEMENTS = NewExpensify/Chat.entitlements;
				CODE_SIGN_IDENTITY = "iPhone Distribution";
				CODE_SIGN_STYLE = Manual;
				CURRENT_PROJECT_VERSION = 3;
				DEVELOPMENT_TEAM = 368M544MTT;
				"DEVELOPMENT_TEAM[sdk=iphoneos*]" = 368M544MTT;
				ENABLE_BITCODE = NO;
				INFOPLIST_FILE = "$(SRCROOT)/NewExpensify/Info.plist";
				IPHONEOS_DEPLOYMENT_TARGET = 13.4;
				LD_RUNPATH_SEARCH_PATHS = (
					"$(inherited)",
					"@executable_path/Frameworks",
				);
				MARKETING_VERSION = 1.0.0;
				OTHER_LDFLAGS = (
					"$(inherited)",
					"-ObjC",
					"-lc++",
				);
				OTHER_SWIFT_FLAGS = "$(inherited) -D EXPO_CONFIGURATION_DEBUG";
				PRODUCT_BUNDLE_IDENTIFIER = com.chat.expensify.chat;
				PRODUCT_NAME = "New Expensify";
				PROVISIONING_PROFILE_SPECIFIER = "(NewApp) AppStore";
				"PROVISIONING_PROFILE_SPECIFIER[sdk=iphoneos*]" = "(NewApp) AppStore";
				SWIFT_OPTIMIZATION_LEVEL = "-Onone";
				SWIFT_VERSION = 5.0;
				TARGETED_DEVICE_FAMILY = "1,2";
				VERSIONING_SYSTEM = "apple-generic";
			};
			name = DebugProduction;
		};
		CF9AF94029EE9276001FA527 /* DebugProduction */ = {
			isa = XCBuildConfiguration;
			baseConfigurationReference = 016DA61B5C80AB62C04F4D3F /* Pods-NewExpensify-NewExpensifyTests.debugproduction.xcconfig */;
			buildSettings = {
				ALWAYS_EMBED_SWIFT_STANDARD_LIBRARIES = YES;
				BUNDLE_LOADER = "$(TEST_HOST)";
				CODE_SIGN_STYLE = Automatic;
				GCC_PREPROCESSOR_DEFINITIONS = (
					"DEBUG=1",
					"$(inherited)",
				);
				INFOPLIST_FILE = NewExpensifyTests/Info.plist;
				IPHONEOS_DEPLOYMENT_TARGET = 11.0;
				LD_RUNPATH_SEARCH_PATHS = (
					"$(inherited)",
					"@executable_path/Frameworks",
					"@loader_path/Frameworks",
				);
				OTHER_LDFLAGS = (
					"-ObjC",
					"-lc++",
					"$(inherited)",
				);
				OTHER_SWIFT_FLAGS = "$(inherited) -D EXPO_CONFIGURATION_DEBUG";
				PRODUCT_BUNDLE_IDENTIFIER = "org.reactjs.native.example.$(PRODUCT_NAME:rfc1034identifier)";
				PRODUCT_NAME = "$(TARGET_NAME)";
				TEST_HOST = "$(BUILT_PRODUCTS_DIR)/NewExpensify.app/NewExpensify";
			};
			name = DebugProduction;
		};
		CF9AF94429EE927A001FA527 /* DebugAdHoc */ = {
			isa = XCBuildConfiguration;
			buildSettings = {
				ALWAYS_SEARCH_USER_PATHS = NO;
				CLANG_ANALYZER_LOCALIZABILITY_NONLOCALIZED = YES;
				CLANG_CXX_LANGUAGE_STANDARD = "gnu++14";
				CLANG_CXX_LIBRARY = "libc++";
				CLANG_ENABLE_MODULES = YES;
				CLANG_ENABLE_OBJC_ARC = YES;
				CLANG_WARN_BLOCK_CAPTURE_AUTORELEASING = YES;
				CLANG_WARN_BOOL_CONVERSION = YES;
				CLANG_WARN_COMMA = YES;
				CLANG_WARN_CONSTANT_CONVERSION = YES;
				CLANG_WARN_DEPRECATED_OBJC_IMPLEMENTATIONS = YES;
				CLANG_WARN_DIRECT_OBJC_ISA_USAGE = YES_ERROR;
				CLANG_WARN_EMPTY_BODY = YES;
				CLANG_WARN_ENUM_CONVERSION = YES;
				CLANG_WARN_INFINITE_RECURSION = YES;
				CLANG_WARN_INT_CONVERSION = YES;
				CLANG_WARN_NON_LITERAL_NULL_CONVERSION = YES;
				CLANG_WARN_OBJC_IMPLICIT_RETAIN_SELF = YES;
				CLANG_WARN_OBJC_LITERAL_CONVERSION = YES;
				CLANG_WARN_OBJC_ROOT_CLASS = YES_ERROR;
				CLANG_WARN_RANGE_LOOP_ANALYSIS = YES;
				CLANG_WARN_STRICT_PROTOTYPES = YES;
				CLANG_WARN_SUSPICIOUS_MOVE = YES;
				CLANG_WARN_UNREACHABLE_CODE = YES;
				CLANG_WARN__DUPLICATE_METHOD_MATCH = YES;
				"CODE_SIGN_IDENTITY[sdk=iphoneos*]" = "iPhone Developer";
				COPY_PHASE_STRIP = NO;
				ENABLE_STRICT_OBJC_MSGSEND = YES;
				ENABLE_TESTABILITY = YES;
				"EXCLUDED_ARCHS[sdk=iphonesimulator*]" = i386;
				GCC_C_LANGUAGE_STANDARD = gnu99;
				GCC_DYNAMIC_NO_PIC = NO;
				GCC_NO_COMMON_BLOCKS = YES;
				GCC_OPTIMIZATION_LEVEL = 0;
				GCC_PREPROCESSOR_DEFINITIONS = (
					"DEBUG=1",
					"$(inherited)",
				);
				GCC_SYMBOLS_PRIVATE_EXTERN = NO;
				GCC_WARN_64_TO_32_BIT_CONVERSION = YES;
				GCC_WARN_ABOUT_RETURN_TYPE = YES_ERROR;
				GCC_WARN_UNDECLARED_SELECTOR = YES;
				GCC_WARN_UNINITIALIZED_AUTOS = YES_AGGRESSIVE;
				GCC_WARN_UNUSED_FUNCTION = YES;
				GCC_WARN_UNUSED_VARIABLE = YES;
				IPHONEOS_DEPLOYMENT_TARGET = 16.1;
				LD_RUNPATH_SEARCH_PATHS = (
					/usr/lib/swift,
					"$(inherited)",
				);
				LIBRARY_SEARCH_PATHS = (
					"$(SDKROOT)/usr/lib/swift",
					"\"$(TOOLCHAIN_DIR)/usr/lib/swift/$(PLATFORM_NAME)\"",
					"\"$(inherited)\"",
				);
				MTL_ENABLE_DEBUG_INFO = YES;
				ONLY_ACTIVE_ARCH = YES;
				OTHER_CFLAGS = "$(inherited)";
				OTHER_CPLUSPLUSFLAGS = "$(inherited)";
				OTHER_LDFLAGS = (
					"$(inherited)",
					"-Wl",
					"-ld_classic",
				);
				PRODUCT_BUNDLE_IDENTIFIER = "";
				REACT_NATIVE_PATH = "${PODS_ROOT}/../../node_modules/react-native";
				SDKROOT = iphoneos;
				USE_HERMES = true;
			};
			name = DebugAdHoc;
		};
		CF9AF94529EE927A001FA527 /* DebugAdHoc */ = {
			isa = XCBuildConfiguration;
			baseConfigurationReference = 5A1F158A9A6CBE170EC19D9C /* Pods-NewExpensify.debugadhoc.xcconfig */;
			buildSettings = {
				ASSETCATALOG_COMPILER_APPICON_NAME = AppIconAdHoc;
				ASSETCATALOG_COMPILER_INCLUDE_ALL_APPICON_ASSETS = NO;
				CLANG_ENABLE_MODULES = YES;
				CODE_SIGN_ENTITLEMENTS = NewExpensify/Chat.entitlements;
				CODE_SIGN_IDENTITY = "iPhone Distribution";
				CODE_SIGN_STYLE = Manual;
				CURRENT_PROJECT_VERSION = 3;
				DEVELOPMENT_TEAM = 368M544MTT;
				"DEVELOPMENT_TEAM[sdk=iphoneos*]" = 368M544MTT;
				ENABLE_BITCODE = NO;
				INFOPLIST_FILE = "$(SRCROOT)/NewExpensify/Info.plist";
				IPHONEOS_DEPLOYMENT_TARGET = 13.4;
				LD_RUNPATH_SEARCH_PATHS = (
					"$(inherited)",
					"@executable_path/Frameworks",
				);
				MARKETING_VERSION = 1.0.0;
				OTHER_LDFLAGS = (
					"$(inherited)",
					"-ObjC",
					"-lc++",
				);
				OTHER_SWIFT_FLAGS = "$(inherited) -D EXPO_CONFIGURATION_DEBUG";
				PRODUCT_BUNDLE_IDENTIFIER = com.expensify.chat.adhoc;
				PRODUCT_NAME = "New Expensify AdHoc";
				PROVISIONING_PROFILE_SPECIFIER = "(NewApp) AdHoc";
				"PROVISIONING_PROFILE_SPECIFIER[sdk=iphoneos*]" = "(NewApp) AdHoc";
				SWIFT_OPTIMIZATION_LEVEL = "-Onone";
				SWIFT_VERSION = 5.0;
				TARGETED_DEVICE_FAMILY = "1,2";
				VERSIONING_SYSTEM = "apple-generic";
			};
			name = DebugAdHoc;
		};
		CF9AF94629EE927A001FA527 /* DebugAdHoc */ = {
			isa = XCBuildConfiguration;
			baseConfigurationReference = F98306ABF3F272DF04DF65CC /* Pods-NewExpensify-NewExpensifyTests.debugadhoc.xcconfig */;
			buildSettings = {
				ALWAYS_EMBED_SWIFT_STANDARD_LIBRARIES = YES;
				BUNDLE_LOADER = "$(TEST_HOST)";
				CODE_SIGN_STYLE = Automatic;
				GCC_PREPROCESSOR_DEFINITIONS = (
					"DEBUG=1",
					"$(inherited)",
				);
				INFOPLIST_FILE = NewExpensifyTests/Info.plist;
				IPHONEOS_DEPLOYMENT_TARGET = 11.0;
				LD_RUNPATH_SEARCH_PATHS = (
					"$(inherited)",
					"@executable_path/Frameworks",
					"@loader_path/Frameworks",
				);
				OTHER_LDFLAGS = (
					"-ObjC",
					"-lc++",
					"$(inherited)",
				);
				OTHER_SWIFT_FLAGS = "$(inherited) -D EXPO_CONFIGURATION_DEBUG";
				PRODUCT_BUNDLE_IDENTIFIER = "org.reactjs.native.example.$(PRODUCT_NAME:rfc1034identifier)";
				PRODUCT_NAME = "$(TARGET_NAME)";
				TEST_HOST = "$(BUILT_PRODUCTS_DIR)/NewExpensify.app/NewExpensify";
			};
			name = DebugAdHoc;
		};
		CF9AF94729EE928E001FA527 /* ReleaseProduction */ = {
			isa = XCBuildConfiguration;
			buildSettings = {
				ALWAYS_SEARCH_USER_PATHS = NO;
				CLANG_ANALYZER_LOCALIZABILITY_NONLOCALIZED = YES;
				CLANG_CXX_LANGUAGE_STANDARD = "gnu++14";
				CLANG_CXX_LIBRARY = "libc++";
				CLANG_ENABLE_MODULES = YES;
				CLANG_ENABLE_OBJC_ARC = YES;
				CLANG_WARN_BLOCK_CAPTURE_AUTORELEASING = YES;
				CLANG_WARN_BOOL_CONVERSION = YES;
				CLANG_WARN_COMMA = YES;
				CLANG_WARN_CONSTANT_CONVERSION = YES;
				CLANG_WARN_DEPRECATED_OBJC_IMPLEMENTATIONS = YES;
				CLANG_WARN_DIRECT_OBJC_ISA_USAGE = YES_ERROR;
				CLANG_WARN_EMPTY_BODY = YES;
				CLANG_WARN_ENUM_CONVERSION = YES;
				CLANG_WARN_INFINITE_RECURSION = YES;
				CLANG_WARN_INT_CONVERSION = YES;
				CLANG_WARN_NON_LITERAL_NULL_CONVERSION = YES;
				CLANG_WARN_OBJC_IMPLICIT_RETAIN_SELF = YES;
				CLANG_WARN_OBJC_LITERAL_CONVERSION = YES;
				CLANG_WARN_OBJC_ROOT_CLASS = YES_ERROR;
				CLANG_WARN_RANGE_LOOP_ANALYSIS = YES;
				CLANG_WARN_STRICT_PROTOTYPES = YES;
				CLANG_WARN_SUSPICIOUS_MOVE = YES;
				CLANG_WARN_UNREACHABLE_CODE = YES;
				CLANG_WARN__DUPLICATE_METHOD_MATCH = YES;
				"CODE_SIGN_IDENTITY[sdk=iphoneos*]" = "iPhone Developer";
				COPY_PHASE_STRIP = YES;
				ENABLE_NS_ASSERTIONS = NO;
				ENABLE_STRICT_OBJC_MSGSEND = YES;
				"EXCLUDED_ARCHS[sdk=iphonesimulator*]" = i386;
				GCC_C_LANGUAGE_STANDARD = gnu99;
				GCC_NO_COMMON_BLOCKS = YES;
				GCC_WARN_64_TO_32_BIT_CONVERSION = YES;
				GCC_WARN_ABOUT_RETURN_TYPE = YES_ERROR;
				GCC_WARN_UNDECLARED_SELECTOR = YES;
				GCC_WARN_UNINITIALIZED_AUTOS = YES_AGGRESSIVE;
				GCC_WARN_UNUSED_FUNCTION = YES;
				GCC_WARN_UNUSED_VARIABLE = YES;
				IPHONEOS_DEPLOYMENT_TARGET = 16.1;
				LD_RUNPATH_SEARCH_PATHS = (
					/usr/lib/swift,
					"$(inherited)",
				);
				LIBRARY_SEARCH_PATHS = (
					"$(SDKROOT)/usr/lib/swift",
					"\"$(TOOLCHAIN_DIR)/usr/lib/swift/$(PLATFORM_NAME)\"",
					"\"$(inherited)\"",
				);
				MTL_ENABLE_DEBUG_INFO = NO;
				OTHER_CFLAGS = "$(inherited)";
				OTHER_CPLUSPLUSFLAGS = "$(inherited)";
				OTHER_LDFLAGS = (
					"$(inherited)",
					"-Wl",
					"-ld_classic",
				);
				PRODUCT_BUNDLE_IDENTIFIER = "";
				PRODUCT_NAME = "";
				REACT_NATIVE_PATH = "${PODS_ROOT}/../../node_modules/react-native";
				SDKROOT = iphoneos;
				USE_HERMES = true;
				VALIDATE_PRODUCT = YES;
			};
			name = ReleaseProduction;
		};
		CF9AF94829EE928E001FA527 /* ReleaseProduction */ = {
			isa = XCBuildConfiguration;
			baseConfigurationReference = 9EADA69D62F2E7B3D96E5B1C /* Pods-NewExpensify.releaseproduction.xcconfig */;
			buildSettings = {
				ASSETCATALOG_COMPILER_APPICON_NAME = AppIcon;
				ASSETCATALOG_COMPILER_INCLUDE_ALL_APPICON_ASSETS = NO;
				CLANG_ENABLE_MODULES = YES;
				CODE_SIGN_ENTITLEMENTS = NewExpensify/Chat.entitlements;
				CODE_SIGN_IDENTITY = "iPhone Distribution";
				CODE_SIGN_STYLE = Manual;
				CURRENT_PROJECT_VERSION = 3;
				DEVELOPMENT_TEAM = 368M544MTT;
				"DEVELOPMENT_TEAM[sdk=iphoneos*]" = 368M544MTT;
				INFOPLIST_FILE = NewExpensify/Info.plist;
				IPHONEOS_DEPLOYMENT_TARGET = 13.4;
				LD_RUNPATH_SEARCH_PATHS = (
					"$(inherited)",
					"@executable_path/Frameworks",
				);
				MARKETING_VERSION = 1.0.0;
				OTHER_LDFLAGS = (
					"$(inherited)",
					"-ObjC",
					"-lc++",
				);
				OTHER_SWIFT_FLAGS = "$(inherited) -D EXPO_CONFIGURATION_RELEASE -D EXPO_CONFIGURATION_DEBUG";
				PRODUCT_BUNDLE_IDENTIFIER = com.chat.expensify.chat;
				PRODUCT_NAME = "New Expensify";
				PROVISIONING_PROFILE_SPECIFIER = "(NewApp) AppStore";
				"PROVISIONING_PROFILE_SPECIFIER[sdk=iphoneos*]" = "(NewApp) AppStore";
				SWIFT_VERSION = 5.0;
				TARGETED_DEVICE_FAMILY = "1,2";
				VERSIONING_SYSTEM = "apple-generic";
			};
			name = ReleaseProduction;
		};
		CF9AF94929EE928E001FA527 /* ReleaseProduction */ = {
			isa = XCBuildConfiguration;
			baseConfigurationReference = 466D03D63F4B48E009C04FA3 /* Pods-NewExpensify-NewExpensifyTests.releaseproduction.xcconfig */;
			buildSettings = {
				ALWAYS_EMBED_SWIFT_STANDARD_LIBRARIES = YES;
				BUNDLE_LOADER = "$(TEST_HOST)";
				CODE_SIGN_STYLE = Automatic;
				COPY_PHASE_STRIP = NO;
				DEVELOPMENT_TEAM = 368M544MTT;
				INFOPLIST_FILE = NewExpensifyTests/Info.plist;
				IPHONEOS_DEPLOYMENT_TARGET = 11.0;
				LD_RUNPATH_SEARCH_PATHS = (
					"$(inherited)",
					"@executable_path/Frameworks",
					"@loader_path/Frameworks",
				);
				OTHER_LDFLAGS = (
					"-ObjC",
					"-lc++",
					"$(inherited)",
				);
				OTHER_SWIFT_FLAGS = "$(inherited) -D EXPO_CONFIGURATION_RELEASE -D EXPO_CONFIGURATION_DEBUG";
				PRODUCT_BUNDLE_IDENTIFIER = "org.reactjs.native.example.$(PRODUCT_NAME:rfc1034identifier)";
				PRODUCT_NAME = "$(TARGET_NAME)";
				TEST_HOST = "$(BUILT_PRODUCTS_DIR)/NewExpensify.app/NewExpensify";
			};
			name = ReleaseProduction;
		};
		CF9AF94D29EE9293001FA527 /* ReleaseAdHoc */ = {
			isa = XCBuildConfiguration;
			buildSettings = {
				ALWAYS_SEARCH_USER_PATHS = NO;
				CLANG_ANALYZER_LOCALIZABILITY_NONLOCALIZED = YES;
				CLANG_CXX_LANGUAGE_STANDARD = "gnu++14";
				CLANG_CXX_LIBRARY = "libc++";
				CLANG_ENABLE_MODULES = YES;
				CLANG_ENABLE_OBJC_ARC = YES;
				CLANG_WARN_BLOCK_CAPTURE_AUTORELEASING = YES;
				CLANG_WARN_BOOL_CONVERSION = YES;
				CLANG_WARN_COMMA = YES;
				CLANG_WARN_CONSTANT_CONVERSION = YES;
				CLANG_WARN_DEPRECATED_OBJC_IMPLEMENTATIONS = YES;
				CLANG_WARN_DIRECT_OBJC_ISA_USAGE = YES_ERROR;
				CLANG_WARN_EMPTY_BODY = YES;
				CLANG_WARN_ENUM_CONVERSION = YES;
				CLANG_WARN_INFINITE_RECURSION = YES;
				CLANG_WARN_INT_CONVERSION = YES;
				CLANG_WARN_NON_LITERAL_NULL_CONVERSION = YES;
				CLANG_WARN_OBJC_IMPLICIT_RETAIN_SELF = YES;
				CLANG_WARN_OBJC_LITERAL_CONVERSION = YES;
				CLANG_WARN_OBJC_ROOT_CLASS = YES_ERROR;
				CLANG_WARN_RANGE_LOOP_ANALYSIS = YES;
				CLANG_WARN_STRICT_PROTOTYPES = YES;
				CLANG_WARN_SUSPICIOUS_MOVE = YES;
				CLANG_WARN_UNREACHABLE_CODE = YES;
				CLANG_WARN__DUPLICATE_METHOD_MATCH = YES;
				"CODE_SIGN_IDENTITY[sdk=iphoneos*]" = "iPhone Developer";
				COPY_PHASE_STRIP = YES;
				ENABLE_NS_ASSERTIONS = NO;
				ENABLE_STRICT_OBJC_MSGSEND = YES;
				"EXCLUDED_ARCHS[sdk=iphonesimulator*]" = i386;
				GCC_C_LANGUAGE_STANDARD = gnu99;
				GCC_NO_COMMON_BLOCKS = YES;
				GCC_WARN_64_TO_32_BIT_CONVERSION = YES;
				GCC_WARN_ABOUT_RETURN_TYPE = YES_ERROR;
				GCC_WARN_UNDECLARED_SELECTOR = YES;
				GCC_WARN_UNINITIALIZED_AUTOS = YES_AGGRESSIVE;
				GCC_WARN_UNUSED_FUNCTION = YES;
				GCC_WARN_UNUSED_VARIABLE = YES;
				IPHONEOS_DEPLOYMENT_TARGET = 16.1;
				LD_RUNPATH_SEARCH_PATHS = (
					/usr/lib/swift,
					"$(inherited)",
				);
				LIBRARY_SEARCH_PATHS = (
					"$(SDKROOT)/usr/lib/swift",
					"\"$(TOOLCHAIN_DIR)/usr/lib/swift/$(PLATFORM_NAME)\"",
					"\"$(inherited)\"",
				);
				MTL_ENABLE_DEBUG_INFO = NO;
				OTHER_CFLAGS = "$(inherited)";
				OTHER_CPLUSPLUSFLAGS = "$(inherited)";
				OTHER_LDFLAGS = (
					"$(inherited)",
					"-Wl",
					"-ld_classic",
				);
				PRODUCT_BUNDLE_IDENTIFIER = "";
				PRODUCT_NAME = "";
				REACT_NATIVE_PATH = "${PODS_ROOT}/../../node_modules/react-native";
				SDKROOT = iphoneos;
				USE_HERMES = true;
				VALIDATE_PRODUCT = YES;
			};
			name = ReleaseAdHoc;
		};
		CF9AF94E29EE9293001FA527 /* ReleaseAdHoc */ = {
			isa = XCBuildConfiguration;
			baseConfigurationReference = 7312B334B72E8BE41A811FAB /* Pods-NewExpensify.releaseadhoc.xcconfig */;
			buildSettings = {
				ASSETCATALOG_COMPILER_APPICON_NAME = AppIconAdHoc;
				ASSETCATALOG_COMPILER_INCLUDE_ALL_APPICON_ASSETS = NO;
				CLANG_ENABLE_MODULES = YES;
				CODE_SIGN_ENTITLEMENTS = NewExpensify/Chat.entitlements;
				CODE_SIGN_IDENTITY = "iPhone Distribution";
				CODE_SIGN_STYLE = Manual;
				CURRENT_PROJECT_VERSION = 3;
				DEVELOPMENT_TEAM = 368M544MTT;
				"DEVELOPMENT_TEAM[sdk=iphoneos*]" = 368M544MTT;
				INFOPLIST_FILE = NewExpensify/Info.plist;
				IPHONEOS_DEPLOYMENT_TARGET = 13.4;
				LD_RUNPATH_SEARCH_PATHS = (
					"$(inherited)",
					"@executable_path/Frameworks",
				);
				MARKETING_VERSION = 1.0.0;
				OTHER_LDFLAGS = (
					"$(inherited)",
					"-ObjC",
					"-lc++",
				);
				OTHER_SWIFT_FLAGS = "$(inherited) -D EXPO_CONFIGURATION_RELEASE -D EXPO_CONFIGURATION_DEBUG";
				PRODUCT_BUNDLE_IDENTIFIER = com.expensify.chat.adhoc;
				PRODUCT_NAME = "New Expensify AdHoc";
				PROVISIONING_PROFILE_SPECIFIER = "(NewApp) AdHoc";
				"PROVISIONING_PROFILE_SPECIFIER[sdk=iphoneos*]" = "(NewApp) AdHoc";
				SWIFT_VERSION = 5.0;
				TARGETED_DEVICE_FAMILY = "1,2";
				VERSIONING_SYSTEM = "apple-generic";
			};
			name = ReleaseAdHoc;
		};
		CF9AF94F29EE9293001FA527 /* ReleaseAdHoc */ = {
			isa = XCBuildConfiguration;
			baseConfigurationReference = D15262BE5F713CDB4DA576AE /* Pods-NewExpensify-NewExpensifyTests.releaseadhoc.xcconfig */;
			buildSettings = {
				ALWAYS_EMBED_SWIFT_STANDARD_LIBRARIES = YES;
				BUNDLE_LOADER = "$(TEST_HOST)";
				CODE_SIGN_STYLE = Automatic;
				COPY_PHASE_STRIP = NO;
				DEVELOPMENT_TEAM = 368M544MTT;
				INFOPLIST_FILE = NewExpensifyTests/Info.plist;
				IPHONEOS_DEPLOYMENT_TARGET = 11.0;
				LD_RUNPATH_SEARCH_PATHS = (
					"$(inherited)",
					"@executable_path/Frameworks",
					"@loader_path/Frameworks",
				);
				OTHER_LDFLAGS = (
					"-ObjC",
					"-lc++",
					"$(inherited)",
				);
				OTHER_SWIFT_FLAGS = "$(inherited) -D EXPO_CONFIGURATION_RELEASE -D EXPO_CONFIGURATION_DEBUG";
				PRODUCT_BUNDLE_IDENTIFIER = "org.reactjs.native.example.$(PRODUCT_NAME:rfc1034identifier)";
				PRODUCT_NAME = "$(TARGET_NAME)";
				TEST_HOST = "$(BUILT_PRODUCTS_DIR)/NewExpensify.app/NewExpensify";
			};
			name = ReleaseAdHoc;
		};
/* End XCBuildConfiguration section */

/* Begin XCConfigurationList section */
		00E357021AD99517003FC87E /* Build configuration list for PBXNativeTarget "NewExpensifyTests" */ = {
			isa = XCConfigurationList;
			buildConfigurations = (
				00E356F61AD99517003FC87E /* DebugDevelopment */,
				CF9AF94629EE927A001FA527 /* DebugAdHoc */,
				CF9AF94029EE9276001FA527 /* DebugProduction */,
				00E356F71AD99517003FC87E /* ReleaseDevelopment */,
				CF9AF94F29EE9293001FA527 /* ReleaseAdHoc */,
				CF9AF94929EE928E001FA527 /* ReleaseProduction */,
			);
			defaultConfigurationIsVisible = 0;
			defaultConfigurationName = DebugDevelopment;
		};
		13B07F931A680F5B00A75B9A /* Build configuration list for PBXNativeTarget "NewExpensify" */ = {
			isa = XCConfigurationList;
			buildConfigurations = (
				13B07F941A680F5B00A75B9A /* DebugDevelopment */,
				CF9AF94529EE927A001FA527 /* DebugAdHoc */,
				CF9AF93F29EE9276001FA527 /* DebugProduction */,
				13B07F951A680F5B00A75B9A /* ReleaseDevelopment */,
				CF9AF94E29EE9293001FA527 /* ReleaseAdHoc */,
				CF9AF94829EE928E001FA527 /* ReleaseProduction */,
			);
			defaultConfigurationIsVisible = 0;
			defaultConfigurationName = DebugDevelopment;
		};
		7FD73CAA2B23CE9500420AF3 /* Build configuration list for PBXNativeTarget "NotificationServiceExtension" */ = {
			isa = XCConfigurationList;
			buildConfigurations = (
				7FD73CA42B23CE9500420AF3 /* DebugDevelopment */,
				7FD73CA52B23CE9500420AF3 /* DebugAdHoc */,
				7FD73CA62B23CE9500420AF3 /* DebugProduction */,
				7FD73CA72B23CE9500420AF3 /* ReleaseDevelopment */,
				7FD73CA82B23CE9500420AF3 /* ReleaseAdHoc */,
				7FD73CA92B23CE9500420AF3 /* ReleaseProduction */,
			);
			defaultConfigurationIsVisible = 0;
			defaultConfigurationName = DebugDevelopment;
		};
		83CBB9FA1A601CBA00E9B192 /* Build configuration list for PBXProject "NewExpensify" */ = {
			isa = XCConfigurationList;
			buildConfigurations = (
				83CBBA201A601CBA00E9B192 /* DebugDevelopment */,
				CF9AF94429EE927A001FA527 /* DebugAdHoc */,
				CF9AF93E29EE9276001FA527 /* DebugProduction */,
				83CBBA211A601CBA00E9B192 /* ReleaseDevelopment */,
				CF9AF94D29EE9293001FA527 /* ReleaseAdHoc */,
				CF9AF94729EE928E001FA527 /* ReleaseProduction */,
			);
			defaultConfigurationIsVisible = 0;
			defaultConfigurationName = DebugDevelopment;
		};
/* End XCConfigurationList section */
	};
	rootObject = 83CBB9F71A601CBA00E9B192 /* Project object */;
}<|MERGE_RESOLUTION|>--- conflicted
+++ resolved
@@ -7,14 +7,10 @@
 	objects = {
 
 /* Begin PBXBuildFile section */
-<<<<<<< HEAD
-=======
-		059DC4EFD39EF39437E6823D /* libPods-NotificationServiceExtension.a in Frameworks */ = {isa = PBXBuildFile; fileRef = 1A997AA8204EA3D90907FA80 /* libPods-NotificationServiceExtension.a */; };
 		083353EB2B5AB22A00C603C0 /* attention.mp3 in Resources */ = {isa = PBXBuildFile; fileRef = 083353E72B5AB22900C603C0 /* attention.mp3 */; };
 		083353EC2B5AB22A00C603C0 /* done.mp3 in Resources */ = {isa = PBXBuildFile; fileRef = 083353E82B5AB22900C603C0 /* done.mp3 */; };
 		083353ED2B5AB22A00C603C0 /* receive.mp3 in Resources */ = {isa = PBXBuildFile; fileRef = 083353E92B5AB22900C603C0 /* receive.mp3 */; };
 		083353EE2B5AB22A00C603C0 /* success.mp3 in Resources */ = {isa = PBXBuildFile; fileRef = 083353EA2B5AB22900C603C0 /* success.mp3 */; };
->>>>>>> a3943ace
 		0C7C65547D7346EB923BE808 /* ExpensifyMono-Regular.otf in Resources */ = {isa = PBXBuildFile; fileRef = E704648954784DDFBAADF568 /* ExpensifyMono-Regular.otf */; };
 		0CDA8E34287DD650004ECBEC /* AppDelegate.mm in Sources */ = {isa = PBXBuildFile; fileRef = 0CDA8E33287DD650004ECBEC /* AppDelegate.mm */; };
 		0CDA8E35287DD650004ECBEC /* AppDelegate.mm in Sources */ = {isa = PBXBuildFile; fileRef = 0CDA8E33287DD650004ECBEC /* AppDelegate.mm */; };
@@ -86,16 +82,11 @@
 		00D7E69E5ADD16FD4C44221B /* libPods-NewExpensify.a */ = {isa = PBXFileReference; explicitFileType = archive.ar; includeInIndex = 0; path = "libPods-NewExpensify.a"; sourceTree = BUILT_PRODUCTS_DIR; };
 		00E356EE1AD99517003FC87E /* NewExpensifyTests.xctest */ = {isa = PBXFileReference; explicitFileType = wrapper.cfbundle; includeInIndex = 0; path = NewExpensifyTests.xctest; sourceTree = BUILT_PRODUCTS_DIR; };
 		00E356F11AD99517003FC87E /* Info.plist */ = {isa = PBXFileReference; lastKnownFileType = text.plist.xml; path = Info.plist; sourceTree = "<group>"; };
-<<<<<<< HEAD
-		016DA61B5C80AB62C04F4D3F /* Pods-NewExpensify-NewExpensifyTests.debugproduction.xcconfig */ = {isa = PBXFileReference; includeInIndex = 1; lastKnownFileType = text.xcconfig; name = "Pods-NewExpensify-NewExpensifyTests.debugproduction.xcconfig"; path = "Target Support Files/Pods-NewExpensify-NewExpensifyTests/Pods-NewExpensify-NewExpensifyTests.debugproduction.xcconfig"; sourceTree = "<group>"; };
-		0BFF51686238403B4F82713B /* Pods-NewExpensify.debugproduction.xcconfig */ = {isa = PBXFileReference; includeInIndex = 1; lastKnownFileType = text.xcconfig; name = "Pods-NewExpensify.debugproduction.xcconfig"; path = "Target Support Files/Pods-NewExpensify/Pods-NewExpensify.debugproduction.xcconfig"; sourceTree = "<group>"; };
-=======
-		076FD9E41E08971BBF51D580 /* libPods-NewExpensify-NewExpensifyTests.a */ = {isa = PBXFileReference; explicitFileType = archive.ar; includeInIndex = 0; path = "libPods-NewExpensify-NewExpensifyTests.a"; sourceTree = BUILT_PRODUCTS_DIR; };
+		030F99CEB3AEF1F11B001798 /* Pods-NewExpensify-NewExpensifyTests.debugproduction.xcconfig */ = {isa = PBXFileReference; includeInIndex = 1; lastKnownFileType = text.xcconfig; name = "Pods-NewExpensify-NewExpensifyTests.debugproduction.xcconfig"; path = "Target Support Files/Pods-NewExpensify-NewExpensifyTests/Pods-NewExpensify-NewExpensifyTests.debugproduction.xcconfig"; sourceTree = "<group>"; };
 		083353E72B5AB22900C603C0 /* attention.mp3 */ = {isa = PBXFileReference; lastKnownFileType = audio.mp3; name = attention.mp3; path = ../assets/sounds/attention.mp3; sourceTree = "<group>"; };
 		083353E82B5AB22900C603C0 /* done.mp3 */ = {isa = PBXFileReference; lastKnownFileType = audio.mp3; name = done.mp3; path = ../assets/sounds/done.mp3; sourceTree = "<group>"; };
 		083353E92B5AB22900C603C0 /* receive.mp3 */ = {isa = PBXFileReference; lastKnownFileType = audio.mp3; name = receive.mp3; path = ../assets/sounds/receive.mp3; sourceTree = "<group>"; };
 		083353EA2B5AB22900C603C0 /* success.mp3 */ = {isa = PBXFileReference; lastKnownFileType = audio.mp3; name = success.mp3; path = ../assets/sounds/success.mp3; sourceTree = "<group>"; };
->>>>>>> a3943ace
 		0CDA8E33287DD650004ECBEC /* AppDelegate.mm */ = {isa = PBXFileReference; fileEncoding = 4; lastKnownFileType = sourcecode.cpp.objcpp; name = AppDelegate.mm; path = NewExpensify/AppDelegate.mm; sourceTree = "<group>"; };
 		0CDA8E36287DD6A0004ECBEC /* Images.xcassets */ = {isa = PBXFileReference; lastKnownFileType = folder.assetcatalog; name = Images.xcassets; path = NewExpensify/Images.xcassets; sourceTree = "<group>"; };
 		0F5BE0CD252686320097D869 /* GoogleService-Info.plist */ = {isa = PBXFileReference; fileEncoding = 4; lastKnownFileType = text.plist.xml; path = "GoogleService-Info.plist"; sourceTree = "<group>"; };
@@ -109,6 +100,7 @@
 		13B07FB61A68108700A75B9A /* Info.plist */ = {isa = PBXFileReference; fileEncoding = 4; lastKnownFileType = text.plist.xml; name = Info.plist; path = NewExpensify/Info.plist; sourceTree = "<group>"; };
 		13B07FB71A68108700A75B9A /* main.m */ = {isa = PBXFileReference; fileEncoding = 4; lastKnownFileType = sourcecode.c.objc; name = main.m; path = NewExpensify/main.m; sourceTree = "<group>"; };
 		18D050DF262400AF000D658B /* BridgingFile.swift */ = {isa = PBXFileReference; lastKnownFileType = sourcecode.swift; path = BridgingFile.swift; sourceTree = "<group>"; };
+		3328C9B8861CA667C42B47F3 /* Pods-NewExpensify.debugproduction.xcconfig */ = {isa = PBXFileReference; includeInIndex = 1; lastKnownFileType = text.xcconfig; name = "Pods-NewExpensify.debugproduction.xcconfig"; path = "Target Support Files/Pods-NewExpensify/Pods-NewExpensify.debugproduction.xcconfig"; sourceTree = "<group>"; };
 		374FB8D528A133A7000D84EF /* OriginImageRequestHandler.h */ = {isa = PBXFileReference; lastKnownFileType = sourcecode.c.h; name = OriginImageRequestHandler.h; path = NewExpensify/OriginImageRequestHandler.h; sourceTree = "<group>"; };
 		374FB8D628A133FE000D84EF /* OriginImageRequestHandler.mm */ = {isa = PBXFileReference; lastKnownFileType = sourcecode.cpp.objcpp; name = OriginImageRequestHandler.mm; path = NewExpensify/OriginImageRequestHandler.mm; sourceTree = "<group>"; };
 		44BF435285B94E5B95F90994 /* ExpensifyNewKansas-Medium.otf */ = {isa = PBXFileReference; explicitFileType = undefined; fileEncoding = 9; includeInIndex = 0; lastKnownFileType = unknown; name = "ExpensifyNewKansas-Medium.otf"; path = "../assets/fonts/native/ExpensifyNewKansas-Medium.otf"; sourceTree = "<group>"; };
@@ -329,13 +321,11 @@
 			children = (
 				0FF2BC0D01CA2C62CE94229E /* Pods-NewExpensify.debugdevelopment.xcconfig */,
 				5A1F158A9A6CBE170EC19D9C /* Pods-NewExpensify.debugadhoc.xcconfig */,
-				0BFF51686238403B4F82713B /* Pods-NewExpensify.debugproduction.xcconfig */,
 				B4CF7147C89747459BAC5BB7 /* Pods-NewExpensify.releasedevelopment.xcconfig */,
 				7312B334B72E8BE41A811FAB /* Pods-NewExpensify.releaseadhoc.xcconfig */,
 				9EADA69D62F2E7B3D96E5B1C /* Pods-NewExpensify.releaseproduction.xcconfig */,
 				E750C93A45B47BDC5149C5AA /* Pods-NewExpensify-NewExpensifyTests.debugdevelopment.xcconfig */,
 				F98306ABF3F272DF04DF65CC /* Pods-NewExpensify-NewExpensifyTests.debugadhoc.xcconfig */,
-				016DA61B5C80AB62C04F4D3F /* Pods-NewExpensify-NewExpensifyTests.debugproduction.xcconfig */,
 				972584042DB4782F830B063A /* Pods-NewExpensify-NewExpensifyTests.releasedevelopment.xcconfig */,
 				D15262BE5F713CDB4DA576AE /* Pods-NewExpensify-NewExpensifyTests.releaseadhoc.xcconfig */,
 				466D03D63F4B48E009C04FA3 /* Pods-NewExpensify-NewExpensifyTests.releaseproduction.xcconfig */,
@@ -345,6 +335,8 @@
 				11B2BA236BB72A603FBB7B99 /* Pods-NotificationServiceExtension.releasedevelopment.xcconfig */,
 				AC9422F6C8A49AE701481721 /* Pods-NotificationServiceExtension.releaseadhoc.xcconfig */,
 				96ADA7C82BA6A08C4A56344A /* Pods-NotificationServiceExtension.releaseproduction.xcconfig */,
+				3328C9B8861CA667C42B47F3 /* Pods-NewExpensify.debugproduction.xcconfig */,
+				030F99CEB3AEF1F11B001798 /* Pods-NewExpensify-NewExpensifyTests.debugproduction.xcconfig */,
 			);
 			path = Pods;
 			sourceTree = "<group>";
@@ -593,8 +585,8 @@
 				"${PODS_CONFIGURATION_BUILD_DIR}/Airship/AirshipMessageCenterResources.bundle",
 				"${PODS_CONFIGURATION_BUILD_DIR}/Airship/AirshipPreferenceCenterResources.bundle",
 				"${PODS_CONFIGURATION_BUILD_DIR}/GoogleSignIn/GoogleSignIn.bundle",
+				"${PODS_ROOT}/../../node_modules/@expensify/react-native-live-markdown/parser/react-native-live-markdown-parser.js",
 				"${PODS_CONFIGURATION_BUILD_DIR}/React-Core/RCTI18nStrings.bundle",
-				"${PODS_ROOT}/../../node_modules/@expensify/react-native-live-markdown/parser/react-native-live-markdown-parser.js",
 			);
 			name = "[CP] Copy Pods Resources";
 			outputPaths = (
@@ -604,8 +596,8 @@
 				"${TARGET_BUILD_DIR}/${UNLOCALIZED_RESOURCES_FOLDER_PATH}/AirshipMessageCenterResources.bundle",
 				"${TARGET_BUILD_DIR}/${UNLOCALIZED_RESOURCES_FOLDER_PATH}/AirshipPreferenceCenterResources.bundle",
 				"${TARGET_BUILD_DIR}/${UNLOCALIZED_RESOURCES_FOLDER_PATH}/GoogleSignIn.bundle",
+				"${TARGET_BUILD_DIR}/${UNLOCALIZED_RESOURCES_FOLDER_PATH}/react-native-live-markdown-parser.js",
 				"${TARGET_BUILD_DIR}/${UNLOCALIZED_RESOURCES_FOLDER_PATH}/RCTI18nStrings.bundle",
-				"${TARGET_BUILD_DIR}/${UNLOCALIZED_RESOURCES_FOLDER_PATH}/react-native-live-markdown-parser.js",
 			);
 			runOnlyForDeploymentPostprocessing = 0;
 			shellPath = /bin/sh;
@@ -740,8 +732,8 @@
 				"${PODS_CONFIGURATION_BUILD_DIR}/Airship/AirshipMessageCenterResources.bundle",
 				"${PODS_CONFIGURATION_BUILD_DIR}/Airship/AirshipPreferenceCenterResources.bundle",
 				"${PODS_CONFIGURATION_BUILD_DIR}/GoogleSignIn/GoogleSignIn.bundle",
+				"${PODS_ROOT}/../../node_modules/@expensify/react-native-live-markdown/parser/react-native-live-markdown-parser.js",
 				"${PODS_CONFIGURATION_BUILD_DIR}/React-Core/RCTI18nStrings.bundle",
-				"${PODS_ROOT}/../../node_modules/@expensify/react-native-live-markdown/parser/react-native-live-markdown-parser.js",
 			);
 			name = "[CP] Copy Pods Resources";
 			outputPaths = (
@@ -751,8 +743,8 @@
 				"${TARGET_BUILD_DIR}/${UNLOCALIZED_RESOURCES_FOLDER_PATH}/AirshipMessageCenterResources.bundle",
 				"${TARGET_BUILD_DIR}/${UNLOCALIZED_RESOURCES_FOLDER_PATH}/AirshipPreferenceCenterResources.bundle",
 				"${TARGET_BUILD_DIR}/${UNLOCALIZED_RESOURCES_FOLDER_PATH}/GoogleSignIn.bundle",
+				"${TARGET_BUILD_DIR}/${UNLOCALIZED_RESOURCES_FOLDER_PATH}/react-native-live-markdown-parser.js",
 				"${TARGET_BUILD_DIR}/${UNLOCALIZED_RESOURCES_FOLDER_PATH}/RCTI18nStrings.bundle",
-				"${TARGET_BUILD_DIR}/${UNLOCALIZED_RESOURCES_FOLDER_PATH}/react-native-live-markdown-parser.js",
 			);
 			runOnlyForDeploymentPostprocessing = 0;
 			shellPath = /bin/sh;
@@ -1711,7 +1703,7 @@
 		};
 		CF9AF93F29EE9276001FA527 /* DebugProduction */ = {
 			isa = XCBuildConfiguration;
-			baseConfigurationReference = 0BFF51686238403B4F82713B /* Pods-NewExpensify.debugproduction.xcconfig */;
+			baseConfigurationReference = 3328C9B8861CA667C42B47F3 /* Pods-NewExpensify.debugproduction.xcconfig */;
 			buildSettings = {
 				ASSETCATALOG_COMPILER_APPICON_NAME = AppIcon;
 				ASSETCATALOG_COMPILER_INCLUDE_ALL_APPICON_ASSETS = NO;
@@ -1749,7 +1741,7 @@
 		};
 		CF9AF94029EE9276001FA527 /* DebugProduction */ = {
 			isa = XCBuildConfiguration;
-			baseConfigurationReference = 016DA61B5C80AB62C04F4D3F /* Pods-NewExpensify-NewExpensifyTests.debugproduction.xcconfig */;
+			baseConfigurationReference = 030F99CEB3AEF1F11B001798 /* Pods-NewExpensify-NewExpensifyTests.debugproduction.xcconfig */;
 			buildSettings = {
 				ALWAYS_EMBED_SWIFT_STANDARD_LIBRARIES = YES;
 				BUNDLE_LOADER = "$(TEST_HOST)";

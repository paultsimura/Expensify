// !$*UTF8*$!
{
	archiveVersion = 1;
	classes = {
	};
	objectVersion = 54;
	objects = {

/* Begin PBXBuildFile section */
		059DC4EFD39EF39437E6823D /* libPods-NotificationServiceExtension.a in Frameworks */ = {isa = PBXBuildFile; fileRef = 1A997AA8204EA3D90907FA80 /* libPods-NotificationServiceExtension.a */; };
		0C7C65547D7346EB923BE808 /* ExpensifyMono-Regular.otf in Resources */ = {isa = PBXBuildFile; fileRef = E704648954784DDFBAADF568 /* ExpensifyMono-Regular.otf */; };
		0CDA8E34287DD650004ECBEC /* AppDelegate.mm in Sources */ = {isa = PBXBuildFile; fileRef = 0CDA8E33287DD650004ECBEC /* AppDelegate.mm */; };
		0CDA8E35287DD650004ECBEC /* AppDelegate.mm in Sources */ = {isa = PBXBuildFile; fileRef = 0CDA8E33287DD650004ECBEC /* AppDelegate.mm */; };
		0CDA8E37287DD6A0004ECBEC /* Images.xcassets in Resources */ = {isa = PBXBuildFile; fileRef = 0CDA8E36287DD6A0004ECBEC /* Images.xcassets */; };
		0CDA8E38287DD6A0004ECBEC /* Images.xcassets in Resources */ = {isa = PBXBuildFile; fileRef = 0CDA8E36287DD6A0004ECBEC /* Images.xcassets */; };
		0F5BE0CE252686330097D869 /* GoogleService-Info.plist in Resources */ = {isa = PBXBuildFile; fileRef = 0F5BE0CD252686320097D869 /* GoogleService-Info.plist */; };
		0F5E5350263B73FD004CA14F /* EnvironmentChecker.m in Sources */ = {isa = PBXBuildFile; fileRef = 0F5E534F263B73FD004CA14F /* EnvironmentChecker.m */; };
		0F5E5351263B73FD004CA14F /* EnvironmentChecker.m in Sources */ = {isa = PBXBuildFile; fileRef = 0F5E534F263B73FD004CA14F /* EnvironmentChecker.m */; };
		1246A3EF20E54E7A9494C8B9 /* ExpensifyNeue-Regular.otf in Resources */ = {isa = PBXBuildFile; fileRef = F4F8A052A22040339996324B /* ExpensifyNeue-Regular.otf */; };
		13B07FC11A68108700A75B9A /* main.m in Sources */ = {isa = PBXBuildFile; fileRef = 13B07FB71A68108700A75B9A /* main.m */; };
		18D050E0262400AF000D658B /* BridgingFile.swift in Sources */ = {isa = PBXBuildFile; fileRef = 18D050DF262400AF000D658B /* BridgingFile.swift */; };
		26AF3C3540374A9FACB6C19E /* ExpensifyMono-Bold.otf in Resources */ = {isa = PBXBuildFile; fileRef = DCF33E34FFEC48128CDD41D4 /* ExpensifyMono-Bold.otf */; };
		2A9F8CDA983746B0B9204209 /* ExpensifyNeue-Bold.otf in Resources */ = {isa = PBXBuildFile; fileRef = 52796131E6554494B2DDB056 /* ExpensifyNeue-Bold.otf */; };
		30581EA8AAFD4FCE88C5D191 /* ExpensifyNeue-Italic.otf in Resources */ = {isa = PBXBuildFile; fileRef = BF6A4C5167244B9FB8E4D4E3 /* ExpensifyNeue-Italic.otf */; };
		3661A1374980E5F6804511FE /* libPods-NewExpensify-NewExpensifyTests.a in Frameworks */ = {isa = PBXBuildFile; fileRef = 076FD9E41E08971BBF51D580 /* libPods-NewExpensify-NewExpensifyTests.a */; };
		374FB8D728A133FE000D84EF /* OriginImageRequestHandler.mm in Sources */ = {isa = PBXBuildFile; fileRef = 374FB8D628A133FE000D84EF /* OriginImageRequestHandler.mm */; };
		383643682B6D4AE2005BB9AE /* DeviceCheck.framework in Frameworks */ = {isa = PBXBuildFile; fileRef = 383643672B6D4AE2005BB9AE /* DeviceCheck.framework */; };
		7041848526A8E47D00E09F4D /* RCTStartupTimer.m in Sources */ = {isa = PBXBuildFile; fileRef = 7041848426A8E47D00E09F4D /* RCTStartupTimer.m */; };
		7041848626A8E47D00E09F4D /* RCTStartupTimer.m in Sources */ = {isa = PBXBuildFile; fileRef = 7041848426A8E47D00E09F4D /* RCTStartupTimer.m */; };
		70CF6E82262E297300711ADC /* BootSplash.storyboard in Resources */ = {isa = PBXBuildFile; fileRef = 70CF6E81262E297300711ADC /* BootSplash.storyboard */; };
		7F5E81F06BCCF61AD02CEA06 /* ExpoModulesProvider.swift in Sources */ = {isa = PBXBuildFile; fileRef = BCD444BEDDB0AF1745B39049 /* ExpoModulesProvider.swift */; };
		7F9DD8DA2B2A445B005E3AFA /* ExpError.swift in Sources */ = {isa = PBXBuildFile; fileRef = 7F9DD8D92B2A445B005E3AFA /* ExpError.swift */; };
		7FD73C9E2B23CE9500420AF3 /* NotificationService.swift in Sources */ = {isa = PBXBuildFile; fileRef = 7FD73C9D2B23CE9500420AF3 /* NotificationService.swift */; };
		7FD73CA22B23CE9500420AF3 /* NotificationServiceExtension.appex in Embed Foundation Extensions */ = {isa = PBXBuildFile; fileRef = 7FD73C9B2B23CE9500420AF3 /* NotificationServiceExtension.appex */; settings = {ATTRIBUTES = (RemoveHeadersOnCopy, ); }; };
		976CCB5F8C921482E6AEAE71 /* libPods-NewExpensify.a in Frameworks */ = {isa = PBXBuildFile; fileRef = AB40AC8872A3DD6EF53D8B94 /* libPods-NewExpensify.a */; };
		BDB853621F354EBB84E619C2 /* ExpensifyNewKansas-MediumItalic.otf in Resources */ = {isa = PBXBuildFile; fileRef = D2AFB39EC1D44BF9B91D3227 /* ExpensifyNewKansas-MediumItalic.otf */; };
		DD79042B2792E76D004484B4 /* RCTBootSplash.mm in Sources */ = {isa = PBXBuildFile; fileRef = DD79042A2792E76D004484B4 /* RCTBootSplash.mm */; };
		DDCB2E57F334C143AC462B43 /* ExpoModulesProvider.swift in Sources */ = {isa = PBXBuildFile; fileRef = 4D20D83B0E39BA6D21761E72 /* ExpoModulesProvider.swift */; };
		E51DC681C7DEE40AEBDDFBFE /* (null) in Frameworks */ = {isa = PBXBuildFile; };
		E9DF872D2525201700607FDC /* AirshipConfig.plist in Resources */ = {isa = PBXBuildFile; fileRef = E9DF872C2525201700607FDC /* AirshipConfig.plist */; };
		ED222ED90E074A5481A854FA /* ExpensifyNeue-BoldItalic.otf in Resources */ = {isa = PBXBuildFile; fileRef = 8B28D84EF339436DBD42A203 /* ExpensifyNeue-BoldItalic.otf */; };
		EEAE4F8907465429AA5B5520 /* libPods-NewExpensify.a in Frameworks */ = {isa = PBXBuildFile; fileRef = AEFE6CD54912D427D19133C7 /* libPods-NewExpensify.a */; };
		F0C450EA2705020500FD2970 /* colors.json in Resources */ = {isa = PBXBuildFile; fileRef = F0C450E92705020500FD2970 /* colors.json */; };
		FF941A8D48F849269AB85C9A /* ExpensifyNewKansas-Medium.otf in Resources */ = {isa = PBXBuildFile; fileRef = 44BF435285B94E5B95F90994 /* ExpensifyNewKansas-Medium.otf */; };
/* End PBXBuildFile section */

/* Begin PBXContainerItemProxy section */
		00E356F41AD99517003FC87E /* PBXContainerItemProxy */ = {
			isa = PBXContainerItemProxy;
			containerPortal = 83CBB9F71A601CBA00E9B192 /* Project object */;
			proxyType = 1;
			remoteGlobalIDString = 13B07F861A680F5B00A75B9A;
			remoteInfo = NewExpensify;
		};
		7FD73CA02B23CE9500420AF3 /* PBXContainerItemProxy */ = {
			isa = PBXContainerItemProxy;
			containerPortal = 83CBB9F71A601CBA00E9B192 /* Project object */;
			proxyType = 1;
			remoteGlobalIDString = 7FD73C9A2B23CE9500420AF3;
			remoteInfo = NotificationServiceExtension;
		};
/* End PBXContainerItemProxy section */

/* Begin PBXCopyFilesBuildPhase section */
		7FD73CA32B23CE9500420AF3 /* Embed Foundation Extensions */ = {
			isa = PBXCopyFilesBuildPhase;
			buildActionMask = 2147483647;
			dstPath = "";
			dstSubfolderSpec = 13;
			files = (
				7FD73CA22B23CE9500420AF3 /* NotificationServiceExtension.appex in Embed Foundation Extensions */,
			);
			name = "Embed Foundation Extensions";
			runOnlyForDeploymentPostprocessing = 0;
		};
/* End PBXCopyFilesBuildPhase section */

/* Begin PBXFileReference section */
		008F07F21AC5B25A0029DE68 /* main.jsbundle */ = {isa = PBXFileReference; fileEncoding = 4; lastKnownFileType = text; path = main.jsbundle; sourceTree = "<group>"; };
		00E356EE1AD99517003FC87E /* NewExpensifyTests.xctest */ = {isa = PBXFileReference; explicitFileType = wrapper.cfbundle; includeInIndex = 0; path = NewExpensifyTests.xctest; sourceTree = BUILT_PRODUCTS_DIR; };
		00E356F11AD99517003FC87E /* Info.plist */ = {isa = PBXFileReference; lastKnownFileType = text.plist.xml; path = Info.plist; sourceTree = "<group>"; };
		076FD9E41E08971BBF51D580 /* libPods-NewExpensify-NewExpensifyTests.a */ = {isa = PBXFileReference; explicitFileType = archive.ar; includeInIndex = 0; path = "libPods-NewExpensify-NewExpensifyTests.a"; sourceTree = BUILT_PRODUCTS_DIR; };
		0CDA8E33287DD650004ECBEC /* AppDelegate.mm */ = {isa = PBXFileReference; fileEncoding = 4; lastKnownFileType = sourcecode.cpp.objcpp; name = AppDelegate.mm; path = NewExpensify/AppDelegate.mm; sourceTree = "<group>"; };
		0CDA8E36287DD6A0004ECBEC /* Images.xcassets */ = {isa = PBXFileReference; lastKnownFileType = folder.assetcatalog; name = Images.xcassets; path = NewExpensify/Images.xcassets; sourceTree = "<group>"; };
		0F5BE0CD252686320097D869 /* GoogleService-Info.plist */ = {isa = PBXFileReference; fileEncoding = 4; lastKnownFileType = text.plist.xml; path = "GoogleService-Info.plist"; sourceTree = "<group>"; };
		0F5E534E263B73D5004CA14F /* EnvironmentChecker.h */ = {isa = PBXFileReference; lastKnownFileType = sourcecode.c.h; path = EnvironmentChecker.h; sourceTree = "<group>"; };
		0F5E534F263B73FD004CA14F /* EnvironmentChecker.m */ = {isa = PBXFileReference; lastKnownFileType = sourcecode.c.objc; path = EnvironmentChecker.m; sourceTree = "<group>"; };
		13B07F961A680F5B00A75B9A /* New Expensify Dev.app */ = {isa = PBXFileReference; explicitFileType = wrapper.application; includeInIndex = 0; path = "New Expensify Dev.app"; sourceTree = BUILT_PRODUCTS_DIR; };
		13B07FAF1A68108700A75B9A /* AppDelegate.h */ = {isa = PBXFileReference; fileEncoding = 4; lastKnownFileType = sourcecode.c.h; name = AppDelegate.h; path = NewExpensify/AppDelegate.h; sourceTree = "<group>"; };
		13B07FB61A68108700A75B9A /* Info.plist */ = {isa = PBXFileReference; fileEncoding = 4; lastKnownFileType = text.plist.xml; name = Info.plist; path = NewExpensify/Info.plist; sourceTree = "<group>"; };
		13B07FB71A68108700A75B9A /* main.m */ = {isa = PBXFileReference; fileEncoding = 4; lastKnownFileType = sourcecode.c.objc; name = main.m; path = NewExpensify/main.m; sourceTree = "<group>"; };
		18D050DF262400AF000D658B /* BridgingFile.swift */ = {isa = PBXFileReference; lastKnownFileType = sourcecode.swift; path = BridgingFile.swift; sourceTree = "<group>"; };
		1A997AA8204EA3D90907FA80 /* libPods-NotificationServiceExtension.a */ = {isa = PBXFileReference; explicitFileType = archive.ar; includeInIndex = 0; path = "libPods-NotificationServiceExtension.a"; sourceTree = BUILT_PRODUCTS_DIR; };
		1DDE5449979A136852B939B5 /* Pods-NewExpensify.release adhoc.xcconfig */ = {isa = PBXFileReference; includeInIndex = 1; lastKnownFileType = text.xcconfig; name = "Pods-NewExpensify.release adhoc.xcconfig"; path = "Target Support Files/Pods-NewExpensify/Pods-NewExpensify.release adhoc.xcconfig"; sourceTree = "<group>"; };
		25A4587E168FD67CF890B448 /* Pods-NewExpensify-NewExpensifyTests.debugadhoc.xcconfig */ = {isa = PBXFileReference; includeInIndex = 1; lastKnownFileType = text.xcconfig; name = "Pods-NewExpensify-NewExpensifyTests.debugadhoc.xcconfig"; path = "Target Support Files/Pods-NewExpensify-NewExpensifyTests/Pods-NewExpensify-NewExpensifyTests.debugadhoc.xcconfig"; sourceTree = "<group>"; };
		30FFBD291B71222A393D9CC9 /* Pods-NewExpensify.releasedevelopment.xcconfig */ = {isa = PBXFileReference; includeInIndex = 1; lastKnownFileType = text.xcconfig; name = "Pods-NewExpensify.releasedevelopment.xcconfig"; path = "Target Support Files/Pods-NewExpensify/Pods-NewExpensify.releasedevelopment.xcconfig"; sourceTree = "<group>"; };
		32181F72DC539FFD1D1F0CA4 /* Pods-NewExpensify.releaseproduction.xcconfig */ = {isa = PBXFileReference; includeInIndex = 1; lastKnownFileType = text.xcconfig; name = "Pods-NewExpensify.releaseproduction.xcconfig"; path = "Target Support Files/Pods-NewExpensify/Pods-NewExpensify.releaseproduction.xcconfig"; sourceTree = "<group>"; };
		34A8FDD1F9AA58B8F15C8380 /* Pods-NewExpensify.release production.xcconfig */ = {isa = PBXFileReference; includeInIndex = 1; lastKnownFileType = text.xcconfig; name = "Pods-NewExpensify.release production.xcconfig"; path = "Target Support Files/Pods-NewExpensify/Pods-NewExpensify.release production.xcconfig"; sourceTree = "<group>"; };
		374FB8D528A133A7000D84EF /* OriginImageRequestHandler.h */ = {isa = PBXFileReference; lastKnownFileType = sourcecode.c.h; name = OriginImageRequestHandler.h; path = NewExpensify/OriginImageRequestHandler.h; sourceTree = "<group>"; };
		374FB8D628A133FE000D84EF /* OriginImageRequestHandler.mm */ = {isa = PBXFileReference; lastKnownFileType = sourcecode.cpp.objcpp; name = OriginImageRequestHandler.mm; path = NewExpensify/OriginImageRequestHandler.mm; sourceTree = "<group>"; };
		383643672B6D4AE2005BB9AE /* DeviceCheck.framework */ = {isa = PBXFileReference; lastKnownFileType = wrapper.framework; name = DeviceCheck.framework; path = System/Library/Frameworks/DeviceCheck.framework; sourceTree = SDKROOT; };
		3BBA44B891E03FAB8255E6F1 /* Pods-NewExpensify-NewExpensifyTests.debugdevelopment.xcconfig */ = {isa = PBXFileReference; includeInIndex = 1; lastKnownFileType = text.xcconfig; name = "Pods-NewExpensify-NewExpensifyTests.debugdevelopment.xcconfig"; path = "Target Support Files/Pods-NewExpensify-NewExpensifyTests/Pods-NewExpensify-NewExpensifyTests.debugdevelopment.xcconfig"; sourceTree = "<group>"; };
		44BF435285B94E5B95F90994 /* ExpensifyNewKansas-Medium.otf */ = {isa = PBXFileReference; explicitFileType = undefined; fileEncoding = 9; includeInIndex = 0; lastKnownFileType = unknown; name = "ExpensifyNewKansas-Medium.otf"; path = "../assets/fonts/native/ExpensifyNewKansas-Medium.otf"; sourceTree = "<group>"; };
		4D20D83B0E39BA6D21761E72 /* ExpoModulesProvider.swift */ = {isa = PBXFileReference; includeInIndex = 1; lastKnownFileType = sourcecode.swift; name = ExpoModulesProvider.swift; path = "Pods/Target Support Files/Pods-NewExpensify/ExpoModulesProvider.swift"; sourceTree = "<group>"; };
		4E9593A0EE1C84B8A8EC062F /* Pods-NewExpensify-NewExpensifyTests.debugadhoc.xcconfig */ = {isa = PBXFileReference; includeInIndex = 1; lastKnownFileType = text.xcconfig; name = "Pods-NewExpensify-NewExpensifyTests.debugadhoc.xcconfig"; path = "Target Support Files/Pods-NewExpensify-NewExpensifyTests/Pods-NewExpensify-NewExpensifyTests.debugadhoc.xcconfig"; sourceTree = "<group>"; };
		52796131E6554494B2DDB056 /* ExpensifyNeue-Bold.otf */ = {isa = PBXFileReference; explicitFileType = undefined; fileEncoding = 9; includeInIndex = 0; lastKnownFileType = unknown; name = "ExpensifyNeue-Bold.otf"; path = "../assets/fonts/native/ExpensifyNeue-Bold.otf"; sourceTree = "<group>"; };
		52E63EFD054926BFEA3EC143 /* Pods-NewExpensify-NewExpensifyTests.debugproduction.xcconfig */ = {isa = PBXFileReference; includeInIndex = 1; lastKnownFileType = text.xcconfig; name = "Pods-NewExpensify-NewExpensifyTests.debugproduction.xcconfig"; path = "Target Support Files/Pods-NewExpensify-NewExpensifyTests/Pods-NewExpensify-NewExpensifyTests.debugproduction.xcconfig"; sourceTree = "<group>"; };
		68F4F270A8D1414FC14F356F /* Pods-NewExpensify.releaseadhoc.xcconfig */ = {isa = PBXFileReference; includeInIndex = 1; lastKnownFileType = text.xcconfig; name = "Pods-NewExpensify.releaseadhoc.xcconfig"; path = "Target Support Files/Pods-NewExpensify/Pods-NewExpensify.releaseadhoc.xcconfig"; sourceTree = "<group>"; };
		7041848326A8E40900E09F4D /* RCTStartupTimer.h */ = {isa = PBXFileReference; lastKnownFileType = sourcecode.c.h; name = RCTStartupTimer.h; path = NewExpensify/RCTStartupTimer.h; sourceTree = "<group>"; };
		7041848426A8E47D00E09F4D /* RCTStartupTimer.m */ = {isa = PBXFileReference; lastKnownFileType = sourcecode.c.objc; name = RCTStartupTimer.m; path = NewExpensify/RCTStartupTimer.m; sourceTree = "<group>"; };
		70CF6E81262E297300711ADC /* BootSplash.storyboard */ = {isa = PBXFileReference; fileEncoding = 4; lastKnownFileType = file.storyboard; name = BootSplash.storyboard; path = NewExpensify/BootSplash.storyboard; sourceTree = "<group>"; };
		76BE68DA894BB75DDFE278DC /* Pods-NewExpensify.releasedevelopment.xcconfig */ = {isa = PBXFileReference; includeInIndex = 1; lastKnownFileType = text.xcconfig; name = "Pods-NewExpensify.releasedevelopment.xcconfig"; path = "Target Support Files/Pods-NewExpensify/Pods-NewExpensify.releasedevelopment.xcconfig"; sourceTree = "<group>"; };
		7B318CF669A0F7FE948D5CED /* Pods-NewExpensify.debugadhoc.xcconfig */ = {isa = PBXFileReference; includeInIndex = 1; lastKnownFileType = text.xcconfig; name = "Pods-NewExpensify.debugadhoc.xcconfig"; path = "Target Support Files/Pods-NewExpensify/Pods-NewExpensify.debugadhoc.xcconfig"; sourceTree = "<group>"; };
		7F9DD8D92B2A445B005E3AFA /* ExpError.swift */ = {isa = PBXFileReference; lastKnownFileType = sourcecode.swift; path = ExpError.swift; sourceTree = "<group>"; };
		7FD73C9B2B23CE9500420AF3 /* NotificationServiceExtension.appex */ = {isa = PBXFileReference; explicitFileType = "wrapper.app-extension"; includeInIndex = 0; path = NotificationServiceExtension.appex; sourceTree = BUILT_PRODUCTS_DIR; };
		7FD73C9D2B23CE9500420AF3 /* NotificationService.swift */ = {isa = PBXFileReference; lastKnownFileType = sourcecode.swift; path = NotificationService.swift; sourceTree = "<group>"; };
		7FD73C9F2B23CE9500420AF3 /* Info.plist */ = {isa = PBXFileReference; lastKnownFileType = text.plist.xml; path = Info.plist; sourceTree = "<group>"; };
		8709DF3C8D91F0FC1581CDD7 /* Pods-NewExpensify-NewExpensifyTests.debugdevelopment.xcconfig */ = {isa = PBXFileReference; includeInIndex = 1; lastKnownFileType = text.xcconfig; name = "Pods-NewExpensify-NewExpensifyTests.debugdevelopment.xcconfig"; path = "Target Support Files/Pods-NewExpensify-NewExpensifyTests/Pods-NewExpensify-NewExpensifyTests.debugdevelopment.xcconfig"; sourceTree = "<group>"; };
		8B28D84EF339436DBD42A203 /* ExpensifyNeue-BoldItalic.otf */ = {isa = PBXFileReference; explicitFileType = undefined; fileEncoding = 9; includeInIndex = 0; lastKnownFileType = unknown; name = "ExpensifyNeue-BoldItalic.otf"; path = "../assets/fonts/native/ExpensifyNeue-BoldItalic.otf"; sourceTree = "<group>"; };
		8D3B36BF88E773E3C1A383FA /* Pods-NewExpensify.debug staging.xcconfig */ = {isa = PBXFileReference; includeInIndex = 1; lastKnownFileType = text.xcconfig; name = "Pods-NewExpensify.debug staging.xcconfig"; path = "Target Support Files/Pods-NewExpensify/Pods-NewExpensify.debug staging.xcconfig"; sourceTree = "<group>"; };
		90E08F0C8C924EDA018C8866 /* Pods-NotificationServiceExtension.releaseproduction.xcconfig */ = {isa = PBXFileReference; includeInIndex = 1; lastKnownFileType = text.xcconfig; name = "Pods-NotificationServiceExtension.releaseproduction.xcconfig"; path = "Target Support Files/Pods-NotificationServiceExtension/Pods-NotificationServiceExtension.releaseproduction.xcconfig"; sourceTree = "<group>"; };
		96552D489D9F09B6A5ABD81B /* Pods-NewExpensify-NewExpensifyTests.release production.xcconfig */ = {isa = PBXFileReference; includeInIndex = 1; lastKnownFileType = text.xcconfig; name = "Pods-NewExpensify-NewExpensifyTests.release production.xcconfig"; path = "Target Support Files/Pods-NewExpensify-NewExpensifyTests/Pods-NewExpensify-NewExpensifyTests.release production.xcconfig"; sourceTree = "<group>"; };
		AB40AC8872A3DD6EF53D8B94 /* libPods-NewExpensify.a */ = {isa = PBXFileReference; explicitFileType = archive.ar; includeInIndex = 0; path = "libPods-NewExpensify.a"; sourceTree = BUILT_PRODUCTS_DIR; };
		AEFE6CD54912D427D19133C7 /* libPods-NewExpensify.a */ = {isa = PBXFileReference; explicitFileType = archive.ar; includeInIndex = 0; path = "libPods-NewExpensify.a"; sourceTree = BUILT_PRODUCTS_DIR; };
		BCD444BEDDB0AF1745B39049 /* ExpoModulesProvider.swift */ = {isa = PBXFileReference; includeInIndex = 1; lastKnownFileType = sourcecode.swift; name = ExpoModulesProvider.swift; path = "Pods/Target Support Files/Pods-NewExpensify-NewExpensifyTests/ExpoModulesProvider.swift"; sourceTree = "<group>"; };
		BD6E1BA27D6ABE0AC9D70586 /* Pods-NewExpensify-NewExpensifyTests.release development.xcconfig */ = {isa = PBXFileReference; includeInIndex = 1; lastKnownFileType = text.xcconfig; name = "Pods-NewExpensify-NewExpensifyTests.release development.xcconfig"; path = "Target Support Files/Pods-NewExpensify-NewExpensifyTests/Pods-NewExpensify-NewExpensifyTests.release development.xcconfig"; sourceTree = "<group>"; };
		BD8828A882E2D6B51362AAC3 /* Pods-NewExpensify.releaseadhoc.xcconfig */ = {isa = PBXFileReference; includeInIndex = 1; lastKnownFileType = text.xcconfig; name = "Pods-NewExpensify.releaseadhoc.xcconfig"; path = "Target Support Files/Pods-NewExpensify/Pods-NewExpensify.releaseadhoc.xcconfig"; sourceTree = "<group>"; };
		BF6A4C5167244B9FB8E4D4E3 /* ExpensifyNeue-Italic.otf */ = {isa = PBXFileReference; explicitFileType = undefined; fileEncoding = 9; includeInIndex = 0; lastKnownFileType = unknown; name = "ExpensifyNeue-Italic.otf"; path = "../assets/fonts/native/ExpensifyNeue-Italic.otf"; sourceTree = "<group>"; };
		C3788801E65E896FA7C77298 /* Pods-NewExpensify.debugproduction.xcconfig */ = {isa = PBXFileReference; includeInIndex = 1; lastKnownFileType = text.xcconfig; name = "Pods-NewExpensify.debugproduction.xcconfig"; path = "Target Support Files/Pods-NewExpensify/Pods-NewExpensify.debugproduction.xcconfig"; sourceTree = "<group>"; };
		C3FF914C045A138C061D306E /* Pods-NotificationServiceExtension.debugproduction.xcconfig */ = {isa = PBXFileReference; includeInIndex = 1; lastKnownFileType = text.xcconfig; name = "Pods-NotificationServiceExtension.debugproduction.xcconfig"; path = "Target Support Files/Pods-NotificationServiceExtension/Pods-NotificationServiceExtension.debugproduction.xcconfig"; sourceTree = "<group>"; };
		CE2F84BEE9A6DCC228AF7E42 /* Pods-NewExpensify.debugproduction.xcconfig */ = {isa = PBXFileReference; includeInIndex = 1; lastKnownFileType = text.xcconfig; name = "Pods-NewExpensify.debugproduction.xcconfig"; path = "Target Support Files/Pods-NewExpensify/Pods-NewExpensify.debugproduction.xcconfig"; sourceTree = "<group>"; };
		D2AFB39EC1D44BF9B91D3227 /* ExpensifyNewKansas-MediumItalic.otf */ = {isa = PBXFileReference; explicitFileType = undefined; fileEncoding = 9; includeInIndex = 0; lastKnownFileType = unknown; name = "ExpensifyNewKansas-MediumItalic.otf"; path = "../assets/fonts/native/ExpensifyNewKansas-MediumItalic.otf"; sourceTree = "<group>"; };
		D3F458C994019E6A571461B7 /* Pods-NotificationServiceExtension.debugadhoc.xcconfig */ = {isa = PBXFileReference; includeInIndex = 1; lastKnownFileType = text.xcconfig; name = "Pods-NotificationServiceExtension.debugadhoc.xcconfig"; path = "Target Support Files/Pods-NotificationServiceExtension/Pods-NotificationServiceExtension.debugadhoc.xcconfig"; sourceTree = "<group>"; };
		DB76E0D5C670190A0997C71E /* Pods-NewExpensify-NewExpensifyTests.debug production.xcconfig */ = {isa = PBXFileReference; includeInIndex = 1; lastKnownFileType = text.xcconfig; name = "Pods-NewExpensify-NewExpensifyTests.debug production.xcconfig"; path = "Target Support Files/Pods-NewExpensify-NewExpensifyTests/Pods-NewExpensify-NewExpensifyTests.debug production.xcconfig"; sourceTree = "<group>"; };
		DCF33E34FFEC48128CDD41D4 /* ExpensifyMono-Bold.otf */ = {isa = PBXFileReference; explicitFileType = undefined; fileEncoding = 9; includeInIndex = 0; lastKnownFileType = unknown; name = "ExpensifyMono-Bold.otf"; path = "../assets/fonts/native/ExpensifyMono-Bold.otf"; sourceTree = "<group>"; };
		DD7904292792E76D004484B4 /* RCTBootSplash.h */ = {isa = PBXFileReference; fileEncoding = 4; lastKnownFileType = sourcecode.c.h; name = RCTBootSplash.h; path = NewExpensify/RCTBootSplash.h; sourceTree = "<group>"; };
		DD79042A2792E76D004484B4 /* RCTBootSplash.mm */ = {isa = PBXFileReference; fileEncoding = 4; lastKnownFileType = sourcecode.cpp.objcpp; name = RCTBootSplash.mm; path = NewExpensify/RCTBootSplash.mm; sourceTree = "<group>"; };
		E2C8555C607612465A7473F8 /* Pods-NewExpensify-NewExpensifyTests.releaseadhoc.xcconfig */ = {isa = PBXFileReference; includeInIndex = 1; lastKnownFileType = text.xcconfig; name = "Pods-NewExpensify-NewExpensifyTests.releaseadhoc.xcconfig"; path = "Target Support Files/Pods-NewExpensify-NewExpensifyTests/Pods-NewExpensify-NewExpensifyTests.releaseadhoc.xcconfig"; sourceTree = "<group>"; };
		E2F1036F70CBFE39E9352674 /* Pods-NewExpensify-NewExpensifyTests.debug development.xcconfig */ = {isa = PBXFileReference; includeInIndex = 1; lastKnownFileType = text.xcconfig; name = "Pods-NewExpensify-NewExpensifyTests.debug development.xcconfig"; path = "Target Support Files/Pods-NewExpensify-NewExpensifyTests/Pods-NewExpensify-NewExpensifyTests.debug development.xcconfig"; sourceTree = "<group>"; };
		E2F78D2A9B3DB96F0524690B /* Pods-NewExpensify-NewExpensifyTests.releaseproduction.xcconfig */ = {isa = PBXFileReference; includeInIndex = 1; lastKnownFileType = text.xcconfig; name = "Pods-NewExpensify-NewExpensifyTests.releaseproduction.xcconfig"; path = "Target Support Files/Pods-NewExpensify-NewExpensifyTests/Pods-NewExpensify-NewExpensifyTests.releaseproduction.xcconfig"; sourceTree = "<group>"; };
		E61AD6D2DE65B6FB14945CDF /* Pods-NotificationServiceExtension.releaseadhoc.xcconfig */ = {isa = PBXFileReference; includeInIndex = 1; lastKnownFileType = text.xcconfig; name = "Pods-NotificationServiceExtension.releaseadhoc.xcconfig"; path = "Target Support Files/Pods-NotificationServiceExtension/Pods-NotificationServiceExtension.releaseadhoc.xcconfig"; sourceTree = "<group>"; };
		E681F80D97E6E4BB26194246 /* Pods-NewExpensify-NewExpensifyTests.releasedevelopment.xcconfig */ = {isa = PBXFileReference; includeInIndex = 1; lastKnownFileType = text.xcconfig; name = "Pods-NewExpensify-NewExpensifyTests.releasedevelopment.xcconfig"; path = "Target Support Files/Pods-NewExpensify-NewExpensifyTests/Pods-NewExpensify-NewExpensifyTests.releasedevelopment.xcconfig"; sourceTree = "<group>"; };
		E704648954784DDFBAADF568 /* ExpensifyMono-Regular.otf */ = {isa = PBXFileReference; explicitFileType = undefined; fileEncoding = 9; includeInIndex = 0; lastKnownFileType = unknown; name = "ExpensifyMono-Regular.otf"; path = "../assets/fonts/native/ExpensifyMono-Regular.otf"; sourceTree = "<group>"; };
		E9DF872C2525201700607FDC /* AirshipConfig.plist */ = {isa = PBXFileReference; fileEncoding = 4; lastKnownFileType = text.plist.xml; path = AirshipConfig.plist; sourceTree = "<group>"; };
		EA58D43E81BC49541F7FC7E7 /* Pods-NewExpensify.debugdevelopment.xcconfig */ = {isa = PBXFileReference; includeInIndex = 1; lastKnownFileType = text.xcconfig; name = "Pods-NewExpensify.debugdevelopment.xcconfig"; path = "Target Support Files/Pods-NewExpensify/Pods-NewExpensify.debugdevelopment.xcconfig"; sourceTree = "<group>"; };
		ED297162215061F000B7C4FE /* JavaScriptCore.framework */ = {isa = PBXFileReference; lastKnownFileType = wrapper.framework; name = JavaScriptCore.framework; path = System/Library/Frameworks/JavaScriptCore.framework; sourceTree = SDKROOT; };
		ED2971642150620600B7C4FE /* JavaScriptCore.framework */ = {isa = PBXFileReference; lastKnownFileType = wrapper.framework; name = JavaScriptCore.framework; path = Platforms/AppleTVOS.platform/Developer/SDKs/AppleTVOS12.0.sdk/System/Library/Frameworks/JavaScriptCore.framework; sourceTree = DEVELOPER_DIR; };
		F082D95EE104912B48EA98BA /* Pods-NotificationServiceExtension.releasedevelopment.xcconfig */ = {isa = PBXFileReference; includeInIndex = 1; lastKnownFileType = text.xcconfig; name = "Pods-NotificationServiceExtension.releasedevelopment.xcconfig"; path = "Target Support Files/Pods-NotificationServiceExtension/Pods-NotificationServiceExtension.releasedevelopment.xcconfig"; sourceTree = "<group>"; };
		F0C450E92705020500FD2970 /* colors.json */ = {isa = PBXFileReference; fileEncoding = 4; lastKnownFileType = text.json; name = colors.json; path = ../colors.json; sourceTree = "<group>"; };
		F4F8A052A22040339996324B /* ExpensifyNeue-Regular.otf */ = {isa = PBXFileReference; explicitFileType = undefined; fileEncoding = 9; includeInIndex = 0; lastKnownFileType = unknown; name = "ExpensifyNeue-Regular.otf"; path = "../assets/fonts/native/ExpensifyNeue-Regular.otf"; sourceTree = "<group>"; };
		FBEBA6FBED49FB41D6F93896 /* Pods-NotificationServiceExtension.debugdevelopment.xcconfig */ = {isa = PBXFileReference; includeInIndex = 1; lastKnownFileType = text.xcconfig; name = "Pods-NotificationServiceExtension.debugdevelopment.xcconfig"; path = "Target Support Files/Pods-NotificationServiceExtension/Pods-NotificationServiceExtension.debugdevelopment.xcconfig"; sourceTree = "<group>"; };
		FF0EADDA6099EF76253FA7AB /* Pods-NewExpensify-NewExpensifyTests.releaseadhoc.xcconfig */ = {isa = PBXFileReference; includeInIndex = 1; lastKnownFileType = text.xcconfig; name = "Pods-NewExpensify-NewExpensifyTests.releaseadhoc.xcconfig"; path = "Target Support Files/Pods-NewExpensify-NewExpensifyTests/Pods-NewExpensify-NewExpensifyTests.releaseadhoc.xcconfig"; sourceTree = "<group>"; };
/* End PBXFileReference section */

/* Begin PBXFrameworksBuildPhase section */
		00E356EB1AD99517003FC87E /* Frameworks */ = {
			isa = PBXFrameworksBuildPhase;
			buildActionMask = 2147483647;
			files = (
				3661A1374980E5F6804511FE /* libPods-NewExpensify-NewExpensifyTests.a in Frameworks */,
			);
			runOnlyForDeploymentPostprocessing = 0;
		};
		13B07F8C1A680F5B00A75B9A /* Frameworks */ = {
			isa = PBXFrameworksBuildPhase;
			buildActionMask = 2147483647;
			files = (
				383643682B6D4AE2005BB9AE /* DeviceCheck.framework in Frameworks */,
<<<<<<< HEAD
				E51DC681C7DEE40AEBDDFBFE /* (null) in Frameworks */,
=======
				E51DC681C7DEE40AEBDDFBFE /* BuildFile in Frameworks */,
>>>>>>> 4346c922
				976CCB5F8C921482E6AEAE71 /* libPods-NewExpensify.a in Frameworks */,
				E51DC681C7DEE40AEBDDFBFE /* (null) in Frameworks */,
				EEAE4F8907465429AA5B5520 /* libPods-NewExpensify.a in Frameworks */,
			);
			runOnlyForDeploymentPostprocessing = 0;
		};
		7FD73C982B23CE9500420AF3 /* Frameworks */ = {
			isa = PBXFrameworksBuildPhase;
			buildActionMask = 2147483647;
			files = (
				059DC4EFD39EF39437E6823D /* libPods-NotificationServiceExtension.a in Frameworks */,
			);
			runOnlyForDeploymentPostprocessing = 0;
		};
/* End PBXFrameworksBuildPhase section */

/* Begin PBXGroup section */
		00E356EF1AD99517003FC87E /* NewExpensifyTests */ = {
			isa = PBXGroup;
			children = (
				00E356F01AD99517003FC87E /* Supporting Files */,
			);
			path = NewExpensifyTests;
			sourceTree = "<group>";
		};
		00E356F01AD99517003FC87E /* Supporting Files */ = {
			isa = PBXGroup;
			children = (
				00E356F11AD99517003FC87E /* Info.plist */,
			);
			name = "Supporting Files";
			sourceTree = "<group>";
		};
		13B07FAE1A68108700A75B9A /* NewExpensify */ = {
			isa = PBXGroup;
			children = (
				0F5BE0CD252686320097D869 /* GoogleService-Info.plist */,
				E9DF872C2525201700607FDC /* AirshipConfig.plist */,
				0CDA8E36287DD6A0004ECBEC /* Images.xcassets */,
				008F07F21AC5B25A0029DE68 /* main.jsbundle */,
				13B07FAF1A68108700A75B9A /* AppDelegate.h */,
				0CDA8E33287DD650004ECBEC /* AppDelegate.mm */,
				13B07FB61A68108700A75B9A /* Info.plist */,
				70CF6E81262E297300711ADC /* BootSplash.storyboard */,
				13B07FB71A68108700A75B9A /* main.m */,
				0F5E534E263B73D5004CA14F /* EnvironmentChecker.h */,
				0F5E534F263B73FD004CA14F /* EnvironmentChecker.m */,
			);
			name = NewExpensify;
			sourceTree = "<group>";
		};
		2D16E6871FA4F8E400B85C8A /* Frameworks */ = {
			isa = PBXGroup;
			children = (
				383643672B6D4AE2005BB9AE /* DeviceCheck.framework */,
				ED297162215061F000B7C4FE /* JavaScriptCore.framework */,
				ED2971642150620600B7C4FE /* JavaScriptCore.framework */,
				AEFE6CD54912D427D19133C7 /* libPods-NewExpensify.a */,
				1A997AA8204EA3D90907FA80 /* libPods-NotificationServiceExtension.a */,
				AB40AC8872A3DD6EF53D8B94 /* libPods-NewExpensify.a */,
				076FD9E41E08971BBF51D580 /* libPods-NewExpensify-NewExpensifyTests.a */,
			);
			name = Frameworks;
			sourceTree = "<group>";
		};
		3E1305958E607AC9E2CFA934 /* NewExpensify */ = {
			isa = PBXGroup;
			children = (
				4D20D83B0E39BA6D21761E72 /* ExpoModulesProvider.swift */,
			);
			name = NewExpensify;
			sourceTree = "<group>";
		};
		4FE6CFCE5D64D3182AE71756 /* ExpoModulesProviders */ = {
			isa = PBXGroup;
			children = (
				3E1305958E607AC9E2CFA934 /* NewExpensify */,
				9E03879A06387ACCA90A6C6A /* NewExpensifyTests */,
			);
			name = ExpoModulesProviders;
			sourceTree = "<group>";
		};
		7FD73C9C2B23CE9500420AF3 /* NotificationServiceExtension */ = {
			isa = PBXGroup;
			children = (
				7FD73C9D2B23CE9500420AF3 /* NotificationService.swift */,
				7FD73C9F2B23CE9500420AF3 /* Info.plist */,
				7F9DD8D92B2A445B005E3AFA /* ExpError.swift */,
			);
			path = NotificationServiceExtension;
			sourceTree = "<group>";
		};
		832341AE1AAA6A7D00B99B32 /* Libraries */ = {
			isa = PBXGroup;
			children = (
			);
			name = Libraries;
			sourceTree = "<group>";
		};
		83CBB9F61A601CBA00E9B192 = {
			isa = PBXGroup;
			children = (
				374FB8D528A133A7000D84EF /* OriginImageRequestHandler.h */,
				374FB8D628A133FE000D84EF /* OriginImageRequestHandler.mm */,
				F0C450E92705020500FD2970 /* colors.json */,
				DD7904292792E76D004484B4 /* RCTBootSplash.h */,
				DD79042A2792E76D004484B4 /* RCTBootSplash.mm */,
				7041848326A8E40900E09F4D /* RCTStartupTimer.h */,
				7041848426A8E47D00E09F4D /* RCTStartupTimer.m */,
				18D050DF262400AF000D658B /* BridgingFile.swift */,
				13B07FAE1A68108700A75B9A /* NewExpensify */,
				832341AE1AAA6A7D00B99B32 /* Libraries */,
				00E356EF1AD99517003FC87E /* NewExpensifyTests */,
				7FD73C9C2B23CE9500420AF3 /* NotificationServiceExtension */,
				83CBBA001A601CBA00E9B192 /* Products */,
				2D16E6871FA4F8E400B85C8A /* Frameworks */,
				EC29677F0A49C2946A495A33 /* Pods */,
				A9EA265D209D4558995C9BD4 /* Resources */,
				4FE6CFCE5D64D3182AE71756 /* ExpoModulesProviders */,
			);
			indentWidth = 2;
			sourceTree = "<group>";
			tabWidth = 2;
			usesTabs = 0;
		};
		83CBBA001A601CBA00E9B192 /* Products */ = {
			isa = PBXGroup;
			children = (
				13B07F961A680F5B00A75B9A /* New Expensify Dev.app */,
				00E356EE1AD99517003FC87E /* NewExpensifyTests.xctest */,
				7FD73C9B2B23CE9500420AF3 /* NotificationServiceExtension.appex */,
			);
			name = Products;
			sourceTree = "<group>";
		};
		9E03879A06387ACCA90A6C6A /* NewExpensifyTests */ = {
			isa = PBXGroup;
			children = (
				BCD444BEDDB0AF1745B39049 /* ExpoModulesProvider.swift */,
			);
			name = NewExpensifyTests;
			sourceTree = "<group>";
		};
		A9EA265D209D4558995C9BD4 /* Resources */ = {
			isa = PBXGroup;
			children = (
				44BF435285B94E5B95F90994 /* ExpensifyNewKansas-Medium.otf */,
				D2AFB39EC1D44BF9B91D3227 /* ExpensifyNewKansas-MediumItalic.otf */,
				DCF33E34FFEC48128CDD41D4 /* ExpensifyMono-Bold.otf */,
				E704648954784DDFBAADF568 /* ExpensifyMono-Regular.otf */,
				52796131E6554494B2DDB056 /* ExpensifyNeue-Bold.otf */,
				8B28D84EF339436DBD42A203 /* ExpensifyNeue-BoldItalic.otf */,
				BF6A4C5167244B9FB8E4D4E3 /* ExpensifyNeue-Italic.otf */,
				F4F8A052A22040339996324B /* ExpensifyNeue-Regular.otf */,
			);
			name = Resources;
			sourceTree = "<group>";
		};
		EC29677F0A49C2946A495A33 /* Pods */ = {
			isa = PBXGroup;
			children = (
				8D3B36BF88E773E3C1A383FA /* Pods-NewExpensify.debug staging.xcconfig */,
				1DDE5449979A136852B939B5 /* Pods-NewExpensify.release adhoc.xcconfig */,
				34A8FDD1F9AA58B8F15C8380 /* Pods-NewExpensify.release production.xcconfig */,
				E2F1036F70CBFE39E9352674 /* Pods-NewExpensify-NewExpensifyTests.debug development.xcconfig */,
				DB76E0D5C670190A0997C71E /* Pods-NewExpensify-NewExpensifyTests.debug production.xcconfig */,
				BD6E1BA27D6ABE0AC9D70586 /* Pods-NewExpensify-NewExpensifyTests.release development.xcconfig */,
				96552D489D9F09B6A5ABD81B /* Pods-NewExpensify-NewExpensifyTests.release production.xcconfig */,
				CE2F84BEE9A6DCC228AF7E42 /* Pods-NewExpensify.debugproduction.xcconfig */,
				30FFBD291B71222A393D9CC9 /* Pods-NewExpensify.releasedevelopment.xcconfig */,
				BD8828A882E2D6B51362AAC3 /* Pods-NewExpensify.releaseadhoc.xcconfig */,
				8709DF3C8D91F0FC1581CDD7 /* Pods-NewExpensify-NewExpensifyTests.debugdevelopment.xcconfig */,
				25A4587E168FD67CF890B448 /* Pods-NewExpensify-NewExpensifyTests.debugadhoc.xcconfig */,
				E2C8555C607612465A7473F8 /* Pods-NewExpensify-NewExpensifyTests.releaseadhoc.xcconfig */,
				FBEBA6FBED49FB41D6F93896 /* Pods-NotificationServiceExtension.debugdevelopment.xcconfig */,
				D3F458C994019E6A571461B7 /* Pods-NotificationServiceExtension.debugadhoc.xcconfig */,
				C3FF914C045A138C061D306E /* Pods-NotificationServiceExtension.debugproduction.xcconfig */,
				F082D95EE104912B48EA98BA /* Pods-NotificationServiceExtension.releasedevelopment.xcconfig */,
				E61AD6D2DE65B6FB14945CDF /* Pods-NotificationServiceExtension.releaseadhoc.xcconfig */,
				90E08F0C8C924EDA018C8866 /* Pods-NotificationServiceExtension.releaseproduction.xcconfig */,
				EA58D43E81BC49541F7FC7E7 /* Pods-NewExpensify.debugdevelopment.xcconfig */,
				7B318CF669A0F7FE948D5CED /* Pods-NewExpensify.debugadhoc.xcconfig */,
				C3788801E65E896FA7C77298 /* Pods-NewExpensify.debugproduction.xcconfig */,
				76BE68DA894BB75DDFE278DC /* Pods-NewExpensify.releasedevelopment.xcconfig */,
				68F4F270A8D1414FC14F356F /* Pods-NewExpensify.releaseadhoc.xcconfig */,
				32181F72DC539FFD1D1F0CA4 /* Pods-NewExpensify.releaseproduction.xcconfig */,
				3BBA44B891E03FAB8255E6F1 /* Pods-NewExpensify-NewExpensifyTests.debugdevelopment.xcconfig */,
				4E9593A0EE1C84B8A8EC062F /* Pods-NewExpensify-NewExpensifyTests.debugadhoc.xcconfig */,
				52E63EFD054926BFEA3EC143 /* Pods-NewExpensify-NewExpensifyTests.debugproduction.xcconfig */,
				E681F80D97E6E4BB26194246 /* Pods-NewExpensify-NewExpensifyTests.releasedevelopment.xcconfig */,
				FF0EADDA6099EF76253FA7AB /* Pods-NewExpensify-NewExpensifyTests.releaseadhoc.xcconfig */,
				E2F78D2A9B3DB96F0524690B /* Pods-NewExpensify-NewExpensifyTests.releaseproduction.xcconfig */,
			);
			path = Pods;
			sourceTree = "<group>";
		};
/* End PBXGroup section */

/* Begin PBXNativeTarget section */
		00E356ED1AD99517003FC87E /* NewExpensifyTests */ = {
			isa = PBXNativeTarget;
			buildConfigurationList = 00E357021AD99517003FC87E /* Build configuration list for PBXNativeTarget "NewExpensifyTests" */;
			buildPhases = (
				A3D1E02743106A34295E533A /* [CP] Check Pods Manifest.lock */,
				04B99F6AA578E2A877802F05 /* [Expo] Configure project */,
				00E356EA1AD99517003FC87E /* Sources */,
				00E356EB1AD99517003FC87E /* Frameworks */,
				00E356EC1AD99517003FC87E /* Resources */,
				822809AAD6B368BF9F9BA00E /* [CP] Embed Pods Frameworks */,
				5CC6761AF98472E1C710DB80 /* [CP] Copy Pods Resources */,
			);
			buildRules = (
			);
			dependencies = (
				00E356F51AD99517003FC87E /* PBXTargetDependency */,
			);
			name = NewExpensifyTests;
			productName = NewExpensifyTests;
			productReference = 00E356EE1AD99517003FC87E /* NewExpensifyTests.xctest */;
			productType = "com.apple.product-type.bundle.unit-test";
		};
		13B07F861A680F5B00A75B9A /* NewExpensify */ = {
			isa = PBXNativeTarget;
			buildConfigurationList = 13B07F931A680F5B00A75B9A /* Build configuration list for PBXNativeTarget "NewExpensify" */;
			buildPhases = (
				468C095F6D4C79E555B55A4F /* [CP] Check Pods Manifest.lock */,
				FD10A7F022414F080027D42C /* Start Packager */,
				5CF45ABA52C0BB0D7B9D139A /* [Expo] Configure project */,
				13B07F871A680F5B00A75B9A /* Sources */,
				7FD73CA32B23CE9500420AF3 /* Embed Foundation Extensions */,
				13B07F8C1A680F5B00A75B9A /* Frameworks */,
				13B07F8E1A680F5B00A75B9A /* Resources */,
				00DD1BFF1BD5951E006B06BC /* Bundle React Native code and images */,
				CB8E29994749C6913C3FA05D /* [CP] Embed Pods Frameworks */,
				F6E16E41F88F567A8CDD037C /* [CP] Copy Pods Resources */,
				04A2B3BE14CFE4961BE987E8 /* [CP-User] [RNFB] Core Configuration */,
				2D8F47B51A8E72FBA2BA4874 /* [CP-User] [RNFB] Crashlytics Configuration */,
			);
			buildRules = (
			);
			dependencies = (
				7FD73CA12B23CE9500420AF3 /* PBXTargetDependency */,
			);
			name = NewExpensify;
			productName = NewExpensify;
			productReference = 13B07F961A680F5B00A75B9A /* New Expensify Dev.app */;
			productType = "com.apple.product-type.application";
		};
		7FD73C9A2B23CE9500420AF3 /* NotificationServiceExtension */ = {
			isa = PBXNativeTarget;
			buildConfigurationList = 7FD73CAA2B23CE9500420AF3 /* Build configuration list for PBXNativeTarget "NotificationServiceExtension" */;
			buildPhases = (
				F3D35ED760B830954BD8A7BB /* [CP] Check Pods Manifest.lock */,
				7FD73C972B23CE9500420AF3 /* Sources */,
				7FD73C982B23CE9500420AF3 /* Frameworks */,
				7FD73C992B23CE9500420AF3 /* Resources */,
			);
			buildRules = (
			);
			dependencies = (
			);
			name = NotificationServiceExtension;
			productName = NotificationServiceExtension;
			productReference = 7FD73C9B2B23CE9500420AF3 /* NotificationServiceExtension.appex */;
			productType = "com.apple.product-type.app-extension";
		};
/* End PBXNativeTarget section */

/* Begin PBXProject section */
		83CBB9F71A601CBA00E9B192 /* Project object */ = {
			isa = PBXProject;
			attributes = {
				LastSwiftUpdateCheck = 1500;
				LastUpgradeCheck = 1130;
				TargetAttributes = {
					00E356ED1AD99517003FC87E = {
						CreatedOnToolsVersion = 6.2;
						DevelopmentTeam = 368M544MTT;
						ProvisioningStyle = Automatic;
						TestTargetID = 13B07F861A680F5B00A75B9A;
					};
					13B07F861A680F5B00A75B9A = {
						DevelopmentTeam = 368M544MTT;
						LastSwiftMigration = 1230;
						ProvisioningStyle = Manual;
					};
					7FD73C9A2B23CE9500420AF3 = {
						CreatedOnToolsVersion = 15.0.1;
						DevelopmentTeam = 368M544MTT;
						ProvisioningStyle = Manual;
					};
				};
			};
			buildConfigurationList = 83CBB9FA1A601CBA00E9B192 /* Build configuration list for PBXProject "NewExpensify" */;
			compatibilityVersion = "Xcode 3.2";
			developmentRegion = en;
			hasScannedForEncodings = 0;
			knownRegions = (
				en,
				Base,
			);
			mainGroup = 83CBB9F61A601CBA00E9B192;
			productRefGroup = 83CBBA001A601CBA00E9B192 /* Products */;
			projectDirPath = "";
			projectRoot = "";
			targets = (
				13B07F861A680F5B00A75B9A /* NewExpensify */,
				00E356ED1AD99517003FC87E /* NewExpensifyTests */,
				7FD73C9A2B23CE9500420AF3 /* NotificationServiceExtension */,
			);
		};
/* End PBXProject section */

/* Begin PBXResourcesBuildPhase section */
		00E356EC1AD99517003FC87E /* Resources */ = {
			isa = PBXResourcesBuildPhase;
			buildActionMask = 2147483647;
			files = (
				0CDA8E38287DD6A0004ECBEC /* Images.xcassets in Resources */,
			);
			runOnlyForDeploymentPostprocessing = 0;
		};
		13B07F8E1A680F5B00A75B9A /* Resources */ = {
			isa = PBXResourcesBuildPhase;
			buildActionMask = 2147483647;
			files = (
				0F5BE0CE252686330097D869 /* GoogleService-Info.plist in Resources */,
				E9DF872D2525201700607FDC /* AirshipConfig.plist in Resources */,
				F0C450EA2705020500FD2970 /* colors.json in Resources */,
				0CDA8E37287DD6A0004ECBEC /* Images.xcassets in Resources */,
				70CF6E82262E297300711ADC /* BootSplash.storyboard in Resources */,
				FF941A8D48F849269AB85C9A /* ExpensifyNewKansas-Medium.otf in Resources */,
				BDB853621F354EBB84E619C2 /* ExpensifyNewKansas-MediumItalic.otf in Resources */,
				26AF3C3540374A9FACB6C19E /* ExpensifyMono-Bold.otf in Resources */,
				0C7C65547D7346EB923BE808 /* ExpensifyMono-Regular.otf in Resources */,
				2A9F8CDA983746B0B9204209 /* ExpensifyNeue-Bold.otf in Resources */,
				ED222ED90E074A5481A854FA /* ExpensifyNeue-BoldItalic.otf in Resources */,
				30581EA8AAFD4FCE88C5D191 /* ExpensifyNeue-Italic.otf in Resources */,
				1246A3EF20E54E7A9494C8B9 /* ExpensifyNeue-Regular.otf in Resources */,
			);
			runOnlyForDeploymentPostprocessing = 0;
		};
		7FD73C992B23CE9500420AF3 /* Resources */ = {
			isa = PBXResourcesBuildPhase;
			buildActionMask = 2147483647;
			files = (
			);
			runOnlyForDeploymentPostprocessing = 0;
		};
/* End PBXResourcesBuildPhase section */

/* Begin PBXShellScriptBuildPhase section */
		00DD1BFF1BD5951E006B06BC /* Bundle React Native code and images */ = {
			isa = PBXShellScriptBuildPhase;
			buildActionMask = 2147483647;
			files = (
			);
			inputPaths = (
			);
			name = "Bundle React Native code and images";
			outputPaths = (
			);
			runOnlyForDeploymentPostprocessing = 0;
			shellPath = /bin/sh;
			shellScript = "if [[ -f \"$PODS_ROOT/../.xcode.env\" ]]; then\n  source \"$PODS_ROOT/../.xcode.env\"\nfi\nif [[ -f \"$PODS_ROOT/../.xcode.env.local\" ]]; then\n  source \"$PODS_ROOT/../.xcode.env.local\"\nfi\n\n# The project root by default is one level up from the ios directory\nexport PROJECT_ROOT=\"$PROJECT_DIR\"/..\n\nif [[ \"$CONFIGURATION\" = *Debug* ]]; then\n  export SKIP_BUNDLING=1\nfi\nif [[ -z \"$ENTRY_FILE\" ]]; then\n  # Set the entry JS file using the bundler's entry resolution.\n  export ENTRY_FILE=\"$(\"$NODE_BINARY\" -e \"require('expo/scripts/resolveAppEntry')\" \"$PROJECT_ROOT\" ios relative | tail -n 1)\"\nfi\n\nif [[ -z \"$CLI_PATH\" ]]; then\n  # Use Expo CLI\n  export CLI_PATH=\"$(\"$NODE_BINARY\" --print \"require.resolve('@expo/cli')\")\"\nfi\nif [[ -z \"$BUNDLE_COMMAND\" ]]; then\n  # Default Expo CLI command for bundling\n  export BUNDLE_COMMAND=\"export:embed\"\nfi\n\n`\"$NODE_BINARY\" --print \"require('path').dirname(require.resolve('react-native/package.json')) + '/scripts/react-native-xcode.sh'\"`\n";
		};
		04A2B3BE14CFE4961BE987E8 /* [CP-User] [RNFB] Core Configuration */ = {
			isa = PBXShellScriptBuildPhase;
			buildActionMask = 2147483647;
			files = (
			);
			inputPaths = (
				"$(BUILT_PRODUCTS_DIR)/$(INFOPLIST_PATH)",
			);
			name = "[CP-User] [RNFB] Core Configuration";
			runOnlyForDeploymentPostprocessing = 0;
			shellPath = /bin/sh;
			shellScript = "#!/usr/bin/env bash\n#\n# Copyright (c) 2016-present Invertase Limited & Contributors\n#\n# Licensed under the Apache License, Version 2.0 (the \"License\");\n# you may not use this library except in compliance with the License.\n# You may obtain a copy of the License at\n#\n#   http://www.apache.org/licenses/LICENSE-2.0\n#\n# Unless required by applicable law or agreed to in writing, software\n# distributed under the License is distributed on an \"AS IS\" BASIS,\n# WITHOUT WARRANTIES OR CONDITIONS OF ANY KIND, either express or implied.\n# See the License for the specific language governing permissions and\n# limitations under the License.\n#\nset -e\n\n_MAX_LOOKUPS=2;\n_SEARCH_RESULT=''\n_RN_ROOT_EXISTS=''\n_CURRENT_LOOKUPS=1\n_JSON_ROOT=\"'react-native'\"\n_JSON_FILE_NAME='firebase.json'\n_JSON_OUTPUT_BASE64='e30=' # { }\n_CURRENT_SEARCH_DIR=${PROJECT_DIR}\n_PLIST_BUDDY=/usr/libexec/PlistBuddy\n_TARGET_PLIST=\"${BUILT_PRODUCTS_DIR}/${INFOPLIST_PATH}\"\n_DSYM_PLIST=\"${DWARF_DSYM_FOLDER_PATH}/${DWARF_DSYM_FILE_NAME}/Contents/Info.plist\"\n\n# plist arrays\n_PLIST_ENTRY_KEYS=()\n_PLIST_ENTRY_TYPES=()\n_PLIST_ENTRY_VALUES=()\n\nfunction setPlistValue {\n  echo \"info:      setting plist entry '$1' of type '$2' in file '$4'\"\n  ${_PLIST_BUDDY} -c \"Add :$1 $2 '$3'\" $4 || echo \"info:      '$1' already exists\"\n}\n\nfunction getFirebaseJsonKeyValue () {\n  if [[ ${_RN_ROOT_EXISTS} ]]; then\n    ruby -e \"require 'rubygems';require 'json'; output=JSON.parse('$1'); puts output[$_JSON_ROOT]['$2']\"\n  else\n    echo \"\"\n  fi;\n}\n\nfunction jsonBoolToYesNo () {\n  if [[ $1 == \"false\" ]]; then\n    echo \"NO\"\n  elif [[ $1 == \"true\" ]]; then\n    echo \"YES\"\n  else echo \"NO\"\n  fi\n}\n\necho \"info: -> RNFB build script started\"\necho \"info: 1) Locating ${_JSON_FILE_NAME} file:\"\n\nif [[ -z ${_CURRENT_SEARCH_DIR} ]]; then\n  _CURRENT_SEARCH_DIR=$(pwd)\nfi;\n\nwhile true; do\n  _CURRENT_SEARCH_DIR=$(dirname \"$_CURRENT_SEARCH_DIR\")\n  if [[ \"$_CURRENT_SEARCH_DIR\" == \"/\" ]] || [[ ${_CURRENT_LOOKUPS} -gt ${_MAX_LOOKUPS} ]]; then break; fi;\n  echo \"info:      ($_CURRENT_LOOKUPS of $_MAX_LOOKUPS) Searching in '$_CURRENT_SEARCH_DIR' for a ${_JSON_FILE_NAME} file.\"\n  _SEARCH_RESULT=$(find \"$_CURRENT_SEARCH_DIR\" -maxdepth 2 -name ${_JSON_FILE_NAME} -print | /usr/bin/head -n 1)\n  if [[ ${_SEARCH_RESULT} ]]; then\n    echo \"info:      ${_JSON_FILE_NAME} found at $_SEARCH_RESULT\"\n    break;\n  fi;\n  _CURRENT_LOOKUPS=$((_CURRENT_LOOKUPS+1))\ndone\n\nif [[ ${_SEARCH_RESULT} ]]; then\n  _JSON_OUTPUT_RAW=$(cat \"${_SEARCH_RESULT}\")\n  _RN_ROOT_EXISTS=$(ruby -e \"require 'rubygems';require 'json'; output=JSON.parse('$_JSON_OUTPUT_RAW'); puts output[$_JSON_ROOT]\" || echo '')\n\n  if [[ ${_RN_ROOT_EXISTS} ]]; then\n    _JSON_OUTPUT_BASE64=$(python -c 'import json,sys,base64;print(base64.b64encode(json.dumps(json.loads(open('\"'${_SEARCH_RESULT}'\"').read())['${_JSON_ROOT}'])))' || echo \"e30=\")\n  fi\n\n  _PLIST_ENTRY_KEYS+=(\"firebase_json_raw\")\n  _PLIST_ENTRY_TYPES+=(\"string\")\n  _PLIST_ENTRY_VALUES+=(\"$_JSON_OUTPUT_BASE64\")\n\n  # config.app_data_collection_default_enabled\n  _APP_DATA_COLLECTION_ENABLED=$(getFirebaseJsonKeyValue \"$_JSON_OUTPUT_RAW\" \"app_data_collection_default_enabled\")\n  if [[ $_APP_DATA_COLLECTION_ENABLED ]]; then\n    _PLIST_ENTRY_KEYS+=(\"FirebaseDataCollectionDefaultEnabled\")\n    _PLIST_ENTRY_TYPES+=(\"bool\")\n    _PLIST_ENTRY_VALUES+=(\"$(jsonBoolToYesNo \"$_APP_DATA_COLLECTION_ENABLED\")\")\n  fi\n\n  # config.analytics_auto_collection_enabled\n  _ANALYTICS_AUTO_COLLECTION=$(getFirebaseJsonKeyValue \"$_JSON_OUTPUT_RAW\" \"analytics_auto_collection_enabled\")\n  if [[ $_ANALYTICS_AUTO_COLLECTION ]]; then\n    _PLIST_ENTRY_KEYS+=(\"FIREBASE_ANALYTICS_COLLECTION_ENABLED\")\n    _PLIST_ENTRY_TYPES+=(\"bool\")\n    _PLIST_ENTRY_VALUES+=(\"$(jsonBoolToYesNo \"$_ANALYTICS_AUTO_COLLECTION\")\")\n  fi\n\n  # config.analytics_collection_deactivated\n  _ANALYTICS_DEACTIVATED=$(getFirebaseJsonKeyValue \"$_JSON_OUTPUT_RAW\" \"analytics_collection_deactivated\")\n  if [[ $_ANALYTICS_DEACTIVATED ]]; then\n    _PLIST_ENTRY_KEYS+=(\"FIREBASE_ANALYTICS_COLLECTION_DEACTIVATED\")\n    _PLIST_ENTRY_TYPES+=(\"bool\")\n    _PLIST_ENTRY_VALUES+=(\"$(jsonBoolToYesNo \"$_ANALYTICS_DEACTIVATED\")\")\n  fi\n\n  # config.analytics_idfv_collection_enabled\n  _ANALYTICS_IDFV_COLLECTION=$(getFirebaseJsonKeyValue \"$_JSON_OUTPUT_RAW\" \"analytics_idfv_collection_enabled\")\n  if [[ $_ANALYTICS_IDFV_COLLECTION ]]; then\n    _PLIST_ENTRY_KEYS+=(\"GOOGLE_ANALYTICS_IDFV_COLLECTION_ENABLED\")\n    _PLIST_ENTRY_TYPES+=(\"bool\")\n    _PLIST_ENTRY_VALUES+=(\"$(jsonBoolToYesNo \"$_ANALYTICS_IDFV_COLLECTION\")\")\n  fi\n\n  # config.analytics_default_allow_ad_personalization_signals\n  _ANALYTICS_PERSONALIZATION=$(getFirebaseJsonKeyValue \"$_JSON_OUTPUT_RAW\" \"analytics_default_allow_ad_personalization_signals\")\n  if [[ $_ANALYTICS_PERSONALIZATION ]]; then\n    _PLIST_ENTRY_KEYS+=(\"GOOGLE_ANALYTICS_DEFAULT_ALLOW_AD_PERSONALIZATION_SIGNALS\")\n    _PLIST_ENTRY_TYPES+=(\"bool\")\n    _PLIST_ENTRY_VALUES+=(\"$(jsonBoolToYesNo \"$_ANALYTICS_PERSONALIZATION\")\")\n  fi\n\n  # config.perf_auto_collection_enabled\n  _PERF_AUTO_COLLECTION=$(getFirebaseJsonKeyValue \"$_JSON_OUTPUT_RAW\" \"perf_auto_collection_enabled\")\n  if [[ $_PERF_AUTO_COLLECTION ]]; then\n    _PLIST_ENTRY_KEYS+=(\"firebase_performance_collection_enabled\")\n    _PLIST_ENTRY_TYPES+=(\"bool\")\n    _PLIST_ENTRY_VALUES+=(\"$(jsonBoolToYesNo \"$_PERF_AUTO_COLLECTION\")\")\n  fi\n\n  # config.perf_collection_deactivated\n  _PERF_DEACTIVATED=$(getFirebaseJsonKeyValue \"$_JSON_OUTPUT_RAW\" \"perf_collection_deactivated\")\n  if [[ $_PERF_DEACTIVATED ]]; then\n    _PLIST_ENTRY_KEYS+=(\"firebase_performance_collection_deactivated\")\n    _PLIST_ENTRY_TYPES+=(\"bool\")\n    _PLIST_ENTRY_VALUES+=(\"$(jsonBoolToYesNo \"$_PERF_DEACTIVATED\")\")\n  fi\n\n  # config.messaging_auto_init_enabled\n  _MESSAGING_AUTO_INIT=$(getFirebaseJsonKeyValue \"$_JSON_OUTPUT_RAW\" \"messaging_auto_init_enabled\")\n  if [[ $_MESSAGING_AUTO_INIT ]]; then\n    _PLIST_ENTRY_KEYS+=(\"FirebaseMessagingAutoInitEnabled\")\n    _PLIST_ENTRY_TYPES+=(\"bool\")\n    _PLIST_ENTRY_VALUES+=(\"$(jsonBoolToYesNo \"$_MESSAGING_AUTO_INIT\")\")\n  fi\n\n  # config.in_app_messaging_auto_colllection_enabled\n  _FIAM_AUTO_INIT=$(getFirebaseJsonKeyValue \"$_JSON_OUTPUT_RAW\" \"in_app_messaging_auto_collection_enabled\")\n  if [[ $_FIAM_AUTO_INIT ]]; then\n    _PLIST_ENTRY_KEYS+=(\"FirebaseInAppMessagingAutomaticDataCollectionEnabled\")\n    _PLIST_ENTRY_TYPES+=(\"bool\")\n    _PLIST_ENTRY_VALUES+=(\"$(jsonBoolToYesNo \"$_FIAM_AUTO_INIT\")\")\n  fi\n\n  # config.app_check_token_auto_refresh\n  _APP_CHECK_TOKEN_AUTO_REFRESH=$(getFirebaseJsonKeyValue \"$_JSON_OUTPUT_RAW\" \"app_check_token_auto_refresh\")\n  if [[ $_APP_CHECK_TOKEN_AUTO_REFRESH ]]; then\n    _PLIST_ENTRY_KEYS+=(\"FirebaseAppCheckTokenAutoRefreshEnabled\")\n    _PLIST_ENTRY_TYPES+=(\"bool\")\n    _PLIST_ENTRY_VALUES+=(\"$(jsonBoolToYesNo \"$_APP_CHECK_TOKEN_AUTO_REFRESH\")\")\n  fi\n\n  # config.crashlytics_disable_auto_disabler - undocumented for now - mainly for debugging, document if becomes useful\n  _CRASHLYTICS_AUTO_DISABLE_ENABLED=$(getFirebaseJsonKeyValue \"$_JSON_OUTPUT_RAW\" \"crashlytics_disable_auto_disabler\")\n  if [[ $_CRASHLYTICS_AUTO_DISABLE_ENABLED == \"true\" ]]; then\n    echo \"Disabled Crashlytics auto disabler.\" # do nothing\n  else\n    _PLIST_ENTRY_KEYS+=(\"FirebaseCrashlyticsCollectionEnabled\")\n    _PLIST_ENTRY_TYPES+=(\"bool\")\n    _PLIST_ENTRY_VALUES+=(\"NO\")\n  fi\nelse\n  _PLIST_ENTRY_KEYS+=(\"firebase_json_raw\")\n  _PLIST_ENTRY_TYPES+=(\"string\")\n  _PLIST_ENTRY_VALUES+=(\"$_JSON_OUTPUT_BASE64\")\n  echo \"warning:   A firebase.json file was not found, whilst this file is optional it is recommended to include it to configure firebase services in React Native Firebase.\"\nfi;\n\necho \"info: 2) Injecting Info.plist entries: \"\n\n# Log out the keys we're adding\nfor i in \"${!_PLIST_ENTRY_KEYS[@]}\"; do\n  echo \"    ->  $i) ${_PLIST_ENTRY_KEYS[$i]}\" \"${_PLIST_ENTRY_TYPES[$i]}\" \"${_PLIST_ENTRY_VALUES[$i]}\"\ndone\n\nfor plist in \"${_TARGET_PLIST}\" \"${_DSYM_PLIST}\" ; do\n  if [[ -f \"${plist}\" ]]; then\n\n    # paths with spaces break the call to setPlistValue. temporarily modify\n    # the shell internal field separator variable (IFS), which normally\n    # includes spaces, to consist only of line breaks\n    oldifs=$IFS\n    IFS=\"\n\"\n\n    for i in \"${!_PLIST_ENTRY_KEYS[@]}\"; do\n      setPlistValue \"${_PLIST_ENTRY_KEYS[$i]}\" \"${_PLIST_ENTRY_TYPES[$i]}\" \"${_PLIST_ENTRY_VALUES[$i]}\" \"${plist}\"\n    done\n\n    # restore the original internal field separator value\n    IFS=$oldifs\n  else\n    echo \"warning:   A Info.plist build output file was not found (${plist})\"\n  fi\ndone\n\necho \"info: <- RNFB build script finished\"\n";
		};
		04B99F6AA578E2A877802F05 /* [Expo] Configure project */ = {
			isa = PBXShellScriptBuildPhase;
			alwaysOutOfDate = 1;
			buildActionMask = 2147483647;
			files = (
			);
			inputFileListPaths = (
			);
			inputPaths = (
			);
			name = "[Expo] Configure project";
			outputFileListPaths = (
			);
			outputPaths = (
			);
			runOnlyForDeploymentPostprocessing = 0;
			shellPath = /bin/sh;
			shellScript = "# This script configures Expo modules and generates the modules provider file.\nbash -l -c \"./Pods/Target\\ Support\\ Files/Pods-NewExpensify-NewExpensifyTests/expo-configure-project.sh\"\n";
		};
		2D8F47B51A8E72FBA2BA4874 /* [CP-User] [RNFB] Crashlytics Configuration */ = {
			isa = PBXShellScriptBuildPhase;
			buildActionMask = 2147483647;
			files = (
			);
			inputPaths = (
				"${DWARF_DSYM_FOLDER_PATH}/${DWARF_DSYM_FILE_NAME}/Contents/Resources/DWARF/${TARGET_NAME}",
				"$(SRCROOT)/$(BUILT_PRODUCTS_DIR)/$(INFOPLIST_PATH)",
			);
			name = "[CP-User] [RNFB] Crashlytics Configuration";
			runOnlyForDeploymentPostprocessing = 0;
			shellPath = /bin/sh;
			shellScript = "#!/usr/bin/env bash\n#\n# Copyright (c) 2016-present Invertase Limited & Contributors\n#\n# Licensed under the Apache License, Version 2.0 (the \"License\");\n# you may not use this library except in compliance with the License.\n# You may obtain a copy of the License at\n#\n#   http://www.apache.org/licenses/LICENSE-2.0\n#\n# Unless required by applicable law or agreed to in writing, software\n# distributed under the License is distributed on an \"AS IS\" BASIS,\n# WITHOUT WARRANTIES OR CONDITIONS OF ANY KIND, either express or implied.\n# See the License for the specific language governing permissions and\n# limitations under the License.\n#\nset -e\n\nif [[ ${PODS_ROOT} ]]; then\n  echo \"info: Exec FirebaseCrashlytics Run from Pods\"\n  \"${PODS_ROOT}/FirebaseCrashlytics/run\"\nelse\n  echo \"info: Exec FirebaseCrashlytics Run from framework\"\n  \"${PROJECT_DIR}/FirebaseCrashlytics.framework/run\"\nfi\n";
		};
		468C095F6D4C79E555B55A4F /* [CP] Check Pods Manifest.lock */ = {
			isa = PBXShellScriptBuildPhase;
			buildActionMask = 2147483647;
			files = (
			);
			inputFileListPaths = (
			);
			inputPaths = (
				"${PODS_PODFILE_DIR_PATH}/Podfile.lock",
				"${PODS_ROOT}/Manifest.lock",
			);
			name = "[CP] Check Pods Manifest.lock";
			outputFileListPaths = (
			);
			outputPaths = (
				"$(DERIVED_FILE_DIR)/Pods-NewExpensify-checkManifestLockResult.txt",
			);
			runOnlyForDeploymentPostprocessing = 0;
			shellPath = /bin/sh;
			shellScript = "diff \"${PODS_PODFILE_DIR_PATH}/Podfile.lock\" \"${PODS_ROOT}/Manifest.lock\" > /dev/null\nif [ $? != 0 ] ; then\n    # print error to STDERR\n    echo \"error: The sandbox is not in sync with the Podfile.lock. Run 'pod install' or update your CocoaPods installation.\" >&2\n    exit 1\nfi\n# This output is used by Xcode 'outputs' to avoid re-running this script phase.\necho \"SUCCESS\" > \"${SCRIPT_OUTPUT_FILE_0}\"\n";
			showEnvVarsInLog = 0;
		};
		5CC6761AF98472E1C710DB80 /* [CP] Copy Pods Resources */ = {
			isa = PBXShellScriptBuildPhase;
			buildActionMask = 2147483647;
			files = (
			);
			inputPaths = (
				"${PODS_ROOT}/Target Support Files/Pods-NewExpensify-NewExpensifyTests/Pods-NewExpensify-NewExpensifyTests-resources.sh",
				"${PODS_CONFIGURATION_BUILD_DIR}/Airship/AirshipAutomationResources.bundle",
				"${PODS_CONFIGURATION_BUILD_DIR}/Airship/AirshipCoreResources.bundle",
				"${PODS_CONFIGURATION_BUILD_DIR}/Airship/AirshipExtendedActionsResources.bundle",
				"${PODS_CONFIGURATION_BUILD_DIR}/Airship/AirshipMessageCenterResources.bundle",
				"${PODS_CONFIGURATION_BUILD_DIR}/Airship/AirshipPreferenceCenterResources.bundle",
				"${PODS_CONFIGURATION_BUILD_DIR}/GoogleSignIn/GoogleSignIn.bundle",
				"${PODS_CONFIGURATION_BUILD_DIR}/React-Core/RCTI18nStrings.bundle",
				"${PODS_ROOT}/../../node_modules/@expensify/react-native-live-markdown/parser/react-native-live-markdown-parser.js",
			);
			name = "[CP] Copy Pods Resources";
			outputPaths = (
				"${TARGET_BUILD_DIR}/${UNLOCALIZED_RESOURCES_FOLDER_PATH}/AirshipAutomationResources.bundle",
				"${TARGET_BUILD_DIR}/${UNLOCALIZED_RESOURCES_FOLDER_PATH}/AirshipCoreResources.bundle",
				"${TARGET_BUILD_DIR}/${UNLOCALIZED_RESOURCES_FOLDER_PATH}/AirshipExtendedActionsResources.bundle",
				"${TARGET_BUILD_DIR}/${UNLOCALIZED_RESOURCES_FOLDER_PATH}/AirshipMessageCenterResources.bundle",
				"${TARGET_BUILD_DIR}/${UNLOCALIZED_RESOURCES_FOLDER_PATH}/AirshipPreferenceCenterResources.bundle",
				"${TARGET_BUILD_DIR}/${UNLOCALIZED_RESOURCES_FOLDER_PATH}/GoogleSignIn.bundle",
				"${TARGET_BUILD_DIR}/${UNLOCALIZED_RESOURCES_FOLDER_PATH}/RCTI18nStrings.bundle",
				"${TARGET_BUILD_DIR}/${UNLOCALIZED_RESOURCES_FOLDER_PATH}/react-native-live-markdown-parser.js",
			);
			runOnlyForDeploymentPostprocessing = 0;
			shellPath = /bin/sh;
			shellScript = "\"${PODS_ROOT}/Target Support Files/Pods-NewExpensify-NewExpensifyTests/Pods-NewExpensify-NewExpensifyTests-resources.sh\"\n";
			showEnvVarsInLog = 0;
		};
		5CF45ABA52C0BB0D7B9D139A /* [Expo] Configure project */ = {
			isa = PBXShellScriptBuildPhase;
			alwaysOutOfDate = 1;
			buildActionMask = 2147483647;
			files = (
			);
			inputFileListPaths = (
			);
			inputPaths = (
			);
			name = "[Expo] Configure project";
			outputFileListPaths = (
			);
			outputPaths = (
			);
			runOnlyForDeploymentPostprocessing = 0;
			shellPath = /bin/sh;
			shellScript = "# This script configures Expo modules and generates the modules provider file.\nbash -l -c \"./Pods/Target\\ Support\\ Files/Pods-NewExpensify/expo-configure-project.sh\"\n";
		};
		822809AAD6B368BF9F9BA00E /* [CP] Embed Pods Frameworks */ = {
			isa = PBXShellScriptBuildPhase;
			buildActionMask = 2147483647;
			files = (
			);
			inputPaths = (
				"${PODS_ROOT}/Target Support Files/Pods-NewExpensify-NewExpensifyTests/Pods-NewExpensify-NewExpensifyTests-frameworks.sh",
				"${BUILT_PRODUCTS_DIR}/MapboxMaps/MapboxMaps.framework",
				"${BUILT_PRODUCTS_DIR}/Turf/Turf.framework",
				"${PODS_XCFRAMEWORKS_BUILD_DIR}/Flipper-DoubleConversion/double-conversion.framework/double-conversion",
				"${PODS_XCFRAMEWORKS_BUILD_DIR}/Flipper-Glog/glog.framework/glog",
				"${PODS_XCFRAMEWORKS_BUILD_DIR}/MapboxCommon/MapboxCommon.framework/MapboxCommon",
				"${PODS_XCFRAMEWORKS_BUILD_DIR}/MapboxCoreMaps/MapboxCoreMaps.framework/MapboxCoreMaps",
				"${PODS_XCFRAMEWORKS_BUILD_DIR}/MapboxMobileEvents/MapboxMobileEvents.framework/MapboxMobileEvents",
				"${PODS_XCFRAMEWORKS_BUILD_DIR}/Onfido/Onfido.framework/Onfido",
				"${PODS_XCFRAMEWORKS_BUILD_DIR}/OpenSSL-Universal/OpenSSL.framework/OpenSSL",
				"${PODS_XCFRAMEWORKS_BUILD_DIR}/Plaid/LinkKit.framework/LinkKit",
				"${PODS_XCFRAMEWORKS_BUILD_DIR}/hermes-engine/Pre-built/hermes.framework/hermes",
			);
			name = "[CP] Embed Pods Frameworks";
			outputPaths = (
				"${TARGET_BUILD_DIR}/${FRAMEWORKS_FOLDER_PATH}/MapboxMaps.framework",
				"${TARGET_BUILD_DIR}/${FRAMEWORKS_FOLDER_PATH}/Turf.framework",
				"${TARGET_BUILD_DIR}/${FRAMEWORKS_FOLDER_PATH}/double-conversion.framework",
				"${TARGET_BUILD_DIR}/${FRAMEWORKS_FOLDER_PATH}/glog.framework",
				"${TARGET_BUILD_DIR}/${FRAMEWORKS_FOLDER_PATH}/MapboxCommon.framework",
				"${TARGET_BUILD_DIR}/${FRAMEWORKS_FOLDER_PATH}/MapboxCoreMaps.framework",
				"${TARGET_BUILD_DIR}/${FRAMEWORKS_FOLDER_PATH}/MapboxMobileEvents.framework",
				"${TARGET_BUILD_DIR}/${FRAMEWORKS_FOLDER_PATH}/Onfido.framework",
				"${TARGET_BUILD_DIR}/${FRAMEWORKS_FOLDER_PATH}/OpenSSL.framework",
				"${TARGET_BUILD_DIR}/${FRAMEWORKS_FOLDER_PATH}/LinkKit.framework",
				"${TARGET_BUILD_DIR}/${FRAMEWORKS_FOLDER_PATH}/hermes.framework",
			);
			runOnlyForDeploymentPostprocessing = 0;
			shellPath = /bin/sh;
			shellScript = "\"${PODS_ROOT}/Target Support Files/Pods-NewExpensify-NewExpensifyTests/Pods-NewExpensify-NewExpensifyTests-frameworks.sh\"\n";
			showEnvVarsInLog = 0;
		};
		A3D1E02743106A34295E533A /* [CP] Check Pods Manifest.lock */ = {
			isa = PBXShellScriptBuildPhase;
			buildActionMask = 2147483647;
			files = (
			);
			inputFileListPaths = (
			);
			inputPaths = (
				"${PODS_PODFILE_DIR_PATH}/Podfile.lock",
				"${PODS_ROOT}/Manifest.lock",
			);
			name = "[CP] Check Pods Manifest.lock";
			outputFileListPaths = (
			);
			outputPaths = (
				"$(DERIVED_FILE_DIR)/Pods-NewExpensify-NewExpensifyTests-checkManifestLockResult.txt",
			);
			runOnlyForDeploymentPostprocessing = 0;
			shellPath = /bin/sh;
			shellScript = "diff \"${PODS_PODFILE_DIR_PATH}/Podfile.lock\" \"${PODS_ROOT}/Manifest.lock\" > /dev/null\nif [ $? != 0 ] ; then\n    # print error to STDERR\n    echo \"error: The sandbox is not in sync with the Podfile.lock. Run 'pod install' or update your CocoaPods installation.\" >&2\n    exit 1\nfi\n# This output is used by Xcode 'outputs' to avoid re-running this script phase.\necho \"SUCCESS\" > \"${SCRIPT_OUTPUT_FILE_0}\"\n";
			showEnvVarsInLog = 0;
		};
		CB8E29994749C6913C3FA05D /* [CP] Embed Pods Frameworks */ = {
			isa = PBXShellScriptBuildPhase;
			buildActionMask = 2147483647;
			files = (
			);
			inputPaths = (
				"${PODS_ROOT}/Target Support Files/Pods-NewExpensify/Pods-NewExpensify-frameworks.sh",
				"${BUILT_PRODUCTS_DIR}/MapboxMaps/MapboxMaps.framework",
				"${BUILT_PRODUCTS_DIR}/Turf/Turf.framework",
				"${PODS_XCFRAMEWORKS_BUILD_DIR}/Flipper-DoubleConversion/double-conversion.framework/double-conversion",
				"${PODS_XCFRAMEWORKS_BUILD_DIR}/Flipper-Glog/glog.framework/glog",
				"${PODS_XCFRAMEWORKS_BUILD_DIR}/MapboxCommon/MapboxCommon.framework/MapboxCommon",
				"${PODS_XCFRAMEWORKS_BUILD_DIR}/MapboxCoreMaps/MapboxCoreMaps.framework/MapboxCoreMaps",
				"${PODS_XCFRAMEWORKS_BUILD_DIR}/MapboxMobileEvents/MapboxMobileEvents.framework/MapboxMobileEvents",
				"${PODS_XCFRAMEWORKS_BUILD_DIR}/Onfido/Onfido.framework/Onfido",
				"${PODS_XCFRAMEWORKS_BUILD_DIR}/OpenSSL-Universal/OpenSSL.framework/OpenSSL",
				"${PODS_XCFRAMEWORKS_BUILD_DIR}/Plaid/LinkKit.framework/LinkKit",
				"${PODS_XCFRAMEWORKS_BUILD_DIR}/hermes-engine/Pre-built/hermes.framework/hermes",
			);
			name = "[CP] Embed Pods Frameworks";
			outputPaths = (
				"${TARGET_BUILD_DIR}/${FRAMEWORKS_FOLDER_PATH}/MapboxMaps.framework",
				"${TARGET_BUILD_DIR}/${FRAMEWORKS_FOLDER_PATH}/Turf.framework",
				"${TARGET_BUILD_DIR}/${FRAMEWORKS_FOLDER_PATH}/double-conversion.framework",
				"${TARGET_BUILD_DIR}/${FRAMEWORKS_FOLDER_PATH}/glog.framework",
				"${TARGET_BUILD_DIR}/${FRAMEWORKS_FOLDER_PATH}/MapboxCommon.framework",
				"${TARGET_BUILD_DIR}/${FRAMEWORKS_FOLDER_PATH}/MapboxCoreMaps.framework",
				"${TARGET_BUILD_DIR}/${FRAMEWORKS_FOLDER_PATH}/MapboxMobileEvents.framework",
				"${TARGET_BUILD_DIR}/${FRAMEWORKS_FOLDER_PATH}/Onfido.framework",
				"${TARGET_BUILD_DIR}/${FRAMEWORKS_FOLDER_PATH}/OpenSSL.framework",
				"${TARGET_BUILD_DIR}/${FRAMEWORKS_FOLDER_PATH}/LinkKit.framework",
				"${TARGET_BUILD_DIR}/${FRAMEWORKS_FOLDER_PATH}/hermes.framework",
			);
			runOnlyForDeploymentPostprocessing = 0;
			shellPath = /bin/sh;
			shellScript = "\"${PODS_ROOT}/Target Support Files/Pods-NewExpensify/Pods-NewExpensify-frameworks.sh\"\n";
			showEnvVarsInLog = 0;
		};
		F3D35ED760B830954BD8A7BB /* [CP] Check Pods Manifest.lock */ = {
			isa = PBXShellScriptBuildPhase;
			buildActionMask = 2147483647;
			files = (
			);
			inputFileListPaths = (
			);
			inputPaths = (
				"${PODS_PODFILE_DIR_PATH}/Podfile.lock",
				"${PODS_ROOT}/Manifest.lock",
			);
			name = "[CP] Check Pods Manifest.lock";
			outputFileListPaths = (
			);
			outputPaths = (
				"$(DERIVED_FILE_DIR)/Pods-NotificationServiceExtension-checkManifestLockResult.txt",
			);
			runOnlyForDeploymentPostprocessing = 0;
			shellPath = /bin/sh;
			shellScript = "diff \"${PODS_PODFILE_DIR_PATH}/Podfile.lock\" \"${PODS_ROOT}/Manifest.lock\" > /dev/null\nif [ $? != 0 ] ; then\n    # print error to STDERR\n    echo \"error: The sandbox is not in sync with the Podfile.lock. Run 'pod install' or update your CocoaPods installation.\" >&2\n    exit 1\nfi\n# This output is used by Xcode 'outputs' to avoid re-running this script phase.\necho \"SUCCESS\" > \"${SCRIPT_OUTPUT_FILE_0}\"\n";
			showEnvVarsInLog = 0;
		};
		F6E16E41F88F567A8CDD037C /* [CP] Copy Pods Resources */ = {
			isa = PBXShellScriptBuildPhase;
			buildActionMask = 2147483647;
			files = (
			);
			inputPaths = (
				"${PODS_ROOT}/Target Support Files/Pods-NewExpensify/Pods-NewExpensify-resources.sh",
				"${PODS_CONFIGURATION_BUILD_DIR}/Airship/AirshipAutomationResources.bundle",
				"${PODS_CONFIGURATION_BUILD_DIR}/Airship/AirshipCoreResources.bundle",
				"${PODS_CONFIGURATION_BUILD_DIR}/Airship/AirshipExtendedActionsResources.bundle",
				"${PODS_CONFIGURATION_BUILD_DIR}/Airship/AirshipMessageCenterResources.bundle",
				"${PODS_CONFIGURATION_BUILD_DIR}/Airship/AirshipPreferenceCenterResources.bundle",
				"${PODS_CONFIGURATION_BUILD_DIR}/GoogleSignIn/GoogleSignIn.bundle",
				"${PODS_CONFIGURATION_BUILD_DIR}/React-Core/RCTI18nStrings.bundle",
				"${PODS_ROOT}/../../node_modules/@expensify/react-native-live-markdown/parser/react-native-live-markdown-parser.js",
			);
			name = "[CP] Copy Pods Resources";
			outputPaths = (
				"${TARGET_BUILD_DIR}/${UNLOCALIZED_RESOURCES_FOLDER_PATH}/AirshipAutomationResources.bundle",
				"${TARGET_BUILD_DIR}/${UNLOCALIZED_RESOURCES_FOLDER_PATH}/AirshipCoreResources.bundle",
				"${TARGET_BUILD_DIR}/${UNLOCALIZED_RESOURCES_FOLDER_PATH}/AirshipExtendedActionsResources.bundle",
				"${TARGET_BUILD_DIR}/${UNLOCALIZED_RESOURCES_FOLDER_PATH}/AirshipMessageCenterResources.bundle",
				"${TARGET_BUILD_DIR}/${UNLOCALIZED_RESOURCES_FOLDER_PATH}/AirshipPreferenceCenterResources.bundle",
				"${TARGET_BUILD_DIR}/${UNLOCALIZED_RESOURCES_FOLDER_PATH}/GoogleSignIn.bundle",
				"${TARGET_BUILD_DIR}/${UNLOCALIZED_RESOURCES_FOLDER_PATH}/RCTI18nStrings.bundle",
				"${TARGET_BUILD_DIR}/${UNLOCALIZED_RESOURCES_FOLDER_PATH}/react-native-live-markdown-parser.js",
			);
			runOnlyForDeploymentPostprocessing = 0;
			shellPath = /bin/sh;
			shellScript = "\"${PODS_ROOT}/Target Support Files/Pods-NewExpensify/Pods-NewExpensify-resources.sh\"\n";
			showEnvVarsInLog = 0;
		};
		FD10A7F022414F080027D42C /* Start Packager */ = {
			isa = PBXShellScriptBuildPhase;
			buildActionMask = 2147483647;
			files = (
			);
			inputFileListPaths = (
			);
			inputPaths = (
			);
			name = "Start Packager";
			outputFileListPaths = (
			);
			outputPaths = (
			);
			runOnlyForDeploymentPostprocessing = 0;
			shellPath = /bin/sh;
			shellScript = "if [[ -f \"$PODS_ROOT/../.xcode.env\" ]]; then\n  source \"$PODS_ROOT/../.xcode.env\"\nfi\nif [[ -f \"$PODS_ROOT/../.xcode.env.local\" ]]; then\n  source \"$PODS_ROOT/../.xcode.env.local\"\nfi\n\nexport RCT_METRO_PORT=\"${RCT_METRO_PORT:=8081}\"\necho \"export RCT_METRO_PORT=${RCT_METRO_PORT}\" > `$NODE_BINARY --print \"require('path').dirname(require.resolve('react-native/package.json')) + '/scripts/.packager.env'\"`\nif [ -z \"${RCT_NO_LAUNCH_PACKAGER+xxx}\" ] ; then\n  if nc -w 5 -z localhost ${RCT_METRO_PORT} ; then\n    if ! curl -s \"http://localhost:${RCT_METRO_PORT}/status\" | grep -q \"packager-status:running\" ; then\n      echo \"Port ${RCT_METRO_PORT} already in use, packager is either not running or not running correctly\"\n      exit 2\n    fi\n  else\n    open `$NODE_BINARY --print \"require('path').dirname(require.resolve('expo/package.json')) + '/scripts/launchPackager.command'\"` || echo \"Can't start packager automatically\"\n  fi\nfi\n";
			showEnvVarsInLog = 0;
		};
/* End PBXShellScriptBuildPhase section */

/* Begin PBXSourcesBuildPhase section */
		00E356EA1AD99517003FC87E /* Sources */ = {
			isa = PBXSourcesBuildPhase;
			buildActionMask = 2147483647;
			files = (
				0F5E5351263B73FD004CA14F /* EnvironmentChecker.m in Sources */,
				0CDA8E35287DD650004ECBEC /* AppDelegate.mm in Sources */,
				7041848626A8E47D00E09F4D /* RCTStartupTimer.m in Sources */,
				7F5E81F06BCCF61AD02CEA06 /* ExpoModulesProvider.swift in Sources */,
			);
			runOnlyForDeploymentPostprocessing = 0;
		};
		13B07F871A680F5B00A75B9A /* Sources */ = {
			isa = PBXSourcesBuildPhase;
			buildActionMask = 2147483647;
			files = (
				18D050E0262400AF000D658B /* BridgingFile.swift in Sources */,
				0F5E5350263B73FD004CA14F /* EnvironmentChecker.m in Sources */,
				374FB8D728A133FE000D84EF /* OriginImageRequestHandler.mm in Sources */,
				7041848526A8E47D00E09F4D /* RCTStartupTimer.m in Sources */,
				DD79042B2792E76D004484B4 /* RCTBootSplash.mm in Sources */,
				0CDA8E34287DD650004ECBEC /* AppDelegate.mm in Sources */,
				13B07FC11A68108700A75B9A /* main.m in Sources */,
				DDCB2E57F334C143AC462B43 /* ExpoModulesProvider.swift in Sources */,
			);
			runOnlyForDeploymentPostprocessing = 0;
		};
		7FD73C972B23CE9500420AF3 /* Sources */ = {
			isa = PBXSourcesBuildPhase;
			buildActionMask = 2147483647;
			files = (
				7F9DD8DA2B2A445B005E3AFA /* ExpError.swift in Sources */,
				7FD73C9E2B23CE9500420AF3 /* NotificationService.swift in Sources */,
			);
			runOnlyForDeploymentPostprocessing = 0;
		};
/* End PBXSourcesBuildPhase section */

/* Begin PBXTargetDependency section */
		00E356F51AD99517003FC87E /* PBXTargetDependency */ = {
			isa = PBXTargetDependency;
			target = 13B07F861A680F5B00A75B9A /* NewExpensify */;
			targetProxy = 00E356F41AD99517003FC87E /* PBXContainerItemProxy */;
		};
		7FD73CA12B23CE9500420AF3 /* PBXTargetDependency */ = {
			isa = PBXTargetDependency;
			target = 7FD73C9A2B23CE9500420AF3 /* NotificationServiceExtension */;
			targetProxy = 7FD73CA02B23CE9500420AF3 /* PBXContainerItemProxy */;
		};
/* End PBXTargetDependency section */

/* Begin XCBuildConfiguration section */
		00E356F61AD99517003FC87E /* DebugDevelopment */ = {
			isa = XCBuildConfiguration;
			baseConfigurationReference = 3BBA44B891E03FAB8255E6F1 /* Pods-NewExpensify-NewExpensifyTests.debugdevelopment.xcconfig */;
			buildSettings = {
				ALWAYS_EMBED_SWIFT_STANDARD_LIBRARIES = YES;
				BUNDLE_LOADER = "$(TEST_HOST)";
				CODE_SIGN_STYLE = Automatic;
				GCC_PREPROCESSOR_DEFINITIONS = (
					"DEBUG=1",
					"$(inherited)",
				);
				INFOPLIST_FILE = NewExpensifyTests/Info.plist;
				IPHONEOS_DEPLOYMENT_TARGET = 11.0;
				LD_RUNPATH_SEARCH_PATHS = (
					"$(inherited)",
					"@executable_path/Frameworks",
					"@loader_path/Frameworks",
				);
				OTHER_LDFLAGS = (
					"-ObjC",
					"-lc++",
					"$(inherited)",
				);
				OTHER_SWIFT_FLAGS = "$(inherited) -D EXPO_CONFIGURATION_DEBUG";
				PRODUCT_BUNDLE_IDENTIFIER = "org.reactjs.native.example.$(PRODUCT_NAME:rfc1034identifier)";
				PRODUCT_NAME = "$(TARGET_NAME)";
				TEST_HOST = "$(BUILT_PRODUCTS_DIR)/NewExpensify.app/NewExpensify";
			};
			name = DebugDevelopment;
		};
		00E356F71AD99517003FC87E /* ReleaseDevelopment */ = {
			isa = XCBuildConfiguration;
			baseConfigurationReference = E681F80D97E6E4BB26194246 /* Pods-NewExpensify-NewExpensifyTests.releasedevelopment.xcconfig */;
			buildSettings = {
				BUNDLE_LOADER = "$(TEST_HOST)";
				CODE_SIGN_STYLE = Automatic;
				COPY_PHASE_STRIP = NO;
				DEVELOPMENT_TEAM = 368M544MTT;
				INFOPLIST_FILE = NewExpensifyTests/Info.plist;
				IPHONEOS_DEPLOYMENT_TARGET = 11.0;
				LD_RUNPATH_SEARCH_PATHS = (
					"$(inherited)",
					"@executable_path/Frameworks",
					"@loader_path/Frameworks",
				);
				OTHER_LDFLAGS = (
					"-ObjC",
					"-lc++",
					"$(inherited)",
				);
				OTHER_SWIFT_FLAGS = "$(inherited) -D EXPO_CONFIGURATION_RELEASE -D EXPO_CONFIGURATION_DEBUG";
				PRODUCT_BUNDLE_IDENTIFIER = "org.reactjs.native.example.$(PRODUCT_NAME:rfc1034identifier)";
				PRODUCT_NAME = "$(TARGET_NAME)";
				TEST_HOST = "$(BUILT_PRODUCTS_DIR)/NewExpensify.app/NewExpensify";
			};
			name = ReleaseDevelopment;
		};
		13B07F941A680F5B00A75B9A /* DebugDevelopment */ = {
			isa = XCBuildConfiguration;
			baseConfigurationReference = EA58D43E81BC49541F7FC7E7 /* Pods-NewExpensify.debugdevelopment.xcconfig */;
			buildSettings = {
				ASSETCATALOG_COMPILER_APPICON_NAME = AppIconDev;
				ASSETCATALOG_COMPILER_INCLUDE_ALL_APPICON_ASSETS = NO;
				CLANG_ENABLE_MODULES = YES;
				CODE_SIGN_ENTITLEMENTS = NewExpensify/Chat.entitlements;
				CODE_SIGN_IDENTITY = "iPhone Distribution";
				"CODE_SIGN_IDENTITY[sdk=iphoneos*]" = "iPhone Developer";
				CODE_SIGN_STYLE = Manual;
				CURRENT_PROJECT_VERSION = 3;
				DEVELOPMENT_TEAM = 368M544MTT;
				"DEVELOPMENT_TEAM[sdk=iphoneos*]" = 368M544MTT;
				ENABLE_BITCODE = NO;
				INFOPLIST_FILE = "$(SRCROOT)/NewExpensify/Info.plist";
				IPHONEOS_DEPLOYMENT_TARGET = 13.4;
				LD_RUNPATH_SEARCH_PATHS = (
					"$(inherited)",
					"@executable_path/Frameworks",
				);
				MARKETING_VERSION = 1.0.0;
				OTHER_LDFLAGS = (
					"$(inherited)",
					"-ObjC",
					"-lc++",
				);
				OTHER_SWIFT_FLAGS = "$(inherited) -D EXPO_CONFIGURATION_DEBUG";
				PRODUCT_BUNDLE_IDENTIFIER = com.expensify.chat.dev;
				PRODUCT_NAME = "New Expensify Dev";
				PROVISIONING_PROFILE_SPECIFIER = "(NewApp) Development";
				"PROVISIONING_PROFILE_SPECIFIER[sdk=iphoneos*]" = "(NewApp) Development";
				SWIFT_OPTIMIZATION_LEVEL = "-Onone";
				SWIFT_VERSION = 5.0;
				TARGETED_DEVICE_FAMILY = "1,2";
				VERSIONING_SYSTEM = "apple-generic";
			};
			name = DebugDevelopment;
		};
		13B07F951A680F5B00A75B9A /* ReleaseDevelopment */ = {
			isa = XCBuildConfiguration;
			baseConfigurationReference = 76BE68DA894BB75DDFE278DC /* Pods-NewExpensify.releasedevelopment.xcconfig */;
			buildSettings = {
				ASSETCATALOG_COMPILER_APPICON_NAME = AppIconDev;
				ASSETCATALOG_COMPILER_INCLUDE_ALL_APPICON_ASSETS = NO;
				CLANG_ENABLE_MODULES = YES;
				CODE_SIGN_ENTITLEMENTS = NewExpensify/Chat.entitlements;
				CODE_SIGN_IDENTITY = "iPhone Distribution";
				"CODE_SIGN_IDENTITY[sdk=iphoneos*]" = "iPhone Developer";
				CODE_SIGN_STYLE = Manual;
				CURRENT_PROJECT_VERSION = 3;
				DEVELOPMENT_TEAM = 368M544MTT;
				"DEVELOPMENT_TEAM[sdk=iphoneos*]" = 368M544MTT;
				INFOPLIST_FILE = NewExpensify/Info.plist;
				IPHONEOS_DEPLOYMENT_TARGET = 13.4;
				LD_RUNPATH_SEARCH_PATHS = (
					"$(inherited)",
					"@executable_path/Frameworks",
				);
				MARKETING_VERSION = 1.0.0;
				OTHER_LDFLAGS = (
					"$(inherited)",
					"-ObjC",
					"-lc++",
				);
				OTHER_SWIFT_FLAGS = "$(inherited) -D EXPO_CONFIGURATION_RELEASE -D EXPO_CONFIGURATION_DEBUG";
				PRODUCT_BUNDLE_IDENTIFIER = com.expensify.chat.dev;
				PRODUCT_NAME = "New Expensify Dev";
				PROVISIONING_PROFILE_SPECIFIER = "(NewApp) Development";
				"PROVISIONING_PROFILE_SPECIFIER[sdk=iphoneos*]" = "(NewApp) Development";
				SWIFT_VERSION = 5.0;
				TARGETED_DEVICE_FAMILY = "1,2";
				VERSIONING_SYSTEM = "apple-generic";
			};
			name = ReleaseDevelopment;
		};
		7FD73CA42B23CE9500420AF3 /* DebugDevelopment */ = {
			isa = XCBuildConfiguration;
			baseConfigurationReference = FBEBA6FBED49FB41D6F93896 /* Pods-NotificationServiceExtension.debugdevelopment.xcconfig */;
			buildSettings = {
				ALWAYS_SEARCH_USER_PATHS = NO;
				ASSETCATALOG_COMPILER_GENERATE_SWIFT_ASSET_SYMBOL_EXTENSIONS = YES;
				CLANG_ANALYZER_NONNULL = YES;
				CLANG_ANALYZER_NUMBER_OBJECT_CONVERSION = YES_AGGRESSIVE;
				CLANG_CXX_LANGUAGE_STANDARD = "gnu++20";
				CLANG_ENABLE_MODULES = YES;
				CLANG_ENABLE_OBJC_ARC = YES;
				CLANG_ENABLE_OBJC_WEAK = YES;
				CLANG_WARN_BLOCK_CAPTURE_AUTORELEASING = YES;
				CLANG_WARN_BOOL_CONVERSION = YES;
				CLANG_WARN_COMMA = YES;
				CLANG_WARN_CONSTANT_CONVERSION = YES;
				CLANG_WARN_DEPRECATED_OBJC_IMPLEMENTATIONS = YES;
				CLANG_WARN_DIRECT_OBJC_ISA_USAGE = YES_ERROR;
				CLANG_WARN_DOCUMENTATION_COMMENTS = YES;
				CLANG_WARN_EMPTY_BODY = YES;
				CLANG_WARN_ENUM_CONVERSION = YES;
				CLANG_WARN_INFINITE_RECURSION = YES;
				CLANG_WARN_INT_CONVERSION = YES;
				CLANG_WARN_NON_LITERAL_NULL_CONVERSION = YES;
				CLANG_WARN_OBJC_IMPLICIT_RETAIN_SELF = YES;
				CLANG_WARN_OBJC_LITERAL_CONVERSION = YES;
				CLANG_WARN_OBJC_ROOT_CLASS = YES_ERROR;
				CLANG_WARN_RANGE_LOOP_ANALYSIS = YES;
				CLANG_WARN_STRICT_PROTOTYPES = YES;
				CLANG_WARN_SUSPICIOUS_MOVE = YES;
				CLANG_WARN_UNGUARDED_AVAILABILITY = YES_AGGRESSIVE;
				CLANG_WARN_UNREACHABLE_CODE = YES;
				CLANG_WARN__DUPLICATE_METHOD_MATCH = YES;
				CODE_SIGN_IDENTITY = "iPhone Distribution";
				"CODE_SIGN_IDENTITY[sdk=iphoneos*]" = "iPhone Developer";
				CODE_SIGN_STYLE = Manual;
				COPY_PHASE_STRIP = NO;
				DEBUG_INFORMATION_FORMAT = dwarf;
				DEVELOPMENT_TEAM = "";
				"DEVELOPMENT_TEAM[sdk=iphoneos*]" = 368M544MTT;
				ENABLE_STRICT_OBJC_MSGSEND = YES;
				ENABLE_TESTABILITY = YES;
				ENABLE_USER_SCRIPT_SANDBOXING = YES;
				GCC_C_LANGUAGE_STANDARD = gnu17;
				GCC_DYNAMIC_NO_PIC = NO;
				GCC_NO_COMMON_BLOCKS = YES;
				GCC_OPTIMIZATION_LEVEL = 0;
				GCC_PREPROCESSOR_DEFINITIONS = (
					"DEBUG=1",
					"$(inherited)",
				);
				GCC_WARN_64_TO_32_BIT_CONVERSION = YES;
				GCC_WARN_ABOUT_RETURN_TYPE = YES_ERROR;
				GCC_WARN_UNDECLARED_SELECTOR = YES;
				GCC_WARN_UNINITIALIZED_AUTOS = YES_AGGRESSIVE;
				GCC_WARN_UNUSED_FUNCTION = YES;
				GCC_WARN_UNUSED_VARIABLE = YES;
				GENERATE_INFOPLIST_FILE = NO;
				INFOPLIST_FILE = NotificationServiceExtension/Info.plist;
				INFOPLIST_KEY_CFBundleDisplayName = NotificationServiceExtension;
				INFOPLIST_KEY_NSHumanReadableCopyright = "";
				IPHONEOS_DEPLOYMENT_TARGET = 13.0;
				LD_RUNPATH_SEARCH_PATHS = (
					"$(inherited)",
					"@executable_path/Frameworks",
					"@executable_path/../../Frameworks",
				);
				LOCALIZATION_PREFERS_STRING_CATALOGS = YES;
				MTL_ENABLE_DEBUG_INFO = INCLUDE_SOURCE;
				MTL_FAST_MATH = YES;
				ONLY_ACTIVE_ARCH = YES;
				OTHER_SWIFT_FLAGS = "$(inherited) -D EXPO_CONFIGURATION_DEBUG";
				PRODUCT_BUNDLE_IDENTIFIER = com.expensify.chat.dev.NotificationServiceExtension;
				PRODUCT_NAME = "$(TARGET_NAME)";
				PROVISIONING_PROFILE_SPECIFIER = "";
				"PROVISIONING_PROFILE_SPECIFIER[sdk=iphoneos*]" = "(NewApp) Development: Notification Service";
				SDKROOT = iphoneos;
				SKIP_INSTALL = YES;
				SWIFT_ACTIVE_COMPILATION_CONDITIONS = "DEBUG $(inherited)";
				SWIFT_EMIT_LOC_STRINGS = YES;
				SWIFT_OPTIMIZATION_LEVEL = "-Onone";
				SWIFT_VERSION = 5.0;
				TARGETED_DEVICE_FAMILY = "1,2";
			};
			name = DebugDevelopment;
		};
		7FD73CA52B23CE9500420AF3 /* DebugAdHoc */ = {
			isa = XCBuildConfiguration;
			baseConfigurationReference = D3F458C994019E6A571461B7 /* Pods-NotificationServiceExtension.debugadhoc.xcconfig */;
			buildSettings = {
				ALWAYS_SEARCH_USER_PATHS = NO;
				ASSETCATALOG_COMPILER_GENERATE_SWIFT_ASSET_SYMBOL_EXTENSIONS = YES;
				CLANG_ANALYZER_NONNULL = YES;
				CLANG_ANALYZER_NUMBER_OBJECT_CONVERSION = YES_AGGRESSIVE;
				CLANG_CXX_LANGUAGE_STANDARD = "gnu++20";
				CLANG_ENABLE_MODULES = YES;
				CLANG_ENABLE_OBJC_ARC = YES;
				CLANG_ENABLE_OBJC_WEAK = YES;
				CLANG_WARN_BLOCK_CAPTURE_AUTORELEASING = YES;
				CLANG_WARN_BOOL_CONVERSION = YES;
				CLANG_WARN_COMMA = YES;
				CLANG_WARN_CONSTANT_CONVERSION = YES;
				CLANG_WARN_DEPRECATED_OBJC_IMPLEMENTATIONS = YES;
				CLANG_WARN_DIRECT_OBJC_ISA_USAGE = YES_ERROR;
				CLANG_WARN_DOCUMENTATION_COMMENTS = YES;
				CLANG_WARN_EMPTY_BODY = YES;
				CLANG_WARN_ENUM_CONVERSION = YES;
				CLANG_WARN_INFINITE_RECURSION = YES;
				CLANG_WARN_INT_CONVERSION = YES;
				CLANG_WARN_NON_LITERAL_NULL_CONVERSION = YES;
				CLANG_WARN_OBJC_IMPLICIT_RETAIN_SELF = YES;
				CLANG_WARN_OBJC_LITERAL_CONVERSION = YES;
				CLANG_WARN_OBJC_ROOT_CLASS = YES_ERROR;
				CLANG_WARN_RANGE_LOOP_ANALYSIS = YES;
				CLANG_WARN_STRICT_PROTOTYPES = YES;
				CLANG_WARN_SUSPICIOUS_MOVE = YES;
				CLANG_WARN_UNGUARDED_AVAILABILITY = YES_AGGRESSIVE;
				CLANG_WARN_UNREACHABLE_CODE = YES;
				CLANG_WARN__DUPLICATE_METHOD_MATCH = YES;
				CODE_SIGN_IDENTITY = "iPhone Distribution";
				CODE_SIGN_STYLE = Manual;
				COPY_PHASE_STRIP = NO;
				DEBUG_INFORMATION_FORMAT = dwarf;
				DEVELOPMENT_TEAM = "";
				"DEVELOPMENT_TEAM[sdk=iphoneos*]" = 368M544MTT;
				ENABLE_STRICT_OBJC_MSGSEND = YES;
				ENABLE_TESTABILITY = YES;
				ENABLE_USER_SCRIPT_SANDBOXING = YES;
				GCC_C_LANGUAGE_STANDARD = gnu17;
				GCC_DYNAMIC_NO_PIC = NO;
				GCC_NO_COMMON_BLOCKS = YES;
				GCC_OPTIMIZATION_LEVEL = 0;
				GCC_PREPROCESSOR_DEFINITIONS = (
					"DEBUG=1",
					"$(inherited)",
				);
				GCC_WARN_64_TO_32_BIT_CONVERSION = YES;
				GCC_WARN_ABOUT_RETURN_TYPE = YES_ERROR;
				GCC_WARN_UNDECLARED_SELECTOR = YES;
				GCC_WARN_UNINITIALIZED_AUTOS = YES_AGGRESSIVE;
				GCC_WARN_UNUSED_FUNCTION = YES;
				GCC_WARN_UNUSED_VARIABLE = YES;
				GENERATE_INFOPLIST_FILE = NO;
				INFOPLIST_FILE = NotificationServiceExtension/Info.plist;
				INFOPLIST_KEY_CFBundleDisplayName = NotificationServiceExtension;
				INFOPLIST_KEY_NSHumanReadableCopyright = "";
				IPHONEOS_DEPLOYMENT_TARGET = 13.0;
				LD_RUNPATH_SEARCH_PATHS = (
					"$(inherited)",
					"@executable_path/Frameworks",
					"@executable_path/../../Frameworks",
				);
				LOCALIZATION_PREFERS_STRING_CATALOGS = YES;
				MTL_ENABLE_DEBUG_INFO = INCLUDE_SOURCE;
				MTL_FAST_MATH = YES;
				ONLY_ACTIVE_ARCH = YES;
				OTHER_SWIFT_FLAGS = "$(inherited) -D EXPO_CONFIGURATION_DEBUG";
				PRODUCT_BUNDLE_IDENTIFIER = com.expensify.chat.adhoc.NotificationServiceExtension;
				PRODUCT_NAME = "$(TARGET_NAME)";
				PROVISIONING_PROFILE_SPECIFIER = "";
				"PROVISIONING_PROFILE_SPECIFIER[sdk=iphoneos*]" = "(NewApp) AdHoc: Notification Service";
				SDKROOT = iphoneos;
				SKIP_INSTALL = YES;
				SWIFT_ACTIVE_COMPILATION_CONDITIONS = "DEBUG $(inherited)";
				SWIFT_EMIT_LOC_STRINGS = YES;
				SWIFT_OPTIMIZATION_LEVEL = "-Onone";
				SWIFT_VERSION = 5.0;
				TARGETED_DEVICE_FAMILY = "1,2";
			};
			name = DebugAdHoc;
		};
		7FD73CA62B23CE9500420AF3 /* DebugProduction */ = {
			isa = XCBuildConfiguration;
			baseConfigurationReference = C3FF914C045A138C061D306E /* Pods-NotificationServiceExtension.debugproduction.xcconfig */;
			buildSettings = {
				ALWAYS_SEARCH_USER_PATHS = NO;
				ASSETCATALOG_COMPILER_GENERATE_SWIFT_ASSET_SYMBOL_EXTENSIONS = YES;
				CLANG_ANALYZER_NONNULL = YES;
				CLANG_ANALYZER_NUMBER_OBJECT_CONVERSION = YES_AGGRESSIVE;
				CLANG_CXX_LANGUAGE_STANDARD = "gnu++20";
				CLANG_ENABLE_MODULES = YES;
				CLANG_ENABLE_OBJC_ARC = YES;
				CLANG_ENABLE_OBJC_WEAK = YES;
				CLANG_WARN_BLOCK_CAPTURE_AUTORELEASING = YES;
				CLANG_WARN_BOOL_CONVERSION = YES;
				CLANG_WARN_COMMA = YES;
				CLANG_WARN_CONSTANT_CONVERSION = YES;
				CLANG_WARN_DEPRECATED_OBJC_IMPLEMENTATIONS = YES;
				CLANG_WARN_DIRECT_OBJC_ISA_USAGE = YES_ERROR;
				CLANG_WARN_DOCUMENTATION_COMMENTS = YES;
				CLANG_WARN_EMPTY_BODY = YES;
				CLANG_WARN_ENUM_CONVERSION = YES;
				CLANG_WARN_INFINITE_RECURSION = YES;
				CLANG_WARN_INT_CONVERSION = YES;
				CLANG_WARN_NON_LITERAL_NULL_CONVERSION = YES;
				CLANG_WARN_OBJC_IMPLICIT_RETAIN_SELF = YES;
				CLANG_WARN_OBJC_LITERAL_CONVERSION = YES;
				CLANG_WARN_OBJC_ROOT_CLASS = YES_ERROR;
				CLANG_WARN_RANGE_LOOP_ANALYSIS = YES;
				CLANG_WARN_STRICT_PROTOTYPES = YES;
				CLANG_WARN_SUSPICIOUS_MOVE = YES;
				CLANG_WARN_UNGUARDED_AVAILABILITY = YES_AGGRESSIVE;
				CLANG_WARN_UNREACHABLE_CODE = YES;
				CLANG_WARN__DUPLICATE_METHOD_MATCH = YES;
				CODE_SIGN_IDENTITY = "iPhone Distribution";
				"CODE_SIGN_IDENTITY[sdk=iphoneos*]" = "iPhone Developer";
				CODE_SIGN_STYLE = Manual;
				COPY_PHASE_STRIP = NO;
				DEBUG_INFORMATION_FORMAT = dwarf;
				DEVELOPMENT_TEAM = "";
				"DEVELOPMENT_TEAM[sdk=iphoneos*]" = 368M544MTT;
				ENABLE_STRICT_OBJC_MSGSEND = YES;
				ENABLE_TESTABILITY = YES;
				ENABLE_USER_SCRIPT_SANDBOXING = YES;
				GCC_C_LANGUAGE_STANDARD = gnu17;
				GCC_DYNAMIC_NO_PIC = NO;
				GCC_NO_COMMON_BLOCKS = YES;
				GCC_OPTIMIZATION_LEVEL = 0;
				GCC_PREPROCESSOR_DEFINITIONS = (
					"DEBUG=1",
					"$(inherited)",
				);
				GCC_WARN_64_TO_32_BIT_CONVERSION = YES;
				GCC_WARN_ABOUT_RETURN_TYPE = YES_ERROR;
				GCC_WARN_UNDECLARED_SELECTOR = YES;
				GCC_WARN_UNINITIALIZED_AUTOS = YES_AGGRESSIVE;
				GCC_WARN_UNUSED_FUNCTION = YES;
				GCC_WARN_UNUSED_VARIABLE = YES;
				GENERATE_INFOPLIST_FILE = NO;
				INFOPLIST_FILE = NotificationServiceExtension/Info.plist;
				INFOPLIST_KEY_CFBundleDisplayName = NotificationServiceExtension;
				INFOPLIST_KEY_NSHumanReadableCopyright = "";
				IPHONEOS_DEPLOYMENT_TARGET = 13.0;
				LD_RUNPATH_SEARCH_PATHS = (
					"$(inherited)",
					"@executable_path/Frameworks",
					"@executable_path/../../Frameworks",
				);
				LOCALIZATION_PREFERS_STRING_CATALOGS = YES;
				MTL_ENABLE_DEBUG_INFO = INCLUDE_SOURCE;
				MTL_FAST_MATH = YES;
				ONLY_ACTIVE_ARCH = YES;
				OTHER_SWIFT_FLAGS = "$(inherited) -D EXPO_CONFIGURATION_DEBUG";
				PRODUCT_BUNDLE_IDENTIFIER = com.chat.expensify.chat.NotificationServiceExtension;
				PRODUCT_NAME = "$(TARGET_NAME)";
				PROVISIONING_PROFILE_SPECIFIER = "";
				"PROVISIONING_PROFILE_SPECIFIER[sdk=iphoneos*]" = "(NewApp) Development: Notification Service";
				SDKROOT = iphoneos;
				SKIP_INSTALL = YES;
				SWIFT_ACTIVE_COMPILATION_CONDITIONS = "DEBUG $(inherited)";
				SWIFT_EMIT_LOC_STRINGS = YES;
				SWIFT_OPTIMIZATION_LEVEL = "-Onone";
				SWIFT_VERSION = 5.0;
				TARGETED_DEVICE_FAMILY = "1,2";
			};
			name = DebugProduction;
		};
		7FD73CA72B23CE9500420AF3 /* ReleaseDevelopment */ = {
			isa = XCBuildConfiguration;
			baseConfigurationReference = F082D95EE104912B48EA98BA /* Pods-NotificationServiceExtension.releasedevelopment.xcconfig */;
			buildSettings = {
				ALWAYS_SEARCH_USER_PATHS = NO;
				ASSETCATALOG_COMPILER_GENERATE_SWIFT_ASSET_SYMBOL_EXTENSIONS = YES;
				CLANG_ANALYZER_NONNULL = YES;
				CLANG_ANALYZER_NUMBER_OBJECT_CONVERSION = YES_AGGRESSIVE;
				CLANG_CXX_LANGUAGE_STANDARD = "gnu++20";
				CLANG_ENABLE_MODULES = YES;
				CLANG_ENABLE_OBJC_ARC = YES;
				CLANG_ENABLE_OBJC_WEAK = YES;
				CLANG_WARN_BLOCK_CAPTURE_AUTORELEASING = YES;
				CLANG_WARN_BOOL_CONVERSION = YES;
				CLANG_WARN_COMMA = YES;
				CLANG_WARN_CONSTANT_CONVERSION = YES;
				CLANG_WARN_DEPRECATED_OBJC_IMPLEMENTATIONS = YES;
				CLANG_WARN_DIRECT_OBJC_ISA_USAGE = YES_ERROR;
				CLANG_WARN_DOCUMENTATION_COMMENTS = YES;
				CLANG_WARN_EMPTY_BODY = YES;
				CLANG_WARN_ENUM_CONVERSION = YES;
				CLANG_WARN_INFINITE_RECURSION = YES;
				CLANG_WARN_INT_CONVERSION = YES;
				CLANG_WARN_NON_LITERAL_NULL_CONVERSION = YES;
				CLANG_WARN_OBJC_IMPLICIT_RETAIN_SELF = YES;
				CLANG_WARN_OBJC_LITERAL_CONVERSION = YES;
				CLANG_WARN_OBJC_ROOT_CLASS = YES_ERROR;
				CLANG_WARN_RANGE_LOOP_ANALYSIS = YES;
				CLANG_WARN_STRICT_PROTOTYPES = YES;
				CLANG_WARN_SUSPICIOUS_MOVE = YES;
				CLANG_WARN_UNGUARDED_AVAILABILITY = YES_AGGRESSIVE;
				CLANG_WARN_UNREACHABLE_CODE = YES;
				CLANG_WARN__DUPLICATE_METHOD_MATCH = YES;
				CODE_SIGN_IDENTITY = "iPhone Distribution";
				"CODE_SIGN_IDENTITY[sdk=iphoneos*]" = "iPhone Developer";
				CODE_SIGN_STYLE = Manual;
				COPY_PHASE_STRIP = NO;
				DEBUG_INFORMATION_FORMAT = "dwarf-with-dsym";
				DEVELOPMENT_TEAM = "";
				"DEVELOPMENT_TEAM[sdk=iphoneos*]" = 368M544MTT;
				ENABLE_NS_ASSERTIONS = NO;
				ENABLE_STRICT_OBJC_MSGSEND = YES;
				ENABLE_USER_SCRIPT_SANDBOXING = YES;
				GCC_C_LANGUAGE_STANDARD = gnu17;
				GCC_NO_COMMON_BLOCKS = YES;
				GCC_WARN_64_TO_32_BIT_CONVERSION = YES;
				GCC_WARN_ABOUT_RETURN_TYPE = YES_ERROR;
				GCC_WARN_UNDECLARED_SELECTOR = YES;
				GCC_WARN_UNINITIALIZED_AUTOS = YES_AGGRESSIVE;
				GCC_WARN_UNUSED_FUNCTION = YES;
				GCC_WARN_UNUSED_VARIABLE = YES;
				GENERATE_INFOPLIST_FILE = NO;
				INFOPLIST_FILE = NotificationServiceExtension/Info.plist;
				INFOPLIST_KEY_CFBundleDisplayName = NotificationServiceExtension;
				INFOPLIST_KEY_NSHumanReadableCopyright = "";
				IPHONEOS_DEPLOYMENT_TARGET = 13.0;
				LD_RUNPATH_SEARCH_PATHS = (
					"$(inherited)",
					"@executable_path/Frameworks",
					"@executable_path/../../Frameworks",
				);
				LOCALIZATION_PREFERS_STRING_CATALOGS = YES;
				MTL_ENABLE_DEBUG_INFO = NO;
				MTL_FAST_MATH = YES;
				OTHER_SWIFT_FLAGS = "$(inherited) -D EXPO_CONFIGURATION_RELEASE";
				PRODUCT_BUNDLE_IDENTIFIER = com.expensify.chat.dev.NotificationServiceExtension;
				PRODUCT_NAME = "$(TARGET_NAME)";
				PROVISIONING_PROFILE_SPECIFIER = "";
				"PROVISIONING_PROFILE_SPECIFIER[sdk=iphoneos*]" = "(NewApp) Development: Notification Service";
				SDKROOT = iphoneos;
				SKIP_INSTALL = YES;
				SWIFT_COMPILATION_MODE = wholemodule;
				SWIFT_EMIT_LOC_STRINGS = YES;
				SWIFT_VERSION = 5.0;
				TARGETED_DEVICE_FAMILY = "1,2";
				VALIDATE_PRODUCT = YES;
			};
			name = ReleaseDevelopment;
		};
		7FD73CA82B23CE9500420AF3 /* ReleaseAdHoc */ = {
			isa = XCBuildConfiguration;
			baseConfigurationReference = E61AD6D2DE65B6FB14945CDF /* Pods-NotificationServiceExtension.releaseadhoc.xcconfig */;
			buildSettings = {
				ALWAYS_SEARCH_USER_PATHS = NO;
				ASSETCATALOG_COMPILER_GENERATE_SWIFT_ASSET_SYMBOL_EXTENSIONS = YES;
				CLANG_ANALYZER_NONNULL = YES;
				CLANG_ANALYZER_NUMBER_OBJECT_CONVERSION = YES_AGGRESSIVE;
				CLANG_CXX_LANGUAGE_STANDARD = "gnu++20";
				CLANG_ENABLE_MODULES = YES;
				CLANG_ENABLE_OBJC_ARC = YES;
				CLANG_ENABLE_OBJC_WEAK = YES;
				CLANG_WARN_BLOCK_CAPTURE_AUTORELEASING = YES;
				CLANG_WARN_BOOL_CONVERSION = YES;
				CLANG_WARN_COMMA = YES;
				CLANG_WARN_CONSTANT_CONVERSION = YES;
				CLANG_WARN_DEPRECATED_OBJC_IMPLEMENTATIONS = YES;
				CLANG_WARN_DIRECT_OBJC_ISA_USAGE = YES_ERROR;
				CLANG_WARN_DOCUMENTATION_COMMENTS = YES;
				CLANG_WARN_EMPTY_BODY = YES;
				CLANG_WARN_ENUM_CONVERSION = YES;
				CLANG_WARN_INFINITE_RECURSION = YES;
				CLANG_WARN_INT_CONVERSION = YES;
				CLANG_WARN_NON_LITERAL_NULL_CONVERSION = YES;
				CLANG_WARN_OBJC_IMPLICIT_RETAIN_SELF = YES;
				CLANG_WARN_OBJC_LITERAL_CONVERSION = YES;
				CLANG_WARN_OBJC_ROOT_CLASS = YES_ERROR;
				CLANG_WARN_RANGE_LOOP_ANALYSIS = YES;
				CLANG_WARN_STRICT_PROTOTYPES = YES;
				CLANG_WARN_SUSPICIOUS_MOVE = YES;
				CLANG_WARN_UNGUARDED_AVAILABILITY = YES_AGGRESSIVE;
				CLANG_WARN_UNREACHABLE_CODE = YES;
				CLANG_WARN__DUPLICATE_METHOD_MATCH = YES;
				CODE_SIGN_IDENTITY = "iPhone Distribution";
				CODE_SIGN_STYLE = Manual;
				COPY_PHASE_STRIP = NO;
				DEBUG_INFORMATION_FORMAT = "dwarf-with-dsym";
				DEVELOPMENT_TEAM = "";
				"DEVELOPMENT_TEAM[sdk=iphoneos*]" = 368M544MTT;
				ENABLE_NS_ASSERTIONS = NO;
				ENABLE_STRICT_OBJC_MSGSEND = YES;
				ENABLE_USER_SCRIPT_SANDBOXING = YES;
				GCC_C_LANGUAGE_STANDARD = gnu17;
				GCC_NO_COMMON_BLOCKS = YES;
				GCC_WARN_64_TO_32_BIT_CONVERSION = YES;
				GCC_WARN_ABOUT_RETURN_TYPE = YES_ERROR;
				GCC_WARN_UNDECLARED_SELECTOR = YES;
				GCC_WARN_UNINITIALIZED_AUTOS = YES_AGGRESSIVE;
				GCC_WARN_UNUSED_FUNCTION = YES;
				GCC_WARN_UNUSED_VARIABLE = YES;
				GENERATE_INFOPLIST_FILE = NO;
				INFOPLIST_FILE = NotificationServiceExtension/Info.plist;
				INFOPLIST_KEY_CFBundleDisplayName = NotificationServiceExtension;
				INFOPLIST_KEY_NSHumanReadableCopyright = "";
				IPHONEOS_DEPLOYMENT_TARGET = 13.0;
				LD_RUNPATH_SEARCH_PATHS = (
					"$(inherited)",
					"@executable_path/Frameworks",
					"@executable_path/../../Frameworks",
				);
				LOCALIZATION_PREFERS_STRING_CATALOGS = YES;
				MTL_ENABLE_DEBUG_INFO = NO;
				MTL_FAST_MATH = YES;
				OTHER_SWIFT_FLAGS = "$(inherited) -D EXPO_CONFIGURATION_RELEASE";
				PRODUCT_BUNDLE_IDENTIFIER = com.expensify.chat.adhoc.NotificationServiceExtension;
				PRODUCT_NAME = "$(TARGET_NAME)";
				PROVISIONING_PROFILE_SPECIFIER = "";
				"PROVISIONING_PROFILE_SPECIFIER[sdk=iphoneos*]" = "(NewApp) AdHoc: Notification Service";
				SDKROOT = iphoneos;
				SKIP_INSTALL = YES;
				SWIFT_COMPILATION_MODE = wholemodule;
				SWIFT_EMIT_LOC_STRINGS = YES;
				SWIFT_VERSION = 5.0;
				TARGETED_DEVICE_FAMILY = "1,2";
				VALIDATE_PRODUCT = YES;
			};
			name = ReleaseAdHoc;
		};
		7FD73CA92B23CE9500420AF3 /* ReleaseProduction */ = {
			isa = XCBuildConfiguration;
			baseConfigurationReference = 90E08F0C8C924EDA018C8866 /* Pods-NotificationServiceExtension.releaseproduction.xcconfig */;
			buildSettings = {
				ALWAYS_SEARCH_USER_PATHS = NO;
				ASSETCATALOG_COMPILER_GENERATE_SWIFT_ASSET_SYMBOL_EXTENSIONS = YES;
				CLANG_ANALYZER_NONNULL = YES;
				CLANG_ANALYZER_NUMBER_OBJECT_CONVERSION = YES_AGGRESSIVE;
				CLANG_CXX_LANGUAGE_STANDARD = "gnu++20";
				CLANG_ENABLE_MODULES = YES;
				CLANG_ENABLE_OBJC_ARC = YES;
				CLANG_ENABLE_OBJC_WEAK = YES;
				CLANG_WARN_BLOCK_CAPTURE_AUTORELEASING = YES;
				CLANG_WARN_BOOL_CONVERSION = YES;
				CLANG_WARN_COMMA = YES;
				CLANG_WARN_CONSTANT_CONVERSION = YES;
				CLANG_WARN_DEPRECATED_OBJC_IMPLEMENTATIONS = YES;
				CLANG_WARN_DIRECT_OBJC_ISA_USAGE = YES_ERROR;
				CLANG_WARN_DOCUMENTATION_COMMENTS = YES;
				CLANG_WARN_EMPTY_BODY = YES;
				CLANG_WARN_ENUM_CONVERSION = YES;
				CLANG_WARN_INFINITE_RECURSION = YES;
				CLANG_WARN_INT_CONVERSION = YES;
				CLANG_WARN_NON_LITERAL_NULL_CONVERSION = YES;
				CLANG_WARN_OBJC_IMPLICIT_RETAIN_SELF = YES;
				CLANG_WARN_OBJC_LITERAL_CONVERSION = YES;
				CLANG_WARN_OBJC_ROOT_CLASS = YES_ERROR;
				CLANG_WARN_RANGE_LOOP_ANALYSIS = YES;
				CLANG_WARN_STRICT_PROTOTYPES = YES;
				CLANG_WARN_SUSPICIOUS_MOVE = YES;
				CLANG_WARN_UNGUARDED_AVAILABILITY = YES_AGGRESSIVE;
				CLANG_WARN_UNREACHABLE_CODE = YES;
				CLANG_WARN__DUPLICATE_METHOD_MATCH = YES;
				CODE_SIGN_IDENTITY = "iPhone Distribution";
				"CODE_SIGN_IDENTITY[sdk=iphoneos*]" = "iPhone Distribution";
				CODE_SIGN_STYLE = Manual;
				COPY_PHASE_STRIP = NO;
				DEBUG_INFORMATION_FORMAT = "dwarf-with-dsym";
				DEVELOPMENT_TEAM = "";
				"DEVELOPMENT_TEAM[sdk=iphoneos*]" = 368M544MTT;
				ENABLE_NS_ASSERTIONS = NO;
				ENABLE_STRICT_OBJC_MSGSEND = YES;
				ENABLE_USER_SCRIPT_SANDBOXING = YES;
				GCC_C_LANGUAGE_STANDARD = gnu17;
				GCC_NO_COMMON_BLOCKS = YES;
				GCC_WARN_64_TO_32_BIT_CONVERSION = YES;
				GCC_WARN_ABOUT_RETURN_TYPE = YES_ERROR;
				GCC_WARN_UNDECLARED_SELECTOR = YES;
				GCC_WARN_UNINITIALIZED_AUTOS = YES_AGGRESSIVE;
				GCC_WARN_UNUSED_FUNCTION = YES;
				GCC_WARN_UNUSED_VARIABLE = YES;
				GENERATE_INFOPLIST_FILE = NO;
				INFOPLIST_FILE = NotificationServiceExtension/Info.plist;
				INFOPLIST_KEY_CFBundleDisplayName = NotificationServiceExtension;
				INFOPLIST_KEY_NSHumanReadableCopyright = "";
				IPHONEOS_DEPLOYMENT_TARGET = 13.0;
				LD_RUNPATH_SEARCH_PATHS = (
					"$(inherited)",
					"@executable_path/Frameworks",
					"@executable_path/../../Frameworks",
				);
				LOCALIZATION_PREFERS_STRING_CATALOGS = YES;
				MTL_ENABLE_DEBUG_INFO = NO;
				MTL_FAST_MATH = YES;
				OTHER_SWIFT_FLAGS = "$(inherited) -D EXPO_CONFIGURATION_RELEASE";
				PRODUCT_BUNDLE_IDENTIFIER = com.chat.expensify.chat.NotificationServiceExtension;
				PRODUCT_NAME = "$(TARGET_NAME)";
				PROVISIONING_PROFILE_SPECIFIER = "";
				"PROVISIONING_PROFILE_SPECIFIER[sdk=iphoneos*]" = "(NewApp) AppStore: Notification Service";
				SDKROOT = iphoneos;
				SKIP_INSTALL = YES;
				SWIFT_COMPILATION_MODE = wholemodule;
				SWIFT_EMIT_LOC_STRINGS = YES;
				SWIFT_VERSION = 5.0;
				TARGETED_DEVICE_FAMILY = "1,2";
				VALIDATE_PRODUCT = YES;
			};
			name = ReleaseProduction;
		};
		83CBBA201A601CBA00E9B192 /* DebugDevelopment */ = {
			isa = XCBuildConfiguration;
			buildSettings = {
				ALWAYS_SEARCH_USER_PATHS = NO;
				CLANG_ANALYZER_LOCALIZABILITY_NONLOCALIZED = YES;
				CLANG_CXX_LANGUAGE_STANDARD = "gnu++14";
				CLANG_CXX_LIBRARY = "libc++";
				CLANG_ENABLE_MODULES = YES;
				CLANG_ENABLE_OBJC_ARC = YES;
				CLANG_WARN_BLOCK_CAPTURE_AUTORELEASING = YES;
				CLANG_WARN_BOOL_CONVERSION = YES;
				CLANG_WARN_COMMA = YES;
				CLANG_WARN_CONSTANT_CONVERSION = YES;
				CLANG_WARN_DEPRECATED_OBJC_IMPLEMENTATIONS = YES;
				CLANG_WARN_DIRECT_OBJC_ISA_USAGE = YES_ERROR;
				CLANG_WARN_EMPTY_BODY = YES;
				CLANG_WARN_ENUM_CONVERSION = YES;
				CLANG_WARN_INFINITE_RECURSION = YES;
				CLANG_WARN_INT_CONVERSION = YES;
				CLANG_WARN_NON_LITERAL_NULL_CONVERSION = YES;
				CLANG_WARN_OBJC_IMPLICIT_RETAIN_SELF = YES;
				CLANG_WARN_OBJC_LITERAL_CONVERSION = YES;
				CLANG_WARN_OBJC_ROOT_CLASS = YES_ERROR;
				CLANG_WARN_RANGE_LOOP_ANALYSIS = YES;
				CLANG_WARN_STRICT_PROTOTYPES = YES;
				CLANG_WARN_SUSPICIOUS_MOVE = YES;
				CLANG_WARN_UNREACHABLE_CODE = YES;
				CLANG_WARN__DUPLICATE_METHOD_MATCH = YES;
				"CODE_SIGN_IDENTITY[sdk=iphoneos*]" = "iPhone Developer";
				COPY_PHASE_STRIP = NO;
				ENABLE_STRICT_OBJC_MSGSEND = YES;
				ENABLE_TESTABILITY = YES;
				"EXCLUDED_ARCHS[sdk=iphonesimulator*]" = i386;
				GCC_C_LANGUAGE_STANDARD = gnu99;
				GCC_DYNAMIC_NO_PIC = NO;
				GCC_NO_COMMON_BLOCKS = YES;
				GCC_OPTIMIZATION_LEVEL = 0;
				GCC_PREPROCESSOR_DEFINITIONS = (
					"DEBUG=1",
					"$(inherited)",
				);
				GCC_SYMBOLS_PRIVATE_EXTERN = NO;
				GCC_WARN_64_TO_32_BIT_CONVERSION = YES;
				GCC_WARN_ABOUT_RETURN_TYPE = YES_ERROR;
				GCC_WARN_UNDECLARED_SELECTOR = YES;
				GCC_WARN_UNINITIALIZED_AUTOS = YES_AGGRESSIVE;
				GCC_WARN_UNUSED_FUNCTION = YES;
				GCC_WARN_UNUSED_VARIABLE = YES;
				IPHONEOS_DEPLOYMENT_TARGET = 16.1;
				LD_RUNPATH_SEARCH_PATHS = (
					/usr/lib/swift,
					"$(inherited)",
				);
				LIBRARY_SEARCH_PATHS = (
					"$(SDKROOT)/usr/lib/swift",
					"\"$(TOOLCHAIN_DIR)/usr/lib/swift/$(PLATFORM_NAME)\"",
					"\"$(inherited)\"",
				);
				MTL_ENABLE_DEBUG_INFO = YES;
				ONLY_ACTIVE_ARCH = YES;
				OTHER_CFLAGS = (
					"$(inherited)",
					"-DRN_FABRIC_ENABLED",
				);
				OTHER_CPLUSPLUSFLAGS = (
					"$(inherited)",
					"-DRN_FABRIC_ENABLED",
				);
				OTHER_LDFLAGS = (
					"$(inherited)",
					"-Wl",
					"-ld_classic",
				);
				PRODUCT_BUNDLE_IDENTIFIER = "";
				REACT_NATIVE_PATH = "${PODS_ROOT}/../../node_modules/react-native";
				SDKROOT = iphoneos;
				USE_HERMES = true;
			};
			name = DebugDevelopment;
		};
		83CBBA211A601CBA00E9B192 /* ReleaseDevelopment */ = {
			isa = XCBuildConfiguration;
			buildSettings = {
				ALWAYS_SEARCH_USER_PATHS = NO;
				CLANG_ANALYZER_LOCALIZABILITY_NONLOCALIZED = YES;
				CLANG_CXX_LANGUAGE_STANDARD = "gnu++14";
				CLANG_CXX_LIBRARY = "libc++";
				CLANG_ENABLE_MODULES = YES;
				CLANG_ENABLE_OBJC_ARC = YES;
				CLANG_WARN_BLOCK_CAPTURE_AUTORELEASING = YES;
				CLANG_WARN_BOOL_CONVERSION = YES;
				CLANG_WARN_COMMA = YES;
				CLANG_WARN_CONSTANT_CONVERSION = YES;
				CLANG_WARN_DEPRECATED_OBJC_IMPLEMENTATIONS = YES;
				CLANG_WARN_DIRECT_OBJC_ISA_USAGE = YES_ERROR;
				CLANG_WARN_EMPTY_BODY = YES;
				CLANG_WARN_ENUM_CONVERSION = YES;
				CLANG_WARN_INFINITE_RECURSION = YES;
				CLANG_WARN_INT_CONVERSION = YES;
				CLANG_WARN_NON_LITERAL_NULL_CONVERSION = YES;
				CLANG_WARN_OBJC_IMPLICIT_RETAIN_SELF = YES;
				CLANG_WARN_OBJC_LITERAL_CONVERSION = YES;
				CLANG_WARN_OBJC_ROOT_CLASS = YES_ERROR;
				CLANG_WARN_RANGE_LOOP_ANALYSIS = YES;
				CLANG_WARN_STRICT_PROTOTYPES = YES;
				CLANG_WARN_SUSPICIOUS_MOVE = YES;
				CLANG_WARN_UNREACHABLE_CODE = YES;
				CLANG_WARN__DUPLICATE_METHOD_MATCH = YES;
				"CODE_SIGN_IDENTITY[sdk=iphoneos*]" = "iPhone Developer";
				COPY_PHASE_STRIP = YES;
				ENABLE_NS_ASSERTIONS = NO;
				ENABLE_STRICT_OBJC_MSGSEND = YES;
				"EXCLUDED_ARCHS[sdk=iphonesimulator*]" = i386;
				GCC_C_LANGUAGE_STANDARD = gnu99;
				GCC_NO_COMMON_BLOCKS = YES;
				GCC_WARN_64_TO_32_BIT_CONVERSION = YES;
				GCC_WARN_ABOUT_RETURN_TYPE = YES_ERROR;
				GCC_WARN_UNDECLARED_SELECTOR = YES;
				GCC_WARN_UNINITIALIZED_AUTOS = YES_AGGRESSIVE;
				GCC_WARN_UNUSED_FUNCTION = YES;
				GCC_WARN_UNUSED_VARIABLE = YES;
				IPHONEOS_DEPLOYMENT_TARGET = 16.1;
				LD_RUNPATH_SEARCH_PATHS = (
					/usr/lib/swift,
					"$(inherited)",
				);
				LIBRARY_SEARCH_PATHS = (
					"$(SDKROOT)/usr/lib/swift",
					"\"$(TOOLCHAIN_DIR)/usr/lib/swift/$(PLATFORM_NAME)\"",
					"\"$(inherited)\"",
				);
				MTL_ENABLE_DEBUG_INFO = NO;
				OTHER_CFLAGS = (
					"$(inherited)",
					"-DRN_FABRIC_ENABLED",
				);
				OTHER_CPLUSPLUSFLAGS = (
					"$(inherited)",
					"-DRN_FABRIC_ENABLED",
				);
				OTHER_LDFLAGS = (
					"$(inherited)",
					"-Wl",
					"-ld_classic",
				);
				PRODUCT_BUNDLE_IDENTIFIER = "";
				PRODUCT_NAME = "";
				REACT_NATIVE_PATH = "${PODS_ROOT}/../../node_modules/react-native";
				SDKROOT = iphoneos;
				USE_HERMES = true;
				VALIDATE_PRODUCT = YES;
			};
			name = ReleaseDevelopment;
		};
		CF9AF93E29EE9276001FA527 /* DebugProduction */ = {
			isa = XCBuildConfiguration;
			buildSettings = {
				ALWAYS_SEARCH_USER_PATHS = NO;
				CLANG_ANALYZER_LOCALIZABILITY_NONLOCALIZED = YES;
				CLANG_CXX_LANGUAGE_STANDARD = "gnu++14";
				CLANG_CXX_LIBRARY = "libc++";
				CLANG_ENABLE_MODULES = YES;
				CLANG_ENABLE_OBJC_ARC = YES;
				CLANG_WARN_BLOCK_CAPTURE_AUTORELEASING = YES;
				CLANG_WARN_BOOL_CONVERSION = YES;
				CLANG_WARN_COMMA = YES;
				CLANG_WARN_CONSTANT_CONVERSION = YES;
				CLANG_WARN_DEPRECATED_OBJC_IMPLEMENTATIONS = YES;
				CLANG_WARN_DIRECT_OBJC_ISA_USAGE = YES_ERROR;
				CLANG_WARN_EMPTY_BODY = YES;
				CLANG_WARN_ENUM_CONVERSION = YES;
				CLANG_WARN_INFINITE_RECURSION = YES;
				CLANG_WARN_INT_CONVERSION = YES;
				CLANG_WARN_NON_LITERAL_NULL_CONVERSION = YES;
				CLANG_WARN_OBJC_IMPLICIT_RETAIN_SELF = YES;
				CLANG_WARN_OBJC_LITERAL_CONVERSION = YES;
				CLANG_WARN_OBJC_ROOT_CLASS = YES_ERROR;
				CLANG_WARN_RANGE_LOOP_ANALYSIS = YES;
				CLANG_WARN_STRICT_PROTOTYPES = YES;
				CLANG_WARN_SUSPICIOUS_MOVE = YES;
				CLANG_WARN_UNREACHABLE_CODE = YES;
				CLANG_WARN__DUPLICATE_METHOD_MATCH = YES;
				"CODE_SIGN_IDENTITY[sdk=iphoneos*]" = "iPhone Developer";
				COPY_PHASE_STRIP = NO;
				ENABLE_STRICT_OBJC_MSGSEND = YES;
				ENABLE_TESTABILITY = YES;
				"EXCLUDED_ARCHS[sdk=iphonesimulator*]" = i386;
				GCC_C_LANGUAGE_STANDARD = gnu99;
				GCC_DYNAMIC_NO_PIC = NO;
				GCC_NO_COMMON_BLOCKS = YES;
				GCC_OPTIMIZATION_LEVEL = 0;
				GCC_PREPROCESSOR_DEFINITIONS = (
					"DEBUG=1",
					"$(inherited)",
				);
				GCC_SYMBOLS_PRIVATE_EXTERN = NO;
				GCC_WARN_64_TO_32_BIT_CONVERSION = YES;
				GCC_WARN_ABOUT_RETURN_TYPE = YES_ERROR;
				GCC_WARN_UNDECLARED_SELECTOR = YES;
				GCC_WARN_UNINITIALIZED_AUTOS = YES_AGGRESSIVE;
				GCC_WARN_UNUSED_FUNCTION = YES;
				GCC_WARN_UNUSED_VARIABLE = YES;
				IPHONEOS_DEPLOYMENT_TARGET = 16.1;
				LD_RUNPATH_SEARCH_PATHS = (
					/usr/lib/swift,
					"$(inherited)",
				);
				LIBRARY_SEARCH_PATHS = (
					"$(SDKROOT)/usr/lib/swift",
					"\"$(TOOLCHAIN_DIR)/usr/lib/swift/$(PLATFORM_NAME)\"",
					"\"$(inherited)\"",
				);
				MTL_ENABLE_DEBUG_INFO = YES;
				ONLY_ACTIVE_ARCH = YES;
				OTHER_CFLAGS = (
					"$(inherited)",
					"-DRN_FABRIC_ENABLED",
				);
				OTHER_CPLUSPLUSFLAGS = (
					"$(inherited)",
					"-DRN_FABRIC_ENABLED",
				);
				OTHER_LDFLAGS = (
					"$(inherited)",
					"-Wl",
					"-ld_classic",
				);
				PRODUCT_BUNDLE_IDENTIFIER = "";
				REACT_NATIVE_PATH = "${PODS_ROOT}/../../node_modules/react-native";
				SDKROOT = iphoneos;
				USE_HERMES = true;
			};
			name = DebugProduction;
		};
		CF9AF93F29EE9276001FA527 /* DebugProduction */ = {
			isa = XCBuildConfiguration;
			baseConfigurationReference = C3788801E65E896FA7C77298 /* Pods-NewExpensify.debugproduction.xcconfig */;
			buildSettings = {
				ASSETCATALOG_COMPILER_APPICON_NAME = AppIcon;
				ASSETCATALOG_COMPILER_INCLUDE_ALL_APPICON_ASSETS = NO;
				CLANG_ENABLE_MODULES = YES;
				CODE_SIGN_ENTITLEMENTS = NewExpensify/Chat.entitlements;
				CODE_SIGN_IDENTITY = "iPhone Distribution";
				CODE_SIGN_STYLE = Manual;
				CURRENT_PROJECT_VERSION = 3;
				DEVELOPMENT_TEAM = 368M544MTT;
				"DEVELOPMENT_TEAM[sdk=iphoneos*]" = 368M544MTT;
				ENABLE_BITCODE = NO;
				INFOPLIST_FILE = "$(SRCROOT)/NewExpensify/Info.plist";
				IPHONEOS_DEPLOYMENT_TARGET = 13.4;
				LD_RUNPATH_SEARCH_PATHS = (
					"$(inherited)",
					"@executable_path/Frameworks",
				);
				MARKETING_VERSION = 1.0.0;
				OTHER_LDFLAGS = (
					"$(inherited)",
					"-ObjC",
					"-lc++",
				);
				OTHER_SWIFT_FLAGS = "$(inherited) -D EXPO_CONFIGURATION_DEBUG";
				PRODUCT_BUNDLE_IDENTIFIER = com.chat.expensify.chat;
				PRODUCT_NAME = "New Expensify";
				PROVISIONING_PROFILE_SPECIFIER = "(NewApp) AppStore";
				"PROVISIONING_PROFILE_SPECIFIER[sdk=iphoneos*]" = "(NewApp) AppStore";
				SWIFT_OPTIMIZATION_LEVEL = "-Onone";
				SWIFT_VERSION = 5.0;
				TARGETED_DEVICE_FAMILY = "1,2";
				VERSIONING_SYSTEM = "apple-generic";
			};
			name = DebugProduction;
		};
		CF9AF94029EE9276001FA527 /* DebugProduction */ = {
			isa = XCBuildConfiguration;
			baseConfigurationReference = 52E63EFD054926BFEA3EC143 /* Pods-NewExpensify-NewExpensifyTests.debugproduction.xcconfig */;
			buildSettings = {
				ALWAYS_EMBED_SWIFT_STANDARD_LIBRARIES = YES;
				BUNDLE_LOADER = "$(TEST_HOST)";
				CODE_SIGN_STYLE = Automatic;
				GCC_PREPROCESSOR_DEFINITIONS = (
					"DEBUG=1",
					"$(inherited)",
				);
				INFOPLIST_FILE = NewExpensifyTests/Info.plist;
				IPHONEOS_DEPLOYMENT_TARGET = 11.0;
				LD_RUNPATH_SEARCH_PATHS = (
					"$(inherited)",
					"@executable_path/Frameworks",
					"@loader_path/Frameworks",
				);
				OTHER_LDFLAGS = (
					"-ObjC",
					"-lc++",
					"$(inherited)",
				);
				OTHER_SWIFT_FLAGS = "$(inherited) -D EXPO_CONFIGURATION_DEBUG";
				PRODUCT_BUNDLE_IDENTIFIER = "org.reactjs.native.example.$(PRODUCT_NAME:rfc1034identifier)";
				PRODUCT_NAME = "$(TARGET_NAME)";
				TEST_HOST = "$(BUILT_PRODUCTS_DIR)/NewExpensify.app/NewExpensify";
			};
			name = DebugProduction;
		};
		CF9AF94429EE927A001FA527 /* DebugAdHoc */ = {
			isa = XCBuildConfiguration;
			buildSettings = {
				ALWAYS_SEARCH_USER_PATHS = NO;
				CLANG_ANALYZER_LOCALIZABILITY_NONLOCALIZED = YES;
				CLANG_CXX_LANGUAGE_STANDARD = "gnu++14";
				CLANG_CXX_LIBRARY = "libc++";
				CLANG_ENABLE_MODULES = YES;
				CLANG_ENABLE_OBJC_ARC = YES;
				CLANG_WARN_BLOCK_CAPTURE_AUTORELEASING = YES;
				CLANG_WARN_BOOL_CONVERSION = YES;
				CLANG_WARN_COMMA = YES;
				CLANG_WARN_CONSTANT_CONVERSION = YES;
				CLANG_WARN_DEPRECATED_OBJC_IMPLEMENTATIONS = YES;
				CLANG_WARN_DIRECT_OBJC_ISA_USAGE = YES_ERROR;
				CLANG_WARN_EMPTY_BODY = YES;
				CLANG_WARN_ENUM_CONVERSION = YES;
				CLANG_WARN_INFINITE_RECURSION = YES;
				CLANG_WARN_INT_CONVERSION = YES;
				CLANG_WARN_NON_LITERAL_NULL_CONVERSION = YES;
				CLANG_WARN_OBJC_IMPLICIT_RETAIN_SELF = YES;
				CLANG_WARN_OBJC_LITERAL_CONVERSION = YES;
				CLANG_WARN_OBJC_ROOT_CLASS = YES_ERROR;
				CLANG_WARN_RANGE_LOOP_ANALYSIS = YES;
				CLANG_WARN_STRICT_PROTOTYPES = YES;
				CLANG_WARN_SUSPICIOUS_MOVE = YES;
				CLANG_WARN_UNREACHABLE_CODE = YES;
				CLANG_WARN__DUPLICATE_METHOD_MATCH = YES;
				"CODE_SIGN_IDENTITY[sdk=iphoneos*]" = "iPhone Developer";
				COPY_PHASE_STRIP = NO;
				ENABLE_STRICT_OBJC_MSGSEND = YES;
				ENABLE_TESTABILITY = YES;
				"EXCLUDED_ARCHS[sdk=iphonesimulator*]" = i386;
				GCC_C_LANGUAGE_STANDARD = gnu99;
				GCC_DYNAMIC_NO_PIC = NO;
				GCC_NO_COMMON_BLOCKS = YES;
				GCC_OPTIMIZATION_LEVEL = 0;
				GCC_PREPROCESSOR_DEFINITIONS = (
					"DEBUG=1",
					"$(inherited)",
				);
				GCC_SYMBOLS_PRIVATE_EXTERN = NO;
				GCC_WARN_64_TO_32_BIT_CONVERSION = YES;
				GCC_WARN_ABOUT_RETURN_TYPE = YES_ERROR;
				GCC_WARN_UNDECLARED_SELECTOR = YES;
				GCC_WARN_UNINITIALIZED_AUTOS = YES_AGGRESSIVE;
				GCC_WARN_UNUSED_FUNCTION = YES;
				GCC_WARN_UNUSED_VARIABLE = YES;
				IPHONEOS_DEPLOYMENT_TARGET = 16.1;
				LD_RUNPATH_SEARCH_PATHS = (
					/usr/lib/swift,
					"$(inherited)",
				);
				LIBRARY_SEARCH_PATHS = (
					"$(SDKROOT)/usr/lib/swift",
					"\"$(TOOLCHAIN_DIR)/usr/lib/swift/$(PLATFORM_NAME)\"",
					"\"$(inherited)\"",
				);
				MTL_ENABLE_DEBUG_INFO = YES;
				ONLY_ACTIVE_ARCH = YES;
				OTHER_CFLAGS = (
					"$(inherited)",
					"-DRN_FABRIC_ENABLED",
				);
				OTHER_CPLUSPLUSFLAGS = (
					"$(inherited)",
					"-DRN_FABRIC_ENABLED",
				);
				OTHER_LDFLAGS = (
					"$(inherited)",
					"-Wl",
					"-ld_classic",
				);
				PRODUCT_BUNDLE_IDENTIFIER = "";
				REACT_NATIVE_PATH = "${PODS_ROOT}/../../node_modules/react-native";
				SDKROOT = iphoneos;
				USE_HERMES = true;
			};
			name = DebugAdHoc;
		};
		CF9AF94529EE927A001FA527 /* DebugAdHoc */ = {
			isa = XCBuildConfiguration;
			baseConfigurationReference = 7B318CF669A0F7FE948D5CED /* Pods-NewExpensify.debugadhoc.xcconfig */;
			buildSettings = {
				ASSETCATALOG_COMPILER_APPICON_NAME = AppIconAdHoc;
				ASSETCATALOG_COMPILER_INCLUDE_ALL_APPICON_ASSETS = NO;
				CLANG_ENABLE_MODULES = YES;
				CODE_SIGN_ENTITLEMENTS = NewExpensify/Chat.entitlements;
				CODE_SIGN_IDENTITY = "iPhone Distribution";
				CODE_SIGN_STYLE = Manual;
				CURRENT_PROJECT_VERSION = 3;
				DEVELOPMENT_TEAM = 368M544MTT;
				"DEVELOPMENT_TEAM[sdk=iphoneos*]" = 368M544MTT;
				ENABLE_BITCODE = NO;
				INFOPLIST_FILE = "$(SRCROOT)/NewExpensify/Info.plist";
				IPHONEOS_DEPLOYMENT_TARGET = 13.4;
				LD_RUNPATH_SEARCH_PATHS = (
					"$(inherited)",
					"@executable_path/Frameworks",
				);
				MARKETING_VERSION = 1.0.0;
				OTHER_LDFLAGS = (
					"$(inherited)",
					"-ObjC",
					"-lc++",
				);
				OTHER_SWIFT_FLAGS = "$(inherited) -D EXPO_CONFIGURATION_DEBUG";
				PRODUCT_BUNDLE_IDENTIFIER = com.expensify.chat.adhoc;
				PRODUCT_NAME = "New Expensify AdHoc";
				PROVISIONING_PROFILE_SPECIFIER = "(NewApp) AdHoc";
				"PROVISIONING_PROFILE_SPECIFIER[sdk=iphoneos*]" = "(NewApp) AdHoc";
				SWIFT_OPTIMIZATION_LEVEL = "-Onone";
				SWIFT_VERSION = 5.0;
				TARGETED_DEVICE_FAMILY = "1,2";
				VERSIONING_SYSTEM = "apple-generic";
			};
			name = DebugAdHoc;
		};
		CF9AF94629EE927A001FA527 /* DebugAdHoc */ = {
			isa = XCBuildConfiguration;
			baseConfigurationReference = 4E9593A0EE1C84B8A8EC062F /* Pods-NewExpensify-NewExpensifyTests.debugadhoc.xcconfig */;
			buildSettings = {
				ALWAYS_EMBED_SWIFT_STANDARD_LIBRARIES = YES;
				BUNDLE_LOADER = "$(TEST_HOST)";
				CODE_SIGN_STYLE = Automatic;
				GCC_PREPROCESSOR_DEFINITIONS = (
					"DEBUG=1",
					"$(inherited)",
				);
				INFOPLIST_FILE = NewExpensifyTests/Info.plist;
				IPHONEOS_DEPLOYMENT_TARGET = 11.0;
				LD_RUNPATH_SEARCH_PATHS = (
					"$(inherited)",
					"@executable_path/Frameworks",
					"@loader_path/Frameworks",
				);
				OTHER_LDFLAGS = (
					"-ObjC",
					"-lc++",
					"$(inherited)",
				);
				OTHER_SWIFT_FLAGS = "$(inherited) -D EXPO_CONFIGURATION_DEBUG";
				PRODUCT_BUNDLE_IDENTIFIER = "org.reactjs.native.example.$(PRODUCT_NAME:rfc1034identifier)";
				PRODUCT_NAME = "$(TARGET_NAME)";
				TEST_HOST = "$(BUILT_PRODUCTS_DIR)/NewExpensify.app/NewExpensify";
			};
			name = DebugAdHoc;
		};
		CF9AF94729EE928E001FA527 /* ReleaseProduction */ = {
			isa = XCBuildConfiguration;
			buildSettings = {
				ALWAYS_SEARCH_USER_PATHS = NO;
				CLANG_ANALYZER_LOCALIZABILITY_NONLOCALIZED = YES;
				CLANG_CXX_LANGUAGE_STANDARD = "gnu++14";
				CLANG_CXX_LIBRARY = "libc++";
				CLANG_ENABLE_MODULES = YES;
				CLANG_ENABLE_OBJC_ARC = YES;
				CLANG_WARN_BLOCK_CAPTURE_AUTORELEASING = YES;
				CLANG_WARN_BOOL_CONVERSION = YES;
				CLANG_WARN_COMMA = YES;
				CLANG_WARN_CONSTANT_CONVERSION = YES;
				CLANG_WARN_DEPRECATED_OBJC_IMPLEMENTATIONS = YES;
				CLANG_WARN_DIRECT_OBJC_ISA_USAGE = YES_ERROR;
				CLANG_WARN_EMPTY_BODY = YES;
				CLANG_WARN_ENUM_CONVERSION = YES;
				CLANG_WARN_INFINITE_RECURSION = YES;
				CLANG_WARN_INT_CONVERSION = YES;
				CLANG_WARN_NON_LITERAL_NULL_CONVERSION = YES;
				CLANG_WARN_OBJC_IMPLICIT_RETAIN_SELF = YES;
				CLANG_WARN_OBJC_LITERAL_CONVERSION = YES;
				CLANG_WARN_OBJC_ROOT_CLASS = YES_ERROR;
				CLANG_WARN_RANGE_LOOP_ANALYSIS = YES;
				CLANG_WARN_STRICT_PROTOTYPES = YES;
				CLANG_WARN_SUSPICIOUS_MOVE = YES;
				CLANG_WARN_UNREACHABLE_CODE = YES;
				CLANG_WARN__DUPLICATE_METHOD_MATCH = YES;
				"CODE_SIGN_IDENTITY[sdk=iphoneos*]" = "iPhone Developer";
				COPY_PHASE_STRIP = YES;
				ENABLE_NS_ASSERTIONS = NO;
				ENABLE_STRICT_OBJC_MSGSEND = YES;
				"EXCLUDED_ARCHS[sdk=iphonesimulator*]" = i386;
				GCC_C_LANGUAGE_STANDARD = gnu99;
				GCC_NO_COMMON_BLOCKS = YES;
				GCC_WARN_64_TO_32_BIT_CONVERSION = YES;
				GCC_WARN_ABOUT_RETURN_TYPE = YES_ERROR;
				GCC_WARN_UNDECLARED_SELECTOR = YES;
				GCC_WARN_UNINITIALIZED_AUTOS = YES_AGGRESSIVE;
				GCC_WARN_UNUSED_FUNCTION = YES;
				GCC_WARN_UNUSED_VARIABLE = YES;
				IPHONEOS_DEPLOYMENT_TARGET = 16.1;
				LD_RUNPATH_SEARCH_PATHS = (
					/usr/lib/swift,
					"$(inherited)",
				);
				LIBRARY_SEARCH_PATHS = (
					"$(SDKROOT)/usr/lib/swift",
					"\"$(TOOLCHAIN_DIR)/usr/lib/swift/$(PLATFORM_NAME)\"",
					"\"$(inherited)\"",
				);
				MTL_ENABLE_DEBUG_INFO = NO;
				OTHER_CFLAGS = (
					"$(inherited)",
					"-DRN_FABRIC_ENABLED",
				);
				OTHER_CPLUSPLUSFLAGS = (
					"$(inherited)",
					"-DRN_FABRIC_ENABLED",
				);
				OTHER_LDFLAGS = (
					"$(inherited)",
					"-Wl",
					"-ld_classic",
				);
				PRODUCT_BUNDLE_IDENTIFIER = "";
				PRODUCT_NAME = "";
				REACT_NATIVE_PATH = "${PODS_ROOT}/../../node_modules/react-native";
				SDKROOT = iphoneos;
				USE_HERMES = true;
				VALIDATE_PRODUCT = YES;
			};
			name = ReleaseProduction;
		};
		CF9AF94829EE928E001FA527 /* ReleaseProduction */ = {
			isa = XCBuildConfiguration;
			baseConfigurationReference = 32181F72DC539FFD1D1F0CA4 /* Pods-NewExpensify.releaseproduction.xcconfig */;
			buildSettings = {
				ASSETCATALOG_COMPILER_APPICON_NAME = AppIcon;
				ASSETCATALOG_COMPILER_INCLUDE_ALL_APPICON_ASSETS = NO;
				CLANG_ENABLE_MODULES = YES;
				CODE_SIGN_ENTITLEMENTS = NewExpensify/Chat.entitlements;
				CODE_SIGN_IDENTITY = "iPhone Distribution";
				CODE_SIGN_STYLE = Manual;
				CURRENT_PROJECT_VERSION = 3;
				DEVELOPMENT_TEAM = 368M544MTT;
				"DEVELOPMENT_TEAM[sdk=iphoneos*]" = 368M544MTT;
				INFOPLIST_FILE = NewExpensify/Info.plist;
				IPHONEOS_DEPLOYMENT_TARGET = 13.4;
				LD_RUNPATH_SEARCH_PATHS = (
					"$(inherited)",
					"@executable_path/Frameworks",
				);
				MARKETING_VERSION = 1.0.0;
				OTHER_LDFLAGS = (
					"$(inherited)",
					"-ObjC",
					"-lc++",
				);
				OTHER_SWIFT_FLAGS = "$(inherited) -D EXPO_CONFIGURATION_RELEASE -D EXPO_CONFIGURATION_DEBUG";
				PRODUCT_BUNDLE_IDENTIFIER = com.chat.expensify.chat;
				PRODUCT_NAME = "New Expensify";
				PROVISIONING_PROFILE_SPECIFIER = "(NewApp) AppStore";
				"PROVISIONING_PROFILE_SPECIFIER[sdk=iphoneos*]" = "(NewApp) AppStore";
				SWIFT_VERSION = 5.0;
				TARGETED_DEVICE_FAMILY = "1,2";
				VERSIONING_SYSTEM = "apple-generic";
			};
			name = ReleaseProduction;
		};
		CF9AF94929EE928E001FA527 /* ReleaseProduction */ = {
			isa = XCBuildConfiguration;
			baseConfigurationReference = E2F78D2A9B3DB96F0524690B /* Pods-NewExpensify-NewExpensifyTests.releaseproduction.xcconfig */;
			buildSettings = {
				ALWAYS_EMBED_SWIFT_STANDARD_LIBRARIES = YES;
				BUNDLE_LOADER = "$(TEST_HOST)";
				CODE_SIGN_STYLE = Automatic;
				COPY_PHASE_STRIP = NO;
				DEVELOPMENT_TEAM = 368M544MTT;
				INFOPLIST_FILE = NewExpensifyTests/Info.plist;
				IPHONEOS_DEPLOYMENT_TARGET = 11.0;
				LD_RUNPATH_SEARCH_PATHS = (
					"$(inherited)",
					"@executable_path/Frameworks",
					"@loader_path/Frameworks",
				);
				OTHER_LDFLAGS = (
					"-ObjC",
					"-lc++",
					"$(inherited)",
				);
				OTHER_SWIFT_FLAGS = "$(inherited) -D EXPO_CONFIGURATION_RELEASE -D EXPO_CONFIGURATION_DEBUG";
				PRODUCT_BUNDLE_IDENTIFIER = "org.reactjs.native.example.$(PRODUCT_NAME:rfc1034identifier)";
				PRODUCT_NAME = "$(TARGET_NAME)";
				TEST_HOST = "$(BUILT_PRODUCTS_DIR)/NewExpensify.app/NewExpensify";
			};
			name = ReleaseProduction;
		};
		CF9AF94D29EE9293001FA527 /* ReleaseAdHoc */ = {
			isa = XCBuildConfiguration;
			buildSettings = {
				ALWAYS_SEARCH_USER_PATHS = NO;
				CLANG_ANALYZER_LOCALIZABILITY_NONLOCALIZED = YES;
				CLANG_CXX_LANGUAGE_STANDARD = "gnu++14";
				CLANG_CXX_LIBRARY = "libc++";
				CLANG_ENABLE_MODULES = YES;
				CLANG_ENABLE_OBJC_ARC = YES;
				CLANG_WARN_BLOCK_CAPTURE_AUTORELEASING = YES;
				CLANG_WARN_BOOL_CONVERSION = YES;
				CLANG_WARN_COMMA = YES;
				CLANG_WARN_CONSTANT_CONVERSION = YES;
				CLANG_WARN_DEPRECATED_OBJC_IMPLEMENTATIONS = YES;
				CLANG_WARN_DIRECT_OBJC_ISA_USAGE = YES_ERROR;
				CLANG_WARN_EMPTY_BODY = YES;
				CLANG_WARN_ENUM_CONVERSION = YES;
				CLANG_WARN_INFINITE_RECURSION = YES;
				CLANG_WARN_INT_CONVERSION = YES;
				CLANG_WARN_NON_LITERAL_NULL_CONVERSION = YES;
				CLANG_WARN_OBJC_IMPLICIT_RETAIN_SELF = YES;
				CLANG_WARN_OBJC_LITERAL_CONVERSION = YES;
				CLANG_WARN_OBJC_ROOT_CLASS = YES_ERROR;
				CLANG_WARN_RANGE_LOOP_ANALYSIS = YES;
				CLANG_WARN_STRICT_PROTOTYPES = YES;
				CLANG_WARN_SUSPICIOUS_MOVE = YES;
				CLANG_WARN_UNREACHABLE_CODE = YES;
				CLANG_WARN__DUPLICATE_METHOD_MATCH = YES;
				"CODE_SIGN_IDENTITY[sdk=iphoneos*]" = "iPhone Developer";
				COPY_PHASE_STRIP = YES;
				ENABLE_NS_ASSERTIONS = NO;
				ENABLE_STRICT_OBJC_MSGSEND = YES;
				"EXCLUDED_ARCHS[sdk=iphonesimulator*]" = i386;
				GCC_C_LANGUAGE_STANDARD = gnu99;
				GCC_NO_COMMON_BLOCKS = YES;
				GCC_WARN_64_TO_32_BIT_CONVERSION = YES;
				GCC_WARN_ABOUT_RETURN_TYPE = YES_ERROR;
				GCC_WARN_UNDECLARED_SELECTOR = YES;
				GCC_WARN_UNINITIALIZED_AUTOS = YES_AGGRESSIVE;
				GCC_WARN_UNUSED_FUNCTION = YES;
				GCC_WARN_UNUSED_VARIABLE = YES;
				IPHONEOS_DEPLOYMENT_TARGET = 16.1;
				LD_RUNPATH_SEARCH_PATHS = (
					/usr/lib/swift,
					"$(inherited)",
				);
				LIBRARY_SEARCH_PATHS = (
					"$(SDKROOT)/usr/lib/swift",
					"\"$(TOOLCHAIN_DIR)/usr/lib/swift/$(PLATFORM_NAME)\"",
					"\"$(inherited)\"",
				);
				MTL_ENABLE_DEBUG_INFO = NO;
				OTHER_CFLAGS = (
					"$(inherited)",
					"-DRN_FABRIC_ENABLED",
				);
				OTHER_CPLUSPLUSFLAGS = (
					"$(inherited)",
					"-DRN_FABRIC_ENABLED",
				);
				OTHER_LDFLAGS = (
					"$(inherited)",
					"-Wl",
					"-ld_classic",
				);
				PRODUCT_BUNDLE_IDENTIFIER = "";
				PRODUCT_NAME = "";
				REACT_NATIVE_PATH = "${PODS_ROOT}/../../node_modules/react-native";
				SDKROOT = iphoneos;
				USE_HERMES = true;
				VALIDATE_PRODUCT = YES;
			};
			name = ReleaseAdHoc;
		};
		CF9AF94E29EE9293001FA527 /* ReleaseAdHoc */ = {
			isa = XCBuildConfiguration;
			baseConfigurationReference = 68F4F270A8D1414FC14F356F /* Pods-NewExpensify.releaseadhoc.xcconfig */;
			buildSettings = {
				ASSETCATALOG_COMPILER_APPICON_NAME = AppIconAdHoc;
				ASSETCATALOG_COMPILER_INCLUDE_ALL_APPICON_ASSETS = NO;
				CLANG_ENABLE_MODULES = YES;
				CODE_SIGN_ENTITLEMENTS = NewExpensify/Chat.entitlements;
				CODE_SIGN_IDENTITY = "iPhone Distribution";
				CODE_SIGN_STYLE = Manual;
				CURRENT_PROJECT_VERSION = 3;
				DEVELOPMENT_TEAM = 368M544MTT;
				"DEVELOPMENT_TEAM[sdk=iphoneos*]" = 368M544MTT;
				INFOPLIST_FILE = NewExpensify/Info.plist;
				IPHONEOS_DEPLOYMENT_TARGET = 13.4;
				LD_RUNPATH_SEARCH_PATHS = (
					"$(inherited)",
					"@executable_path/Frameworks",
				);
				MARKETING_VERSION = 1.0.0;
				OTHER_LDFLAGS = (
					"$(inherited)",
					"-ObjC",
					"-lc++",
				);
				OTHER_SWIFT_FLAGS = "$(inherited) -D EXPO_CONFIGURATION_RELEASE -D EXPO_CONFIGURATION_DEBUG";
				PRODUCT_BUNDLE_IDENTIFIER = com.expensify.chat.adhoc;
				PRODUCT_NAME = "New Expensify AdHoc";
				PROVISIONING_PROFILE_SPECIFIER = "(NewApp) AdHoc";
				"PROVISIONING_PROFILE_SPECIFIER[sdk=iphoneos*]" = "(NewApp) AdHoc";
				SWIFT_VERSION = 5.0;
				TARGETED_DEVICE_FAMILY = "1,2";
				VERSIONING_SYSTEM = "apple-generic";
			};
			name = ReleaseAdHoc;
		};
		CF9AF94F29EE9293001FA527 /* ReleaseAdHoc */ = {
			isa = XCBuildConfiguration;
			baseConfigurationReference = FF0EADDA6099EF76253FA7AB /* Pods-NewExpensify-NewExpensifyTests.releaseadhoc.xcconfig */;
			buildSettings = {
				ALWAYS_EMBED_SWIFT_STANDARD_LIBRARIES = YES;
				BUNDLE_LOADER = "$(TEST_HOST)";
				CODE_SIGN_STYLE = Automatic;
				COPY_PHASE_STRIP = NO;
				DEVELOPMENT_TEAM = 368M544MTT;
				INFOPLIST_FILE = NewExpensifyTests/Info.plist;
				IPHONEOS_DEPLOYMENT_TARGET = 11.0;
				LD_RUNPATH_SEARCH_PATHS = (
					"$(inherited)",
					"@executable_path/Frameworks",
					"@loader_path/Frameworks",
				);
				OTHER_LDFLAGS = (
					"-ObjC",
					"-lc++",
					"$(inherited)",
				);
				OTHER_SWIFT_FLAGS = "$(inherited) -D EXPO_CONFIGURATION_RELEASE -D EXPO_CONFIGURATION_DEBUG";
				PRODUCT_BUNDLE_IDENTIFIER = "org.reactjs.native.example.$(PRODUCT_NAME:rfc1034identifier)";
				PRODUCT_NAME = "$(TARGET_NAME)";
				TEST_HOST = "$(BUILT_PRODUCTS_DIR)/NewExpensify.app/NewExpensify";
			};
			name = ReleaseAdHoc;
		};
/* End XCBuildConfiguration section */

/* Begin XCConfigurationList section */
		00E357021AD99517003FC87E /* Build configuration list for PBXNativeTarget "NewExpensifyTests" */ = {
			isa = XCConfigurationList;
			buildConfigurations = (
				00E356F61AD99517003FC87E /* DebugDevelopment */,
				CF9AF94629EE927A001FA527 /* DebugAdHoc */,
				CF9AF94029EE9276001FA527 /* DebugProduction */,
				00E356F71AD99517003FC87E /* ReleaseDevelopment */,
				CF9AF94F29EE9293001FA527 /* ReleaseAdHoc */,
				CF9AF94929EE928E001FA527 /* ReleaseProduction */,
			);
			defaultConfigurationIsVisible = 0;
			defaultConfigurationName = DebugDevelopment;
		};
		13B07F931A680F5B00A75B9A /* Build configuration list for PBXNativeTarget "NewExpensify" */ = {
			isa = XCConfigurationList;
			buildConfigurations = (
				13B07F941A680F5B00A75B9A /* DebugDevelopment */,
				CF9AF94529EE927A001FA527 /* DebugAdHoc */,
				CF9AF93F29EE9276001FA527 /* DebugProduction */,
				13B07F951A680F5B00A75B9A /* ReleaseDevelopment */,
				CF9AF94E29EE9293001FA527 /* ReleaseAdHoc */,
				CF9AF94829EE928E001FA527 /* ReleaseProduction */,
			);
			defaultConfigurationIsVisible = 0;
			defaultConfigurationName = DebugDevelopment;
		};
		7FD73CAA2B23CE9500420AF3 /* Build configuration list for PBXNativeTarget "NotificationServiceExtension" */ = {
			isa = XCConfigurationList;
			buildConfigurations = (
				7FD73CA42B23CE9500420AF3 /* DebugDevelopment */,
				7FD73CA52B23CE9500420AF3 /* DebugAdHoc */,
				7FD73CA62B23CE9500420AF3 /* DebugProduction */,
				7FD73CA72B23CE9500420AF3 /* ReleaseDevelopment */,
				7FD73CA82B23CE9500420AF3 /* ReleaseAdHoc */,
				7FD73CA92B23CE9500420AF3 /* ReleaseProduction */,
			);
			defaultConfigurationIsVisible = 0;
			defaultConfigurationName = DebugDevelopment;
		};
		83CBB9FA1A601CBA00E9B192 /* Build configuration list for PBXProject "NewExpensify" */ = {
			isa = XCConfigurationList;
			buildConfigurations = (
				83CBBA201A601CBA00E9B192 /* DebugDevelopment */,
				CF9AF94429EE927A001FA527 /* DebugAdHoc */,
				CF9AF93E29EE9276001FA527 /* DebugProduction */,
				83CBBA211A601CBA00E9B192 /* ReleaseDevelopment */,
				CF9AF94D29EE9293001FA527 /* ReleaseAdHoc */,
				CF9AF94729EE928E001FA527 /* ReleaseProduction */,
			);
			defaultConfigurationIsVisible = 0;
			defaultConfigurationName = DebugDevelopment;
		};
/* End XCConfigurationList section */
	};
	rootObject = 83CBB9F71A601CBA00E9B192 /* Project object */;
}<|MERGE_RESOLUTION|>--- conflicted
+++ resolved
@@ -36,7 +36,7 @@
 		BDB853621F354EBB84E619C2 /* ExpensifyNewKansas-MediumItalic.otf in Resources */ = {isa = PBXBuildFile; fileRef = D2AFB39EC1D44BF9B91D3227 /* ExpensifyNewKansas-MediumItalic.otf */; };
 		DD79042B2792E76D004484B4 /* RCTBootSplash.mm in Sources */ = {isa = PBXBuildFile; fileRef = DD79042A2792E76D004484B4 /* RCTBootSplash.mm */; };
 		DDCB2E57F334C143AC462B43 /* ExpoModulesProvider.swift in Sources */ = {isa = PBXBuildFile; fileRef = 4D20D83B0E39BA6D21761E72 /* ExpoModulesProvider.swift */; };
-		E51DC681C7DEE40AEBDDFBFE /* (null) in Frameworks */ = {isa = PBXBuildFile; };
+		E51DC681C7DEE40AEBDDFBFE /* BuildFile in Frameworks */ = {isa = PBXBuildFile; };
 		E9DF872D2525201700607FDC /* AirshipConfig.plist in Resources */ = {isa = PBXBuildFile; fileRef = E9DF872C2525201700607FDC /* AirshipConfig.plist */; };
 		ED222ED90E074A5481A854FA /* ExpensifyNeue-BoldItalic.otf in Resources */ = {isa = PBXBuildFile; fileRef = 8B28D84EF339436DBD42A203 /* ExpensifyNeue-BoldItalic.otf */; };
 		EEAE4F8907465429AA5B5520 /* libPods-NewExpensify.a in Frameworks */ = {isa = PBXBuildFile; fileRef = AEFE6CD54912D427D19133C7 /* libPods-NewExpensify.a */; };
@@ -166,13 +166,9 @@
 			buildActionMask = 2147483647;
 			files = (
 				383643682B6D4AE2005BB9AE /* DeviceCheck.framework in Frameworks */,
-<<<<<<< HEAD
-				E51DC681C7DEE40AEBDDFBFE /* (null) in Frameworks */,
-=======
 				E51DC681C7DEE40AEBDDFBFE /* BuildFile in Frameworks */,
->>>>>>> 4346c922
 				976CCB5F8C921482E6AEAE71 /* libPods-NewExpensify.a in Frameworks */,
-				E51DC681C7DEE40AEBDDFBFE /* (null) in Frameworks */,
+				E51DC681C7DEE40AEBDDFBFE /* BuildFile in Frameworks */,
 				EEAE4F8907465429AA5B5520 /* libPods-NewExpensify.a in Frameworks */,
 			);
 			runOnlyForDeploymentPostprocessing = 0;

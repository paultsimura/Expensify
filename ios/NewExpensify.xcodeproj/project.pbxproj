--- conflicted
+++ resolved
@@ -7,6 +7,7 @@
 	objects = {
 
 /* Begin PBXBuildFile section */
+		059DC4EFD39EF39437E6823D /* libPods-NotificationServiceExtension.a in Frameworks */ = {isa = PBXBuildFile; fileRef = 1A997AA8204EA3D90907FA80 /* libPods-NotificationServiceExtension.a */; };
 		083353EB2B5AB22A00C603C0 /* attention.mp3 in Resources */ = {isa = PBXBuildFile; fileRef = 083353E72B5AB22900C603C0 /* attention.mp3 */; };
 		083353EC2B5AB22A00C603C0 /* done.mp3 in Resources */ = {isa = PBXBuildFile; fileRef = 083353E82B5AB22900C603C0 /* done.mp3 */; };
 		083353ED2B5AB22A00C603C0 /* receive.mp3 in Resources */ = {isa = PBXBuildFile; fileRef = 083353E92B5AB22900C603C0 /* receive.mp3 */; };
@@ -25,27 +26,24 @@
 		26AF3C3540374A9FACB6C19E /* ExpensifyMono-Bold.otf in Resources */ = {isa = PBXBuildFile; fileRef = DCF33E34FFEC48128CDD41D4 /* ExpensifyMono-Bold.otf */; };
 		2A9F8CDA983746B0B9204209 /* ExpensifyNeue-Bold.otf in Resources */ = {isa = PBXBuildFile; fileRef = 52796131E6554494B2DDB056 /* ExpensifyNeue-Bold.otf */; };
 		30581EA8AAFD4FCE88C5D191 /* ExpensifyNeue-Italic.otf in Resources */ = {isa = PBXBuildFile; fileRef = BF6A4C5167244B9FB8E4D4E3 /* ExpensifyNeue-Italic.otf */; };
+		3661A1374980E5F6804511FE /* libPods-NewExpensify-NewExpensifyTests.a in Frameworks */ = {isa = PBXBuildFile; fileRef = 076FD9E41E08971BBF51D580 /* libPods-NewExpensify-NewExpensifyTests.a */; };
 		374FB8D728A133FE000D84EF /* OriginImageRequestHandler.mm in Sources */ = {isa = PBXBuildFile; fileRef = 374FB8D628A133FE000D84EF /* OriginImageRequestHandler.mm */; };
-<<<<<<< HEAD
 		383643682B6D4AE2005BB9AE /* DeviceCheck.framework in Frameworks */ = {isa = PBXBuildFile; fileRef = 383643672B6D4AE2005BB9AE /* DeviceCheck.framework */; };
-=======
-		5B8996A7D8B007ECC41919E1 /* libPods-NewExpensify.a in Frameworks */ = {isa = PBXBuildFile; fileRef = 00D7E69E5ADD16FD4C44221B /* libPods-NewExpensify.a */; };
->>>>>>> e3331db0
 		7041848526A8E47D00E09F4D /* RCTStartupTimer.m in Sources */ = {isa = PBXBuildFile; fileRef = 7041848426A8E47D00E09F4D /* RCTStartupTimer.m */; };
 		7041848626A8E47D00E09F4D /* RCTStartupTimer.m in Sources */ = {isa = PBXBuildFile; fileRef = 7041848426A8E47D00E09F4D /* RCTStartupTimer.m */; };
 		70CF6E82262E297300711ADC /* BootSplash.storyboard in Resources */ = {isa = PBXBuildFile; fileRef = 70CF6E81262E297300711ADC /* BootSplash.storyboard */; };
-		716815DBCE9F49D420334791 /* libPods-NewExpensify-NewExpensifyTests.a in Frameworks */ = {isa = PBXBuildFile; fileRef = B68AEB9429D8BB73F25A188C /* libPods-NewExpensify-NewExpensifyTests.a */; };
 		7F5E81F06BCCF61AD02CEA06 /* ExpoModulesProvider.swift in Sources */ = {isa = PBXBuildFile; fileRef = BCD444BEDDB0AF1745B39049 /* ExpoModulesProvider.swift */; };
 		7F9DD8DA2B2A445B005E3AFA /* ExpError.swift in Sources */ = {isa = PBXBuildFile; fileRef = 7F9DD8D92B2A445B005E3AFA /* ExpError.swift */; };
 		7FD73C9E2B23CE9500420AF3 /* NotificationService.swift in Sources */ = {isa = PBXBuildFile; fileRef = 7FD73C9D2B23CE9500420AF3 /* NotificationService.swift */; };
 		7FD73CA22B23CE9500420AF3 /* NotificationServiceExtension.appex in Embed Foundation Extensions */ = {isa = PBXBuildFile; fileRef = 7FD73C9B2B23CE9500420AF3 /* NotificationServiceExtension.appex */; settings = {ATTRIBUTES = (RemoveHeadersOnCopy, ); }; };
-		B8A1CD44D011AD7AE180DE14 /* libPods-NotificationServiceExtension.a in Frameworks */ = {isa = PBXBuildFile; fileRef = B944D5699A54FD5197A63866 /* libPods-NotificationServiceExtension.a */; };
+		976CCB5F8C921482E6AEAE71 /* libPods-NewExpensify.a in Frameworks */ = {isa = PBXBuildFile; fileRef = AB40AC8872A3DD6EF53D8B94 /* libPods-NewExpensify.a */; };
 		BDB853621F354EBB84E619C2 /* ExpensifyNewKansas-MediumItalic.otf in Resources */ = {isa = PBXBuildFile; fileRef = D2AFB39EC1D44BF9B91D3227 /* ExpensifyNewKansas-MediumItalic.otf */; };
 		DD79042B2792E76D004484B4 /* RCTBootSplash.mm in Sources */ = {isa = PBXBuildFile; fileRef = DD79042A2792E76D004484B4 /* RCTBootSplash.mm */; };
 		DDCB2E57F334C143AC462B43 /* ExpoModulesProvider.swift in Sources */ = {isa = PBXBuildFile; fileRef = 4D20D83B0E39BA6D21761E72 /* ExpoModulesProvider.swift */; };
 		E51DC681C7DEE40AEBDDFBFE /* BuildFile in Frameworks */ = {isa = PBXBuildFile; };
 		E9DF872D2525201700607FDC /* AirshipConfig.plist in Resources */ = {isa = PBXBuildFile; fileRef = E9DF872C2525201700607FDC /* AirshipConfig.plist */; };
 		ED222ED90E074A5481A854FA /* ExpensifyNeue-BoldItalic.otf in Resources */ = {isa = PBXBuildFile; fileRef = 8B28D84EF339436DBD42A203 /* ExpensifyNeue-BoldItalic.otf */; };
+		EEAE4F8907465429AA5B5520 /* libPods-NewExpensify.a in Frameworks */ = {isa = PBXBuildFile; fileRef = AEFE6CD54912D427D19133C7 /* libPods-NewExpensify.a */; };
 		F0C450EA2705020500FD2970 /* colors.json in Resources */ = {isa = PBXBuildFile; fileRef = F0C450E92705020500FD2970 /* colors.json */; };
 		FF941A8D48F849269AB85C9A /* ExpensifyNewKansas-Medium.otf in Resources */ = {isa = PBXBuildFile; fileRef = 44BF435285B94E5B95F90994 /* ExpensifyNewKansas-Medium.otf */; };
 /* End PBXBuildFile section */
@@ -83,10 +81,9 @@
 
 /* Begin PBXFileReference section */
 		008F07F21AC5B25A0029DE68 /* main.jsbundle */ = {isa = PBXFileReference; fileEncoding = 4; lastKnownFileType = text; path = main.jsbundle; sourceTree = "<group>"; };
-		00D7E69E5ADD16FD4C44221B /* libPods-NewExpensify.a */ = {isa = PBXFileReference; explicitFileType = archive.ar; includeInIndex = 0; path = "libPods-NewExpensify.a"; sourceTree = BUILT_PRODUCTS_DIR; };
 		00E356EE1AD99517003FC87E /* NewExpensifyTests.xctest */ = {isa = PBXFileReference; explicitFileType = wrapper.cfbundle; includeInIndex = 0; path = NewExpensifyTests.xctest; sourceTree = BUILT_PRODUCTS_DIR; };
 		00E356F11AD99517003FC87E /* Info.plist */ = {isa = PBXFileReference; lastKnownFileType = text.plist.xml; path = Info.plist; sourceTree = "<group>"; };
-		030F99CEB3AEF1F11B001798 /* Pods-NewExpensify-NewExpensifyTests.debugproduction.xcconfig */ = {isa = PBXFileReference; includeInIndex = 1; lastKnownFileType = text.xcconfig; name = "Pods-NewExpensify-NewExpensifyTests.debugproduction.xcconfig"; path = "Target Support Files/Pods-NewExpensify-NewExpensifyTests/Pods-NewExpensify-NewExpensifyTests.debugproduction.xcconfig"; sourceTree = "<group>"; };
+		076FD9E41E08971BBF51D580 /* libPods-NewExpensify-NewExpensifyTests.a */ = {isa = PBXFileReference; explicitFileType = archive.ar; includeInIndex = 0; path = "libPods-NewExpensify-NewExpensifyTests.a"; sourceTree = BUILT_PRODUCTS_DIR; };
 		083353E72B5AB22900C603C0 /* attention.mp3 */ = {isa = PBXFileReference; lastKnownFileType = audio.mp3; name = attention.mp3; path = ../assets/sounds/attention.mp3; sourceTree = "<group>"; };
 		083353E82B5AB22900C603C0 /* done.mp3 */ = {isa = PBXFileReference; lastKnownFileType = audio.mp3; name = done.mp3; path = ../assets/sounds/done.mp3; sourceTree = "<group>"; };
 		083353E92B5AB22900C603C0 /* receive.mp3 */ = {isa = PBXFileReference; lastKnownFileType = audio.mp3; name = receive.mp3; path = ../assets/sounds/receive.mp3; sourceTree = "<group>"; };
@@ -96,80 +93,71 @@
 		0F5BE0CD252686320097D869 /* GoogleService-Info.plist */ = {isa = PBXFileReference; fileEncoding = 4; lastKnownFileType = text.plist.xml; path = "GoogleService-Info.plist"; sourceTree = "<group>"; };
 		0F5E534E263B73D5004CA14F /* EnvironmentChecker.h */ = {isa = PBXFileReference; lastKnownFileType = sourcecode.c.h; path = EnvironmentChecker.h; sourceTree = "<group>"; };
 		0F5E534F263B73FD004CA14F /* EnvironmentChecker.m */ = {isa = PBXFileReference; lastKnownFileType = sourcecode.c.objc; path = EnvironmentChecker.m; sourceTree = "<group>"; };
-		0FF2BC0D01CA2C62CE94229E /* Pods-NewExpensify.debugdevelopment.xcconfig */ = {isa = PBXFileReference; includeInIndex = 1; lastKnownFileType = text.xcconfig; name = "Pods-NewExpensify.debugdevelopment.xcconfig"; path = "Target Support Files/Pods-NewExpensify/Pods-NewExpensify.debugdevelopment.xcconfig"; sourceTree = "<group>"; };
-		11B2BA236BB72A603FBB7B99 /* Pods-NotificationServiceExtension.releasedevelopment.xcconfig */ = {isa = PBXFileReference; includeInIndex = 1; lastKnownFileType = text.xcconfig; name = "Pods-NotificationServiceExtension.releasedevelopment.xcconfig"; path = "Target Support Files/Pods-NotificationServiceExtension/Pods-NotificationServiceExtension.releasedevelopment.xcconfig"; sourceTree = "<group>"; };
-		12EB734390650799DB8AC627 /* Pods-NotificationServiceExtension.debugdevelopment.xcconfig */ = {isa = PBXFileReference; includeInIndex = 1; lastKnownFileType = text.xcconfig; name = "Pods-NotificationServiceExtension.debugdevelopment.xcconfig"; path = "Target Support Files/Pods-NotificationServiceExtension/Pods-NotificationServiceExtension.debugdevelopment.xcconfig"; sourceTree = "<group>"; };
 		13B07F961A680F5B00A75B9A /* New Expensify Dev.app */ = {isa = PBXFileReference; explicitFileType = wrapper.application; includeInIndex = 0; path = "New Expensify Dev.app"; sourceTree = BUILT_PRODUCTS_DIR; };
 		13B07FAF1A68108700A75B9A /* AppDelegate.h */ = {isa = PBXFileReference; fileEncoding = 4; lastKnownFileType = sourcecode.c.h; name = AppDelegate.h; path = NewExpensify/AppDelegate.h; sourceTree = "<group>"; };
 		13B07FB61A68108700A75B9A /* Info.plist */ = {isa = PBXFileReference; fileEncoding = 4; lastKnownFileType = text.plist.xml; name = Info.plist; path = NewExpensify/Info.plist; sourceTree = "<group>"; };
 		13B07FB71A68108700A75B9A /* main.m */ = {isa = PBXFileReference; fileEncoding = 4; lastKnownFileType = sourcecode.c.objc; name = main.m; path = NewExpensify/main.m; sourceTree = "<group>"; };
 		18D050DF262400AF000D658B /* BridgingFile.swift */ = {isa = PBXFileReference; lastKnownFileType = sourcecode.swift; path = BridgingFile.swift; sourceTree = "<group>"; };
-		3328C9B8861CA667C42B47F3 /* Pods-NewExpensify.debugproduction.xcconfig */ = {isa = PBXFileReference; includeInIndex = 1; lastKnownFileType = text.xcconfig; name = "Pods-NewExpensify.debugproduction.xcconfig"; path = "Target Support Files/Pods-NewExpensify/Pods-NewExpensify.debugproduction.xcconfig"; sourceTree = "<group>"; };
+		1A997AA8204EA3D90907FA80 /* libPods-NotificationServiceExtension.a */ = {isa = PBXFileReference; explicitFileType = archive.ar; includeInIndex = 0; path = "libPods-NotificationServiceExtension.a"; sourceTree = BUILT_PRODUCTS_DIR; };
+		1DDE5449979A136852B939B5 /* Pods-NewExpensify.release adhoc.xcconfig */ = {isa = PBXFileReference; includeInIndex = 1; lastKnownFileType = text.xcconfig; name = "Pods-NewExpensify.release adhoc.xcconfig"; path = "Target Support Files/Pods-NewExpensify/Pods-NewExpensify.release adhoc.xcconfig"; sourceTree = "<group>"; };
+		25A4587E168FD67CF890B448 /* Pods-NewExpensify-NewExpensifyTests.debugadhoc.xcconfig */ = {isa = PBXFileReference; includeInIndex = 1; lastKnownFileType = text.xcconfig; name = "Pods-NewExpensify-NewExpensifyTests.debugadhoc.xcconfig"; path = "Target Support Files/Pods-NewExpensify-NewExpensifyTests/Pods-NewExpensify-NewExpensifyTests.debugadhoc.xcconfig"; sourceTree = "<group>"; };
+		30FFBD291B71222A393D9CC9 /* Pods-NewExpensify.releasedevelopment.xcconfig */ = {isa = PBXFileReference; includeInIndex = 1; lastKnownFileType = text.xcconfig; name = "Pods-NewExpensify.releasedevelopment.xcconfig"; path = "Target Support Files/Pods-NewExpensify/Pods-NewExpensify.releasedevelopment.xcconfig"; sourceTree = "<group>"; };
+		32181F72DC539FFD1D1F0CA4 /* Pods-NewExpensify.releaseproduction.xcconfig */ = {isa = PBXFileReference; includeInIndex = 1; lastKnownFileType = text.xcconfig; name = "Pods-NewExpensify.releaseproduction.xcconfig"; path = "Target Support Files/Pods-NewExpensify/Pods-NewExpensify.releaseproduction.xcconfig"; sourceTree = "<group>"; };
+		34A8FDD1F9AA58B8F15C8380 /* Pods-NewExpensify.release production.xcconfig */ = {isa = PBXFileReference; includeInIndex = 1; lastKnownFileType = text.xcconfig; name = "Pods-NewExpensify.release production.xcconfig"; path = "Target Support Files/Pods-NewExpensify/Pods-NewExpensify.release production.xcconfig"; sourceTree = "<group>"; };
 		374FB8D528A133A7000D84EF /* OriginImageRequestHandler.h */ = {isa = PBXFileReference; lastKnownFileType = sourcecode.c.h; name = OriginImageRequestHandler.h; path = NewExpensify/OriginImageRequestHandler.h; sourceTree = "<group>"; };
 		374FB8D628A133FE000D84EF /* OriginImageRequestHandler.mm */ = {isa = PBXFileReference; lastKnownFileType = sourcecode.cpp.objcpp; name = OriginImageRequestHandler.mm; path = NewExpensify/OriginImageRequestHandler.mm; sourceTree = "<group>"; };
-<<<<<<< HEAD
 		383643672B6D4AE2005BB9AE /* DeviceCheck.framework */ = {isa = PBXFileReference; lastKnownFileType = wrapper.framework; name = DeviceCheck.framework; path = System/Library/Frameworks/DeviceCheck.framework; sourceTree = SDKROOT; };
 		3BBA44B891E03FAB8255E6F1 /* Pods-NewExpensify-NewExpensifyTests.debugdevelopment.xcconfig */ = {isa = PBXFileReference; includeInIndex = 1; lastKnownFileType = text.xcconfig; name = "Pods-NewExpensify-NewExpensifyTests.debugdevelopment.xcconfig"; path = "Target Support Files/Pods-NewExpensify-NewExpensifyTests/Pods-NewExpensify-NewExpensifyTests.debugdevelopment.xcconfig"; sourceTree = "<group>"; };
-=======
->>>>>>> e3331db0
 		44BF435285B94E5B95F90994 /* ExpensifyNewKansas-Medium.otf */ = {isa = PBXFileReference; explicitFileType = undefined; fileEncoding = 9; includeInIndex = 0; lastKnownFileType = unknown; name = "ExpensifyNewKansas-Medium.otf"; path = "../assets/fonts/native/ExpensifyNewKansas-Medium.otf"; sourceTree = "<group>"; };
-		466D03D63F4B48E009C04FA3 /* Pods-NewExpensify-NewExpensifyTests.releaseproduction.xcconfig */ = {isa = PBXFileReference; includeInIndex = 1; lastKnownFileType = text.xcconfig; name = "Pods-NewExpensify-NewExpensifyTests.releaseproduction.xcconfig"; path = "Target Support Files/Pods-NewExpensify-NewExpensifyTests/Pods-NewExpensify-NewExpensifyTests.releaseproduction.xcconfig"; sourceTree = "<group>"; };
 		4D20D83B0E39BA6D21761E72 /* ExpoModulesProvider.swift */ = {isa = PBXFileReference; includeInIndex = 1; lastKnownFileType = sourcecode.swift; name = ExpoModulesProvider.swift; path = "Pods/Target Support Files/Pods-NewExpensify/ExpoModulesProvider.swift"; sourceTree = "<group>"; };
+		4E9593A0EE1C84B8A8EC062F /* Pods-NewExpensify-NewExpensifyTests.debugadhoc.xcconfig */ = {isa = PBXFileReference; includeInIndex = 1; lastKnownFileType = text.xcconfig; name = "Pods-NewExpensify-NewExpensifyTests.debugadhoc.xcconfig"; path = "Target Support Files/Pods-NewExpensify-NewExpensifyTests/Pods-NewExpensify-NewExpensifyTests.debugadhoc.xcconfig"; sourceTree = "<group>"; };
 		52796131E6554494B2DDB056 /* ExpensifyNeue-Bold.otf */ = {isa = PBXFileReference; explicitFileType = undefined; fileEncoding = 9; includeInIndex = 0; lastKnownFileType = unknown; name = "ExpensifyNeue-Bold.otf"; path = "../assets/fonts/native/ExpensifyNeue-Bold.otf"; sourceTree = "<group>"; };
-		5A1F158A9A6CBE170EC19D9C /* Pods-NewExpensify.debugadhoc.xcconfig */ = {isa = PBXFileReference; includeInIndex = 1; lastKnownFileType = text.xcconfig; name = "Pods-NewExpensify.debugadhoc.xcconfig"; path = "Target Support Files/Pods-NewExpensify/Pods-NewExpensify.debugadhoc.xcconfig"; sourceTree = "<group>"; };
+		52E63EFD054926BFEA3EC143 /* Pods-NewExpensify-NewExpensifyTests.debugproduction.xcconfig */ = {isa = PBXFileReference; includeInIndex = 1; lastKnownFileType = text.xcconfig; name = "Pods-NewExpensify-NewExpensifyTests.debugproduction.xcconfig"; path = "Target Support Files/Pods-NewExpensify-NewExpensifyTests/Pods-NewExpensify-NewExpensifyTests.debugproduction.xcconfig"; sourceTree = "<group>"; };
+		68F4F270A8D1414FC14F356F /* Pods-NewExpensify.releaseadhoc.xcconfig */ = {isa = PBXFileReference; includeInIndex = 1; lastKnownFileType = text.xcconfig; name = "Pods-NewExpensify.releaseadhoc.xcconfig"; path = "Target Support Files/Pods-NewExpensify/Pods-NewExpensify.releaseadhoc.xcconfig"; sourceTree = "<group>"; };
 		7041848326A8E40900E09F4D /* RCTStartupTimer.h */ = {isa = PBXFileReference; lastKnownFileType = sourcecode.c.h; name = RCTStartupTimer.h; path = NewExpensify/RCTStartupTimer.h; sourceTree = "<group>"; };
 		7041848426A8E47D00E09F4D /* RCTStartupTimer.m */ = {isa = PBXFileReference; lastKnownFileType = sourcecode.c.objc; name = RCTStartupTimer.m; path = NewExpensify/RCTStartupTimer.m; sourceTree = "<group>"; };
 		70CF6E81262E297300711ADC /* BootSplash.storyboard */ = {isa = PBXFileReference; fileEncoding = 4; lastKnownFileType = file.storyboard; name = BootSplash.storyboard; path = NewExpensify/BootSplash.storyboard; sourceTree = "<group>"; };
-<<<<<<< HEAD
 		76BE68DA894BB75DDFE278DC /* Pods-NewExpensify.releasedevelopment.xcconfig */ = {isa = PBXFileReference; includeInIndex = 1; lastKnownFileType = text.xcconfig; name = "Pods-NewExpensify.releasedevelopment.xcconfig"; path = "Target Support Files/Pods-NewExpensify/Pods-NewExpensify.releasedevelopment.xcconfig"; sourceTree = "<group>"; };
 		7B318CF669A0F7FE948D5CED /* Pods-NewExpensify.debugadhoc.xcconfig */ = {isa = PBXFileReference; includeInIndex = 1; lastKnownFileType = text.xcconfig; name = "Pods-NewExpensify.debugadhoc.xcconfig"; path = "Target Support Files/Pods-NewExpensify/Pods-NewExpensify.debugadhoc.xcconfig"; sourceTree = "<group>"; };
-=======
-		7312B334B72E8BE41A811FAB /* Pods-NewExpensify.releaseadhoc.xcconfig */ = {isa = PBXFileReference; includeInIndex = 1; lastKnownFileType = text.xcconfig; name = "Pods-NewExpensify.releaseadhoc.xcconfig"; path = "Target Support Files/Pods-NewExpensify/Pods-NewExpensify.releaseadhoc.xcconfig"; sourceTree = "<group>"; };
->>>>>>> e3331db0
 		7F9DD8D92B2A445B005E3AFA /* ExpError.swift */ = {isa = PBXFileReference; lastKnownFileType = sourcecode.swift; path = ExpError.swift; sourceTree = "<group>"; };
 		7FD73C9B2B23CE9500420AF3 /* NotificationServiceExtension.appex */ = {isa = PBXFileReference; explicitFileType = "wrapper.app-extension"; includeInIndex = 0; path = NotificationServiceExtension.appex; sourceTree = BUILT_PRODUCTS_DIR; };
 		7FD73C9D2B23CE9500420AF3 /* NotificationService.swift */ = {isa = PBXFileReference; lastKnownFileType = sourcecode.swift; path = NotificationService.swift; sourceTree = "<group>"; };
 		7FD73C9F2B23CE9500420AF3 /* Info.plist */ = {isa = PBXFileReference; lastKnownFileType = text.plist.xml; path = Info.plist; sourceTree = "<group>"; };
-		802CB9E7554756F188C79554 /* Pods-NotificationServiceExtension.debugadhoc.xcconfig */ = {isa = PBXFileReference; includeInIndex = 1; lastKnownFileType = text.xcconfig; name = "Pods-NotificationServiceExtension.debugadhoc.xcconfig"; path = "Target Support Files/Pods-NotificationServiceExtension/Pods-NotificationServiceExtension.debugadhoc.xcconfig"; sourceTree = "<group>"; };
+		8709DF3C8D91F0FC1581CDD7 /* Pods-NewExpensify-NewExpensifyTests.debugdevelopment.xcconfig */ = {isa = PBXFileReference; includeInIndex = 1; lastKnownFileType = text.xcconfig; name = "Pods-NewExpensify-NewExpensifyTests.debugdevelopment.xcconfig"; path = "Target Support Files/Pods-NewExpensify-NewExpensifyTests/Pods-NewExpensify-NewExpensifyTests.debugdevelopment.xcconfig"; sourceTree = "<group>"; };
 		8B28D84EF339436DBD42A203 /* ExpensifyNeue-BoldItalic.otf */ = {isa = PBXFileReference; explicitFileType = undefined; fileEncoding = 9; includeInIndex = 0; lastKnownFileType = unknown; name = "ExpensifyNeue-BoldItalic.otf"; path = "../assets/fonts/native/ExpensifyNeue-BoldItalic.otf"; sourceTree = "<group>"; };
-		96ADA7C82BA6A08C4A56344A /* Pods-NotificationServiceExtension.releaseproduction.xcconfig */ = {isa = PBXFileReference; includeInIndex = 1; lastKnownFileType = text.xcconfig; name = "Pods-NotificationServiceExtension.releaseproduction.xcconfig"; path = "Target Support Files/Pods-NotificationServiceExtension/Pods-NotificationServiceExtension.releaseproduction.xcconfig"; sourceTree = "<group>"; };
-		972584042DB4782F830B063A /* Pods-NewExpensify-NewExpensifyTests.releasedevelopment.xcconfig */ = {isa = PBXFileReference; includeInIndex = 1; lastKnownFileType = text.xcconfig; name = "Pods-NewExpensify-NewExpensifyTests.releasedevelopment.xcconfig"; path = "Target Support Files/Pods-NewExpensify-NewExpensifyTests/Pods-NewExpensify-NewExpensifyTests.releasedevelopment.xcconfig"; sourceTree = "<group>"; };
-		9EADA69D62F2E7B3D96E5B1C /* Pods-NewExpensify.releaseproduction.xcconfig */ = {isa = PBXFileReference; includeInIndex = 1; lastKnownFileType = text.xcconfig; name = "Pods-NewExpensify.releaseproduction.xcconfig"; path = "Target Support Files/Pods-NewExpensify/Pods-NewExpensify.releaseproduction.xcconfig"; sourceTree = "<group>"; };
-		AC9422F6C8A49AE701481721 /* Pods-NotificationServiceExtension.releaseadhoc.xcconfig */ = {isa = PBXFileReference; includeInIndex = 1; lastKnownFileType = text.xcconfig; name = "Pods-NotificationServiceExtension.releaseadhoc.xcconfig"; path = "Target Support Files/Pods-NotificationServiceExtension/Pods-NotificationServiceExtension.releaseadhoc.xcconfig"; sourceTree = "<group>"; };
-		B4CF7147C89747459BAC5BB7 /* Pods-NewExpensify.releasedevelopment.xcconfig */ = {isa = PBXFileReference; includeInIndex = 1; lastKnownFileType = text.xcconfig; name = "Pods-NewExpensify.releasedevelopment.xcconfig"; path = "Target Support Files/Pods-NewExpensify/Pods-NewExpensify.releasedevelopment.xcconfig"; sourceTree = "<group>"; };
-		B68AEB9429D8BB73F25A188C /* libPods-NewExpensify-NewExpensifyTests.a */ = {isa = PBXFileReference; explicitFileType = archive.ar; includeInIndex = 0; path = "libPods-NewExpensify-NewExpensifyTests.a"; sourceTree = BUILT_PRODUCTS_DIR; };
-		B944D5699A54FD5197A63866 /* libPods-NotificationServiceExtension.a */ = {isa = PBXFileReference; explicitFileType = archive.ar; includeInIndex = 0; path = "libPods-NotificationServiceExtension.a"; sourceTree = BUILT_PRODUCTS_DIR; };
+		8D3B36BF88E773E3C1A383FA /* Pods-NewExpensify.debug staging.xcconfig */ = {isa = PBXFileReference; includeInIndex = 1; lastKnownFileType = text.xcconfig; name = "Pods-NewExpensify.debug staging.xcconfig"; path = "Target Support Files/Pods-NewExpensify/Pods-NewExpensify.debug staging.xcconfig"; sourceTree = "<group>"; };
+		90E08F0C8C924EDA018C8866 /* Pods-NotificationServiceExtension.releaseproduction.xcconfig */ = {isa = PBXFileReference; includeInIndex = 1; lastKnownFileType = text.xcconfig; name = "Pods-NotificationServiceExtension.releaseproduction.xcconfig"; path = "Target Support Files/Pods-NotificationServiceExtension/Pods-NotificationServiceExtension.releaseproduction.xcconfig"; sourceTree = "<group>"; };
+		96552D489D9F09B6A5ABD81B /* Pods-NewExpensify-NewExpensifyTests.release production.xcconfig */ = {isa = PBXFileReference; includeInIndex = 1; lastKnownFileType = text.xcconfig; name = "Pods-NewExpensify-NewExpensifyTests.release production.xcconfig"; path = "Target Support Files/Pods-NewExpensify-NewExpensifyTests/Pods-NewExpensify-NewExpensifyTests.release production.xcconfig"; sourceTree = "<group>"; };
+		AB40AC8872A3DD6EF53D8B94 /* libPods-NewExpensify.a */ = {isa = PBXFileReference; explicitFileType = archive.ar; includeInIndex = 0; path = "libPods-NewExpensify.a"; sourceTree = BUILT_PRODUCTS_DIR; };
+		AEFE6CD54912D427D19133C7 /* libPods-NewExpensify.a */ = {isa = PBXFileReference; explicitFileType = archive.ar; includeInIndex = 0; path = "libPods-NewExpensify.a"; sourceTree = BUILT_PRODUCTS_DIR; };
 		BCD444BEDDB0AF1745B39049 /* ExpoModulesProvider.swift */ = {isa = PBXFileReference; includeInIndex = 1; lastKnownFileType = sourcecode.swift; name = ExpoModulesProvider.swift; path = "Pods/Target Support Files/Pods-NewExpensify-NewExpensifyTests/ExpoModulesProvider.swift"; sourceTree = "<group>"; };
+		BD6E1BA27D6ABE0AC9D70586 /* Pods-NewExpensify-NewExpensifyTests.release development.xcconfig */ = {isa = PBXFileReference; includeInIndex = 1; lastKnownFileType = text.xcconfig; name = "Pods-NewExpensify-NewExpensifyTests.release development.xcconfig"; path = "Target Support Files/Pods-NewExpensify-NewExpensifyTests/Pods-NewExpensify-NewExpensifyTests.release development.xcconfig"; sourceTree = "<group>"; };
+		BD8828A882E2D6B51362AAC3 /* Pods-NewExpensify.releaseadhoc.xcconfig */ = {isa = PBXFileReference; includeInIndex = 1; lastKnownFileType = text.xcconfig; name = "Pods-NewExpensify.releaseadhoc.xcconfig"; path = "Target Support Files/Pods-NewExpensify/Pods-NewExpensify.releaseadhoc.xcconfig"; sourceTree = "<group>"; };
 		BF6A4C5167244B9FB8E4D4E3 /* ExpensifyNeue-Italic.otf */ = {isa = PBXFileReference; explicitFileType = undefined; fileEncoding = 9; includeInIndex = 0; lastKnownFileType = unknown; name = "ExpensifyNeue-Italic.otf"; path = "../assets/fonts/native/ExpensifyNeue-Italic.otf"; sourceTree = "<group>"; };
-<<<<<<< HEAD
 		C3788801E65E896FA7C77298 /* Pods-NewExpensify.debugproduction.xcconfig */ = {isa = PBXFileReference; includeInIndex = 1; lastKnownFileType = text.xcconfig; name = "Pods-NewExpensify.debugproduction.xcconfig"; path = "Target Support Files/Pods-NewExpensify/Pods-NewExpensify.debugproduction.xcconfig"; sourceTree = "<group>"; };
 		C3FF914C045A138C061D306E /* Pods-NotificationServiceExtension.debugproduction.xcconfig */ = {isa = PBXFileReference; includeInIndex = 1; lastKnownFileType = text.xcconfig; name = "Pods-NotificationServiceExtension.debugproduction.xcconfig"; path = "Target Support Files/Pods-NotificationServiceExtension/Pods-NotificationServiceExtension.debugproduction.xcconfig"; sourceTree = "<group>"; };
 		CE2F84BEE9A6DCC228AF7E42 /* Pods-NewExpensify.debugproduction.xcconfig */ = {isa = PBXFileReference; includeInIndex = 1; lastKnownFileType = text.xcconfig; name = "Pods-NewExpensify.debugproduction.xcconfig"; path = "Target Support Files/Pods-NewExpensify/Pods-NewExpensify.debugproduction.xcconfig"; sourceTree = "<group>"; };
-=======
-		CB32BB7E082E2450F04DA6E7 /* Pods-NotificationServiceExtension.debugproduction.xcconfig */ = {isa = PBXFileReference; includeInIndex = 1; lastKnownFileType = text.xcconfig; name = "Pods-NotificationServiceExtension.debugproduction.xcconfig"; path = "Target Support Files/Pods-NotificationServiceExtension/Pods-NotificationServiceExtension.debugproduction.xcconfig"; sourceTree = "<group>"; };
-		D15262BE5F713CDB4DA576AE /* Pods-NewExpensify-NewExpensifyTests.releaseadhoc.xcconfig */ = {isa = PBXFileReference; includeInIndex = 1; lastKnownFileType = text.xcconfig; name = "Pods-NewExpensify-NewExpensifyTests.releaseadhoc.xcconfig"; path = "Target Support Files/Pods-NewExpensify-NewExpensifyTests/Pods-NewExpensify-NewExpensifyTests.releaseadhoc.xcconfig"; sourceTree = "<group>"; };
->>>>>>> e3331db0
 		D2AFB39EC1D44BF9B91D3227 /* ExpensifyNewKansas-MediumItalic.otf */ = {isa = PBXFileReference; explicitFileType = undefined; fileEncoding = 9; includeInIndex = 0; lastKnownFileType = unknown; name = "ExpensifyNewKansas-MediumItalic.otf"; path = "../assets/fonts/native/ExpensifyNewKansas-MediumItalic.otf"; sourceTree = "<group>"; };
+		D3F458C994019E6A571461B7 /* Pods-NotificationServiceExtension.debugadhoc.xcconfig */ = {isa = PBXFileReference; includeInIndex = 1; lastKnownFileType = text.xcconfig; name = "Pods-NotificationServiceExtension.debugadhoc.xcconfig"; path = "Target Support Files/Pods-NotificationServiceExtension/Pods-NotificationServiceExtension.debugadhoc.xcconfig"; sourceTree = "<group>"; };
+		DB76E0D5C670190A0997C71E /* Pods-NewExpensify-NewExpensifyTests.debug production.xcconfig */ = {isa = PBXFileReference; includeInIndex = 1; lastKnownFileType = text.xcconfig; name = "Pods-NewExpensify-NewExpensifyTests.debug production.xcconfig"; path = "Target Support Files/Pods-NewExpensify-NewExpensifyTests/Pods-NewExpensify-NewExpensifyTests.debug production.xcconfig"; sourceTree = "<group>"; };
 		DCF33E34FFEC48128CDD41D4 /* ExpensifyMono-Bold.otf */ = {isa = PBXFileReference; explicitFileType = undefined; fileEncoding = 9; includeInIndex = 0; lastKnownFileType = unknown; name = "ExpensifyMono-Bold.otf"; path = "../assets/fonts/native/ExpensifyMono-Bold.otf"; sourceTree = "<group>"; };
 		DD7904292792E76D004484B4 /* RCTBootSplash.h */ = {isa = PBXFileReference; fileEncoding = 4; lastKnownFileType = sourcecode.c.h; name = RCTBootSplash.h; path = NewExpensify/RCTBootSplash.h; sourceTree = "<group>"; };
-<<<<<<< HEAD
 		DD79042A2792E76D004484B4 /* RCTBootSplash.mm */ = {isa = PBXFileReference; fileEncoding = 4; lastKnownFileType = sourcecode.cpp.objcpp; name = RCTBootSplash.mm; path = NewExpensify/RCTBootSplash.mm; sourceTree = "<group>"; };
 		E2C8555C607612465A7473F8 /* Pods-NewExpensify-NewExpensifyTests.releaseadhoc.xcconfig */ = {isa = PBXFileReference; includeInIndex = 1; lastKnownFileType = text.xcconfig; name = "Pods-NewExpensify-NewExpensifyTests.releaseadhoc.xcconfig"; path = "Target Support Files/Pods-NewExpensify-NewExpensifyTests/Pods-NewExpensify-NewExpensifyTests.releaseadhoc.xcconfig"; sourceTree = "<group>"; };
 		E2F1036F70CBFE39E9352674 /* Pods-NewExpensify-NewExpensifyTests.debug development.xcconfig */ = {isa = PBXFileReference; includeInIndex = 1; lastKnownFileType = text.xcconfig; name = "Pods-NewExpensify-NewExpensifyTests.debug development.xcconfig"; path = "Target Support Files/Pods-NewExpensify-NewExpensifyTests/Pods-NewExpensify-NewExpensifyTests.debug development.xcconfig"; sourceTree = "<group>"; };
 		E2F78D2A9B3DB96F0524690B /* Pods-NewExpensify-NewExpensifyTests.releaseproduction.xcconfig */ = {isa = PBXFileReference; includeInIndex = 1; lastKnownFileType = text.xcconfig; name = "Pods-NewExpensify-NewExpensifyTests.releaseproduction.xcconfig"; path = "Target Support Files/Pods-NewExpensify-NewExpensifyTests/Pods-NewExpensify-NewExpensifyTests.releaseproduction.xcconfig"; sourceTree = "<group>"; };
 		E61AD6D2DE65B6FB14945CDF /* Pods-NotificationServiceExtension.releaseadhoc.xcconfig */ = {isa = PBXFileReference; includeInIndex = 1; lastKnownFileType = text.xcconfig; name = "Pods-NotificationServiceExtension.releaseadhoc.xcconfig"; path = "Target Support Files/Pods-NotificationServiceExtension/Pods-NotificationServiceExtension.releaseadhoc.xcconfig"; sourceTree = "<group>"; };
 		E681F80D97E6E4BB26194246 /* Pods-NewExpensify-NewExpensifyTests.releasedevelopment.xcconfig */ = {isa = PBXFileReference; includeInIndex = 1; lastKnownFileType = text.xcconfig; name = "Pods-NewExpensify-NewExpensifyTests.releasedevelopment.xcconfig"; path = "Target Support Files/Pods-NewExpensify-NewExpensifyTests/Pods-NewExpensify-NewExpensifyTests.releasedevelopment.xcconfig"; sourceTree = "<group>"; };
-=======
-		DD79042A2792E76D004484B4 /* RCTBootSplash.m */ = {isa = PBXFileReference; fileEncoding = 4; lastKnownFileType = sourcecode.c.objc; name = RCTBootSplash.m; path = NewExpensify/RCTBootSplash.m; sourceTree = "<group>"; };
->>>>>>> e3331db0
 		E704648954784DDFBAADF568 /* ExpensifyMono-Regular.otf */ = {isa = PBXFileReference; explicitFileType = undefined; fileEncoding = 9; includeInIndex = 0; lastKnownFileType = unknown; name = "ExpensifyMono-Regular.otf"; path = "../assets/fonts/native/ExpensifyMono-Regular.otf"; sourceTree = "<group>"; };
-		E750C93A45B47BDC5149C5AA /* Pods-NewExpensify-NewExpensifyTests.debugdevelopment.xcconfig */ = {isa = PBXFileReference; includeInIndex = 1; lastKnownFileType = text.xcconfig; name = "Pods-NewExpensify-NewExpensifyTests.debugdevelopment.xcconfig"; path = "Target Support Files/Pods-NewExpensify-NewExpensifyTests/Pods-NewExpensify-NewExpensifyTests.debugdevelopment.xcconfig"; sourceTree = "<group>"; };
 		E9DF872C2525201700607FDC /* AirshipConfig.plist */ = {isa = PBXFileReference; fileEncoding = 4; lastKnownFileType = text.plist.xml; path = AirshipConfig.plist; sourceTree = "<group>"; };
+		EA58D43E81BC49541F7FC7E7 /* Pods-NewExpensify.debugdevelopment.xcconfig */ = {isa = PBXFileReference; includeInIndex = 1; lastKnownFileType = text.xcconfig; name = "Pods-NewExpensify.debugdevelopment.xcconfig"; path = "Target Support Files/Pods-NewExpensify/Pods-NewExpensify.debugdevelopment.xcconfig"; sourceTree = "<group>"; };
 		ED297162215061F000B7C4FE /* JavaScriptCore.framework */ = {isa = PBXFileReference; lastKnownFileType = wrapper.framework; name = JavaScriptCore.framework; path = System/Library/Frameworks/JavaScriptCore.framework; sourceTree = SDKROOT; };
 		ED2971642150620600B7C4FE /* JavaScriptCore.framework */ = {isa = PBXFileReference; lastKnownFileType = wrapper.framework; name = JavaScriptCore.framework; path = Platforms/AppleTVOS.platform/Developer/SDKs/AppleTVOS12.0.sdk/System/Library/Frameworks/JavaScriptCore.framework; sourceTree = DEVELOPER_DIR; };
+		F082D95EE104912B48EA98BA /* Pods-NotificationServiceExtension.releasedevelopment.xcconfig */ = {isa = PBXFileReference; includeInIndex = 1; lastKnownFileType = text.xcconfig; name = "Pods-NotificationServiceExtension.releasedevelopment.xcconfig"; path = "Target Support Files/Pods-NotificationServiceExtension/Pods-NotificationServiceExtension.releasedevelopment.xcconfig"; sourceTree = "<group>"; };
 		F0C450E92705020500FD2970 /* colors.json */ = {isa = PBXFileReference; fileEncoding = 4; lastKnownFileType = text.json; name = colors.json; path = ../colors.json; sourceTree = "<group>"; };
 		F4F8A052A22040339996324B /* ExpensifyNeue-Regular.otf */ = {isa = PBXFileReference; explicitFileType = undefined; fileEncoding = 9; includeInIndex = 0; lastKnownFileType = unknown; name = "ExpensifyNeue-Regular.otf"; path = "../assets/fonts/native/ExpensifyNeue-Regular.otf"; sourceTree = "<group>"; };
-		F98306ABF3F272DF04DF65CC /* Pods-NewExpensify-NewExpensifyTests.debugadhoc.xcconfig */ = {isa = PBXFileReference; includeInIndex = 1; lastKnownFileType = text.xcconfig; name = "Pods-NewExpensify-NewExpensifyTests.debugadhoc.xcconfig"; path = "Target Support Files/Pods-NewExpensify-NewExpensifyTests/Pods-NewExpensify-NewExpensifyTests.debugadhoc.xcconfig"; sourceTree = "<group>"; };
+		FBEBA6FBED49FB41D6F93896 /* Pods-NotificationServiceExtension.debugdevelopment.xcconfig */ = {isa = PBXFileReference; includeInIndex = 1; lastKnownFileType = text.xcconfig; name = "Pods-NotificationServiceExtension.debugdevelopment.xcconfig"; path = "Target Support Files/Pods-NotificationServiceExtension/Pods-NotificationServiceExtension.debugdevelopment.xcconfig"; sourceTree = "<group>"; };
+		FF0EADDA6099EF76253FA7AB /* Pods-NewExpensify-NewExpensifyTests.releaseadhoc.xcconfig */ = {isa = PBXFileReference; includeInIndex = 1; lastKnownFileType = text.xcconfig; name = "Pods-NewExpensify-NewExpensifyTests.releaseadhoc.xcconfig"; path = "Target Support Files/Pods-NewExpensify-NewExpensifyTests/Pods-NewExpensify-NewExpensifyTests.releaseadhoc.xcconfig"; sourceTree = "<group>"; };
 /* End PBXFileReference section */
 
 /* Begin PBXFrameworksBuildPhase section */
@@ -177,7 +165,7 @@
 			isa = PBXFrameworksBuildPhase;
 			buildActionMask = 2147483647;
 			files = (
-				716815DBCE9F49D420334791 /* libPods-NewExpensify-NewExpensifyTests.a in Frameworks */,
+				3661A1374980E5F6804511FE /* libPods-NewExpensify-NewExpensifyTests.a in Frameworks */,
 			);
 			runOnlyForDeploymentPostprocessing = 0;
 		};
@@ -187,8 +175,9 @@
 			files = (
 				383643682B6D4AE2005BB9AE /* DeviceCheck.framework in Frameworks */,
 				E51DC681C7DEE40AEBDDFBFE /* BuildFile in Frameworks */,
+				976CCB5F8C921482E6AEAE71 /* libPods-NewExpensify.a in Frameworks */,
 				E51DC681C7DEE40AEBDDFBFE /* BuildFile in Frameworks */,
-				5B8996A7D8B007ECC41919E1 /* libPods-NewExpensify.a in Frameworks */,
+				EEAE4F8907465429AA5B5520 /* libPods-NewExpensify.a in Frameworks */,
 			);
 			runOnlyForDeploymentPostprocessing = 0;
 		};
@@ -196,7 +185,7 @@
 			isa = PBXFrameworksBuildPhase;
 			buildActionMask = 2147483647;
 			files = (
-				B8A1CD44D011AD7AE180DE14 /* libPods-NotificationServiceExtension.a in Frameworks */,
+				059DC4EFD39EF39437E6823D /* libPods-NotificationServiceExtension.a in Frameworks */,
 			);
 			runOnlyForDeploymentPostprocessing = 0;
 		};
@@ -243,9 +232,10 @@
 				383643672B6D4AE2005BB9AE /* DeviceCheck.framework */,
 				ED297162215061F000B7C4FE /* JavaScriptCore.framework */,
 				ED2971642150620600B7C4FE /* JavaScriptCore.framework */,
-				00D7E69E5ADD16FD4C44221B /* libPods-NewExpensify.a */,
-				B68AEB9429D8BB73F25A188C /* libPods-NewExpensify-NewExpensifyTests.a */,
-				B944D5699A54FD5197A63866 /* libPods-NotificationServiceExtension.a */,
+				AEFE6CD54912D427D19133C7 /* libPods-NewExpensify.a */,
+				1A997AA8204EA3D90907FA80 /* libPods-NotificationServiceExtension.a */,
+				AB40AC8872A3DD6EF53D8B94 /* libPods-NewExpensify.a */,
+				076FD9E41E08971BBF51D580 /* libPods-NewExpensify-NewExpensifyTests.a */,
 			);
 			name = Frameworks;
 			sourceTree = "<group>";
@@ -350,7 +340,6 @@
 		EC29677F0A49C2946A495A33 /* Pods */ = {
 			isa = PBXGroup;
 			children = (
-<<<<<<< HEAD
 				8D3B36BF88E773E3C1A383FA /* Pods-NewExpensify.debug staging.xcconfig */,
 				1DDE5449979A136852B939B5 /* Pods-NewExpensify.release adhoc.xcconfig */,
 				34A8FDD1F9AA58B8F15C8380 /* Pods-NewExpensify.release production.xcconfig */,
@@ -382,26 +371,6 @@
 				E681F80D97E6E4BB26194246 /* Pods-NewExpensify-NewExpensifyTests.releasedevelopment.xcconfig */,
 				FF0EADDA6099EF76253FA7AB /* Pods-NewExpensify-NewExpensifyTests.releaseadhoc.xcconfig */,
 				E2F78D2A9B3DB96F0524690B /* Pods-NewExpensify-NewExpensifyTests.releaseproduction.xcconfig */,
-=======
-				0FF2BC0D01CA2C62CE94229E /* Pods-NewExpensify.debugdevelopment.xcconfig */,
-				5A1F158A9A6CBE170EC19D9C /* Pods-NewExpensify.debugadhoc.xcconfig */,
-				B4CF7147C89747459BAC5BB7 /* Pods-NewExpensify.releasedevelopment.xcconfig */,
-				7312B334B72E8BE41A811FAB /* Pods-NewExpensify.releaseadhoc.xcconfig */,
-				9EADA69D62F2E7B3D96E5B1C /* Pods-NewExpensify.releaseproduction.xcconfig */,
-				E750C93A45B47BDC5149C5AA /* Pods-NewExpensify-NewExpensifyTests.debugdevelopment.xcconfig */,
-				F98306ABF3F272DF04DF65CC /* Pods-NewExpensify-NewExpensifyTests.debugadhoc.xcconfig */,
-				972584042DB4782F830B063A /* Pods-NewExpensify-NewExpensifyTests.releasedevelopment.xcconfig */,
-				D15262BE5F713CDB4DA576AE /* Pods-NewExpensify-NewExpensifyTests.releaseadhoc.xcconfig */,
-				466D03D63F4B48E009C04FA3 /* Pods-NewExpensify-NewExpensifyTests.releaseproduction.xcconfig */,
-				12EB734390650799DB8AC627 /* Pods-NotificationServiceExtension.debugdevelopment.xcconfig */,
-				802CB9E7554756F188C79554 /* Pods-NotificationServiceExtension.debugadhoc.xcconfig */,
-				CB32BB7E082E2450F04DA6E7 /* Pods-NotificationServiceExtension.debugproduction.xcconfig */,
-				11B2BA236BB72A603FBB7B99 /* Pods-NotificationServiceExtension.releasedevelopment.xcconfig */,
-				AC9422F6C8A49AE701481721 /* Pods-NotificationServiceExtension.releaseadhoc.xcconfig */,
-				96ADA7C82BA6A08C4A56344A /* Pods-NotificationServiceExtension.releaseproduction.xcconfig */,
-				3328C9B8861CA667C42B47F3 /* Pods-NewExpensify.debugproduction.xcconfig */,
-				030F99CEB3AEF1F11B001798 /* Pods-NewExpensify-NewExpensifyTests.debugproduction.xcconfig */,
->>>>>>> e3331db0
 			);
 			path = Pods;
 			sourceTree = "<group>";
@@ -413,13 +382,13 @@
 			isa = PBXNativeTarget;
 			buildConfigurationList = 00E357021AD99517003FC87E /* Build configuration list for PBXNativeTarget "NewExpensifyTests" */;
 			buildPhases = (
-				D128CAF2A1070B0F2B3F12E4 /* [CP] Check Pods Manifest.lock */,
+				A3D1E02743106A34295E533A /* [CP] Check Pods Manifest.lock */,
 				04B99F6AA578E2A877802F05 /* [Expo] Configure project */,
 				00E356EA1AD99517003FC87E /* Sources */,
 				00E356EB1AD99517003FC87E /* Frameworks */,
 				00E356EC1AD99517003FC87E /* Resources */,
-				CE4668E6E6809DEA0626B5B3 /* [CP] Copy Pods Resources */,
-				47778FAEB28E5E04DCCD0D39 /* [CP] Embed Pods Frameworks */,
+				822809AAD6B368BF9F9BA00E /* [CP] Embed Pods Frameworks */,
+				5CC6761AF98472E1C710DB80 /* [CP] Copy Pods Resources */,
 			);
 			buildRules = (
 			);
@@ -435,7 +404,7 @@
 			isa = PBXNativeTarget;
 			buildConfigurationList = 13B07F931A680F5B00A75B9A /* Build configuration list for PBXNativeTarget "NewExpensify" */;
 			buildPhases = (
-				5DDD2A7C43E9B381CD68A232 /* [CP] Check Pods Manifest.lock */,
+				468C095F6D4C79E555B55A4F /* [CP] Check Pods Manifest.lock */,
 				FD10A7F022414F080027D42C /* Start Packager */,
 				5CF45ABA52C0BB0D7B9D139A /* [Expo] Configure project */,
 				13B07F871A680F5B00A75B9A /* Sources */,
@@ -443,10 +412,10 @@
 				13B07F8C1A680F5B00A75B9A /* Frameworks */,
 				13B07F8E1A680F5B00A75B9A /* Resources */,
 				00DD1BFF1BD5951E006B06BC /* Bundle React Native code and images */,
-				50067B6C26F88BAB5F0B478A /* [CP] Embed Pods Frameworks */,
-				4E1386759AEE7859543483C9 /* [CP] Copy Pods Resources */,
-				EEA310C4723D0EF8581FAA1D /* [CP-User] [RNFB] Core Configuration */,
-				A9A9BDEB11952C562415526C /* [CP-User] [RNFB] Crashlytics Configuration */,
+				CB8E29994749C6913C3FA05D /* [CP] Embed Pods Frameworks */,
+				F6E16E41F88F567A8CDD037C /* [CP] Copy Pods Resources */,
+				04A2B3BE14CFE4961BE987E8 /* [CP-User] [RNFB] Core Configuration */,
+				2D8F47B51A8E72FBA2BA4874 /* [CP-User] [RNFB] Crashlytics Configuration */,
 			);
 			buildRules = (
 			);
@@ -462,7 +431,7 @@
 			isa = PBXNativeTarget;
 			buildConfigurationList = 7FD73CAA2B23CE9500420AF3 /* Build configuration list for PBXNativeTarget "NotificationServiceExtension" */;
 			buildPhases = (
-				7B34459944ACFD30D85D5F85 /* [CP] Check Pods Manifest.lock */,
+				F3D35ED760B830954BD8A7BB /* [CP] Check Pods Manifest.lock */,
 				7FD73C972B23CE9500420AF3 /* Sources */,
 				7FD73C982B23CE9500420AF3 /* Frameworks */,
 				7FD73C992B23CE9500420AF3 /* Resources */,
@@ -580,6 +549,19 @@
 			shellPath = /bin/sh;
 			shellScript = "if [[ -f \"$PODS_ROOT/../.xcode.env\" ]]; then\n  source \"$PODS_ROOT/../.xcode.env\"\nfi\nif [[ -f \"$PODS_ROOT/../.xcode.env.local\" ]]; then\n  source \"$PODS_ROOT/../.xcode.env.local\"\nfi\n\n# The project root by default is one level up from the ios directory\nexport PROJECT_ROOT=\"$PROJECT_DIR\"/..\n\nif [[ \"$CONFIGURATION\" = *Debug* ]]; then\n  export SKIP_BUNDLING=1\nfi\nif [[ -z \"$ENTRY_FILE\" ]]; then\n  # Set the entry JS file using the bundler's entry resolution.\n  export ENTRY_FILE=\"$(\"$NODE_BINARY\" -e \"require('expo/scripts/resolveAppEntry')\" \"$PROJECT_ROOT\" ios relative | tail -n 1)\"\nfi\n\nif [[ -z \"$CLI_PATH\" ]]; then\n  # Use Expo CLI\n  export CLI_PATH=\"$(\"$NODE_BINARY\" --print \"require.resolve('@expo/cli')\")\"\nfi\nif [[ -z \"$BUNDLE_COMMAND\" ]]; then\n  # Default Expo CLI command for bundling\n  export BUNDLE_COMMAND=\"export:embed\"\nfi\n\n`\"$NODE_BINARY\" --print \"require('path').dirname(require.resolve('react-native/package.json')) + '/scripts/react-native-xcode.sh'\"`\n";
 		};
+		04A2B3BE14CFE4961BE987E8 /* [CP-User] [RNFB] Core Configuration */ = {
+			isa = PBXShellScriptBuildPhase;
+			buildActionMask = 2147483647;
+			files = (
+			);
+			inputPaths = (
+				"$(BUILT_PRODUCTS_DIR)/$(INFOPLIST_PATH)",
+			);
+			name = "[CP-User] [RNFB] Core Configuration";
+			runOnlyForDeploymentPostprocessing = 0;
+			shellPath = /bin/sh;
+			shellScript = "#!/usr/bin/env bash\n#\n# Copyright (c) 2016-present Invertase Limited & Contributors\n#\n# Licensed under the Apache License, Version 2.0 (the \"License\");\n# you may not use this library except in compliance with the License.\n# You may obtain a copy of the License at\n#\n#   http://www.apache.org/licenses/LICENSE-2.0\n#\n# Unless required by applicable law or agreed to in writing, software\n# distributed under the License is distributed on an \"AS IS\" BASIS,\n# WITHOUT WARRANTIES OR CONDITIONS OF ANY KIND, either express or implied.\n# See the License for the specific language governing permissions and\n# limitations under the License.\n#\nset -e\n\n_MAX_LOOKUPS=2;\n_SEARCH_RESULT=''\n_RN_ROOT_EXISTS=''\n_CURRENT_LOOKUPS=1\n_JSON_ROOT=\"'react-native'\"\n_JSON_FILE_NAME='firebase.json'\n_JSON_OUTPUT_BASE64='e30=' # { }\n_CURRENT_SEARCH_DIR=${PROJECT_DIR}\n_PLIST_BUDDY=/usr/libexec/PlistBuddy\n_TARGET_PLIST=\"${BUILT_PRODUCTS_DIR}/${INFOPLIST_PATH}\"\n_DSYM_PLIST=\"${DWARF_DSYM_FOLDER_PATH}/${DWARF_DSYM_FILE_NAME}/Contents/Info.plist\"\n\n# plist arrays\n_PLIST_ENTRY_KEYS=()\n_PLIST_ENTRY_TYPES=()\n_PLIST_ENTRY_VALUES=()\n\nfunction setPlistValue {\n  echo \"info:      setting plist entry '$1' of type '$2' in file '$4'\"\n  ${_PLIST_BUDDY} -c \"Add :$1 $2 '$3'\" $4 || echo \"info:      '$1' already exists\"\n}\n\nfunction getFirebaseJsonKeyValue () {\n  if [[ ${_RN_ROOT_EXISTS} ]]; then\n    ruby -e \"require 'rubygems';require 'json'; output=JSON.parse('$1'); puts output[$_JSON_ROOT]['$2']\"\n  else\n    echo \"\"\n  fi;\n}\n\nfunction jsonBoolToYesNo () {\n  if [[ $1 == \"false\" ]]; then\n    echo \"NO\"\n  elif [[ $1 == \"true\" ]]; then\n    echo \"YES\"\n  else echo \"NO\"\n  fi\n}\n\necho \"info: -> RNFB build script started\"\necho \"info: 1) Locating ${_JSON_FILE_NAME} file:\"\n\nif [[ -z ${_CURRENT_SEARCH_DIR} ]]; then\n  _CURRENT_SEARCH_DIR=$(pwd)\nfi;\n\nwhile true; do\n  _CURRENT_SEARCH_DIR=$(dirname \"$_CURRENT_SEARCH_DIR\")\n  if [[ \"$_CURRENT_SEARCH_DIR\" == \"/\" ]] || [[ ${_CURRENT_LOOKUPS} -gt ${_MAX_LOOKUPS} ]]; then break; fi;\n  echo \"info:      ($_CURRENT_LOOKUPS of $_MAX_LOOKUPS) Searching in '$_CURRENT_SEARCH_DIR' for a ${_JSON_FILE_NAME} file.\"\n  _SEARCH_RESULT=$(find \"$_CURRENT_SEARCH_DIR\" -maxdepth 2 -name ${_JSON_FILE_NAME} -print | /usr/bin/head -n 1)\n  if [[ ${_SEARCH_RESULT} ]]; then\n    echo \"info:      ${_JSON_FILE_NAME} found at $_SEARCH_RESULT\"\n    break;\n  fi;\n  _CURRENT_LOOKUPS=$((_CURRENT_LOOKUPS+1))\ndone\n\nif [[ ${_SEARCH_RESULT} ]]; then\n  _JSON_OUTPUT_RAW=$(cat \"${_SEARCH_RESULT}\")\n  _RN_ROOT_EXISTS=$(ruby -e \"require 'rubygems';require 'json'; output=JSON.parse('$_JSON_OUTPUT_RAW'); puts output[$_JSON_ROOT]\" || echo '')\n\n  if [[ ${_RN_ROOT_EXISTS} ]]; then\n    _JSON_OUTPUT_BASE64=$(python -c 'import json,sys,base64;print(base64.b64encode(json.dumps(json.loads(open('\"'${_SEARCH_RESULT}'\"').read())['${_JSON_ROOT}'])))' || echo \"e30=\")\n  fi\n\n  _PLIST_ENTRY_KEYS+=(\"firebase_json_raw\")\n  _PLIST_ENTRY_TYPES+=(\"string\")\n  _PLIST_ENTRY_VALUES+=(\"$_JSON_OUTPUT_BASE64\")\n\n  # config.app_data_collection_default_enabled\n  _APP_DATA_COLLECTION_ENABLED=$(getFirebaseJsonKeyValue \"$_JSON_OUTPUT_RAW\" \"app_data_collection_default_enabled\")\n  if [[ $_APP_DATA_COLLECTION_ENABLED ]]; then\n    _PLIST_ENTRY_KEYS+=(\"FirebaseDataCollectionDefaultEnabled\")\n    _PLIST_ENTRY_TYPES+=(\"bool\")\n    _PLIST_ENTRY_VALUES+=(\"$(jsonBoolToYesNo \"$_APP_DATA_COLLECTION_ENABLED\")\")\n  fi\n\n  # config.analytics_auto_collection_enabled\n  _ANALYTICS_AUTO_COLLECTION=$(getFirebaseJsonKeyValue \"$_JSON_OUTPUT_RAW\" \"analytics_auto_collection_enabled\")\n  if [[ $_ANALYTICS_AUTO_COLLECTION ]]; then\n    _PLIST_ENTRY_KEYS+=(\"FIREBASE_ANALYTICS_COLLECTION_ENABLED\")\n    _PLIST_ENTRY_TYPES+=(\"bool\")\n    _PLIST_ENTRY_VALUES+=(\"$(jsonBoolToYesNo \"$_ANALYTICS_AUTO_COLLECTION\")\")\n  fi\n\n  # config.analytics_collection_deactivated\n  _ANALYTICS_DEACTIVATED=$(getFirebaseJsonKeyValue \"$_JSON_OUTPUT_RAW\" \"analytics_collection_deactivated\")\n  if [[ $_ANALYTICS_DEACTIVATED ]]; then\n    _PLIST_ENTRY_KEYS+=(\"FIREBASE_ANALYTICS_COLLECTION_DEACTIVATED\")\n    _PLIST_ENTRY_TYPES+=(\"bool\")\n    _PLIST_ENTRY_VALUES+=(\"$(jsonBoolToYesNo \"$_ANALYTICS_DEACTIVATED\")\")\n  fi\n\n  # config.analytics_idfv_collection_enabled\n  _ANALYTICS_IDFV_COLLECTION=$(getFirebaseJsonKeyValue \"$_JSON_OUTPUT_RAW\" \"analytics_idfv_collection_enabled\")\n  if [[ $_ANALYTICS_IDFV_COLLECTION ]]; then\n    _PLIST_ENTRY_KEYS+=(\"GOOGLE_ANALYTICS_IDFV_COLLECTION_ENABLED\")\n    _PLIST_ENTRY_TYPES+=(\"bool\")\n    _PLIST_ENTRY_VALUES+=(\"$(jsonBoolToYesNo \"$_ANALYTICS_IDFV_COLLECTION\")\")\n  fi\n\n  # config.analytics_default_allow_ad_personalization_signals\n  _ANALYTICS_PERSONALIZATION=$(getFirebaseJsonKeyValue \"$_JSON_OUTPUT_RAW\" \"analytics_default_allow_ad_personalization_signals\")\n  if [[ $_ANALYTICS_PERSONALIZATION ]]; then\n    _PLIST_ENTRY_KEYS+=(\"GOOGLE_ANALYTICS_DEFAULT_ALLOW_AD_PERSONALIZATION_SIGNALS\")\n    _PLIST_ENTRY_TYPES+=(\"bool\")\n    _PLIST_ENTRY_VALUES+=(\"$(jsonBoolToYesNo \"$_ANALYTICS_PERSONALIZATION\")\")\n  fi\n\n  # config.perf_auto_collection_enabled\n  _PERF_AUTO_COLLECTION=$(getFirebaseJsonKeyValue \"$_JSON_OUTPUT_RAW\" \"perf_auto_collection_enabled\")\n  if [[ $_PERF_AUTO_COLLECTION ]]; then\n    _PLIST_ENTRY_KEYS+=(\"firebase_performance_collection_enabled\")\n    _PLIST_ENTRY_TYPES+=(\"bool\")\n    _PLIST_ENTRY_VALUES+=(\"$(jsonBoolToYesNo \"$_PERF_AUTO_COLLECTION\")\")\n  fi\n\n  # config.perf_collection_deactivated\n  _PERF_DEACTIVATED=$(getFirebaseJsonKeyValue \"$_JSON_OUTPUT_RAW\" \"perf_collection_deactivated\")\n  if [[ $_PERF_DEACTIVATED ]]; then\n    _PLIST_ENTRY_KEYS+=(\"firebase_performance_collection_deactivated\")\n    _PLIST_ENTRY_TYPES+=(\"bool\")\n    _PLIST_ENTRY_VALUES+=(\"$(jsonBoolToYesNo \"$_PERF_DEACTIVATED\")\")\n  fi\n\n  # config.messaging_auto_init_enabled\n  _MESSAGING_AUTO_INIT=$(getFirebaseJsonKeyValue \"$_JSON_OUTPUT_RAW\" \"messaging_auto_init_enabled\")\n  if [[ $_MESSAGING_AUTO_INIT ]]; then\n    _PLIST_ENTRY_KEYS+=(\"FirebaseMessagingAutoInitEnabled\")\n    _PLIST_ENTRY_TYPES+=(\"bool\")\n    _PLIST_ENTRY_VALUES+=(\"$(jsonBoolToYesNo \"$_MESSAGING_AUTO_INIT\")\")\n  fi\n\n  # config.in_app_messaging_auto_colllection_enabled\n  _FIAM_AUTO_INIT=$(getFirebaseJsonKeyValue \"$_JSON_OUTPUT_RAW\" \"in_app_messaging_auto_collection_enabled\")\n  if [[ $_FIAM_AUTO_INIT ]]; then\n    _PLIST_ENTRY_KEYS+=(\"FirebaseInAppMessagingAutomaticDataCollectionEnabled\")\n    _PLIST_ENTRY_TYPES+=(\"bool\")\n    _PLIST_ENTRY_VALUES+=(\"$(jsonBoolToYesNo \"$_FIAM_AUTO_INIT\")\")\n  fi\n\n  # config.app_check_token_auto_refresh\n  _APP_CHECK_TOKEN_AUTO_REFRESH=$(getFirebaseJsonKeyValue \"$_JSON_OUTPUT_RAW\" \"app_check_token_auto_refresh\")\n  if [[ $_APP_CHECK_TOKEN_AUTO_REFRESH ]]; then\n    _PLIST_ENTRY_KEYS+=(\"FirebaseAppCheckTokenAutoRefreshEnabled\")\n    _PLIST_ENTRY_TYPES+=(\"bool\")\n    _PLIST_ENTRY_VALUES+=(\"$(jsonBoolToYesNo \"$_APP_CHECK_TOKEN_AUTO_REFRESH\")\")\n  fi\n\n  # config.crashlytics_disable_auto_disabler - undocumented for now - mainly for debugging, document if becomes useful\n  _CRASHLYTICS_AUTO_DISABLE_ENABLED=$(getFirebaseJsonKeyValue \"$_JSON_OUTPUT_RAW\" \"crashlytics_disable_auto_disabler\")\n  if [[ $_CRASHLYTICS_AUTO_DISABLE_ENABLED == \"true\" ]]; then\n    echo \"Disabled Crashlytics auto disabler.\" # do nothing\n  else\n    _PLIST_ENTRY_KEYS+=(\"FirebaseCrashlyticsCollectionEnabled\")\n    _PLIST_ENTRY_TYPES+=(\"bool\")\n    _PLIST_ENTRY_VALUES+=(\"NO\")\n  fi\nelse\n  _PLIST_ENTRY_KEYS+=(\"firebase_json_raw\")\n  _PLIST_ENTRY_TYPES+=(\"string\")\n  _PLIST_ENTRY_VALUES+=(\"$_JSON_OUTPUT_BASE64\")\n  echo \"warning:   A firebase.json file was not found, whilst this file is optional it is recommended to include it to configure firebase services in React Native Firebase.\"\nfi;\n\necho \"info: 2) Injecting Info.plist entries: \"\n\n# Log out the keys we're adding\nfor i in \"${!_PLIST_ENTRY_KEYS[@]}\"; do\n  echo \"    ->  $i) ${_PLIST_ENTRY_KEYS[$i]}\" \"${_PLIST_ENTRY_TYPES[$i]}\" \"${_PLIST_ENTRY_VALUES[$i]}\"\ndone\n\nfor plist in \"${_TARGET_PLIST}\" \"${_DSYM_PLIST}\" ; do\n  if [[ -f \"${plist}\" ]]; then\n\n    # paths with spaces break the call to setPlistValue. temporarily modify\n    # the shell internal field separator variable (IFS), which normally\n    # includes spaces, to consist only of line breaks\n    oldifs=$IFS\n    IFS=\"\n\"\n\n    for i in \"${!_PLIST_ENTRY_KEYS[@]}\"; do\n      setPlistValue \"${_PLIST_ENTRY_KEYS[$i]}\" \"${_PLIST_ENTRY_TYPES[$i]}\" \"${_PLIST_ENTRY_VALUES[$i]}\" \"${plist}\"\n    done\n\n    # restore the original internal field separator value\n    IFS=$oldifs\n  else\n    echo \"warning:   A Info.plist build output file was not found (${plist})\"\n  fi\ndone\n\necho \"info: <- RNFB build script finished\"\n";
+		};
 		04B99F6AA578E2A877802F05 /* [Expo] Configure project */ = {
 			isa = PBXShellScriptBuildPhase;
 			alwaysOutOfDate = 1;
@@ -599,7 +581,96 @@
 			shellPath = /bin/sh;
 			shellScript = "# This script configures Expo modules and generates the modules provider file.\nbash -l -c \"./Pods/Target\\ Support\\ Files/Pods-NewExpensify-NewExpensifyTests/expo-configure-project.sh\"\n";
 		};
-		47778FAEB28E5E04DCCD0D39 /* [CP] Embed Pods Frameworks */ = {
+		2D8F47B51A8E72FBA2BA4874 /* [CP-User] [RNFB] Crashlytics Configuration */ = {
+			isa = PBXShellScriptBuildPhase;
+			buildActionMask = 2147483647;
+			files = (
+			);
+			inputPaths = (
+				"${DWARF_DSYM_FOLDER_PATH}/${DWARF_DSYM_FILE_NAME}/Contents/Resources/DWARF/${TARGET_NAME}",
+				"$(SRCROOT)/$(BUILT_PRODUCTS_DIR)/$(INFOPLIST_PATH)",
+			);
+			name = "[CP-User] [RNFB] Crashlytics Configuration";
+			runOnlyForDeploymentPostprocessing = 0;
+			shellPath = /bin/sh;
+			shellScript = "#!/usr/bin/env bash\n#\n# Copyright (c) 2016-present Invertase Limited & Contributors\n#\n# Licensed under the Apache License, Version 2.0 (the \"License\");\n# you may not use this library except in compliance with the License.\n# You may obtain a copy of the License at\n#\n#   http://www.apache.org/licenses/LICENSE-2.0\n#\n# Unless required by applicable law or agreed to in writing, software\n# distributed under the License is distributed on an \"AS IS\" BASIS,\n# WITHOUT WARRANTIES OR CONDITIONS OF ANY KIND, either express or implied.\n# See the License for the specific language governing permissions and\n# limitations under the License.\n#\nset -e\n\nif [[ ${PODS_ROOT} ]]; then\n  echo \"info: Exec FirebaseCrashlytics Run from Pods\"\n  \"${PODS_ROOT}/FirebaseCrashlytics/run\"\nelse\n  echo \"info: Exec FirebaseCrashlytics Run from framework\"\n  \"${PROJECT_DIR}/FirebaseCrashlytics.framework/run\"\nfi\n";
+		};
+		468C095F6D4C79E555B55A4F /* [CP] Check Pods Manifest.lock */ = {
+			isa = PBXShellScriptBuildPhase;
+			buildActionMask = 2147483647;
+			files = (
+			);
+			inputFileListPaths = (
+			);
+			inputPaths = (
+				"${PODS_PODFILE_DIR_PATH}/Podfile.lock",
+				"${PODS_ROOT}/Manifest.lock",
+			);
+			name = "[CP] Check Pods Manifest.lock";
+			outputFileListPaths = (
+			);
+			outputPaths = (
+				"$(DERIVED_FILE_DIR)/Pods-NewExpensify-checkManifestLockResult.txt",
+			);
+			runOnlyForDeploymentPostprocessing = 0;
+			shellPath = /bin/sh;
+			shellScript = "diff \"${PODS_PODFILE_DIR_PATH}/Podfile.lock\" \"${PODS_ROOT}/Manifest.lock\" > /dev/null\nif [ $? != 0 ] ; then\n    # print error to STDERR\n    echo \"error: The sandbox is not in sync with the Podfile.lock. Run 'pod install' or update your CocoaPods installation.\" >&2\n    exit 1\nfi\n# This output is used by Xcode 'outputs' to avoid re-running this script phase.\necho \"SUCCESS\" > \"${SCRIPT_OUTPUT_FILE_0}\"\n";
+			showEnvVarsInLog = 0;
+		};
+		5CC6761AF98472E1C710DB80 /* [CP] Copy Pods Resources */ = {
+			isa = PBXShellScriptBuildPhase;
+			buildActionMask = 2147483647;
+			files = (
+			);
+			inputPaths = (
+				"${PODS_ROOT}/Target Support Files/Pods-NewExpensify-NewExpensifyTests/Pods-NewExpensify-NewExpensifyTests-resources.sh",
+				"${PODS_CONFIGURATION_BUILD_DIR}/Airship/AirshipAutomationResources.bundle",
+				"${PODS_CONFIGURATION_BUILD_DIR}/Airship/AirshipCoreResources.bundle",
+				"${PODS_CONFIGURATION_BUILD_DIR}/Airship/AirshipExtendedActionsResources.bundle",
+				"${PODS_CONFIGURATION_BUILD_DIR}/Airship/AirshipMessageCenterResources.bundle",
+				"${PODS_CONFIGURATION_BUILD_DIR}/Airship/AirshipPreferenceCenterResources.bundle",
+				"${PODS_CONFIGURATION_BUILD_DIR}/GTMSessionFetcher/GTMSessionFetcher_Core_Privacy.bundle",
+				"${PODS_CONFIGURATION_BUILD_DIR}/GoogleSignIn/GoogleSignIn.bundle",
+				"${PODS_ROOT}/../../node_modules/@expensify/react-native-live-markdown/parser/react-native-live-markdown-parser.js",
+				"${PODS_CONFIGURATION_BUILD_DIR}/React-Core/RCTI18nStrings.bundle",
+			);
+			name = "[CP] Copy Pods Resources";
+			outputPaths = (
+				"${TARGET_BUILD_DIR}/${UNLOCALIZED_RESOURCES_FOLDER_PATH}/AirshipAutomationResources.bundle",
+				"${TARGET_BUILD_DIR}/${UNLOCALIZED_RESOURCES_FOLDER_PATH}/AirshipCoreResources.bundle",
+				"${TARGET_BUILD_DIR}/${UNLOCALIZED_RESOURCES_FOLDER_PATH}/AirshipExtendedActionsResources.bundle",
+				"${TARGET_BUILD_DIR}/${UNLOCALIZED_RESOURCES_FOLDER_PATH}/AirshipMessageCenterResources.bundle",
+				"${TARGET_BUILD_DIR}/${UNLOCALIZED_RESOURCES_FOLDER_PATH}/AirshipPreferenceCenterResources.bundle",
+				"${TARGET_BUILD_DIR}/${UNLOCALIZED_RESOURCES_FOLDER_PATH}/GTMSessionFetcher_Core_Privacy.bundle",
+				"${TARGET_BUILD_DIR}/${UNLOCALIZED_RESOURCES_FOLDER_PATH}/GoogleSignIn.bundle",
+				"${TARGET_BUILD_DIR}/${UNLOCALIZED_RESOURCES_FOLDER_PATH}/react-native-live-markdown-parser.js",
+				"${TARGET_BUILD_DIR}/${UNLOCALIZED_RESOURCES_FOLDER_PATH}/RCTI18nStrings.bundle",
+			);
+			runOnlyForDeploymentPostprocessing = 0;
+			shellPath = /bin/sh;
+			shellScript = "\"${PODS_ROOT}/Target Support Files/Pods-NewExpensify-NewExpensifyTests/Pods-NewExpensify-NewExpensifyTests-resources.sh\"\n";
+			showEnvVarsInLog = 0;
+		};
+		5CF45ABA52C0BB0D7B9D139A /* [Expo] Configure project */ = {
+			isa = PBXShellScriptBuildPhase;
+			alwaysOutOfDate = 1;
+			buildActionMask = 2147483647;
+			files = (
+			);
+			inputFileListPaths = (
+			);
+			inputPaths = (
+			);
+			name = "[Expo] Configure project";
+			outputFileListPaths = (
+			);
+			outputPaths = (
+			);
+			runOnlyForDeploymentPostprocessing = 0;
+			shellPath = /bin/sh;
+			shellScript = "# This script configures Expo modules and generates the modules provider file.\nbash -l -c \"./Pods/Target\\ Support\\ Files/Pods-NewExpensify/expo-configure-project.sh\"\n";
+		};
+		822809AAD6B368BF9F9BA00E /* [CP] Embed Pods Frameworks */ = {
 			isa = PBXShellScriptBuildPhase;
 			buildActionMask = 2147483647;
 			files = (
@@ -637,39 +708,29 @@
 			shellScript = "\"${PODS_ROOT}/Target Support Files/Pods-NewExpensify-NewExpensifyTests/Pods-NewExpensify-NewExpensifyTests-frameworks.sh\"\n";
 			showEnvVarsInLog = 0;
 		};
-		4E1386759AEE7859543483C9 /* [CP] Copy Pods Resources */ = {
+		A3D1E02743106A34295E533A /* [CP] Check Pods Manifest.lock */ = {
 			isa = PBXShellScriptBuildPhase;
 			buildActionMask = 2147483647;
 			files = (
 			);
+			inputFileListPaths = (
+			);
 			inputPaths = (
-				"${PODS_ROOT}/Target Support Files/Pods-NewExpensify/Pods-NewExpensify-resources.sh",
-				"${PODS_CONFIGURATION_BUILD_DIR}/Airship/AirshipAutomationResources.bundle",
-				"${PODS_CONFIGURATION_BUILD_DIR}/Airship/AirshipCoreResources.bundle",
-				"${PODS_CONFIGURATION_BUILD_DIR}/Airship/AirshipExtendedActionsResources.bundle",
-				"${PODS_CONFIGURATION_BUILD_DIR}/Airship/AirshipMessageCenterResources.bundle",
-				"${PODS_CONFIGURATION_BUILD_DIR}/Airship/AirshipPreferenceCenterResources.bundle",
-				"${PODS_CONFIGURATION_BUILD_DIR}/GoogleSignIn/GoogleSignIn.bundle",
-				"${PODS_ROOT}/../../node_modules/@expensify/react-native-live-markdown/parser/react-native-live-markdown-parser.js",
-				"${PODS_CONFIGURATION_BUILD_DIR}/React-Core/RCTI18nStrings.bundle",
-			);
-			name = "[CP] Copy Pods Resources";
+				"${PODS_PODFILE_DIR_PATH}/Podfile.lock",
+				"${PODS_ROOT}/Manifest.lock",
+			);
+			name = "[CP] Check Pods Manifest.lock";
+			outputFileListPaths = (
+			);
 			outputPaths = (
-				"${TARGET_BUILD_DIR}/${UNLOCALIZED_RESOURCES_FOLDER_PATH}/AirshipAutomationResources.bundle",
-				"${TARGET_BUILD_DIR}/${UNLOCALIZED_RESOURCES_FOLDER_PATH}/AirshipCoreResources.bundle",
-				"${TARGET_BUILD_DIR}/${UNLOCALIZED_RESOURCES_FOLDER_PATH}/AirshipExtendedActionsResources.bundle",
-				"${TARGET_BUILD_DIR}/${UNLOCALIZED_RESOURCES_FOLDER_PATH}/AirshipMessageCenterResources.bundle",
-				"${TARGET_BUILD_DIR}/${UNLOCALIZED_RESOURCES_FOLDER_PATH}/AirshipPreferenceCenterResources.bundle",
-				"${TARGET_BUILD_DIR}/${UNLOCALIZED_RESOURCES_FOLDER_PATH}/GoogleSignIn.bundle",
-				"${TARGET_BUILD_DIR}/${UNLOCALIZED_RESOURCES_FOLDER_PATH}/react-native-live-markdown-parser.js",
-				"${TARGET_BUILD_DIR}/${UNLOCALIZED_RESOURCES_FOLDER_PATH}/RCTI18nStrings.bundle",
+				"$(DERIVED_FILE_DIR)/Pods-NewExpensify-NewExpensifyTests-checkManifestLockResult.txt",
 			);
 			runOnlyForDeploymentPostprocessing = 0;
 			shellPath = /bin/sh;
-			shellScript = "\"${PODS_ROOT}/Target Support Files/Pods-NewExpensify/Pods-NewExpensify-resources.sh\"\n";
+			shellScript = "diff \"${PODS_PODFILE_DIR_PATH}/Podfile.lock\" \"${PODS_ROOT}/Manifest.lock\" > /dev/null\nif [ $? != 0 ] ; then\n    # print error to STDERR\n    echo \"error: The sandbox is not in sync with the Podfile.lock. Run 'pod install' or update your CocoaPods installation.\" >&2\n    exit 1\nfi\n# This output is used by Xcode 'outputs' to avoid re-running this script phase.\necho \"SUCCESS\" > \"${SCRIPT_OUTPUT_FILE_0}\"\n";
 			showEnvVarsInLog = 0;
 		};
-		50067B6C26F88BAB5F0B478A /* [CP] Embed Pods Frameworks */ = {
+		CB8E29994749C6913C3FA05D /* [CP] Embed Pods Frameworks */ = {
 			isa = PBXShellScriptBuildPhase;
 			buildActionMask = 2147483647;
 			files = (
@@ -707,26 +768,7 @@
 			shellScript = "\"${PODS_ROOT}/Target Support Files/Pods-NewExpensify/Pods-NewExpensify-frameworks.sh\"\n";
 			showEnvVarsInLog = 0;
 		};
-		5CF45ABA52C0BB0D7B9D139A /* [Expo] Configure project */ = {
-			isa = PBXShellScriptBuildPhase;
-			alwaysOutOfDate = 1;
-			buildActionMask = 2147483647;
-			files = (
-			);
-			inputFileListPaths = (
-			);
-			inputPaths = (
-			);
-			name = "[Expo] Configure project";
-			outputFileListPaths = (
-			);
-			outputPaths = (
-			);
-			runOnlyForDeploymentPostprocessing = 0;
-			shellPath = /bin/sh;
-			shellScript = "# This script configures Expo modules and generates the modules provider file.\nbash -l -c \"./Pods/Target\\ Support\\ Files/Pods-NewExpensify/expo-configure-project.sh\"\n";
-		};
-		5DDD2A7C43E9B381CD68A232 /* [CP] Check Pods Manifest.lock */ = {
+		F3D35ED760B830954BD8A7BB /* [CP] Check Pods Manifest.lock */ = {
 			isa = PBXShellScriptBuildPhase;
 			buildActionMask = 2147483647;
 			files = (
@@ -741,61 +783,26 @@
 			outputFileListPaths = (
 			);
 			outputPaths = (
-				"$(DERIVED_FILE_DIR)/Pods-NewExpensify-checkManifestLockResult.txt",
+				"$(DERIVED_FILE_DIR)/Pods-NotificationServiceExtension-checkManifestLockResult.txt",
 			);
 			runOnlyForDeploymentPostprocessing = 0;
 			shellPath = /bin/sh;
 			shellScript = "diff \"${PODS_PODFILE_DIR_PATH}/Podfile.lock\" \"${PODS_ROOT}/Manifest.lock\" > /dev/null\nif [ $? != 0 ] ; then\n    # print error to STDERR\n    echo \"error: The sandbox is not in sync with the Podfile.lock. Run 'pod install' or update your CocoaPods installation.\" >&2\n    exit 1\nfi\n# This output is used by Xcode 'outputs' to avoid re-running this script phase.\necho \"SUCCESS\" > \"${SCRIPT_OUTPUT_FILE_0}\"\n";
 			showEnvVarsInLog = 0;
 		};
-		7B34459944ACFD30D85D5F85 /* [CP] Check Pods Manifest.lock */ = {
+		F6E16E41F88F567A8CDD037C /* [CP] Copy Pods Resources */ = {
 			isa = PBXShellScriptBuildPhase;
 			buildActionMask = 2147483647;
 			files = (
 			);
-			inputFileListPaths = (
-			);
 			inputPaths = (
-				"${PODS_PODFILE_DIR_PATH}/Podfile.lock",
-				"${PODS_ROOT}/Manifest.lock",
-			);
-			name = "[CP] Check Pods Manifest.lock";
-			outputFileListPaths = (
-			);
-			outputPaths = (
-				"$(DERIVED_FILE_DIR)/Pods-NotificationServiceExtension-checkManifestLockResult.txt",
-			);
-			runOnlyForDeploymentPostprocessing = 0;
-			shellPath = /bin/sh;
-			shellScript = "diff \"${PODS_PODFILE_DIR_PATH}/Podfile.lock\" \"${PODS_ROOT}/Manifest.lock\" > /dev/null\nif [ $? != 0 ] ; then\n    # print error to STDERR\n    echo \"error: The sandbox is not in sync with the Podfile.lock. Run 'pod install' or update your CocoaPods installation.\" >&2\n    exit 1\nfi\n# This output is used by Xcode 'outputs' to avoid re-running this script phase.\necho \"SUCCESS\" > \"${SCRIPT_OUTPUT_FILE_0}\"\n";
-			showEnvVarsInLog = 0;
-		};
-		A9A9BDEB11952C562415526C /* [CP-User] [RNFB] Crashlytics Configuration */ = {
-			isa = PBXShellScriptBuildPhase;
-			buildActionMask = 2147483647;
-			files = (
-			);
-			inputPaths = (
-				"${DWARF_DSYM_FOLDER_PATH}/${DWARF_DSYM_FILE_NAME}/Contents/Resources/DWARF/${TARGET_NAME}",
-				"$(SRCROOT)/$(BUILT_PRODUCTS_DIR)/$(INFOPLIST_PATH)",
-			);
-			name = "[CP-User] [RNFB] Crashlytics Configuration";
-			runOnlyForDeploymentPostprocessing = 0;
-			shellPath = /bin/sh;
-			shellScript = "#!/usr/bin/env bash\n#\n# Copyright (c) 2016-present Invertase Limited & Contributors\n#\n# Licensed under the Apache License, Version 2.0 (the \"License\");\n# you may not use this library except in compliance with the License.\n# You may obtain a copy of the License at\n#\n#   http://www.apache.org/licenses/LICENSE-2.0\n#\n# Unless required by applicable law or agreed to in writing, software\n# distributed under the License is distributed on an \"AS IS\" BASIS,\n# WITHOUT WARRANTIES OR CONDITIONS OF ANY KIND, either express or implied.\n# See the License for the specific language governing permissions and\n# limitations under the License.\n#\nset -e\n\nif [[ ${PODS_ROOT} ]]; then\n  echo \"info: Exec FirebaseCrashlytics Run from Pods\"\n  \"${PODS_ROOT}/FirebaseCrashlytics/run\"\nelse\n  echo \"info: Exec FirebaseCrashlytics Run from framework\"\n  \"${PROJECT_DIR}/FirebaseCrashlytics.framework/run\"\nfi\n";
-		};
-		CE4668E6E6809DEA0626B5B3 /* [CP] Copy Pods Resources */ = {
-			isa = PBXShellScriptBuildPhase;
-			buildActionMask = 2147483647;
-			files = (
-			);
-			inputPaths = (
-				"${PODS_ROOT}/Target Support Files/Pods-NewExpensify-NewExpensifyTests/Pods-NewExpensify-NewExpensifyTests-resources.sh",
+				"${PODS_ROOT}/Target Support Files/Pods-NewExpensify/Pods-NewExpensify-resources.sh",
 				"${PODS_CONFIGURATION_BUILD_DIR}/Airship/AirshipAutomationResources.bundle",
 				"${PODS_CONFIGURATION_BUILD_DIR}/Airship/AirshipCoreResources.bundle",
 				"${PODS_CONFIGURATION_BUILD_DIR}/Airship/AirshipExtendedActionsResources.bundle",
 				"${PODS_CONFIGURATION_BUILD_DIR}/Airship/AirshipMessageCenterResources.bundle",
 				"${PODS_CONFIGURATION_BUILD_DIR}/Airship/AirshipPreferenceCenterResources.bundle",
+				"${PODS_CONFIGURATION_BUILD_DIR}/GTMSessionFetcher/GTMSessionFetcher_Core_Privacy.bundle",
 				"${PODS_CONFIGURATION_BUILD_DIR}/GoogleSignIn/GoogleSignIn.bundle",
 				"${PODS_ROOT}/../../node_modules/@expensify/react-native-live-markdown/parser/react-native-live-markdown-parser.js",
 				"${PODS_CONFIGURATION_BUILD_DIR}/React-Core/RCTI18nStrings.bundle",
@@ -807,49 +814,15 @@
 				"${TARGET_BUILD_DIR}/${UNLOCALIZED_RESOURCES_FOLDER_PATH}/AirshipExtendedActionsResources.bundle",
 				"${TARGET_BUILD_DIR}/${UNLOCALIZED_RESOURCES_FOLDER_PATH}/AirshipMessageCenterResources.bundle",
 				"${TARGET_BUILD_DIR}/${UNLOCALIZED_RESOURCES_FOLDER_PATH}/AirshipPreferenceCenterResources.bundle",
+				"${TARGET_BUILD_DIR}/${UNLOCALIZED_RESOURCES_FOLDER_PATH}/GTMSessionFetcher_Core_Privacy.bundle",
 				"${TARGET_BUILD_DIR}/${UNLOCALIZED_RESOURCES_FOLDER_PATH}/GoogleSignIn.bundle",
 				"${TARGET_BUILD_DIR}/${UNLOCALIZED_RESOURCES_FOLDER_PATH}/react-native-live-markdown-parser.js",
 				"${TARGET_BUILD_DIR}/${UNLOCALIZED_RESOURCES_FOLDER_PATH}/RCTI18nStrings.bundle",
 			);
 			runOnlyForDeploymentPostprocessing = 0;
 			shellPath = /bin/sh;
-			shellScript = "\"${PODS_ROOT}/Target Support Files/Pods-NewExpensify-NewExpensifyTests/Pods-NewExpensify-NewExpensifyTests-resources.sh\"\n";
+			shellScript = "\"${PODS_ROOT}/Target Support Files/Pods-NewExpensify/Pods-NewExpensify-resources.sh\"\n";
 			showEnvVarsInLog = 0;
-		};
-		D128CAF2A1070B0F2B3F12E4 /* [CP] Check Pods Manifest.lock */ = {
-			isa = PBXShellScriptBuildPhase;
-			buildActionMask = 2147483647;
-			files = (
-			);
-			inputFileListPaths = (
-			);
-			inputPaths = (
-				"${PODS_PODFILE_DIR_PATH}/Podfile.lock",
-				"${PODS_ROOT}/Manifest.lock",
-			);
-			name = "[CP] Check Pods Manifest.lock";
-			outputFileListPaths = (
-			);
-			outputPaths = (
-				"$(DERIVED_FILE_DIR)/Pods-NewExpensify-NewExpensifyTests-checkManifestLockResult.txt",
-			);
-			runOnlyForDeploymentPostprocessing = 0;
-			shellPath = /bin/sh;
-			shellScript = "diff \"${PODS_PODFILE_DIR_PATH}/Podfile.lock\" \"${PODS_ROOT}/Manifest.lock\" > /dev/null\nif [ $? != 0 ] ; then\n    # print error to STDERR\n    echo \"error: The sandbox is not in sync with the Podfile.lock. Run 'pod install' or update your CocoaPods installation.\" >&2\n    exit 1\nfi\n# This output is used by Xcode 'outputs' to avoid re-running this script phase.\necho \"SUCCESS\" > \"${SCRIPT_OUTPUT_FILE_0}\"\n";
-			showEnvVarsInLog = 0;
-		};
-		EEA310C4723D0EF8581FAA1D /* [CP-User] [RNFB] Core Configuration */ = {
-			isa = PBXShellScriptBuildPhase;
-			buildActionMask = 2147483647;
-			files = (
-			);
-			inputPaths = (
-				"$(BUILT_PRODUCTS_DIR)/$(INFOPLIST_PATH)",
-			);
-			name = "[CP-User] [RNFB] Core Configuration";
-			runOnlyForDeploymentPostprocessing = 0;
-			shellPath = /bin/sh;
-			shellScript = "#!/usr/bin/env bash\n#\n# Copyright (c) 2016-present Invertase Limited & Contributors\n#\n# Licensed under the Apache License, Version 2.0 (the \"License\");\n# you may not use this library except in compliance with the License.\n# You may obtain a copy of the License at\n#\n#   http://www.apache.org/licenses/LICENSE-2.0\n#\n# Unless required by applicable law or agreed to in writing, software\n# distributed under the License is distributed on an \"AS IS\" BASIS,\n# WITHOUT WARRANTIES OR CONDITIONS OF ANY KIND, either express or implied.\n# See the License for the specific language governing permissions and\n# limitations under the License.\n#\nset -e\n\n_MAX_LOOKUPS=2;\n_SEARCH_RESULT=''\n_RN_ROOT_EXISTS=''\n_CURRENT_LOOKUPS=1\n_JSON_ROOT=\"'react-native'\"\n_JSON_FILE_NAME='firebase.json'\n_JSON_OUTPUT_BASE64='e30=' # { }\n_CURRENT_SEARCH_DIR=${PROJECT_DIR}\n_PLIST_BUDDY=/usr/libexec/PlistBuddy\n_TARGET_PLIST=\"${BUILT_PRODUCTS_DIR}/${INFOPLIST_PATH}\"\n_DSYM_PLIST=\"${DWARF_DSYM_FOLDER_PATH}/${DWARF_DSYM_FILE_NAME}/Contents/Info.plist\"\n\n# plist arrays\n_PLIST_ENTRY_KEYS=()\n_PLIST_ENTRY_TYPES=()\n_PLIST_ENTRY_VALUES=()\n\nfunction setPlistValue {\n  echo \"info:      setting plist entry '$1' of type '$2' in file '$4'\"\n  ${_PLIST_BUDDY} -c \"Add :$1 $2 '$3'\" $4 || echo \"info:      '$1' already exists\"\n}\n\nfunction getFirebaseJsonKeyValue () {\n  if [[ ${_RN_ROOT_EXISTS} ]]; then\n    ruby -e \"require 'rubygems';require 'json'; output=JSON.parse('$1'); puts output[$_JSON_ROOT]['$2']\"\n  else\n    echo \"\"\n  fi;\n}\n\nfunction jsonBoolToYesNo () {\n  if [[ $1 == \"false\" ]]; then\n    echo \"NO\"\n  elif [[ $1 == \"true\" ]]; then\n    echo \"YES\"\n  else echo \"NO\"\n  fi\n}\n\necho \"info: -> RNFB build script started\"\necho \"info: 1) Locating ${_JSON_FILE_NAME} file:\"\n\nif [[ -z ${_CURRENT_SEARCH_DIR} ]]; then\n  _CURRENT_SEARCH_DIR=$(pwd)\nfi;\n\nwhile true; do\n  _CURRENT_SEARCH_DIR=$(dirname \"$_CURRENT_SEARCH_DIR\")\n  if [[ \"$_CURRENT_SEARCH_DIR\" == \"/\" ]] || [[ ${_CURRENT_LOOKUPS} -gt ${_MAX_LOOKUPS} ]]; then break; fi;\n  echo \"info:      ($_CURRENT_LOOKUPS of $_MAX_LOOKUPS) Searching in '$_CURRENT_SEARCH_DIR' for a ${_JSON_FILE_NAME} file.\"\n  _SEARCH_RESULT=$(find \"$_CURRENT_SEARCH_DIR\" -maxdepth 2 -name ${_JSON_FILE_NAME} -print | /usr/bin/head -n 1)\n  if [[ ${_SEARCH_RESULT} ]]; then\n    echo \"info:      ${_JSON_FILE_NAME} found at $_SEARCH_RESULT\"\n    break;\n  fi;\n  _CURRENT_LOOKUPS=$((_CURRENT_LOOKUPS+1))\ndone\n\nif [[ ${_SEARCH_RESULT} ]]; then\n  _JSON_OUTPUT_RAW=$(cat \"${_SEARCH_RESULT}\")\n  _RN_ROOT_EXISTS=$(ruby -e \"require 'rubygems';require 'json'; output=JSON.parse('$_JSON_OUTPUT_RAW'); puts output[$_JSON_ROOT]\" || echo '')\n\n  if [[ ${_RN_ROOT_EXISTS} ]]; then\n    _JSON_OUTPUT_BASE64=$(python -c 'import json,sys,base64;print(base64.b64encode(json.dumps(json.loads(open('\"'${_SEARCH_RESULT}'\"').read())['${_JSON_ROOT}'])))' || echo \"e30=\")\n  fi\n\n  _PLIST_ENTRY_KEYS+=(\"firebase_json_raw\")\n  _PLIST_ENTRY_TYPES+=(\"string\")\n  _PLIST_ENTRY_VALUES+=(\"$_JSON_OUTPUT_BASE64\")\n\n  # config.app_data_collection_default_enabled\n  _APP_DATA_COLLECTION_ENABLED=$(getFirebaseJsonKeyValue \"$_JSON_OUTPUT_RAW\" \"app_data_collection_default_enabled\")\n  if [[ $_APP_DATA_COLLECTION_ENABLED ]]; then\n    _PLIST_ENTRY_KEYS+=(\"FirebaseDataCollectionDefaultEnabled\")\n    _PLIST_ENTRY_TYPES+=(\"bool\")\n    _PLIST_ENTRY_VALUES+=(\"$(jsonBoolToYesNo \"$_APP_DATA_COLLECTION_ENABLED\")\")\n  fi\n\n  # config.analytics_auto_collection_enabled\n  _ANALYTICS_AUTO_COLLECTION=$(getFirebaseJsonKeyValue \"$_JSON_OUTPUT_RAW\" \"analytics_auto_collection_enabled\")\n  if [[ $_ANALYTICS_AUTO_COLLECTION ]]; then\n    _PLIST_ENTRY_KEYS+=(\"FIREBASE_ANALYTICS_COLLECTION_ENABLED\")\n    _PLIST_ENTRY_TYPES+=(\"bool\")\n    _PLIST_ENTRY_VALUES+=(\"$(jsonBoolToYesNo \"$_ANALYTICS_AUTO_COLLECTION\")\")\n  fi\n\n  # config.analytics_collection_deactivated\n  _ANALYTICS_DEACTIVATED=$(getFirebaseJsonKeyValue \"$_JSON_OUTPUT_RAW\" \"analytics_collection_deactivated\")\n  if [[ $_ANALYTICS_DEACTIVATED ]]; then\n    _PLIST_ENTRY_KEYS+=(\"FIREBASE_ANALYTICS_COLLECTION_DEACTIVATED\")\n    _PLIST_ENTRY_TYPES+=(\"bool\")\n    _PLIST_ENTRY_VALUES+=(\"$(jsonBoolToYesNo \"$_ANALYTICS_DEACTIVATED\")\")\n  fi\n\n  # config.analytics_idfv_collection_enabled\n  _ANALYTICS_IDFV_COLLECTION=$(getFirebaseJsonKeyValue \"$_JSON_OUTPUT_RAW\" \"analytics_idfv_collection_enabled\")\n  if [[ $_ANALYTICS_IDFV_COLLECTION ]]; then\n    _PLIST_ENTRY_KEYS+=(\"GOOGLE_ANALYTICS_IDFV_COLLECTION_ENABLED\")\n    _PLIST_ENTRY_TYPES+=(\"bool\")\n    _PLIST_ENTRY_VALUES+=(\"$(jsonBoolToYesNo \"$_ANALYTICS_IDFV_COLLECTION\")\")\n  fi\n\n  # config.analytics_default_allow_ad_personalization_signals\n  _ANALYTICS_PERSONALIZATION=$(getFirebaseJsonKeyValue \"$_JSON_OUTPUT_RAW\" \"analytics_default_allow_ad_personalization_signals\")\n  if [[ $_ANALYTICS_PERSONALIZATION ]]; then\n    _PLIST_ENTRY_KEYS+=(\"GOOGLE_ANALYTICS_DEFAULT_ALLOW_AD_PERSONALIZATION_SIGNALS\")\n    _PLIST_ENTRY_TYPES+=(\"bool\")\n    _PLIST_ENTRY_VALUES+=(\"$(jsonBoolToYesNo \"$_ANALYTICS_PERSONALIZATION\")\")\n  fi\n\n  # config.perf_auto_collection_enabled\n  _PERF_AUTO_COLLECTION=$(getFirebaseJsonKeyValue \"$_JSON_OUTPUT_RAW\" \"perf_auto_collection_enabled\")\n  if [[ $_PERF_AUTO_COLLECTION ]]; then\n    _PLIST_ENTRY_KEYS+=(\"firebase_performance_collection_enabled\")\n    _PLIST_ENTRY_TYPES+=(\"bool\")\n    _PLIST_ENTRY_VALUES+=(\"$(jsonBoolToYesNo \"$_PERF_AUTO_COLLECTION\")\")\n  fi\n\n  # config.perf_collection_deactivated\n  _PERF_DEACTIVATED=$(getFirebaseJsonKeyValue \"$_JSON_OUTPUT_RAW\" \"perf_collection_deactivated\")\n  if [[ $_PERF_DEACTIVATED ]]; then\n    _PLIST_ENTRY_KEYS+=(\"firebase_performance_collection_deactivated\")\n    _PLIST_ENTRY_TYPES+=(\"bool\")\n    _PLIST_ENTRY_VALUES+=(\"$(jsonBoolToYesNo \"$_PERF_DEACTIVATED\")\")\n  fi\n\n  # config.messaging_auto_init_enabled\n  _MESSAGING_AUTO_INIT=$(getFirebaseJsonKeyValue \"$_JSON_OUTPUT_RAW\" \"messaging_auto_init_enabled\")\n  if [[ $_MESSAGING_AUTO_INIT ]]; then\n    _PLIST_ENTRY_KEYS+=(\"FirebaseMessagingAutoInitEnabled\")\n    _PLIST_ENTRY_TYPES+=(\"bool\")\n    _PLIST_ENTRY_VALUES+=(\"$(jsonBoolToYesNo \"$_MESSAGING_AUTO_INIT\")\")\n  fi\n\n  # config.in_app_messaging_auto_colllection_enabled\n  _FIAM_AUTO_INIT=$(getFirebaseJsonKeyValue \"$_JSON_OUTPUT_RAW\" \"in_app_messaging_auto_collection_enabled\")\n  if [[ $_FIAM_AUTO_INIT ]]; then\n    _PLIST_ENTRY_KEYS+=(\"FirebaseInAppMessagingAutomaticDataCollectionEnabled\")\n    _PLIST_ENTRY_TYPES+=(\"bool\")\n    _PLIST_ENTRY_VALUES+=(\"$(jsonBoolToYesNo \"$_FIAM_AUTO_INIT\")\")\n  fi\n\n  # config.app_check_token_auto_refresh\n  _APP_CHECK_TOKEN_AUTO_REFRESH=$(getFirebaseJsonKeyValue \"$_JSON_OUTPUT_RAW\" \"app_check_token_auto_refresh\")\n  if [[ $_APP_CHECK_TOKEN_AUTO_REFRESH ]]; then\n    _PLIST_ENTRY_KEYS+=(\"FirebaseAppCheckTokenAutoRefreshEnabled\")\n    _PLIST_ENTRY_TYPES+=(\"bool\")\n    _PLIST_ENTRY_VALUES+=(\"$(jsonBoolToYesNo \"$_APP_CHECK_TOKEN_AUTO_REFRESH\")\")\n  fi\n\n  # config.crashlytics_disable_auto_disabler - undocumented for now - mainly for debugging, document if becomes useful\n  _CRASHLYTICS_AUTO_DISABLE_ENABLED=$(getFirebaseJsonKeyValue \"$_JSON_OUTPUT_RAW\" \"crashlytics_disable_auto_disabler\")\n  if [[ $_CRASHLYTICS_AUTO_DISABLE_ENABLED == \"true\" ]]; then\n    echo \"Disabled Crashlytics auto disabler.\" # do nothing\n  else\n    _PLIST_ENTRY_KEYS+=(\"FirebaseCrashlyticsCollectionEnabled\")\n    _PLIST_ENTRY_TYPES+=(\"bool\")\n    _PLIST_ENTRY_VALUES+=(\"NO\")\n  fi\nelse\n  _PLIST_ENTRY_KEYS+=(\"firebase_json_raw\")\n  _PLIST_ENTRY_TYPES+=(\"string\")\n  _PLIST_ENTRY_VALUES+=(\"$_JSON_OUTPUT_BASE64\")\n  echo \"warning:   A firebase.json file was not found, whilst this file is optional it is recommended to include it to configure firebase services in React Native Firebase.\"\nfi;\n\necho \"info: 2) Injecting Info.plist entries: \"\n\n# Log out the keys we're adding\nfor i in \"${!_PLIST_ENTRY_KEYS[@]}\"; do\n  echo \"    ->  $i) ${_PLIST_ENTRY_KEYS[$i]}\" \"${_PLIST_ENTRY_TYPES[$i]}\" \"${_PLIST_ENTRY_VALUES[$i]}\"\ndone\n\nfor plist in \"${_TARGET_PLIST}\" \"${_DSYM_PLIST}\" ; do\n  if [[ -f \"${plist}\" ]]; then\n\n    # paths with spaces break the call to setPlistValue. temporarily modify\n    # the shell internal field separator variable (IFS), which normally\n    # includes spaces, to consist only of line breaks\n    oldifs=$IFS\n    IFS=\"\n\"\n\n    for i in \"${!_PLIST_ENTRY_KEYS[@]}\"; do\n      setPlistValue \"${_PLIST_ENTRY_KEYS[$i]}\" \"${_PLIST_ENTRY_TYPES[$i]}\" \"${_PLIST_ENTRY_VALUES[$i]}\" \"${plist}\"\n    done\n\n    # restore the original internal field separator value\n    IFS=$oldifs\n  else\n    echo \"warning:   A Info.plist build output file was not found (${plist})\"\n  fi\ndone\n\necho \"info: <- RNFB build script finished\"\n";
 		};
 		FD10A7F022414F080027D42C /* Start Packager */ = {
 			isa = PBXShellScriptBuildPhase;
@@ -926,7 +899,7 @@
 /* Begin XCBuildConfiguration section */
 		00E356F61AD99517003FC87E /* DebugDevelopment */ = {
 			isa = XCBuildConfiguration;
-			baseConfigurationReference = E750C93A45B47BDC5149C5AA /* Pods-NewExpensify-NewExpensifyTests.debugdevelopment.xcconfig */;
+			baseConfigurationReference = 3BBA44B891E03FAB8255E6F1 /* Pods-NewExpensify-NewExpensifyTests.debugdevelopment.xcconfig */;
 			buildSettings = {
 				ALWAYS_EMBED_SWIFT_STANDARD_LIBRARIES = YES;
 				BUNDLE_LOADER = "$(TEST_HOST)";
@@ -956,7 +929,7 @@
 		};
 		00E356F71AD99517003FC87E /* ReleaseDevelopment */ = {
 			isa = XCBuildConfiguration;
-			baseConfigurationReference = 972584042DB4782F830B063A /* Pods-NewExpensify-NewExpensifyTests.releasedevelopment.xcconfig */;
+			baseConfigurationReference = E681F80D97E6E4BB26194246 /* Pods-NewExpensify-NewExpensifyTests.releasedevelopment.xcconfig */;
 			buildSettings = {
 				BUNDLE_LOADER = "$(TEST_HOST)";
 				CODE_SIGN_STYLE = Automatic;
@@ -983,7 +956,7 @@
 		};
 		13B07F941A680F5B00A75B9A /* DebugDevelopment */ = {
 			isa = XCBuildConfiguration;
-			baseConfigurationReference = 0FF2BC0D01CA2C62CE94229E /* Pods-NewExpensify.debugdevelopment.xcconfig */;
+			baseConfigurationReference = EA58D43E81BC49541F7FC7E7 /* Pods-NewExpensify.debugdevelopment.xcconfig */;
 			buildSettings = {
 				ASSETCATALOG_COMPILER_APPICON_NAME = AppIconDev;
 				ASSETCATALOG_COMPILER_INCLUDE_ALL_APPICON_ASSETS = NO;
@@ -1022,7 +995,7 @@
 		};
 		13B07F951A680F5B00A75B9A /* ReleaseDevelopment */ = {
 			isa = XCBuildConfiguration;
-			baseConfigurationReference = B4CF7147C89747459BAC5BB7 /* Pods-NewExpensify.releasedevelopment.xcconfig */;
+			baseConfigurationReference = 76BE68DA894BB75DDFE278DC /* Pods-NewExpensify.releasedevelopment.xcconfig */;
 			buildSettings = {
 				ASSETCATALOG_COMPILER_APPICON_NAME = AppIconDev;
 				ASSETCATALOG_COMPILER_INCLUDE_ALL_APPICON_ASSETS = NO;
@@ -1059,7 +1032,7 @@
 		};
 		7FD73CA42B23CE9500420AF3 /* DebugDevelopment */ = {
 			isa = XCBuildConfiguration;
-			baseConfigurationReference = 12EB734390650799DB8AC627 /* Pods-NotificationServiceExtension.debugdevelopment.xcconfig */;
+			baseConfigurationReference = FBEBA6FBED49FB41D6F93896 /* Pods-NotificationServiceExtension.debugdevelopment.xcconfig */;
 			buildSettings = {
 				ALWAYS_SEARCH_USER_PATHS = NO;
 				ASSETCATALOG_COMPILER_GENERATE_SWIFT_ASSET_SYMBOL_EXTENSIONS = YES;
@@ -1145,7 +1118,7 @@
 		};
 		7FD73CA52B23CE9500420AF3 /* DebugAdHoc */ = {
 			isa = XCBuildConfiguration;
-			baseConfigurationReference = 802CB9E7554756F188C79554 /* Pods-NotificationServiceExtension.debugadhoc.xcconfig */;
+			baseConfigurationReference = D3F458C994019E6A571461B7 /* Pods-NotificationServiceExtension.debugadhoc.xcconfig */;
 			buildSettings = {
 				ALWAYS_SEARCH_USER_PATHS = NO;
 				ASSETCATALOG_COMPILER_GENERATE_SWIFT_ASSET_SYMBOL_EXTENSIONS = YES;
@@ -1230,7 +1203,7 @@
 		};
 		7FD73CA62B23CE9500420AF3 /* DebugProduction */ = {
 			isa = XCBuildConfiguration;
-			baseConfigurationReference = CB32BB7E082E2450F04DA6E7 /* Pods-NotificationServiceExtension.debugproduction.xcconfig */;
+			baseConfigurationReference = C3FF914C045A138C061D306E /* Pods-NotificationServiceExtension.debugproduction.xcconfig */;
 			buildSettings = {
 				ALWAYS_SEARCH_USER_PATHS = NO;
 				ASSETCATALOG_COMPILER_GENERATE_SWIFT_ASSET_SYMBOL_EXTENSIONS = YES;
@@ -1316,7 +1289,7 @@
 		};
 		7FD73CA72B23CE9500420AF3 /* ReleaseDevelopment */ = {
 			isa = XCBuildConfiguration;
-			baseConfigurationReference = 11B2BA236BB72A603FBB7B99 /* Pods-NotificationServiceExtension.releasedevelopment.xcconfig */;
+			baseConfigurationReference = F082D95EE104912B48EA98BA /* Pods-NotificationServiceExtension.releasedevelopment.xcconfig */;
 			buildSettings = {
 				ALWAYS_SEARCH_USER_PATHS = NO;
 				ASSETCATALOG_COMPILER_GENERATE_SWIFT_ASSET_SYMBOL_EXTENSIONS = YES;
@@ -1395,7 +1368,7 @@
 		};
 		7FD73CA82B23CE9500420AF3 /* ReleaseAdHoc */ = {
 			isa = XCBuildConfiguration;
-			baseConfigurationReference = AC9422F6C8A49AE701481721 /* Pods-NotificationServiceExtension.releaseadhoc.xcconfig */;
+			baseConfigurationReference = E61AD6D2DE65B6FB14945CDF /* Pods-NotificationServiceExtension.releaseadhoc.xcconfig */;
 			buildSettings = {
 				ALWAYS_SEARCH_USER_PATHS = NO;
 				ASSETCATALOG_COMPILER_GENERATE_SWIFT_ASSET_SYMBOL_EXTENSIONS = YES;
@@ -1473,7 +1446,7 @@
 		};
 		7FD73CA92B23CE9500420AF3 /* ReleaseProduction */ = {
 			isa = XCBuildConfiguration;
-			baseConfigurationReference = 96ADA7C82BA6A08C4A56344A /* Pods-NotificationServiceExtension.releaseproduction.xcconfig */;
+			baseConfigurationReference = 90E08F0C8C924EDA018C8866 /* Pods-NotificationServiceExtension.releaseproduction.xcconfig */;
 			buildSettings = {
 				ALWAYS_SEARCH_USER_PATHS = NO;
 				ASSETCATALOG_COMPILER_GENERATE_SWIFT_ASSET_SYMBOL_EXTENSIONS = YES;
@@ -1786,7 +1759,7 @@
 		};
 		CF9AF93F29EE9276001FA527 /* DebugProduction */ = {
 			isa = XCBuildConfiguration;
-			baseConfigurationReference = 3328C9B8861CA667C42B47F3 /* Pods-NewExpensify.debugproduction.xcconfig */;
+			baseConfigurationReference = C3788801E65E896FA7C77298 /* Pods-NewExpensify.debugproduction.xcconfig */;
 			buildSettings = {
 				ASSETCATALOG_COMPILER_APPICON_NAME = AppIcon;
 				ASSETCATALOG_COMPILER_INCLUDE_ALL_APPICON_ASSETS = NO;
@@ -1824,7 +1797,7 @@
 		};
 		CF9AF94029EE9276001FA527 /* DebugProduction */ = {
 			isa = XCBuildConfiguration;
-			baseConfigurationReference = 030F99CEB3AEF1F11B001798 /* Pods-NewExpensify-NewExpensifyTests.debugproduction.xcconfig */;
+			baseConfigurationReference = 52E63EFD054926BFEA3EC143 /* Pods-NewExpensify-NewExpensifyTests.debugproduction.xcconfig */;
 			buildSettings = {
 				ALWAYS_EMBED_SWIFT_STANDARD_LIBRARIES = YES;
 				BUNDLE_LOADER = "$(TEST_HOST)";
@@ -1934,7 +1907,7 @@
 		};
 		CF9AF94529EE927A001FA527 /* DebugAdHoc */ = {
 			isa = XCBuildConfiguration;
-			baseConfigurationReference = 5A1F158A9A6CBE170EC19D9C /* Pods-NewExpensify.debugadhoc.xcconfig */;
+			baseConfigurationReference = 7B318CF669A0F7FE948D5CED /* Pods-NewExpensify.debugadhoc.xcconfig */;
 			buildSettings = {
 				ASSETCATALOG_COMPILER_APPICON_NAME = AppIconAdHoc;
 				ASSETCATALOG_COMPILER_INCLUDE_ALL_APPICON_ASSETS = NO;
@@ -1972,7 +1945,7 @@
 		};
 		CF9AF94629EE927A001FA527 /* DebugAdHoc */ = {
 			isa = XCBuildConfiguration;
-			baseConfigurationReference = F98306ABF3F272DF04DF65CC /* Pods-NewExpensify-NewExpensifyTests.debugadhoc.xcconfig */;
+			baseConfigurationReference = 4E9593A0EE1C84B8A8EC062F /* Pods-NewExpensify-NewExpensifyTests.debugadhoc.xcconfig */;
 			buildSettings = {
 				ALWAYS_EMBED_SWIFT_STANDARD_LIBRARIES = YES;
 				BUNDLE_LOADER = "$(TEST_HOST)";
@@ -2076,7 +2049,7 @@
 		};
 		CF9AF94829EE928E001FA527 /* ReleaseProduction */ = {
 			isa = XCBuildConfiguration;
-			baseConfigurationReference = 9EADA69D62F2E7B3D96E5B1C /* Pods-NewExpensify.releaseproduction.xcconfig */;
+			baseConfigurationReference = 32181F72DC539FFD1D1F0CA4 /* Pods-NewExpensify.releaseproduction.xcconfig */;
 			buildSettings = {
 				ASSETCATALOG_COMPILER_APPICON_NAME = AppIcon;
 				ASSETCATALOG_COMPILER_INCLUDE_ALL_APPICON_ASSETS = NO;
@@ -2112,7 +2085,7 @@
 		};
 		CF9AF94929EE928E001FA527 /* ReleaseProduction */ = {
 			isa = XCBuildConfiguration;
-			baseConfigurationReference = 466D03D63F4B48E009C04FA3 /* Pods-NewExpensify-NewExpensifyTests.releaseproduction.xcconfig */;
+			baseConfigurationReference = E2F78D2A9B3DB96F0524690B /* Pods-NewExpensify-NewExpensifyTests.releaseproduction.xcconfig */;
 			buildSettings = {
 				ALWAYS_EMBED_SWIFT_STANDARD_LIBRARIES = YES;
 				BUNDLE_LOADER = "$(TEST_HOST)";
@@ -2214,7 +2187,7 @@
 		};
 		CF9AF94E29EE9293001FA527 /* ReleaseAdHoc */ = {
 			isa = XCBuildConfiguration;
-			baseConfigurationReference = 7312B334B72E8BE41A811FAB /* Pods-NewExpensify.releaseadhoc.xcconfig */;
+			baseConfigurationReference = 68F4F270A8D1414FC14F356F /* Pods-NewExpensify.releaseadhoc.xcconfig */;
 			buildSettings = {
 				ASSETCATALOG_COMPILER_APPICON_NAME = AppIconAdHoc;
 				ASSETCATALOG_COMPILER_INCLUDE_ALL_APPICON_ASSETS = NO;
@@ -2250,7 +2223,7 @@
 		};
 		CF9AF94F29EE9293001FA527 /* ReleaseAdHoc */ = {
 			isa = XCBuildConfiguration;
-			baseConfigurationReference = D15262BE5F713CDB4DA576AE /* Pods-NewExpensify-NewExpensifyTests.releaseadhoc.xcconfig */;
+			baseConfigurationReference = FF0EADDA6099EF76253FA7AB /* Pods-NewExpensify-NewExpensifyTests.releaseadhoc.xcconfig */;
 			buildSettings = {
 				ALWAYS_EMBED_SWIFT_STANDARD_LIBRARIES = YES;
 				BUNDLE_LOADER = "$(TEST_HOST)";

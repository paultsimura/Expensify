PODS:
  - Airship (16.11.3):
    - Airship/Automation (= 16.11.3)
    - Airship/Basement (= 16.11.3)
    - Airship/Core (= 16.11.3)
    - Airship/ExtendedActions (= 16.11.3)
    - Airship/MessageCenter (= 16.11.3)
  - Airship/Automation (16.11.3):
    - Airship/Core
  - Airship/Basement (16.11.3)
  - Airship/Core (16.11.3):
    - Airship/Basement
  - Airship/ExtendedActions (16.11.3):
    - Airship/Core
  - Airship/MessageCenter (16.11.3):
    - Airship/Core
  - Airship/PreferenceCenter (16.11.3):
    - Airship/Core
  - AirshipFrameworkProxy (2.0.8):
    - Airship (= 16.11.3)
    - Airship/MessageCenter (= 16.11.3)
    - Airship/PreferenceCenter (= 16.11.3)
  - boost (1.76.0)
  - CocoaAsyncSocket (7.6.5)
  - DoubleConversion (1.1.6)
  - FBLazyVector (0.72.1)
  - FBReactNativeSpec (0.72.1):
    - RCT-Folly (= 2021.07.22.00)
    - RCTRequired (= 0.72.1)
    - RCTTypeSafety (= 0.72.1)
    - React-Core (= 0.72.1)
    - React-jsi (= 0.72.1)
    - ReactCommon/turbomodule/core (= 0.72.1)
  - Firebase/Analytics (8.8.0):
    - Firebase/Core
  - Firebase/Core (8.8.0):
    - Firebase/CoreOnly
    - FirebaseAnalytics (~> 8.8.0)
  - Firebase/CoreOnly (8.8.0):
    - FirebaseCore (= 8.8.0)
  - Firebase/Crashlytics (8.8.0):
    - Firebase/CoreOnly
    - FirebaseCrashlytics (~> 8.8.0)
  - Firebase/Performance (8.8.0):
    - Firebase/CoreOnly
    - FirebasePerformance (~> 8.8.0)
  - FirebaseABTesting (8.15.0):
    - FirebaseCore (~> 8.0)
  - FirebaseAnalytics (8.8.0):
    - FirebaseAnalytics/AdIdSupport (= 8.8.0)
    - FirebaseCore (~> 8.0)
    - FirebaseInstallations (~> 8.0)
    - GoogleUtilities/AppDelegateSwizzler (~> 7.4)
    - GoogleUtilities/MethodSwizzler (~> 7.4)
    - GoogleUtilities/Network (~> 7.4)
    - "GoogleUtilities/NSData+zlib (~> 7.4)"
    - nanopb (~> 2.30908.0)
  - FirebaseAnalytics/AdIdSupport (8.8.0):
    - FirebaseCore (~> 8.0)
    - FirebaseInstallations (~> 8.0)
    - GoogleAppMeasurement (= 8.8.0)
    - GoogleUtilities/AppDelegateSwizzler (~> 7.4)
    - GoogleUtilities/MethodSwizzler (~> 7.4)
    - GoogleUtilities/Network (~> 7.4)
    - "GoogleUtilities/NSData+zlib (~> 7.4)"
    - nanopb (~> 2.30908.0)
  - FirebaseCore (8.8.0):
    - FirebaseCoreDiagnostics (~> 8.0)
    - GoogleUtilities/Environment (~> 7.4)
    - GoogleUtilities/Logger (~> 7.4)
  - FirebaseCoreDiagnostics (8.15.0):
    - GoogleDataTransport (~> 9.1)
    - GoogleUtilities/Environment (~> 7.7)
    - GoogleUtilities/Logger (~> 7.7)
    - nanopb (~> 2.30908.0)
  - FirebaseCrashlytics (8.8.0):
    - FirebaseCore (~> 8.0)
    - FirebaseInstallations (~> 8.0)
    - GoogleDataTransport (~> 9.0)
    - GoogleUtilities/Environment (~> 7.4)
    - nanopb (~> 2.30908.0)
    - PromisesObjC (< 3.0, >= 1.2)
  - FirebaseInstallations (8.15.0):
    - FirebaseCore (~> 8.0)
    - GoogleUtilities/Environment (~> 7.7)
    - GoogleUtilities/UserDefaults (~> 7.7)
    - PromisesObjC (< 3.0, >= 1.2)
  - FirebasePerformance (8.8.0):
    - FirebaseCore (~> 8.0)
    - FirebaseInstallations (~> 8.0)
    - FirebaseRemoteConfig (~> 8.0)
    - GoogleDataTransport (~> 9.0)
    - GoogleUtilities/Environment (~> 7.4)
    - GoogleUtilities/ISASwizzler (~> 7.4)
    - GoogleUtilities/MethodSwizzler (~> 7.4)
    - nanopb (~> 2.30908.0)
  - FirebaseRemoteConfig (8.15.0):
    - FirebaseABTesting (~> 8.0)
    - FirebaseCore (~> 8.0)
    - FirebaseInstallations (~> 8.0)
    - GoogleUtilities/Environment (~> 7.7)
    - "GoogleUtilities/NSData+zlib (~> 7.7)"
  - Flipper (0.182.0):
    - Flipper-Folly (~> 2.6)
  - Flipper-Boost-iOSX (1.76.0.1.11)
  - Flipper-DoubleConversion (3.2.0.1)
  - Flipper-Fmt (7.1.7)
  - Flipper-Folly (2.6.10):
    - Flipper-Boost-iOSX
    - Flipper-DoubleConversion
    - Flipper-Fmt (= 7.1.7)
    - Flipper-Glog
    - libevent (~> 2.1.12)
    - OpenSSL-Universal (= 1.1.1100)
  - Flipper-Glog (0.5.0.5)
  - Flipper-PeerTalk (0.0.4)
  - FlipperKit (0.182.0):
    - FlipperKit/Core (= 0.182.0)
  - FlipperKit/Core (0.182.0):
    - Flipper (~> 0.182.0)
    - FlipperKit/CppBridge
    - FlipperKit/FBCxxFollyDynamicConvert
    - FlipperKit/FBDefines
    - FlipperKit/FKPortForwarding
    - SocketRocket (~> 0.6.0)
  - FlipperKit/CppBridge (0.182.0):
    - Flipper (~> 0.182.0)
  - FlipperKit/FBCxxFollyDynamicConvert (0.182.0):
    - Flipper-Folly (~> 2.6)
  - FlipperKit/FBDefines (0.182.0)
  - FlipperKit/FKPortForwarding (0.182.0):
    - CocoaAsyncSocket (~> 7.6)
    - Flipper-PeerTalk (~> 0.0.4)
  - FlipperKit/FlipperKitHighlightOverlay (0.182.0)
  - FlipperKit/FlipperKitLayoutHelpers (0.182.0):
    - FlipperKit/Core
    - FlipperKit/FlipperKitHighlightOverlay
    - FlipperKit/FlipperKitLayoutTextSearchable
  - FlipperKit/FlipperKitLayoutIOSDescriptors (0.182.0):
    - FlipperKit/Core
    - FlipperKit/FlipperKitHighlightOverlay
    - FlipperKit/FlipperKitLayoutHelpers
    - YogaKit (~> 1.18)
  - FlipperKit/FlipperKitLayoutPlugin (0.182.0):
    - FlipperKit/Core
    - FlipperKit/FlipperKitHighlightOverlay
    - FlipperKit/FlipperKitLayoutHelpers
    - FlipperKit/FlipperKitLayoutIOSDescriptors
    - FlipperKit/FlipperKitLayoutTextSearchable
    - YogaKit (~> 1.18)
  - FlipperKit/FlipperKitLayoutTextSearchable (0.182.0)
  - FlipperKit/FlipperKitNetworkPlugin (0.182.0):
    - FlipperKit/Core
  - FlipperKit/FlipperKitReactPlugin (0.182.0):
    - FlipperKit/Core
  - FlipperKit/FlipperKitUserDefaultsPlugin (0.182.0):
    - FlipperKit/Core
  - FlipperKit/SKIOSNetworkPlugin (0.182.0):
    - FlipperKit/Core
    - FlipperKit/FlipperKitNetworkPlugin
  - fmt (6.2.1)
  - glog (0.3.5)
  - GoogleAppMeasurement (8.8.0):
    - GoogleAppMeasurement/AdIdSupport (= 8.8.0)
    - GoogleUtilities/AppDelegateSwizzler (~> 7.4)
    - GoogleUtilities/MethodSwizzler (~> 7.4)
    - GoogleUtilities/Network (~> 7.4)
    - "GoogleUtilities/NSData+zlib (~> 7.4)"
    - nanopb (~> 2.30908.0)
  - GoogleAppMeasurement/AdIdSupport (8.8.0):
    - GoogleAppMeasurement/WithoutAdIdSupport (= 8.8.0)
    - GoogleUtilities/AppDelegateSwizzler (~> 7.4)
    - GoogleUtilities/MethodSwizzler (~> 7.4)
    - GoogleUtilities/Network (~> 7.4)
    - "GoogleUtilities/NSData+zlib (~> 7.4)"
    - nanopb (~> 2.30908.0)
  - GoogleAppMeasurement/WithoutAdIdSupport (8.8.0):
    - GoogleUtilities/AppDelegateSwizzler (~> 7.4)
    - GoogleUtilities/MethodSwizzler (~> 7.4)
    - GoogleUtilities/Network (~> 7.4)
    - "GoogleUtilities/NSData+zlib (~> 7.4)"
    - nanopb (~> 2.30908.0)
  - GoogleDataTransport (9.2.3):
    - GoogleUtilities/Environment (~> 7.7)
    - nanopb (< 2.30910.0, >= 2.30908.0)
    - PromisesObjC (< 3.0, >= 1.2)
  - GoogleUtilities/AppDelegateSwizzler (7.11.1):
    - GoogleUtilities/Environment
    - GoogleUtilities/Logger
    - GoogleUtilities/Network
  - GoogleUtilities/Environment (7.11.1):
    - PromisesObjC (< 3.0, >= 1.2)
  - GoogleUtilities/ISASwizzler (7.11.1)
  - GoogleUtilities/Logger (7.11.1):
    - GoogleUtilities/Environment
  - GoogleUtilities/MethodSwizzler (7.11.1):
    - GoogleUtilities/Logger
  - GoogleUtilities/Network (7.11.1):
    - GoogleUtilities/Logger
    - "GoogleUtilities/NSData+zlib"
    - GoogleUtilities/Reachability
  - "GoogleUtilities/NSData+zlib (7.11.1)"
  - GoogleUtilities/Reachability (7.11.1):
    - GoogleUtilities/Logger
  - GoogleUtilities/UserDefaults (7.11.1):
    - GoogleUtilities/Logger
  - hermes-engine (0.72.1):
    - hermes-engine/Pre-built (= 0.72.1)
  - hermes-engine/Pre-built (0.72.1)
  - libevent (2.1.12)
  - libwebp (1.2.4):
    - libwebp/demux (= 1.2.4)
    - libwebp/mux (= 1.2.4)
    - libwebp/webp (= 1.2.4)
  - libwebp/demux (1.2.4):
    - libwebp/webp
  - libwebp/mux (1.2.4):
    - libwebp/demux
  - libwebp/webp (1.2.4)
  - lottie-ios (3.4.4)
  - lottie-react-native (5.1.6):
    - lottie-ios (~> 3.4.0)
    - React-Core
  - nanopb (2.30908.0):
    - nanopb/decode (= 2.30908.0)
    - nanopb/encode (= 2.30908.0)
  - nanopb/decode (2.30908.0)
  - nanopb/encode (2.30908.0)
  - Onfido (27.4.0)
  - onfido-react-native-sdk (7.4.0):
    - Onfido (= 27.4.0)
    - React
  - OpenSSL-Universal (1.1.1100)
  - Permission-Camera (3.6.1):
    - RNPermissions
  - Permission-LocationAccuracy (3.6.1):
    - RNPermissions
  - Permission-LocationAlways (3.6.1):
    - RNPermissions
  - Permission-LocationWhenInUse (3.6.1):
    - RNPermissions
  - Plaid (4.1.0)
  - PromisesObjC (2.2.0)
  - RCT-Folly (2021.07.22.00):
    - boost
    - DoubleConversion
    - fmt (~> 6.2.1)
    - glog
    - RCT-Folly/Default (= 2021.07.22.00)
  - RCT-Folly/Default (2021.07.22.00):
    - boost
    - DoubleConversion
    - fmt (~> 6.2.1)
    - glog
  - RCT-Folly/Futures (2021.07.22.00):
    - boost
    - DoubleConversion
    - fmt (~> 6.2.1)
    - glog
    - libevent
  - RCTRequired (0.72.1)
  - RCTTypeSafety (0.72.1):
    - FBLazyVector (= 0.72.1)
    - RCTRequired (= 0.72.1)
    - React-Core (= 0.72.1)
  - React (0.72.1):
    - React-Core (= 0.72.1)
    - React-Core/DevSupport (= 0.72.1)
    - React-Core/RCTWebSocket (= 0.72.1)
    - React-RCTActionSheet (= 0.72.1)
    - React-RCTAnimation (= 0.72.1)
    - React-RCTBlob (= 0.72.1)
    - React-RCTImage (= 0.72.1)
    - React-RCTLinking (= 0.72.1)
    - React-RCTNetwork (= 0.72.1)
    - React-RCTSettings (= 0.72.1)
    - React-RCTText (= 0.72.1)
    - React-RCTVibration (= 0.72.1)
  - React-callinvoker (0.72.1)
  - React-Codegen (0.72.1):
    - DoubleConversion
    - FBReactNativeSpec
    - glog
    - hermes-engine
    - RCT-Folly
    - RCTRequired
    - RCTTypeSafety
    - React-Core
    - React-jsi
    - React-jsiexecutor
    - React-NativeModulesApple
    - React-rncore
    - ReactCommon/turbomodule/bridging
    - ReactCommon/turbomodule/core
  - React-Core (0.72.1):
    - glog
    - hermes-engine
    - RCT-Folly (= 2021.07.22.00)
    - React-Core/Default (= 0.72.1)
    - React-cxxreact
    - React-hermes
    - React-jsi
    - React-jsiexecutor
    - React-perflogger
    - React-runtimeexecutor
    - React-utils
    - SocketRocket (= 0.6.1)
    - Yoga
  - React-Core/CoreModulesHeaders (0.72.1):
    - glog
    - hermes-engine
    - RCT-Folly (= 2021.07.22.00)
    - React-Core/Default
    - React-cxxreact
    - React-hermes
    - React-jsi
    - React-jsiexecutor
    - React-perflogger
    - React-runtimeexecutor
    - React-utils
    - SocketRocket (= 0.6.1)
    - Yoga
  - React-Core/Default (0.72.1):
    - glog
    - hermes-engine
    - RCT-Folly (= 2021.07.22.00)
    - React-cxxreact
    - React-hermes
    - React-jsi
    - React-jsiexecutor
    - React-perflogger
    - React-runtimeexecutor
    - React-utils
    - SocketRocket (= 0.6.1)
    - Yoga
  - React-Core/DevSupport (0.72.1):
    - glog
    - hermes-engine
    - RCT-Folly (= 2021.07.22.00)
    - React-Core/Default (= 0.72.1)
    - React-Core/RCTWebSocket (= 0.72.1)
    - React-cxxreact
    - React-hermes
    - React-jsi
    - React-jsiexecutor
    - React-jsinspector (= 0.72.1)
    - React-perflogger
    - React-runtimeexecutor
    - React-utils
    - SocketRocket (= 0.6.1)
    - Yoga
  - React-Core/RCTActionSheetHeaders (0.72.1):
    - glog
    - hermes-engine
    - RCT-Folly (= 2021.07.22.00)
    - React-Core/Default
    - React-cxxreact
    - React-hermes
    - React-jsi
    - React-jsiexecutor
    - React-perflogger
    - React-runtimeexecutor
    - React-utils
    - SocketRocket (= 0.6.1)
    - Yoga
  - React-Core/RCTAnimationHeaders (0.72.1):
    - glog
    - hermes-engine
    - RCT-Folly (= 2021.07.22.00)
    - React-Core/Default
    - React-cxxreact
    - React-hermes
    - React-jsi
    - React-jsiexecutor
    - React-perflogger
    - React-runtimeexecutor
    - React-utils
    - SocketRocket (= 0.6.1)
    - Yoga
  - React-Core/RCTBlobHeaders (0.72.1):
    - glog
    - hermes-engine
    - RCT-Folly (= 2021.07.22.00)
    - React-Core/Default
    - React-cxxreact
    - React-hermes
    - React-jsi
    - React-jsiexecutor
    - React-perflogger
    - React-runtimeexecutor
    - React-utils
    - SocketRocket (= 0.6.1)
    - Yoga
  - React-Core/RCTImageHeaders (0.72.1):
    - glog
    - hermes-engine
    - RCT-Folly (= 2021.07.22.00)
    - React-Core/Default
    - React-cxxreact
    - React-hermes
    - React-jsi
    - React-jsiexecutor
    - React-perflogger
    - React-runtimeexecutor
    - React-utils
    - SocketRocket (= 0.6.1)
    - Yoga
  - React-Core/RCTLinkingHeaders (0.72.1):
    - glog
    - hermes-engine
    - RCT-Folly (= 2021.07.22.00)
    - React-Core/Default
    - React-cxxreact
    - React-hermes
    - React-jsi
    - React-jsiexecutor
    - React-perflogger
    - React-runtimeexecutor
    - React-utils
    - SocketRocket (= 0.6.1)
    - Yoga
  - React-Core/RCTNetworkHeaders (0.72.1):
    - glog
    - hermes-engine
    - RCT-Folly (= 2021.07.22.00)
    - React-Core/Default
    - React-cxxreact
    - React-hermes
    - React-jsi
    - React-jsiexecutor
    - React-perflogger
    - React-runtimeexecutor
    - React-utils
    - SocketRocket (= 0.6.1)
    - Yoga
  - React-Core/RCTSettingsHeaders (0.72.1):
    - glog
    - hermes-engine
    - RCT-Folly (= 2021.07.22.00)
    - React-Core/Default
    - React-cxxreact
    - React-hermes
    - React-jsi
    - React-jsiexecutor
    - React-perflogger
    - React-runtimeexecutor
    - React-utils
    - SocketRocket (= 0.6.1)
    - Yoga
  - React-Core/RCTTextHeaders (0.72.1):
    - glog
    - hermes-engine
    - RCT-Folly (= 2021.07.22.00)
    - React-Core/Default
    - React-cxxreact
    - React-hermes
    - React-jsi
    - React-jsiexecutor
    - React-perflogger
    - React-runtimeexecutor
    - React-utils
    - SocketRocket (= 0.6.1)
    - Yoga
  - React-Core/RCTVibrationHeaders (0.72.1):
    - glog
    - hermes-engine
    - RCT-Folly (= 2021.07.22.00)
    - React-Core/Default
    - React-cxxreact
    - React-hermes
    - React-jsi
    - React-jsiexecutor
    - React-perflogger
    - React-runtimeexecutor
    - React-utils
    - SocketRocket (= 0.6.1)
    - Yoga
  - React-Core/RCTWebSocket (0.72.1):
    - glog
    - hermes-engine
    - RCT-Folly (= 2021.07.22.00)
    - React-Core/Default (= 0.72.1)
    - React-cxxreact
    - React-hermes
    - React-jsi
    - React-jsiexecutor
    - React-perflogger
    - React-runtimeexecutor
    - React-utils
    - SocketRocket (= 0.6.1)
    - Yoga
  - React-CoreModules (0.72.1):
    - RCT-Folly (= 2021.07.22.00)
    - RCTTypeSafety (= 0.72.1)
    - React-Codegen (= 0.72.1)
    - React-Core/CoreModulesHeaders (= 0.72.1)
    - React-jsi (= 0.72.1)
    - React-RCTBlob
    - React-RCTImage (= 0.72.1)
    - ReactCommon/turbomodule/core (= 0.72.1)
    - SocketRocket (= 0.6.1)
  - React-cxxreact (0.72.1):
    - boost (= 1.76.0)
    - DoubleConversion
    - glog
    - hermes-engine
    - RCT-Folly (= 2021.07.22.00)
    - React-callinvoker (= 0.72.1)
    - React-jsi (= 0.72.1)
    - React-jsinspector (= 0.72.1)
    - React-logger (= 0.72.1)
    - React-perflogger (= 0.72.1)
    - React-runtimeexecutor (= 0.72.1)
  - React-debug (0.72.1)
  - React-hermes (0.72.1):
    - DoubleConversion
    - glog
    - hermes-engine
    - RCT-Folly (= 2021.07.22.00)
    - RCT-Folly/Futures (= 2021.07.22.00)
    - React-cxxreact (= 0.72.1)
    - React-jsi
    - React-jsiexecutor (= 0.72.1)
    - React-jsinspector (= 0.72.1)
    - React-perflogger (= 0.72.1)
  - React-jsi (0.72.1):
    - boost (= 1.76.0)
    - DoubleConversion
    - glog
    - hermes-engine
    - RCT-Folly (= 2021.07.22.00)
  - React-jsiexecutor (0.72.1):
    - DoubleConversion
    - glog
    - hermes-engine
    - RCT-Folly (= 2021.07.22.00)
    - React-cxxreact (= 0.72.1)
    - React-jsi (= 0.72.1)
    - React-perflogger (= 0.72.1)
  - React-jsinspector (0.72.1)
  - React-logger (0.72.1):
    - glog
  - react-native-airship (15.2.6):
    - AirshipFrameworkProxy (= 2.0.8)
    - React-Core
  - react-native-blob-util (0.17.3):
    - React-Core
  - react-native-cameraroll (5.4.0):
    - React-Core
  - react-native-config (1.4.6):
    - react-native-config/App (= 1.4.6)
  - react-native-config/App (1.4.6):
    - React-Core
  - react-native-document-picker (8.1.1):
    - React-Core
  - react-native-flipper (0.159.0):
    - React-Core
  - react-native-image-manipulator (1.0.5):
    - React
  - react-native-image-picker (5.1.0):
    - React-Core
  - react-native-key-command (1.0.1):
    - React-Core
  - react-native-netinfo (9.3.10):
    - React-Core
  - react-native-pdf (6.6.2):
    - React-Core
  - react-native-performance (4.0.0):
    - React-Core
  - react-native-plaid-link-sdk (10.0.0):
    - Plaid (~> 4.1.0)
    - React-Core
  - react-native-quick-sqlite (8.0.0-beta.2):
    - React
    - React-callinvoker
    - React-Core
  - react-native-render-html (6.3.1):
    - React-Core
  - react-native-safe-area-context (4.4.1):
    - RCT-Folly
    - RCTRequired
    - RCTTypeSafety
    - React-Core
    - ReactCommon/turbomodule/core
  - react-native-view-shot (3.6.0):
    - React-Core
  - react-native-webview (11.23.0):
    - React-Core
  - React-NativeModulesApple (0.72.1):
    - hermes-engine
    - React-callinvoker
    - React-Core
    - React-cxxreact
    - React-jsi
    - React-runtimeexecutor
    - ReactCommon/turbomodule/bridging
    - ReactCommon/turbomodule/core
  - React-perflogger (0.72.1)
  - React-RCTActionSheet (0.72.1):
    - React-Core/RCTActionSheetHeaders (= 0.72.1)
  - React-RCTAnimation (0.72.1):
    - RCT-Folly (= 2021.07.22.00)
    - RCTTypeSafety (= 0.72.1)
    - React-Codegen (= 0.72.1)
    - React-Core/RCTAnimationHeaders (= 0.72.1)
    - React-jsi (= 0.72.1)
    - ReactCommon/turbomodule/core (= 0.72.1)
  - React-RCTAppDelegate (0.72.1):
    - RCT-Folly
    - RCTRequired
    - RCTTypeSafety
    - React-Core
    - React-CoreModules
    - React-hermes
    - React-NativeModulesApple
    - React-RCTImage
    - React-RCTNetwork
    - React-runtimescheduler
    - ReactCommon/turbomodule/core
  - React-RCTBlob (0.72.1):
    - hermes-engine
    - RCT-Folly (= 2021.07.22.00)
    - React-Codegen (= 0.72.1)
    - React-Core/RCTBlobHeaders (= 0.72.1)
    - React-Core/RCTWebSocket (= 0.72.1)
    - React-jsi (= 0.72.1)
    - React-RCTNetwork (= 0.72.1)
    - ReactCommon/turbomodule/core (= 0.72.1)
  - React-RCTImage (0.72.1):
    - RCT-Folly (= 2021.07.22.00)
    - RCTTypeSafety (= 0.72.1)
    - React-Codegen (= 0.72.1)
    - React-Core/RCTImageHeaders (= 0.72.1)
    - React-jsi (= 0.72.1)
    - React-RCTNetwork (= 0.72.1)
    - ReactCommon/turbomodule/core (= 0.72.1)
  - React-RCTLinking (0.72.1):
    - React-Codegen (= 0.72.1)
    - React-Core/RCTLinkingHeaders (= 0.72.1)
    - React-jsi (= 0.72.1)
    - ReactCommon/turbomodule/core (= 0.72.1)
  - React-RCTNetwork (0.72.1):
    - RCT-Folly (= 2021.07.22.00)
    - RCTTypeSafety (= 0.72.1)
    - React-Codegen (= 0.72.1)
    - React-Core/RCTNetworkHeaders (= 0.72.1)
    - React-jsi (= 0.72.1)
    - ReactCommon/turbomodule/core (= 0.72.1)
  - React-RCTSettings (0.72.1):
    - RCT-Folly (= 2021.07.22.00)
    - RCTTypeSafety (= 0.72.1)
    - React-Codegen (= 0.72.1)
    - React-Core/RCTSettingsHeaders (= 0.72.1)
    - React-jsi (= 0.72.1)
    - ReactCommon/turbomodule/core (= 0.72.1)
  - React-RCTText (0.72.1):
    - React-Core/RCTTextHeaders (= 0.72.1)
  - React-RCTVibration (0.72.1):
    - RCT-Folly (= 2021.07.22.00)
    - React-Codegen (= 0.72.1)
    - React-Core/RCTVibrationHeaders (= 0.72.1)
    - React-jsi (= 0.72.1)
    - ReactCommon/turbomodule/core (= 0.72.1)
  - React-rncore (0.72.1)
  - React-runtimeexecutor (0.72.1):
    - React-jsi (= 0.72.1)
  - React-runtimescheduler (0.72.1):
    - glog
    - hermes-engine
    - RCT-Folly (= 2021.07.22.00)
    - React-callinvoker
    - React-debug
    - React-jsi
    - React-runtimeexecutor
  - React-utils (0.72.1):
    - glog
    - RCT-Folly (= 2021.07.22.00)
    - React-debug
  - ReactCommon/turbomodule/bridging (0.72.1):
    - DoubleConversion
    - glog
    - hermes-engine
    - RCT-Folly (= 2021.07.22.00)
    - React-callinvoker (= 0.72.1)
    - React-cxxreact (= 0.72.1)
    - React-jsi (= 0.72.1)
    - React-logger (= 0.72.1)
    - React-perflogger (= 0.72.1)
  - ReactCommon/turbomodule/core (0.72.1):
    - DoubleConversion
    - glog
    - hermes-engine
    - RCT-Folly (= 2021.07.22.00)
<<<<<<< HEAD
    - React-callinvoker (= 0.72.1)
    - React-cxxreact (= 0.72.1)
    - React-jsi (= 0.72.1)
    - React-logger (= 0.72.1)
    - React-perflogger (= 0.72.1)
=======
    - React-callinvoker (= 0.71.2-alpha.3)
    - React-Core (= 0.71.2-alpha.3)
    - React-cxxreact (= 0.71.2-alpha.3)
    - React-jsi (= 0.71.2-alpha.3)
    - React-logger (= 0.71.2-alpha.3)
    - React-perflogger (= 0.71.2-alpha.3)
  - RNAppleAuthentication (2.2.2):
    - React-Core
>>>>>>> 18841da7
  - RNCAsyncStorage (1.17.11):
    - React-Core
  - RNCClipboard (1.5.1):
    - React-Core
  - RNCPicker (2.4.4):
    - React-Core
  - RNDateTimePicker (3.5.2):
    - React-Core
  - RNDeviceInfo (10.3.0):
    - React-Core
  - RNDevMenu (4.1.1):
    - React-Core
    - React-Core/DevSupport
    - React-RCTNetwork
  - RNFastImage (8.6.3):
    - React-Core
    - SDWebImage (~> 5.11.1)
    - SDWebImageWebPCoder (~> 0.8.4)
  - RNFBAnalytics (12.9.3):
    - Firebase/Analytics (= 8.8.0)
    - React-Core
    - RNFBApp
  - RNFBApp (12.9.3):
    - Firebase/CoreOnly (= 8.8.0)
    - React-Core
  - RNFBCrashlytics (12.9.3):
    - Firebase/Crashlytics (= 8.8.0)
    - React-Core
    - RNFBApp
  - RNFBPerf (12.9.3):
    - Firebase/Performance (= 8.8.0)
    - React-Core
    - RNFBApp
  - RNFS (2.20.0):
    - React-Core
  - RNGestureHandler (2.12.0):
    - React-Core
  - RNLocalize (2.2.6):
    - React-Core
  - RNPermissions (3.6.1):
    - React-Core
  - RNReactNativeHapticFeedback (1.14.0):
    - React-Core
  - RNReanimated (3.3.0):
    - DoubleConversion
    - FBLazyVector
    - glog
    - hermes-engine
    - RCT-Folly
    - RCTRequired
    - RCTTypeSafety
    - React-callinvoker
    - React-Core
    - React-Core/DevSupport
    - React-Core/RCTWebSocket
    - React-CoreModules
    - React-cxxreact
    - React-hermes
    - React-jsi
    - React-jsiexecutor
    - React-jsinspector
    - React-RCTActionSheet
    - React-RCTAnimation
    - React-RCTAppDelegate
    - React-RCTBlob
    - React-RCTImage
    - React-RCTLinking
    - React-RCTNetwork
    - React-RCTSettings
    - React-RCTText
    - ReactCommon/turbomodule/core
    - Yoga
  - RNScreens (3.21.0):
    - React-Core
    - React-RCTImage
  - RNSVG (13.9.0):
    - React-Core
  - SDWebImage (5.11.1):
    - SDWebImage/Core (= 5.11.1)
  - SDWebImage/Core (5.11.1)
  - SDWebImageWebPCoder (0.8.5):
    - libwebp (~> 1.0)
    - SDWebImage/Core (~> 5.10)
  - SocketRocket (0.6.1)
  - Yoga (1.14.0)
  - YogaKit (1.18.1):
    - Yoga (~> 1.14)

DEPENDENCIES:
  - boost (from `../node_modules/react-native/third-party-podspecs/boost.podspec`)
  - DoubleConversion (from `../node_modules/react-native/third-party-podspecs/DoubleConversion.podspec`)
  - FBLazyVector (from `../node_modules/react-native/Libraries/FBLazyVector`)
  - FBReactNativeSpec (from `../node_modules/react-native/React/FBReactNativeSpec`)
  - Flipper (= 0.182.0)
  - Flipper-Boost-iOSX (= 1.76.0.1.11)
  - Flipper-DoubleConversion (= 3.2.0.1)
  - Flipper-Fmt (= 7.1.7)
  - Flipper-Folly (= 2.6.10)
  - Flipper-Glog (= 0.5.0.5)
  - Flipper-PeerTalk (= 0.0.4)
  - FlipperKit (= 0.182.0)
  - FlipperKit/Core (= 0.182.0)
  - FlipperKit/CppBridge (= 0.182.0)
  - FlipperKit/FBCxxFollyDynamicConvert (= 0.182.0)
  - FlipperKit/FBDefines (= 0.182.0)
  - FlipperKit/FKPortForwarding (= 0.182.0)
  - FlipperKit/FlipperKitHighlightOverlay (= 0.182.0)
  - FlipperKit/FlipperKitLayoutPlugin (= 0.182.0)
  - FlipperKit/FlipperKitLayoutTextSearchable (= 0.182.0)
  - FlipperKit/FlipperKitNetworkPlugin (= 0.182.0)
  - FlipperKit/FlipperKitReactPlugin (= 0.182.0)
  - FlipperKit/FlipperKitUserDefaultsPlugin (= 0.182.0)
  - FlipperKit/SKIOSNetworkPlugin (= 0.182.0)
  - glog (from `../node_modules/react-native/third-party-podspecs/glog.podspec`)
  - hermes-engine (from `../node_modules/react-native/sdks/hermes-engine/hermes-engine.podspec`)
  - libevent (~> 2.1.12)
  - lottie-react-native (from `../node_modules/lottie-react-native`)
  - "onfido-react-native-sdk (from `../node_modules/@onfido/react-native-sdk`)"
  - OpenSSL-Universal (= 1.1.1100)
  - Permission-Camera (from `../node_modules/react-native-permissions/ios/Camera`)
  - Permission-LocationAccuracy (from `../node_modules/react-native-permissions/ios/LocationAccuracy`)
  - Permission-LocationAlways (from `../node_modules/react-native-permissions/ios/LocationAlways`)
  - Permission-LocationWhenInUse (from `../node_modules/react-native-permissions/ios/LocationWhenInUse`)
  - RCT-Folly (from `../node_modules/react-native/third-party-podspecs/RCT-Folly.podspec`)
  - RCTRequired (from `../node_modules/react-native/Libraries/RCTRequired`)
  - RCTTypeSafety (from `../node_modules/react-native/Libraries/TypeSafety`)
  - React (from `../node_modules/react-native/`)
  - React-callinvoker (from `../node_modules/react-native/ReactCommon/callinvoker`)
  - React-Codegen (from `build/generated/ios`)
  - React-Core (from `../node_modules/react-native/`)
  - React-Core/DevSupport (from `../node_modules/react-native/`)
  - React-Core/RCTWebSocket (from `../node_modules/react-native/`)
  - React-CoreModules (from `../node_modules/react-native/React/CoreModules`)
  - React-cxxreact (from `../node_modules/react-native/ReactCommon/cxxreact`)
  - React-debug (from `../node_modules/react-native/ReactCommon/react/debug`)
  - React-hermes (from `../node_modules/react-native/ReactCommon/hermes`)
  - React-jsi (from `../node_modules/react-native/ReactCommon/jsi`)
  - React-jsiexecutor (from `../node_modules/react-native/ReactCommon/jsiexecutor`)
  - React-jsinspector (from `../node_modules/react-native/ReactCommon/jsinspector`)
  - React-logger (from `../node_modules/react-native/ReactCommon/logger`)
  - "react-native-airship (from `../node_modules/@ua/react-native-airship`)"
  - react-native-blob-util (from `../node_modules/react-native-blob-util`)
  - "react-native-cameraroll (from `../node_modules/@react-native-camera-roll/camera-roll`)"
  - react-native-config (from `../node_modules/react-native-config`)
  - react-native-document-picker (from `../node_modules/react-native-document-picker`)
  - react-native-flipper (from `../node_modules/react-native-flipper`)
  - "react-native-image-manipulator (from `../node_modules/@oguzhnatly/react-native-image-manipulator`)"
  - react-native-image-picker (from `../node_modules/react-native-image-picker`)
  - react-native-key-command (from `../node_modules/react-native-key-command`)
  - "react-native-netinfo (from `../node_modules/@react-native-community/netinfo`)"
  - react-native-pdf (from `../node_modules/react-native-pdf`)
  - react-native-performance (from `../node_modules/react-native-performance`)
  - react-native-plaid-link-sdk (from `../node_modules/react-native-plaid-link-sdk`)
  - react-native-quick-sqlite (from `../node_modules/react-native-quick-sqlite`)
  - react-native-render-html (from `../node_modules/react-native-render-html`)
  - react-native-safe-area-context (from `../node_modules/react-native-safe-area-context`)
  - react-native-view-shot (from `../node_modules/react-native-view-shot`)
  - react-native-webview (from `../node_modules/react-native-webview`)
  - React-NativeModulesApple (from `../node_modules/react-native/ReactCommon/react/nativemodule/core/platform/ios`)
  - React-perflogger (from `../node_modules/react-native/ReactCommon/reactperflogger`)
  - React-RCTActionSheet (from `../node_modules/react-native/Libraries/ActionSheetIOS`)
  - React-RCTAnimation (from `../node_modules/react-native/Libraries/NativeAnimation`)
  - React-RCTAppDelegate (from `../node_modules/react-native/Libraries/AppDelegate`)
  - React-RCTBlob (from `../node_modules/react-native/Libraries/Blob`)
  - React-RCTImage (from `../node_modules/react-native/Libraries/Image`)
  - React-RCTLinking (from `../node_modules/react-native/Libraries/LinkingIOS`)
  - React-RCTNetwork (from `../node_modules/react-native/Libraries/Network`)
  - React-RCTSettings (from `../node_modules/react-native/Libraries/Settings`)
  - React-RCTText (from `../node_modules/react-native/Libraries/Text`)
  - React-RCTVibration (from `../node_modules/react-native/Libraries/Vibration`)
  - React-rncore (from `../node_modules/react-native/ReactCommon`)
  - React-runtimeexecutor (from `../node_modules/react-native/ReactCommon/runtimeexecutor`)
  - React-runtimescheduler (from `../node_modules/react-native/ReactCommon/react/renderer/runtimescheduler`)
  - React-utils (from `../node_modules/react-native/ReactCommon/react/utils`)
  - ReactCommon/turbomodule/core (from `../node_modules/react-native/ReactCommon`)
  - "RNAppleAuthentication (from `../node_modules/@invertase/react-native-apple-authentication`)"
  - "RNCAsyncStorage (from `../node_modules/@react-native-async-storage/async-storage`)"
  - "RNCClipboard (from `../node_modules/@react-native-community/clipboard`)"
  - "RNCPicker (from `../node_modules/@react-native-picker/picker`)"
  - "RNDateTimePicker (from `../node_modules/@react-native-community/datetimepicker`)"
  - RNDeviceInfo (from `../node_modules/react-native-device-info`)
  - RNDevMenu (from `../node_modules/react-native-dev-menu`)
  - RNFastImage (from `../node_modules/react-native-fast-image`)
  - "RNFBAnalytics (from `../node_modules/@react-native-firebase/analytics`)"
  - "RNFBApp (from `../node_modules/@react-native-firebase/app`)"
  - "RNFBCrashlytics (from `../node_modules/@react-native-firebase/crashlytics`)"
  - "RNFBPerf (from `../node_modules/@react-native-firebase/perf`)"
  - RNFS (from `../node_modules/react-native-fs`)
  - RNGestureHandler (from `../node_modules/react-native-gesture-handler`)
  - RNLocalize (from `../node_modules/react-native-localize`)
  - RNPermissions (from `../node_modules/react-native-permissions`)
  - RNReactNativeHapticFeedback (from `../node_modules/react-native-haptic-feedback`)
  - RNReanimated (from `../node_modules/react-native-reanimated`)
  - RNScreens (from `../node_modules/react-native-screens`)
  - RNSVG (from `../node_modules/react-native-svg`)
  - Yoga (from `../node_modules/react-native/ReactCommon/yoga`)

SPEC REPOS:
  trunk:
    - Airship
    - AirshipFrameworkProxy
    - CocoaAsyncSocket
    - Firebase
    - FirebaseABTesting
    - FirebaseAnalytics
    - FirebaseCore
    - FirebaseCoreDiagnostics
    - FirebaseCrashlytics
    - FirebaseInstallations
    - FirebasePerformance
    - FirebaseRemoteConfig
    - Flipper
    - Flipper-Boost-iOSX
    - Flipper-DoubleConversion
    - Flipper-Fmt
    - Flipper-Folly
    - Flipper-Glog
    - Flipper-PeerTalk
    - FlipperKit
    - fmt
    - GoogleAppMeasurement
    - GoogleDataTransport
    - GoogleUtilities
    - libevent
    - libwebp
    - lottie-ios
    - nanopb
    - Onfido
    - OpenSSL-Universal
    - Plaid
    - PromisesObjC
    - SDWebImage
    - SDWebImageWebPCoder
    - SocketRocket
    - YogaKit

EXTERNAL SOURCES:
  boost:
    :podspec: "../node_modules/react-native/third-party-podspecs/boost.podspec"
  DoubleConversion:
    :podspec: "../node_modules/react-native/third-party-podspecs/DoubleConversion.podspec"
  FBLazyVector:
    :path: "../node_modules/react-native/Libraries/FBLazyVector"
  FBReactNativeSpec:
    :path: "../node_modules/react-native/React/FBReactNativeSpec"
  glog:
    :podspec: "../node_modules/react-native/third-party-podspecs/glog.podspec"
  hermes-engine:
    :podspec: "../node_modules/react-native/sdks/hermes-engine/hermes-engine.podspec"
    :tag: hermes-2023-03-20-RNv0.72.0-49794cfc7c81fb8f69fd60c3bbf85a7480cc5a77
  lottie-react-native:
    :path: "../node_modules/lottie-react-native"
  onfido-react-native-sdk:
    :path: "../node_modules/@onfido/react-native-sdk"
  Permission-Camera:
    :path: "../node_modules/react-native-permissions/ios/Camera"
  Permission-LocationAccuracy:
    :path: "../node_modules/react-native-permissions/ios/LocationAccuracy"
  Permission-LocationAlways:
    :path: "../node_modules/react-native-permissions/ios/LocationAlways"
  Permission-LocationWhenInUse:
    :path: "../node_modules/react-native-permissions/ios/LocationWhenInUse"
  RCT-Folly:
    :podspec: "../node_modules/react-native/third-party-podspecs/RCT-Folly.podspec"
  RCTRequired:
    :path: "../node_modules/react-native/Libraries/RCTRequired"
  RCTTypeSafety:
    :path: "../node_modules/react-native/Libraries/TypeSafety"
  React:
    :path: "../node_modules/react-native/"
  React-callinvoker:
    :path: "../node_modules/react-native/ReactCommon/callinvoker"
  React-Codegen:
    :path: build/generated/ios
  React-Core:
    :path: "../node_modules/react-native/"
  React-CoreModules:
    :path: "../node_modules/react-native/React/CoreModules"
  React-cxxreact:
    :path: "../node_modules/react-native/ReactCommon/cxxreact"
  React-debug:
    :path: "../node_modules/react-native/ReactCommon/react/debug"
  React-hermes:
    :path: "../node_modules/react-native/ReactCommon/hermes"
  React-jsi:
    :path: "../node_modules/react-native/ReactCommon/jsi"
  React-jsiexecutor:
    :path: "../node_modules/react-native/ReactCommon/jsiexecutor"
  React-jsinspector:
    :path: "../node_modules/react-native/ReactCommon/jsinspector"
  React-logger:
    :path: "../node_modules/react-native/ReactCommon/logger"
  react-native-airship:
    :path: "../node_modules/@ua/react-native-airship"
  react-native-blob-util:
    :path: "../node_modules/react-native-blob-util"
  react-native-cameraroll:
    :path: "../node_modules/@react-native-camera-roll/camera-roll"
  react-native-config:
    :path: "../node_modules/react-native-config"
  react-native-document-picker:
    :path: "../node_modules/react-native-document-picker"
  react-native-flipper:
    :path: "../node_modules/react-native-flipper"
  react-native-image-manipulator:
    :path: "../node_modules/@oguzhnatly/react-native-image-manipulator"
  react-native-image-picker:
    :path: "../node_modules/react-native-image-picker"
  react-native-key-command:
    :path: "../node_modules/react-native-key-command"
  react-native-netinfo:
    :path: "../node_modules/@react-native-community/netinfo"
  react-native-pdf:
    :path: "../node_modules/react-native-pdf"
  react-native-performance:
    :path: "../node_modules/react-native-performance"
  react-native-plaid-link-sdk:
    :path: "../node_modules/react-native-plaid-link-sdk"
  react-native-quick-sqlite:
    :path: "../node_modules/react-native-quick-sqlite"
  react-native-render-html:
    :path: "../node_modules/react-native-render-html"
  react-native-safe-area-context:
    :path: "../node_modules/react-native-safe-area-context"
  react-native-view-shot:
    :path: "../node_modules/react-native-view-shot"
  react-native-webview:
    :path: "../node_modules/react-native-webview"
  React-NativeModulesApple:
    :path: "../node_modules/react-native/ReactCommon/react/nativemodule/core/platform/ios"
  React-perflogger:
    :path: "../node_modules/react-native/ReactCommon/reactperflogger"
  React-RCTActionSheet:
    :path: "../node_modules/react-native/Libraries/ActionSheetIOS"
  React-RCTAnimation:
    :path: "../node_modules/react-native/Libraries/NativeAnimation"
  React-RCTAppDelegate:
    :path: "../node_modules/react-native/Libraries/AppDelegate"
  React-RCTBlob:
    :path: "../node_modules/react-native/Libraries/Blob"
  React-RCTImage:
    :path: "../node_modules/react-native/Libraries/Image"
  React-RCTLinking:
    :path: "../node_modules/react-native/Libraries/LinkingIOS"
  React-RCTNetwork:
    :path: "../node_modules/react-native/Libraries/Network"
  React-RCTSettings:
    :path: "../node_modules/react-native/Libraries/Settings"
  React-RCTText:
    :path: "../node_modules/react-native/Libraries/Text"
  React-RCTVibration:
    :path: "../node_modules/react-native/Libraries/Vibration"
  React-rncore:
    :path: "../node_modules/react-native/ReactCommon"
  React-runtimeexecutor:
    :path: "../node_modules/react-native/ReactCommon/runtimeexecutor"
  React-runtimescheduler:
    :path: "../node_modules/react-native/ReactCommon/react/renderer/runtimescheduler"
  React-utils:
    :path: "../node_modules/react-native/ReactCommon/react/utils"
  ReactCommon:
    :path: "../node_modules/react-native/ReactCommon"
  RNAppleAuthentication:
    :path: "../node_modules/@invertase/react-native-apple-authentication"
  RNCAsyncStorage:
    :path: "../node_modules/@react-native-async-storage/async-storage"
  RNCClipboard:
    :path: "../node_modules/@react-native-community/clipboard"
  RNCPicker:
    :path: "../node_modules/@react-native-picker/picker"
  RNDateTimePicker:
    :path: "../node_modules/@react-native-community/datetimepicker"
  RNDeviceInfo:
    :path: "../node_modules/react-native-device-info"
  RNDevMenu:
    :path: "../node_modules/react-native-dev-menu"
  RNFastImage:
    :path: "../node_modules/react-native-fast-image"
  RNFBAnalytics:
    :path: "../node_modules/@react-native-firebase/analytics"
  RNFBApp:
    :path: "../node_modules/@react-native-firebase/app"
  RNFBCrashlytics:
    :path: "../node_modules/@react-native-firebase/crashlytics"
  RNFBPerf:
    :path: "../node_modules/@react-native-firebase/perf"
  RNFS:
    :path: "../node_modules/react-native-fs"
  RNGestureHandler:
    :path: "../node_modules/react-native-gesture-handler"
  RNLocalize:
    :path: "../node_modules/react-native-localize"
  RNPermissions:
    :path: "../node_modules/react-native-permissions"
  RNReactNativeHapticFeedback:
    :path: "../node_modules/react-native-haptic-feedback"
  RNReanimated:
    :path: "../node_modules/react-native-reanimated"
  RNScreens:
    :path: "../node_modules/react-native-screens"
  RNSVG:
    :path: "../node_modules/react-native-svg"
  Yoga:
    :path: "../node_modules/react-native/ReactCommon/yoga"

SPEC CHECKSUMS:
  Airship: c70eed50e429f97f5adb285423c7291fb7a032ae
  AirshipFrameworkProxy: 7bc4130c668c6c98e2d4c60fe4c9eb61a999be99
  boost: 57d2868c099736d80fcd648bf211b4431e51a558
  CocoaAsyncSocket: 065fd1e645c7abab64f7a6a2007a48038fdc6a99
  DoubleConversion: 5189b271737e1565bdce30deb4a08d647e3f5f54
  FBLazyVector: 55cd4593d570bd9e5e227488d637ce6a9581ce51
  FBReactNativeSpec: 799b0e1a1561699cd0e424e24fe5624da38402f0
  Firebase: 629510f1a9ddb235f3a7c5c8ceb23ba887f0f814
  FirebaseABTesting: 10cbce8db9985ae2e3847ea44e9947dd18f94e10
  FirebaseAnalytics: 5506ea8b867d8423485a84b4cd612d279f7b0b8a
  FirebaseCore: 98b29e3828f0a53651c363937a7f7d92a19f1ba2
  FirebaseCoreDiagnostics: 92e07a649aeb66352b319d43bdd2ee3942af84cb
  FirebaseCrashlytics: 3660c045c8e45cc4276110562a0ef44cf43c8157
  FirebaseInstallations: 40bd9054049b2eae9a2c38ef1c3dd213df3605cd
  FirebasePerformance: 0c01a7a496657d7cea86d40c0b1725259d164c6c
  FirebaseRemoteConfig: 2d6e2cfdb49af79535c8af8a80a4a5009038ec2b
  Flipper: 6edb735e6c3e332975d1b17956bcc584eccf5818
  Flipper-Boost-iOSX: fd1e2b8cbef7e662a122412d7ac5f5bea715403c
  Flipper-DoubleConversion: 2dc99b02f658daf147069aad9dbd29d8feb06d30
  Flipper-Fmt: 60cbdd92fc254826e61d669a5d87ef7015396a9b
  Flipper-Folly: 584845625005ff068a6ebf41f857f468decd26b3
  Flipper-Glog: 70c50ce58ddaf67dc35180db05f191692570f446
  Flipper-PeerTalk: 116d8f857dc6ef55c7a5a75ea3ceaafe878aadc9
  FlipperKit: 2efad7007d6745a3f95e4034d547be637f89d3f6
  fmt: ff9d55029c625d3757ed641535fd4a75fedc7ce9
  glog: 04b94705f318337d7ead9e6d17c019bd9b1f6b1b
  GoogleAppMeasurement: 5ba1164e3c844ba84272555e916d0a6d3d977e91
  GoogleDataTransport: f0308f5905a745f94fb91fea9c6cbaf3831cb1bd
  GoogleUtilities: 9aa0ad5a7bc171f8bae016300bfcfa3fb8425749
  hermes-engine: 9df83855a0fd15ef8eb61694652bae636b0c466e
  libevent: 4049cae6c81cdb3654a443be001fb9bdceff7913
  libwebp: f62cb61d0a484ba548448a4bd52aabf150ff6eef
  lottie-ios: 8f97d3271e155c2d688875c29cd3c74908aef5f8
  lottie-react-native: 8f9d4be452e23f6e5ca0fdc11669dc99ab52be81
  nanopb: a0ba3315591a9ae0a16a309ee504766e90db0c96
  Onfido: e36f284b865adcf99d9c905590a64ac09d4a576b
  onfido-react-native-sdk: 4ecde1a97435dcff9f00a878e3f8d1eb14fabbdc
  OpenSSL-Universal: ebc357f1e6bc71fa463ccb2fe676756aff50e88c
  Permission-Camera: bf6791b17c7f614b6826019fcfdcc286d3a107f6
  Permission-LocationAccuracy: 76df17de5c6b8bc2eee34e61ee92cdd7a864c73d
  Permission-LocationAlways: 8d99b025c9f73c696e0cdb367e42525f2e9a26f2
  Permission-LocationWhenInUse: 3ba99e45c852763f730eabecec2870c2382b7bd4
  Plaid: 7d340abeadb46c7aa1a91f896c5b22395a31fcf2
  PromisesObjC: 09985d6d70fbe7878040aa746d78236e6946d2ef
  RCT-Folly: 424b8c9a7a0b9ab2886ffe9c3b041ef628fd4fb1
  RCTRequired: c52ee8fb2b35c1b54031dd8e92d88ad4dba8f2ce
  RCTTypeSafety: 75fa444becadf0ebfa0a456b8c64560c7c89c7df
  React: 3e5b3962f27b7334eaf5517a35b3434503df35ad
  React-callinvoker: c3a225610efe0caadac78da53b6fe78e53eb2b03
  React-Codegen: bba20685e5c1515f8ecb289bd9770835a1338125
  React-Core: 6f6564ea4c5fc118757c945b6359a36aaea86216
  React-CoreModules: ab635016811b610a93e873485f6f900ce0582192
  React-cxxreact: f82f0f1832606fabb9e8c9d61c4230704a3d2d2f
  React-debug: 8aa2bd54b0f0011049300ce3339b0e51254ef3b5
  React-hermes: f076cb5f7351d6cc1600125bef3259ea880460fb
  React-jsi: 9f381c8594161b2328b93cd3ba5d0bcfcd1e093a
  React-jsiexecutor: 184eae1ecdedc7a083194bd9ff809c93f08fd34c
  React-jsinspector: d0b5bfd1085599265f4212034321e829bdf83cc0
  React-logger: b8103c9b04e707b50cdd2b1aeb382483900cbb37
  react-native-airship: 5d19f4ba303481cf4101ff9dee9249ef6a8a6b64
  react-native-blob-util: 99f4d79189252f597fe0d810c57a3733b1b1dea6
  react-native-cameraroll: 8ffb0af7a5e5de225fd667610e2979fc1f0c2151
  react-native-config: 7cd105e71d903104e8919261480858940a6b9c0e
  react-native-document-picker: f68191637788994baed5f57d12994aa32cf8bf88
  react-native-flipper: dc5290261fbeeb2faec1bdc57ae6dd8d562e1de4
  react-native-image-manipulator: c48f64221cfcd46e9eec53619c4c0374f3328a56
  react-native-image-picker: c33d4e79f0a14a2b66e5065e14946ae63749660b
  react-native-key-command: c2645ec01eb1fa664606c09480c05cb4220ef67b
  react-native-netinfo: ccbe1085dffd16592791d550189772e13bf479e2
  react-native-pdf: 33c622cbdf776a649929e8b9d1ce2d313347c4fa
  react-native-performance: 224bd53e6a835fda4353302cf891d088a0af7406
  react-native-plaid-link-sdk: 9eb0f71dad94b3bdde649c7a384cba93024af46c
  react-native-quick-sqlite: bcc7a7a250a40222f18913a97cd356bf82d0a6c4
  react-native-render-html: 96c979fe7452a0a41559685d2f83b12b93edac8c
  react-native-safe-area-context: 99b24a0c5acd0d5dcac2b1a7f18c49ea317be99a
  react-native-view-shot: 705f999ac2a24e4e6c909c0ca65c732ed33ca2ff
  react-native-webview: e771bc375f789ebfa02a26939a57dbc6fa897336
<<<<<<< HEAD
  React-NativeModulesApple: 4f31a812364443cee6ef768d256c594ad3b20f53
  React-perflogger: 3d501f34c8d4b10cb75f348e43591765788525ad
  React-RCTActionSheet: f5335572c979198c0c3daff67b07bd1ad8370c1d
  React-RCTAnimation: 5d0d31a4f9c49a70f93f32e4da098fb49b5ae0b3
  React-RCTAppDelegate: 01ddbdeb01b7cefa932cb66a17299d60620e820d
  React-RCTBlob: 280d2605ba10b8f2282f1e8a849584368577251a
  React-RCTImage: e15d22db53406401cdd1407ce51080a66a9c7ed4
  React-RCTLinking: 39815800ec79d6fb15e6329244d195ebeabf7541
  React-RCTNetwork: 2a6548e13d2577b112d4250ac5be74ae62e1e86b
  React-RCTSettings: a76aee44d5398144646be146c334b15c90ad9582
  React-RCTText: afad390f3838f210c2bc9e1a19bb048003b2a771
  React-RCTVibration: 29bbaa5c57c02dc036d7e557584b492000b1d3e7
  React-rncore: 50966ce412d63bee9ffe5c98249857c23870a3c4
  React-runtimeexecutor: d129f2b53d61298093d7c7d8ebfafa664f911ce6
  React-runtimescheduler: 67707a955b9ecc628cc38bdc721fbc498910f0fd
  React-utils: 0a70ea97d4e2749f336b450c082905be1d389435
  ReactCommon: e593d19c9e271a6da4d0bd7f13b28cfeae5d164b
=======
  React-perflogger: 9f7c5a9d22d104ae0348f38235ee636d156b5938
  React-RCTActionSheet: 43e74f3a54967bb1d0e9ff261bc076843fb50ca1
  React-RCTAnimation: 6b0afd9bdd8fbd5580e821381e97fb12d21e617a
  React-RCTAppDelegate: ee0ddd32257a29c2e2cd9b2fefc79a8b59a6dcdb
  React-RCTBlob: 4472efb311582670ac31fa76ccf678c97fc4a98a
  React-RCTImage: a4a9f94621b68b87ee00117c5a36f4195fb1e72c
  React-RCTLinking: b0fd5664393131829aa8d42346522e7582c6e2b1
  React-RCTNetwork: 8dea63e73491df2798922ed7a4c58e23e20dc136
  React-RCTSettings: 77323d8d0f5a17af100d566d7b721f309e65549f
  React-RCTText: 93d8306a3fe3188258c646906db15e027634c63d
  React-RCTVibration: 53291ee889eb2e1558a1507168af310926ad1ce1
  React-runtimeexecutor: 2c2c364acf7d90ec4d503e9f97b83683e040de08
  ReactCommon: 470b1793330b7254a68741f071c5ae432a0a25d6
  RNAppleAuthentication: 0571c08da8c327ae2afc0261b48b4a515b0286a6
>>>>>>> 18841da7
  RNCAsyncStorage: 8616bd5a58af409453ea4e1b246521bb76578d60
  RNCClipboard: 41d8d918092ae8e676f18adada19104fa3e68495
  RNCPicker: 0b65be85fe7954fbb2062ef079e3d1cde252d888
  RNDateTimePicker: 7658208086d86d09e1627b5c34ba0cf237c60140
  RNDeviceInfo: 4701f0bf2a06b34654745053db0ce4cb0c53ada7
  RNDevMenu: 72807568fe4188bd4c40ce32675d82434b43c45d
  RNFastImage: 5c9c9fed9c076e521b3f509fe79e790418a544e8
  RNFBAnalytics: f76bfa164ac235b00505deb9fc1776634056898c
  RNFBApp: 729c0666395b1953198dc4a1ec6deb8fbe1c302e
  RNFBCrashlytics: 2061ca863e8e2fa1aae9b12477d7dfa8e88ca0f9
  RNFBPerf: 389914cda4000fe0d996a752532a591132cbf3f9
  RNFS: 4ac0f0ea233904cb798630b3c077808c06931688
  RNGestureHandler: dec4645026e7401a0899f2846d864403478ff6a5
  RNLocalize: d4b8af4e442d4bcca54e68fc687a2129b4d71a81
  RNPermissions: dcdb7b99796bbeda6975a6e79ad519c41b251b1c
  RNReactNativeHapticFeedback: 1e3efeca9628ff9876ee7cdd9edec1b336913f8c
  RNReanimated: 9f7068e43b9358a46a688d94a5a3adb258139457
  RNScreens: d037903436160a4b039d32606668350d2a808806
  RNSVG: 53c661b76829783cdaf9b7a57258f3d3b4c28315
  SDWebImage: a7f831e1a65eb5e285e3fb046a23fcfbf08e696d
  SDWebImageWebPCoder: 908b83b6adda48effe7667cd2b7f78c897e5111d
  SocketRocket: f32cd54efbe0f095c4d7594881e52619cfe80b17
  Yoga: 65286bb6a07edce5e4fe8c90774da977ae8fc009
  YogaKit: f782866e155069a2cca2517aafea43200b01fd5a

PODFILE CHECKSUM: bc8161c6bfffeec6e6eaf84be18de5041ddcacf6

COCOAPODS: 1.12.1<|MERGE_RESOLUTION|>--- conflicted
+++ resolved
@@ -691,22 +691,13 @@
     - glog
     - hermes-engine
     - RCT-Folly (= 2021.07.22.00)
-<<<<<<< HEAD
     - React-callinvoker (= 0.72.1)
     - React-cxxreact (= 0.72.1)
     - React-jsi (= 0.72.1)
     - React-logger (= 0.72.1)
     - React-perflogger (= 0.72.1)
-=======
-    - React-callinvoker (= 0.71.2-alpha.3)
-    - React-Core (= 0.71.2-alpha.3)
-    - React-cxxreact (= 0.71.2-alpha.3)
-    - React-jsi (= 0.71.2-alpha.3)
-    - React-logger (= 0.71.2-alpha.3)
-    - React-perflogger (= 0.71.2-alpha.3)
   - RNAppleAuthentication (2.2.2):
     - React-Core
->>>>>>> 18841da7
   - RNCAsyncStorage (1.17.11):
     - React-Core
   - RNCClipboard (1.5.1):
@@ -1190,7 +1181,6 @@
   react-native-safe-area-context: 99b24a0c5acd0d5dcac2b1a7f18c49ea317be99a
   react-native-view-shot: 705f999ac2a24e4e6c909c0ca65c732ed33ca2ff
   react-native-webview: e771bc375f789ebfa02a26939a57dbc6fa897336
-<<<<<<< HEAD
   React-NativeModulesApple: 4f31a812364443cee6ef768d256c594ad3b20f53
   React-perflogger: 3d501f34c8d4b10cb75f348e43591765788525ad
   React-RCTActionSheet: f5335572c979198c0c3daff67b07bd1ad8370c1d
@@ -1208,22 +1198,7 @@
   React-runtimescheduler: 67707a955b9ecc628cc38bdc721fbc498910f0fd
   React-utils: 0a70ea97d4e2749f336b450c082905be1d389435
   ReactCommon: e593d19c9e271a6da4d0bd7f13b28cfeae5d164b
-=======
-  React-perflogger: 9f7c5a9d22d104ae0348f38235ee636d156b5938
-  React-RCTActionSheet: 43e74f3a54967bb1d0e9ff261bc076843fb50ca1
-  React-RCTAnimation: 6b0afd9bdd8fbd5580e821381e97fb12d21e617a
-  React-RCTAppDelegate: ee0ddd32257a29c2e2cd9b2fefc79a8b59a6dcdb
-  React-RCTBlob: 4472efb311582670ac31fa76ccf678c97fc4a98a
-  React-RCTImage: a4a9f94621b68b87ee00117c5a36f4195fb1e72c
-  React-RCTLinking: b0fd5664393131829aa8d42346522e7582c6e2b1
-  React-RCTNetwork: 8dea63e73491df2798922ed7a4c58e23e20dc136
-  React-RCTSettings: 77323d8d0f5a17af100d566d7b721f309e65549f
-  React-RCTText: 93d8306a3fe3188258c646906db15e027634c63d
-  React-RCTVibration: 53291ee889eb2e1558a1507168af310926ad1ce1
-  React-runtimeexecutor: 2c2c364acf7d90ec4d503e9f97b83683e040de08
-  ReactCommon: 470b1793330b7254a68741f071c5ae432a0a25d6
   RNAppleAuthentication: 0571c08da8c327ae2afc0261b48b4a515b0286a6
->>>>>>> 18841da7
   RNCAsyncStorage: 8616bd5a58af409453ea4e1b246521bb76578d60
   RNCClipboard: 41d8d918092ae8e676f18adada19104fa3e68495
   RNCPicker: 0b65be85fe7954fbb2062ef079e3d1cde252d888

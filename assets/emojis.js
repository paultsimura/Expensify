import CONST from '../src/CONST';

/*
 * This list is generated from the code here https://github.com/github/gemoji/blob/master/db/emoji.json
 * Each code is then converted to hex by replacing the "U+" with "0x"
 * Each hex is then converted to a string using this function (each section is defined as "emojis" in this function)
 * const emojiData = require('./gemoji.json');
 * const { getEmojiUnicode } = require('./EmojiUtils');
 * const emojisGroupedByCategory = _.groupBy(emojiData, 'category');
 * const skinTones = ['1f3fb', '1f3fc', '1f3fd', '1f3fe',  '1f3ff'];
 * const emojisList = []
 * for(let category in emojisGroupedByCategory) {
 *      let categoryName = category.replace(' & ', 'And');
 *      categoryName = categoryName.charAt(0).toLowerCase() + categoryName.slice(1);
 *      emojisList.push({
 *          code: categoryName,
 *          header: true
 *      });
 *
 *     const emojisPerCategory = emojisGroupedByCategory[category];
 *      for(let i = 0; i < emojisPerCategory.length; i++) {
 *          const emoji = emojisPerCategory[i];
 *          let keywords = [...emoji.tags , ...emoji.aliases];
 *          if(oldEmojiMap[emoji.emoji]) { // old Emoji Map is old assets/emojis.js data
 *              keywords = keywords.concat(oldEmojiMap[emoji.emoji].keywords);
 *          }
 *          const emojiRow = {
 *              code: emoji.emoji,
 *              keywords: _.uniq(keywords)
 *          };
 *
 *          if (emoji.skin_tones) {
 *              const emojiUnicode = trimEmojiUnicode(getEmojiUnicode(emoji.emoji)).split(' ').map(p => parseInt(p, 16));
 *              if(emojiUnicode.length > 0) {
 *                  emojiUnicode.splice(1, 0, parseInt(skinTone, 16));
 *              } else {
 *                  emojiUnicode.push(parseInt(skinTone, 16));
 *              }
 *              return String.fromCodePoint(...emojiUnicode);
 *          }
 *          emojisList.push(emojiRow);
 *     }
 * };
 */

// BEFORE YOU EDIT THIS, PLEASE SEE WARNINGS IN EmojiPickerMenu.js
const skinTones = [{
    code: '🖐',
    skinTone: CONST.DEFAULT_SKIN_TONE,
}, {
    code: '🖐🏻',
    skinTone: 4,
}, {
    code: '🖐🏼',
    skinTone: 3,
}, {
    code: '🖐🏽',
    skinTone: 2,
}, {
    code: '🖐🏾',
    skinTone: 1,
}, {
    code: '🖐🏿',
    skinTone: 0,
}];

<<<<<<< HEAD
const emojis = [{
    code: 'smileysAndEmotion',
    header: true,
}, {
    code: '😀',
    keywords: ['smile', 'happy', 'grinning', 'face', 'grin'],
}, {
    code: '😃',
    keywords: ['happy', 'joy', 'haha', 'smiley', 'face', 'mouth', 'open', 'smile'],
}, {
    code: '😄',
    keywords: ['happy', 'joy', 'laugh', 'pleased', 'smile', 'eye', 'face', 'mouth', 'open'],
}, {
    code: '😁',
    keywords: ['grin', 'eye', 'face', 'smile'],
}, {
    code: '😆',
    keywords: ['happy', 'haha', 'laughing', 'satisfied', 'face', 'laugh', 'mouth', 'open', 'smile'],
}, {
    code: '😅',
    keywords: ['hot', 'sweat_smile', 'cold', 'face', 'open', 'smile', 'sweat'],
}, {
    code: '🤣',
    keywords: ['lol', 'laughing', 'rofl', 'face', 'floor', 'laugh', 'rolling'],
}, {
    code: '😂',
    keywords: ['tears', 'joy', 'face', 'laugh', 'tear'],
}, {
    code: '🙂',
    keywords: ['slightly_smiling_face', 'face', 'smile'],
}, {
    code: '🙃',
    keywords: ['upside_down_face', 'face', 'upside-down'],
}, {
    code: '😉',
    keywords: ['flirt', 'wink', 'face'],
}, {
    code: '😊',
    keywords: ['proud', 'blush', 'eye', 'face', 'smile'],
}, {
    code: '😇',
    keywords: ['angel', 'innocent', 'face', 'fairy tale', 'fantasy', 'halo', 'smile'],
}, {
    code: '🥰',
    keywords: ['love', 'smiling_face_with_three_hearts'],
}, {
    code: '😍',
    keywords: ['love', 'crush', 'heart_eyes', 'eye', 'face', 'heart', 'smile'],
}, {
    code: '🤩',
    keywords: ['eyes', 'star_struck'],
}, {
    code: '😘',
    keywords: ['flirt', 'kissing_heart', 'face', 'heart', 'kiss'],
}, {
    code: '😗',
    keywords: ['kissing', 'face', 'kiss'],
}, {
    code: '☺️',
    keywords: ['blush', 'pleased', 'relaxed'],
}, {
    code: '😚',
    keywords: ['kissing_closed_eyes', 'closed', 'eye', 'face', 'kiss'],
}, {
    code: '😙',
    keywords: ['kissing_smiling_eyes', 'eye', 'face', 'kiss', 'smile'],
}, {
    code: '🥲',
    keywords: ['smiling_face_with_tear'],
}, {
    code: '😋',
    keywords: ['tongue', 'lick', 'yum', 'delicious', 'face', 'savouring', 'smile', 'um'],
}, {
    code: '😛',
    keywords: ['stuck_out_tongue', 'face', 'tongue'],
}, {
    code: '😜',
    keywords: ['prank', 'silly', 'stuck_out_tongue_winking_eye', 'eye', 'face', 'joke', 'tongue', 'wink'],
}, {
    code: '🤪',
    keywords: ['goofy', 'wacky', 'zany_face'],
}, {
    code: '😝',
    keywords: ['prank', 'stuck_out_tongue_closed_eyes', 'eye', 'face', 'horrible', 'taste', 'tongue'],
}, {
    code: '🤑',
    keywords: ['rich', 'money_mouth_face', 'face', 'money', 'mouth'],
}, {
    code: '🤗',
    keywords: ['hugs', 'face', 'hug', 'hugging'],
}, {
    code: '🤭',
    keywords: ['quiet', 'whoops', 'hand_over_mouth'],
}, {
    code: '🤫',
    keywords: ['silence', 'quiet', 'shushing_face'],
}, {
    code: '🤔',
    keywords: ['thinking', 'face'],
}, {
    code: '🤐',
    keywords: ['silence', 'hush', 'zipper_mouth_face', 'face', 'mouth', 'zipper'],
}, {
    code: '🤨',
    keywords: ['suspicious', 'raised_eyebrow'],
}, {
    code: '😐',
    keywords: ['meh', 'neutral_face', 'deadpan', 'face', 'neutral'],
}, {
    code: '😑',
    keywords: ['expressionless', 'face', 'inexpressive', 'unexpressive'],
}, {
    code: '😶',
    keywords: ['mute', 'silence', 'no_mouth', 'face', 'mouth', 'quiet', 'silent'],
}, {
    code: '😶‍🌫️',
    keywords: ['face_in_clouds'],
}, {
    code: '😏',
    keywords: ['smug', 'smirk', 'face'],
}, {
    code: '😒',
    keywords: ['meh', 'unamused', 'face', 'unhappy'],
}, {
    code: '🙄',
    keywords: ['roll_eyes', 'eyes', 'face', 'rolling'],
}, {
    code: '😬',
    keywords: ['grimacing', 'face', 'grimace'],
}, {
    code: '😮‍💨',
    keywords: ['face_exhaling'],
}, {
    code: '🤥',
    keywords: ['liar', 'lying_face', 'face', 'lie', 'pinocchio'],
}, {
    code: '😌',
    keywords: ['whew', 'relieved', 'face'],
}, {
    code: '😔',
    keywords: ['pensive', 'dejected', 'face'],
}, {
    code: '😪',
    keywords: ['tired', 'sleepy', 'face', 'sleep'],
}, {
    code: '🤤',
    keywords: ['drooling_face', 'drooling', 'face'],
}, {
    code: '😴',
    keywords: ['zzz', 'sleeping', 'face', 'sleep'],
}, {
    code: '😷',
    keywords: ['sick', 'ill', 'mask', 'cold', 'doctor', 'face', 'medicine'],
}, {
    code: '🤒',
    keywords: ['sick', 'face_with_thermometer', 'face', 'ill', 'thermometer'],
}, {
    code: '🤕',
    keywords: ['hurt', 'face_with_head_bandage', 'bandage', 'face', 'injury'],
}, {
    code: '🤢',
    keywords: ['sick', 'barf', 'disgusted', 'nauseated_face', 'face', 'nauseated', 'vomit'],
}, {
    code: '🤮',
    keywords: ['barf', 'sick', 'vomiting_face'],
}, {
    code: '🤧',
    keywords: ['achoo', 'sick', 'sneezing_face', 'face', 'gesundheit', 'sneeze'],
}, {
    code: '🥵',
    keywords: ['heat', 'sweating', 'hot_face'],
}, {
    code: '🥶',
    keywords: ['freezing', 'ice', 'cold_face'],
}, {
    code: '🥴',
    keywords: ['groggy', 'woozy_face'],
}, {
    code: '😵',
    keywords: ['dizzy_face', 'dizzy', 'face'],
}, {
    code: '😵‍💫',
    keywords: ['face_with_spiral_eyes'],
}, {
    code: '🤯',
    keywords: ['mind', 'blown', 'exploding_head'],
}, {
    code: '🤠',
    keywords: ['cowboy_hat_face', 'cowboy', 'cowgirl', 'face', 'hat'],
}, {
    code: '🥳',
    keywords: ['celebration', 'birthday', 'partying_face'],
}, {
    code: '🥸',
    keywords: ['disguised_face'],
}, {
    code: '😎',
    keywords: ['cool', 'sunglasses', 'bright', 'eye', 'eyewear', 'face', 'glasses', 'smile', 'sun', 'weather'],
}, {
    code: '🤓',
    keywords: ['geek', 'glasses', 'nerd_face', 'face', 'nerd'],
}, {
    code: '🧐',
    keywords: ['monocle_face'],
}, {
    code: '😕',
    keywords: ['confused', 'face'],
}, {
    code: '😟',
    keywords: ['nervous', 'worried', 'face'],
}, {
    code: '🙁',
    keywords: ['slightly_frowning_face', 'face', 'frown'],
}, {
    code: '☹️',
    keywords: ['frowning_face'],
}, {
    code: '😮',
    keywords: ['surprise', 'impressed', 'wow', 'open_mouth', 'face', 'mouth', 'open', 'sympathy'],
}, {
    code: '😯',
    keywords: ['silence', 'speechless', 'hushed', 'face', 'stunned', 'surprised'],
}, {
    code: '😲',
    keywords: ['amazed', 'gasp', 'astonished', 'face', 'shocked', 'totally'],
}, {
    code: '😳',
    keywords: ['flushed', 'dazed', 'face'],
}, {
    code: '🥺',
    keywords: ['puppy', 'eyes', 'pleading_face'],
}, {
    code: '😦',
    keywords: ['frowning', 'face', 'frown', 'mouth', 'open'],
}, {
    code: '😧',
    keywords: ['stunned', 'anguished', 'face'],
}, {
    code: '😨',
    keywords: ['scared', 'shocked', 'oops', 'fearful', 'face', 'fear'],
}, {
    code: '😰',
    keywords: ['nervous', 'cold_sweat', 'blue', 'cold', 'face', 'mouth', 'open', 'rushed', 'sweat'],
}, {
    code: '😥',
    keywords: ['phew', 'sweat', 'nervous', 'disappointed_relieved', 'disappointed', 'face', 'relieved', 'whew'],
}, {
    code: '😢',
    keywords: ['sad', 'tear', 'cry', 'face'],
}, {
    code: '😭',
    keywords: ['sad', 'cry', 'bawling', 'sob', 'face', 'tear'],
}, {
    code: '😱',
    keywords: ['horror', 'shocked', 'scream', 'face', 'fear', 'fearful', 'munch', 'scared'],
}, {
    code: '😖',
    keywords: ['confounded', 'face'],
}, {
    code: '😣',
    keywords: ['struggling', 'persevere', 'face'],
}, {
    code: '😞',
    keywords: ['sad', 'disappointed', 'face'],
}, {
    code: '😓',
    keywords: ['sweat', 'cold', 'face'],
}, {
    code: '😩',
    keywords: ['tired', 'weary', 'face'],
}, {
    code: '😫',
    keywords: ['upset', 'whine', 'tired_face', 'face', 'tired'],
}, {
    code: '🥱',
    keywords: ['yawning_face'],
}, {
    code: '😤',
    keywords: ['smug', 'triumph', 'face', 'won'],
}, {
    code: '😡',
    keywords: ['angry', 'rage', 'pout', 'face', 'mad', 'pouting', 'red'],
}, {
    code: '😠',
    keywords: ['mad', 'annoyed', 'angry', 'face'],
}, {
    code: '🤬',
    keywords: ['foul', 'cursing_face'],
}, {
    code: '😈',
    keywords: ['devil', 'evil', 'horns', 'smiling_imp', 'face', 'fairy tale', 'fantasy', 'smile'],
}, {
    code: '👿',
    keywords: ['angry', 'devil', 'evil', 'horns', 'imp', 'demon', 'face', 'fairy tale', 'fantasy'],
}, {
    code: '💀',
    keywords: ['dead', 'danger', 'poison', 'skull', 'body', 'death', 'face', 'fairy tale', 'monster'],
}, {
    code: '☠️',
    keywords: ['danger', 'pirate', 'skull_and_crossbones', 'body', 'crossbones', 'death', 'face', 'monster', 'skull'],
}, {
    code: '💩',
    keywords: ['crap', 'hankey', 'poop', 'shit', 'comic', 'dung', 'face', 'monster', 'poo'],
}, {
    code: '🤡',
    keywords: ['clown_face', 'clown', 'face'],
}, {
    code: '👹',
    keywords: ['monster', 'japanese_ogre', 'creature', 'face', 'fairy tale', 'fantasy', 'japanese', 'ogre'],
}, {
    code: '👺',
    keywords: ['japanese_goblin', 'creature', 'face', 'fairy tale', 'fantasy', 'goblin', 'japanese', 'monster'],
}, {
    code: '👻',
    keywords: ['halloween', 'ghost', 'creature', 'face', 'fairy tale', 'fantasy', 'monster'],
}, {
    code: '👽',
    keywords: ['ufo', 'alien', 'creature', 'extraterrestrial', 'face', 'fairy tale', 'fantasy', 'monster', 'space'],
}, {
    code: '👾',
    keywords: ['game', 'retro', 'space_invader', 'alien', 'creature', 'extraterrestrial', 'face', 'fairy tale', 'fantasy', 'monster', 'space', 'ufo'],
}, {
    code: '🤖',
    keywords: ['robot', 'face', 'monster'],
}, {
    code: '😺',
    keywords: ['smiley_cat', 'cat', 'face', 'mouth', 'open', 'smile'],
}, {
    code: '😸',
    keywords: ['smile_cat', 'cat', 'eye', 'face', 'grin', 'smile'],
}, {
    code: '😹',
    keywords: ['joy_cat', 'cat', 'face', 'joy', 'tear'],
}, {
    code: '😻',
    keywords: ['heart_eyes_cat', 'cat', 'eye', 'face', 'heart', 'love', 'smile'],
}, {
    code: '😼',
    keywords: ['smirk_cat', 'cat', 'face', 'ironic', 'smile', 'wry'],
}, {
    code: '😽',
    keywords: ['kissing_cat', 'cat', 'eye', 'face', 'kiss'],
}, {
    code: '🙀',
    keywords: ['horror', 'scream_cat', 'cat', 'face', 'oh', 'surprised', 'weary'],
}, {
    code: '😿',
    keywords: ['sad', 'tear', 'crying_cat_face', 'cat', 'cry', 'face'],
}, {
    code: '😾',
    keywords: ['pouting_cat', 'cat', 'face', 'pouting'],
}, {
    code: '🙈',
    keywords: ['monkey', 'blind', 'ignore', 'see_no_evil', 'evil', 'face', 'forbidden', 'gesture', 'no', 'not', 'prohibited', 'see'],
}, {
    code: '🙉',
    keywords: ['monkey', 'deaf', 'hear_no_evil', 'evil', 'face', 'forbidden', 'gesture', 'hear', 'no', 'not', 'prohibited'],
}, {
    code: '🙊',
    keywords: ['monkey', 'mute', 'hush', 'speak_no_evil', 'evil', 'face', 'forbidden', 'gesture', 'no', 'not', 'prohibited', 'speak'],
}, {
    code: '💋',
    keywords: ['lipstick', 'kiss', 'heart', 'lips', 'mark', 'romance'],
}, {
    code: '💌',
    keywords: ['email', 'envelope', 'love_letter', 'heart', 'letter', 'love', 'mail', 'romance'],
}, {
    code: '💘',
    keywords: ['love', 'heart', 'cupid', 'arrow', 'romance'],
}, {
    code: '💝',
    keywords: ['chocolates', 'gift_heart', 'heart', 'ribbon', 'valentine'],
}, {
    code: '💖',
    keywords: ['sparkling_heart', 'excited', 'heart', 'sparkle'],
}, {
    code: '💗',
    keywords: ['heartpulse', 'excited', 'growing', 'heart', 'nervous'],
}, {
    code: '💓',
    keywords: ['heartbeat', 'beating', 'heart', 'pulsating'],
}, {
    code: '💞',
    keywords: ['revolving_hearts', 'heart', 'revolving'],
}, {
    code: '💕',
    keywords: ['two_hearts', 'heart', 'love'],
}, {
    code: '💟',
    keywords: ['heart_decoration', 'heart'],
}, {
    code: '❣️',
    keywords: ['heavy_heart_exclamation', 'exclamation', 'heart', 'mark', 'punctuation'],
}, {
    code: '💔',
    keywords: ['broken_heart', 'break', 'broken', 'heart'],
}, {
    code: '❤️‍🔥',
    keywords: ['heart_on_fire'],
}, {
    code: '❤️‍🩹',
    keywords: ['mending_heart'],
}, {
    code: '❤️',
    keywords: ['love', 'heart'],
}, {
    code: '🧡',
    keywords: ['orange_heart'],
}, {
    code: '💛',
    keywords: ['yellow_heart', 'heart', 'yellow'],
}, {
    code: '💚',
    keywords: ['green_heart', 'green', 'heart'],
}, {
    code: '💙',
    keywords: ['blue_heart', 'blue', 'heart'],
}, {
    code: '💜',
    keywords: ['purple_heart', 'heart', 'purple'],
}, {
    code: '🤎',
    keywords: ['brown_heart'],
}, {
    code: '🖤',
    keywords: ['black_heart', 'black', 'evil', 'heart', 'wicked'],
}, {
    code: '🤍',
    keywords: ['white_heart'],
}, {
    code: '💯',
    keywords: ['score', 'perfect', '100', 'full', 'hundred'],
}, {
    code: '💢',
    keywords: ['angry', 'anger', 'comic', 'mad'],
}, {
    code: '💥',
    keywords: ['explode', 'boom', 'collision', 'comic'],
}, {
    code: '💫',
    keywords: ['star', 'dizzy', 'comic'],
}, {
    code: '💦',
    keywords: ['water', 'workout', 'sweat_drops', 'comic', 'splashing', 'sweat'],
}, {
    code: '💨',
    keywords: ['wind', 'blow', 'fast', 'dash', 'comic', 'running'],
}, {
    code: '🕳️',
    keywords: ['hole'],
}, {
    code: '💣',
    keywords: ['boom', 'bomb', 'comic'],
}, {
    code: '💬',
    keywords: ['comment', 'speech_balloon', 'balloon', 'bubble', 'comic', 'dialog', 'speech'],
}, {
    code: '👁️‍🗨️',
    keywords: ['eye_speech_bubble'],
}, {
    code: '🗨️',
    keywords: ['left_speech_bubble'],
}, {
    code: '🗯️',
    keywords: ['right_anger_bubble'],
}, {
    code: '💭',
    keywords: ['thinking', 'thought_balloon', 'balloon', 'bubble', 'comic', 'thought'],
}, {
    code: '💤',
    keywords: ['sleeping', 'zzz', 'comic', 'sleep'],
}, {
    code: 'peopleAndBody',
    header: true,
}, {
    code: '👋',
    keywords: ['goodbye', 'wave', 'body', 'hand', 'waving'],
    types: ['👋🏿', '👋🏾', '👋🏽', '👋🏼', '👋🏻'],
}, {
    code: '🤚',
    keywords: ['raised_back_of_hand', 'backhand', 'raised'],
    types: ['🤚🏿', '🤚🏾', '🤚🏽', '🤚🏼', '🤚🏻'],
}, {
    code: '🖐️',
    keywords: ['raised_hand_with_fingers_splayed'],
    types: ['🖐🏿', '🖐🏾', '🖐🏽', '🖐🏼', '🖐🏻'],
}, {
    code: '✋',
    keywords: ['highfive', 'stop', 'hand', 'raised_hand', 'body'],
    types: ['✋🏿', '✋🏾', '✋🏽', '✋🏼', '✋🏻'],
}, {
    code: '🖖',
    keywords: ['prosper', 'spock', 'vulcan_salute', 'body', 'finger', 'hand', 'vulcan'],
    types: ['🖖🏿', '🖖🏾', '🖖🏽', '🖖🏼', '🖖🏻'],
}, {
    code: '👌',
    keywords: ['ok_hand', 'body', 'hand', 'ok'],
    types: ['👌🏿', '👌🏾', '👌🏽', '👌🏼', '👌🏻'],
}, {
    code: '🤌',
    keywords: ['pinched_fingers'],
    types: ['🤌🏿', '🤌🏾', '🤌🏽', '🤌🏼', '🤌🏻'],
}, {
    code: '🤏',
    keywords: ['pinching_hand'],
    types: ['🤏🏿', '🤏🏾', '🤏🏽', '🤏🏼', '🤏🏻'],
}, {
    code: '✌️',
    keywords: ['victory', 'peace', 'v'],
    types: ['✌🏿', '✌🏾', '✌🏽', '✌🏼', '✌🏻'],
}, {
    code: '🤞',
    keywords: ['luck', 'hopeful', 'crossed_fingers', 'cross', 'finger', 'hand'],
    types: ['🤞🏿', '🤞🏾', '🤞🏽', '🤞🏼', '🤞🏻'],
}, {
    code: '🤟',
    keywords: ['love_you_gesture'],
    types: ['🤟🏿', '🤟🏾', '🤟🏽', '🤟🏼', '🤟🏻'],
}, {
    code: '🤘',
    keywords: ['metal', 'body', 'finger', 'hand', 'horns', 'rock-on'],
    types: ['🤘🏿', '🤘🏾', '🤘🏽', '🤘🏼', '🤘🏻'],
}, {
    code: '🤙',
    keywords: ['call_me_hand', 'call', 'hand'],
    types: ['🤙🏿', '🤙🏾', '🤙🏽', '🤙🏼', '🤙🏻'],
}, {
    code: '👈',
    keywords: ['point_left', 'backhand', 'body', 'finger', 'hand', 'index', 'point'],
    types: ['👈🏿', '👈🏾', '👈🏽', '👈🏼', '👈🏻'],
}, {
    code: '👉',
    keywords: ['point_right', 'backhand', 'body', 'finger', 'hand', 'index', 'point'],
    types: ['👉🏿', '👉🏾', '👉🏽', '👉🏼', '👉🏻'],
}, {
    code: '👆',
    keywords: ['point_up_2', 'backhand', 'body', 'finger', 'hand', 'index', 'point', 'up'],
    types: ['👆🏿', '👆🏾', '👆🏽', '👆🏼', '👆🏻'],
}, {
    code: '🖕',
    keywords: ['middle_finger', 'fu', 'body', 'finger', 'hand', 'middle finger'],
    types: ['🖕🏿', '🖕🏾', '🖕🏽', '🖕🏼', '🖕🏻'],
}, {
    code: '👇',
    keywords: ['point_down', 'backhand', 'body', 'down', 'finger', 'hand', 'index', 'point'],
    types: ['👇🏿', '👇🏾', '👇🏽', '👇🏼', '👇🏻'],
}, {
    code: '☝️',
    keywords: ['point_up'],
    types: ['☝🏿', '☝🏾', '☝🏽', '☝🏼', '☝🏻'],
}, {
    code: '👍',
    keywords: ['approve', 'ok', '+1', 'thumbsup', 'body', 'hand', 'thumb', 'thumbs up', 'up'],
    types: ['👍🏿', '👍🏾', '👍🏽', '👍🏼', '👍🏻'],
}, {
    code: '👎',
    keywords: ['disapprove', 'bury', '-1', 'thumbsdown', 'body', 'down', 'hand', 'thumb', 'thumbs down'],
    types: ['👎🏿', '👎🏾', '👎🏽', '👎🏼', '👎🏻'],
}, {
    code: '✊',
    keywords: ['power', 'fist_raised', 'fist', 'body', 'clenched', 'hand', 'punch'],
    types: ['✊🏿', '✊🏾', '✊🏽', '✊🏼', '✊🏻'],
}, {
    code: '👊',
    keywords: ['attack', 'fist_oncoming', 'facepunch', 'punch', 'body', 'clenched', 'fist', 'hand'],
    types: ['👊🏿', '👊🏾', '👊🏽', '👊🏼', '👊🏻'],
}, {
    code: '🤛',
    keywords: ['fist_left', 'fist', 'leftwards'],
    types: ['🤛🏿', '🤛🏾', '🤛🏽', '🤛🏼', '🤛🏻'],
}, {
    code: '🤜',
    keywords: ['fist_right', 'fist', 'rightwards'],
    types: ['🤜🏿', '🤜🏾', '🤜🏽', '🤜🏼', '🤜🏻'],
}, {
    code: '👏',
    keywords: ['praise', 'applause', 'clap', 'body', 'hand'],
    types: ['👏🏿', '👏🏾', '👏🏽', '👏🏼', '👏🏻'],
}, {
    code: '🙌',
    keywords: ['hooray', 'raised_hands', 'body', 'celebration', 'gesture', 'hand', 'raised'],
    types: ['🙌🏿', '🙌🏾', '🙌🏽', '🙌🏼', '🙌🏻'],
}, {
    code: '👐',
    keywords: ['open_hands', 'body', 'hand', 'open'],
    types: ['👐🏿', '👐🏾', '👐🏽', '👐🏼', '👐🏻'],
}, {
    code: '🤲',
    keywords: ['palms_up_together'],
    types: ['🤲🏿', '🤲🏾', '🤲🏽', '🤲🏼', '🤲🏻'],
}, {
    code: '🤝',
    keywords: ['deal', 'handshake', 'agreement', 'hand', 'meeting', 'shake'],
}, {
    code: '🙏',
    keywords: ['please', 'hope', 'wish', 'pray', 'ask', 'body', 'bow', 'folded', 'gesture', 'hand', 'thanks'],
    types: ['🙏🏿', '🙏🏾', '🙏🏽', '🙏🏼', '🙏🏻'],
}, {
    code: '✍️',
    keywords: ['writing_hand'],
    types: ['✍🏿', '✍🏾', '✍🏽', '✍🏼', '✍🏻'],
}, {
    code: '💅',
    keywords: ['beauty', 'manicure', 'nail_care', 'body', 'care', 'cosmetics', 'nail', 'polish'],
    types: ['💅🏿', '💅🏾', '💅🏽', '💅🏼', '💅🏻'],
}, {
    code: '🤳',
    keywords: ['selfie', 'camera', 'phone'],
    types: ['🤳🏿', '🤳🏾', '🤳🏽', '🤳🏼', '🤳🏻'],
}, {
    code: '💪',
    keywords: ['flex', 'bicep', 'strong', 'workout', 'muscle', 'biceps', 'body', 'comic'],
    types: ['💪🏿', '💪🏾', '💪🏽', '💪🏼', '💪🏻'],
}, {
    code: '🦾',
    keywords: ['mechanical_arm'],
}, {
    code: '🦿',
    keywords: ['mechanical_leg'],
}, {
    code: '🦵',
    keywords: ['leg'],
    types: ['🦵🏿', '🦵🏾', '🦵🏽', '🦵🏼', '🦵🏻'],
}, {
    code: '🦶',
    keywords: ['foot'],
    types: ['🦶🏿', '🦶🏾', '🦶🏽', '🦶🏼', '🦶🏻'],
}, {
    code: '👂',
    keywords: ['hear', 'sound', 'listen', 'ear', 'body'],
    types: ['👂🏿', '👂🏾', '👂🏽', '👂🏼', '👂🏻'],
}, {
    code: '🦻',
    keywords: ['ear_with_hearing_aid'],
    types: ['🦻🏿', '🦻🏾', '🦻🏽', '🦻🏼', '🦻🏻'],
}, {
    code: '👃',
    keywords: ['smell', 'nose', 'body'],
    types: ['👃🏿', '👃🏾', '👃🏽', '👃🏼', '👃🏻'],
}, {
    code: '🧠',
    keywords: ['brain'],
}, {
    code: '🫀',
    keywords: ['anatomical_heart'],
}, {
    code: '🫁',
    keywords: ['lungs'],
}, {
    code: '🦷',
    keywords: ['tooth'],
}, {
    code: '🦴',
    keywords: ['bone'],
}, {
    code: '👀',
    keywords: ['look', 'see', 'watch', 'eyes', 'body', 'eye', 'face'],
}, {
    code: '👁️',
    keywords: ['eye'],
}, {
    code: '👅',
    keywords: ['taste', 'tongue', 'body'],
}, {
    code: '👄',
    keywords: ['kiss', 'lips', 'body', 'mouth'],
}, {
    code: '👶',
    keywords: ['child', 'newborn', 'baby'],
    types: ['👶🏿', '👶🏾', '👶🏽', '👶🏼', '👶🏻'],
}, {
    code: '🧒',
    keywords: ['child'],
    types: ['🧒🏿', '🧒🏾', '🧒🏽', '🧒🏼', '🧒🏻'],
}, {
    code: '👦',
    keywords: ['child', 'boy'],
    types: ['👦🏿', '👦🏾', '👦🏽', '👦🏼', '👦🏻'],
}, {
    code: '👧',
    keywords: ['child', 'girl', 'maiden', 'virgin', 'virgo', 'zodiac'],
    types: ['👧🏿', '👧🏾', '👧🏽', '👧🏼', '👧🏻'],
}, {
    code: '🧑',
    keywords: ['adult'],
    types: ['🧑🏿', '🧑🏾', '🧑🏽', '🧑🏼', '🧑🏻'],
}, {
    code: '👱',
    keywords: ['blond_haired_person', 'blond'],
    types: ['👱🏿', '👱🏾', '👱🏽', '👱🏼', '👱🏻'],
}, {
    code: '👨',
    keywords: ['mustache', 'father', 'dad', 'man'],
    types: ['👨🏿', '👨🏾', '👨🏽', '👨🏼', '👨🏻'],
}, {
    code: '🧔',
    keywords: ['bearded_person'],
    types: ['🧔🏿', '🧔🏾', '🧔🏽', '🧔🏼', '🧔🏻'],
}, {
    code: '🧔‍♂️',
    keywords: ['man_beard'],
    types: ['🧔🏿‍♂', '🧔🏾‍♂', '🧔🏽‍♂', '🧔🏼‍♂', '🧔🏻‍♂'],
}, {
    code: '🧔‍♀️',
    keywords: ['woman_beard'],
    types: ['🧔🏿‍♀', '🧔🏾‍♀', '🧔🏽‍♀', '🧔🏼‍♀', '🧔🏻‍♀'],
}, {
    code: '👨‍🦰',
    keywords: ['red_haired_man'],
    types: ['👨🏿‍🦰', '👨🏾‍🦰', '👨🏽‍🦰', '👨🏼‍🦰', '👨🏻‍🦰'],
}, {
    code: '👨‍🦱',
    keywords: ['curly_haired_man'],
    types: ['👨🏿‍🦱', '👨🏾‍🦱', '👨🏽‍🦱', '👨🏼‍🦱', '👨🏻‍🦱'],
}, {
    code: '👨‍🦳',
    keywords: ['white_haired_man'],
    types: ['👨🏿‍🦳', '👨🏾‍🦳', '👨🏽‍🦳', '👨🏼‍🦳', '👨🏻‍🦳'],
}, {
    code: '👨‍🦲',
    keywords: ['bald_man'],
    types: ['👨🏿‍🦲', '👨🏾‍🦲', '👨🏽‍🦲', '👨🏼‍🦲', '👨🏻‍🦲'],
}, {
    code: '👩',
    keywords: ['girls', 'woman'],
    types: ['👩🏿', '👩🏾', '👩🏽', '👩🏼', '👩🏻'],
}, {
    code: '👩‍🦰',
    keywords: ['red_haired_woman'],
    types: ['👩🏿‍🦰', '👩🏾‍🦰', '👩🏽‍🦰', '👩🏼‍🦰', '👩🏻‍🦰'],
}, {
    code: '🧑‍🦰',
    keywords: ['person_red_hair'],
    types: ['🧑🏿‍🦰', '🧑🏾‍🦰', '🧑🏽‍🦰', '🧑🏼‍🦰', '🧑🏻‍🦰'],
}, {
    code: '👩‍🦱',
    keywords: ['curly_haired_woman'],
    types: ['👩🏿‍🦱', '👩🏾‍🦱', '👩🏽‍🦱', '👩🏼‍🦱', '👩🏻‍🦱'],
}, {
    code: '🧑‍🦱',
    keywords: ['person_curly_hair'],
    types: ['🧑🏿‍🦱', '🧑🏾‍🦱', '🧑🏽‍🦱', '🧑🏼‍🦱', '🧑🏻‍🦱'],
}, {
    code: '👩‍🦳',
    keywords: ['white_haired_woman'],
    types: ['👩🏿‍🦳', '👩🏾‍🦳', '👩🏽‍🦳', '👩🏼‍🦳', '👩🏻‍🦳'],
}, {
    code: '🧑‍🦳',
    keywords: ['person_white_hair'],
    types: ['🧑🏿‍🦳', '🧑🏾‍🦳', '🧑🏽‍🦳', '🧑🏼‍🦳', '🧑🏻‍🦳'],
}, {
    code: '👩‍🦲',
    keywords: ['bald_woman'],
    types: ['👩🏿‍🦲', '👩🏾‍🦲', '👩🏽‍🦲', '👩🏼‍🦲', '👩🏻‍🦲'],
}, {
    code: '🧑‍🦲',
    keywords: ['person_bald'],
    types: ['🧑🏿‍🦲', '🧑🏾‍🦲', '🧑🏽‍🦲', '🧑🏼‍🦲', '🧑🏻‍🦲'],
}, {
    code: '👱‍♀️',
    keywords: ['blond_haired_woman', 'blonde_woman'],
    types: ['👱🏿‍♀', '👱🏾‍♀', '👱🏽‍♀', '👱🏼‍♀', '👱🏻‍♀'],
}, {
    code: '👱‍♂️',
    keywords: ['blond_haired_man'],
    types: ['👱🏿‍♂', '👱🏾‍♂', '👱🏽‍♂', '👱🏼‍♂', '👱🏻‍♂'],
}, {
    code: '🧓',
    keywords: ['older_adult'],
    types: ['🧓🏿', '🧓🏾', '🧓🏽', '🧓🏼', '🧓🏻'],
}, {
    code: '👴',
    keywords: ['older_man', 'man', 'old'],
    types: ['👴🏿', '👴🏾', '👴🏽', '👴🏼', '👴🏻'],
}, {
    code: '👵',
    keywords: ['older_woman', 'old', 'woman'],
    types: ['👵🏿', '👵🏾', '👵🏽', '👵🏼', '👵🏻'],
}, {
    code: '🙍',
    keywords: ['frowning_person', 'frown', 'gesture'],
    types: ['🙍🏿', '🙍🏾', '🙍🏽', '🙍🏼', '🙍🏻'],
}, {
    code: '🙍‍♂️',
    keywords: ['frowning_man'],
    types: ['🙍🏿‍♂', '🙍🏾‍♂', '🙍🏽‍♂', '🙍🏼‍♂', '🙍🏻‍♂'],
}, {
    code: '🙍‍♀️',
    keywords: ['frowning_woman'],
    types: ['🙍🏿‍♀', '🙍🏾‍♀', '🙍🏽‍♀', '🙍🏼‍♀', '🙍🏻‍♀'],
}, {
    code: '🙎',
    keywords: ['pouting_face', 'gesture', 'pouting'],
    types: ['🙎🏿', '🙎🏾', '🙎🏽', '🙎🏼', '🙎🏻'],
}, {
    code: '🙎‍♂️',
    keywords: ['pouting_man'],
    types: ['🙎🏿‍♂', '🙎🏾‍♂', '🙎🏽‍♂', '🙎🏼‍♂', '🙎🏻‍♂'],
}, {
    code: '🙎‍♀️',
    keywords: ['pouting_woman'],
    types: ['🙎🏿‍♀', '🙎🏾‍♀', '🙎🏽‍♀', '🙎🏼‍♀', '🙎🏻‍♀'],
}, {
    code: '🙅',
    keywords: ['stop', 'halt', 'denied', 'no_good', 'forbidden', 'gesture', 'hand', 'no', 'not', 'prohibited'],
    types: ['🙅🏿', '🙅🏾', '🙅🏽', '🙅🏼', '🙅🏻'],
}, {
    code: '🙅‍♂️',
    keywords: ['stop', 'halt', 'denied', 'no_good_man', 'ng_man'],
    types: ['🙅🏿‍♂', '🙅🏾‍♂', '🙅🏽‍♂', '🙅🏼‍♂', '🙅🏻‍♂'],
}, {
    code: '🙅‍♀️',
    keywords: ['stop', 'halt', 'denied', 'no_good_woman', 'ng_woman'],
    types: ['🙅🏿‍♀', '🙅🏾‍♀', '🙅🏽‍♀', '🙅🏼‍♀', '🙅🏻‍♀'],
}, {
    code: '🙆',
    keywords: ['ok_person', 'gesture', 'hand', 'ok'],
    types: ['🙆🏿', '🙆🏾', '🙆🏽', '🙆🏼', '🙆🏻'],
}, {
    code: '🙆‍♂️',
    keywords: ['ok_man'],
    types: ['🙆🏿‍♂', '🙆🏾‍♂', '🙆🏽‍♂', '🙆🏼‍♂', '🙆🏻‍♂'],
}, {
    code: '🙆‍♀️',
    keywords: ['ok_woman'],
    types: ['🙆🏿‍♀', '🙆🏾‍♀', '🙆🏽‍♀', '🙆🏼‍♀', '🙆🏻‍♀'],
}, {
    code: '💁',
    keywords: ['tipping_hand_person', 'information_desk_person', 'hand', 'help', 'information', 'sassy'],
    types: ['💁🏿', '💁🏾', '💁🏽', '💁🏼', '💁🏻'],
}, {
    code: '💁‍♂️',
    keywords: ['information', 'tipping_hand_man', 'sassy_man'],
    types: ['💁🏿‍♂', '💁🏾‍♂', '💁🏽‍♂', '💁🏼‍♂', '💁🏻‍♂'],
}, {
    code: '💁‍♀️',
    keywords: ['information', 'tipping_hand_woman', 'sassy_woman'],
    types: ['💁🏿‍♀', '💁🏾‍♀', '💁🏽‍♀', '💁🏼‍♀', '💁🏻‍♀'],
}, {
    code: '🙋',
    keywords: ['raising_hand', 'gesture', 'hand', 'happy', 'raised'],
    types: ['🙋🏿', '🙋🏾', '🙋🏽', '🙋🏼', '🙋🏻'],
}, {
    code: '🙋‍♂️',
    keywords: ['raising_hand_man'],
    types: ['🙋🏿‍♂', '🙋🏾‍♂', '🙋🏽‍♂', '🙋🏼‍♂', '🙋🏻‍♂'],
}, {
    code: '🙋‍♀️',
    keywords: ['raising_hand_woman'],
    types: ['🙋🏿‍♀', '🙋🏾‍♀', '🙋🏽‍♀', '🙋🏼‍♀', '🙋🏻‍♀'],
}, {
    code: '🧏',
    keywords: ['deaf_person'],
    types: ['🧏🏿', '🧏🏾', '🧏🏽', '🧏🏼', '🧏🏻'],
}, {
    code: '🧏‍♂️',
    keywords: ['deaf_man'],
    types: ['🧏🏿‍♂', '🧏🏾‍♂', '🧏🏽‍♂', '🧏🏼‍♂', '🧏🏻‍♂'],
}, {
    code: '🧏‍♀️',
    keywords: ['deaf_woman'],
    types: ['🧏🏿‍♀', '🧏🏾‍♀', '🧏🏽‍♀', '🧏🏼‍♀', '🧏🏻‍♀'],
}, {
    code: '🙇',
    keywords: ['respect', 'thanks', 'bow', 'apology', 'gesture', 'sorry'],
    types: ['🙇🏿', '🙇🏾', '🙇🏽', '🙇🏼', '🙇🏻'],
}, {
    code: '🙇‍♂️',
    keywords: ['respect', 'thanks', 'bowing_man'],
    types: ['🙇🏿‍♂', '🙇🏾‍♂', '🙇🏽‍♂', '🙇🏼‍♂', '🙇🏻‍♂'],
}, {
    code: '🙇‍♀️',
    keywords: ['respect', 'thanks', 'bowing_woman'],
    types: ['🙇🏿‍♀', '🙇🏾‍♀', '🙇🏽‍♀', '🙇🏼‍♀', '🙇🏻‍♀'],
}, {
    code: '🤦',
    keywords: ['facepalm', 'disbelief', 'exasperation', 'face', 'palm'],
    types: ['🤦🏿', '🤦🏾', '🤦🏽', '🤦🏼', '🤦🏻'],
}, {
    code: '🤦‍♂️',
    keywords: ['man_facepalming'],
    types: ['🤦🏿‍♂', '🤦🏾‍♂', '🤦🏽‍♂', '🤦🏼‍♂', '🤦🏻‍♂'],
}, {
    code: '🤦‍♀️',
    keywords: ['woman_facepalming'],
    types: ['🤦🏿‍♀', '🤦🏾‍♀', '🤦🏽‍♀', '🤦🏼‍♀', '🤦🏻‍♀'],
}, {
    code: '🤷',
    keywords: ['shrug', 'doubt', 'ignorance', 'indifference'],
    types: ['🤷🏿', '🤷🏾', '🤷🏽', '🤷🏼', '🤷🏻'],
}, {
    code: '🤷‍♂️',
    keywords: ['man_shrugging'],
    types: ['🤷🏿‍♂', '🤷🏾‍♂', '🤷🏽‍♂', '🤷🏼‍♂', '🤷🏻‍♂'],
}, {
    code: '🤷‍♀️',
    keywords: ['woman_shrugging'],
    types: ['🤷🏿‍♀', '🤷🏾‍♀', '🤷🏽‍♀', '🤷🏼‍♀', '🤷🏻‍♀'],
}, {
    code: '🧑‍⚕️',
    keywords: ['health_worker'],
    types: ['🧑🏿‍⚕', '🧑🏾‍⚕', '🧑🏽‍⚕', '🧑🏼‍⚕', '🧑🏻‍⚕'],
}, {
    code: '👨‍⚕️',
    keywords: ['doctor', 'nurse', 'man_health_worker'],
    types: ['👨🏿‍⚕', '👨🏾‍⚕', '👨🏽‍⚕', '👨🏼‍⚕', '👨🏻‍⚕'],
}, {
    code: '👩‍⚕️',
    keywords: ['doctor', 'nurse', 'woman_health_worker'],
    types: ['👩🏿‍⚕', '👩🏾‍⚕', '👩🏽‍⚕', '👩🏼‍⚕', '👩🏻‍⚕'],
}, {
    code: '🧑‍🎓',
    keywords: ['student'],
    types: ['🧑🏿‍🎓', '🧑🏾‍🎓', '🧑🏽‍🎓', '🧑🏼‍🎓', '🧑🏻‍🎓'],
}, {
    code: '👨‍🎓',
    keywords: ['graduation', 'man_student'],
    types: ['👨🏿‍🎓', '👨🏾‍🎓', '👨🏽‍🎓', '👨🏼‍🎓', '👨🏻‍🎓'],
}, {
    code: '👩‍🎓',
    keywords: ['graduation', 'woman_student'],
    types: ['👩🏿‍🎓', '👩🏾‍🎓', '👩🏽‍🎓', '👩🏼‍🎓', '👩🏻‍🎓'],
}, {
    code: '🧑‍🏫',
    keywords: ['teacher'],
    types: ['🧑🏿‍🏫', '🧑🏾‍🏫', '🧑🏽‍🏫', '🧑🏼‍🏫', '🧑🏻‍🏫'],
}, {
    code: '👨‍🏫',
    keywords: ['school', 'professor', 'man_teacher'],
    types: ['👨🏿‍🏫', '👨🏾‍🏫', '👨🏽‍🏫', '👨🏼‍🏫', '👨🏻‍🏫'],
}, {
    code: '👩‍🏫',
    keywords: ['school', 'professor', 'woman_teacher'],
    types: ['👩🏿‍🏫', '👩🏾‍🏫', '👩🏽‍🏫', '👩🏼‍🏫', '👩🏻‍🏫'],
}, {
    code: '🧑‍⚖️',
    keywords: ['judge'],
    types: ['🧑🏿‍⚖', '🧑🏾‍⚖', '🧑🏽‍⚖', '🧑🏼‍⚖', '🧑🏻‍⚖'],
}, {
    code: '👨‍⚖️',
    keywords: ['justice', 'man_judge'],
    types: ['👨🏿‍⚖', '👨🏾‍⚖', '👨🏽‍⚖', '👨🏼‍⚖', '👨🏻‍⚖'],
}, {
    code: '👩‍⚖️',
    keywords: ['justice', 'woman_judge'],
    types: ['👩🏿‍⚖', '👩🏾‍⚖', '👩🏽‍⚖', '👩🏼‍⚖', '👩🏻‍⚖'],
}, {
    code: '🧑‍🌾',
    keywords: ['farmer'],
    types: ['🧑🏿‍🌾', '🧑🏾‍🌾', '🧑🏽‍🌾', '🧑🏼‍🌾', '🧑🏻‍🌾'],
}, {
    code: '👨‍🌾',
    keywords: ['man_farmer'],
    types: ['👨🏿‍🌾', '👨🏾‍🌾', '👨🏽‍🌾', '👨🏼‍🌾', '👨🏻‍🌾'],
}, {
    code: '👩‍🌾',
    keywords: ['woman_farmer'],
    types: ['👩🏿‍🌾', '👩🏾‍🌾', '👩🏽‍🌾', '👩🏼‍🌾', '👩🏻‍🌾'],
}, {
    code: '🧑‍🍳',
    keywords: ['cook'],
    types: ['🧑🏿‍🍳', '🧑🏾‍🍳', '🧑🏽‍🍳', '🧑🏼‍🍳', '🧑🏻‍🍳'],
}, {
    code: '👨‍🍳',
    keywords: ['chef', 'man_cook'],
    types: ['👨🏿‍🍳', '👨🏾‍🍳', '👨🏽‍🍳', '👨🏼‍🍳', '👨🏻‍🍳'],
}, {
    code: '👩‍🍳',
    keywords: ['chef', 'woman_cook'],
    types: ['👩🏿‍🍳', '👩🏾‍🍳', '👩🏽‍🍳', '👩🏼‍🍳', '👩🏻‍🍳'],
}, {
    code: '🧑‍🔧',
    keywords: ['mechanic'],
    types: ['🧑🏿‍🔧', '🧑🏾‍🔧', '🧑🏽‍🔧', '🧑🏼‍🔧', '🧑🏻‍🔧'],
}, {
    code: '👨‍🔧',
    keywords: ['man_mechanic'],
    types: ['👨🏿‍🔧', '👨🏾‍🔧', '👨🏽‍🔧', '👨🏼‍🔧', '👨🏻‍🔧'],
}, {
    code: '👩‍🔧',
    keywords: ['woman_mechanic'],
    types: ['👩🏿‍🔧', '👩🏾‍🔧', '👩🏽‍🔧', '👩🏼‍🔧', '👩🏻‍🔧'],
}, {
    code: '🧑‍🏭',
    keywords: ['factory_worker'],
    types: ['🧑🏿‍🏭', '🧑🏾‍🏭', '🧑🏽‍🏭', '🧑🏼‍🏭', '🧑🏻‍🏭'],
}, {
    code: '👨‍🏭',
    keywords: ['man_factory_worker'],
    types: ['👨🏿‍🏭', '👨🏾‍🏭', '👨🏽‍🏭', '👨🏼‍🏭', '👨🏻‍🏭'],
}, {
    code: '👩‍🏭',
    keywords: ['woman_factory_worker'],
    types: ['👩🏿‍🏭', '👩🏾‍🏭', '👩🏽‍🏭', '👩🏼‍🏭', '👩🏻‍🏭'],
}, {
    code: '🧑‍💼',
    keywords: ['office_worker'],
    types: ['🧑🏿‍💼', '🧑🏾‍💼', '🧑🏽‍💼', '🧑🏼‍💼', '🧑🏻‍💼'],
}, {
    code: '👨‍💼',
    keywords: ['business', 'man_office_worker'],
    types: ['👨🏿‍💼', '👨🏾‍💼', '👨🏽‍💼', '👨🏼‍💼', '👨🏻‍💼'],
}, {
    code: '👩‍💼',
    keywords: ['business', 'woman_office_worker'],
    types: ['👩🏿‍💼', '👩🏾‍💼', '👩🏽‍💼', '👩🏼‍💼', '👩🏻‍💼'],
}, {
    code: '🧑‍🔬',
    keywords: ['scientist'],
    types: ['🧑🏿‍🔬', '🧑🏾‍🔬', '🧑🏽‍🔬', '🧑🏼‍🔬', '🧑🏻‍🔬'],
}, {
    code: '👨‍🔬',
    keywords: ['research', 'man_scientist'],
    types: ['👨🏿‍🔬', '👨🏾‍🔬', '👨🏽‍🔬', '👨🏼‍🔬', '👨🏻‍🔬'],
}, {
    code: '👩‍🔬',
    keywords: ['research', 'woman_scientist'],
    types: ['👩🏿‍🔬', '👩🏾‍🔬', '👩🏽‍🔬', '👩🏼‍🔬', '👩🏻‍🔬'],
}, {
    code: '🧑‍💻',
    keywords: ['technologist'],
    types: ['🧑🏿‍💻', '🧑🏾‍💻', '🧑🏽‍💻', '🧑🏼‍💻', '🧑🏻‍💻'],
}, {
    code: '👨‍💻',
    keywords: ['coder', 'man_technologist'],
    types: ['👨🏿‍💻', '👨🏾‍💻', '👨🏽‍💻', '👨🏼‍💻', '👨🏻‍💻'],
}, {
    code: '👩‍💻',
    keywords: ['coder', 'woman_technologist'],
    types: ['👩🏿‍💻', '👩🏾‍💻', '👩🏽‍💻', '👩🏼‍💻', '👩🏻‍💻'],
}, {
    code: '🧑‍🎤',
    keywords: ['singer'],
    types: ['🧑🏿‍🎤', '🧑🏾‍🎤', '🧑🏽‍🎤', '🧑🏼‍🎤', '🧑🏻‍🎤'],
}, {
    code: '👨‍🎤',
    keywords: ['rockstar', 'man_singer'],
    types: ['👨🏿‍🎤', '👨🏾‍🎤', '👨🏽‍🎤', '👨🏼‍🎤', '👨🏻‍🎤'],
}, {
    code: '👩‍🎤',
    keywords: ['rockstar', 'woman_singer'],
    types: ['👩🏿‍🎤', '👩🏾‍🎤', '👩🏽‍🎤', '👩🏼‍🎤', '👩🏻‍🎤'],
}, {
    code: '🧑‍🎨',
    keywords: ['artist'],
    types: ['🧑🏿‍🎨', '🧑🏾‍🎨', '🧑🏽‍🎨', '🧑🏼‍🎨', '🧑🏻‍🎨'],
}, {
    code: '👨‍🎨',
    keywords: ['painter', 'man_artist'],
    types: ['👨🏿‍🎨', '👨🏾‍🎨', '👨🏽‍🎨', '👨🏼‍🎨', '👨🏻‍🎨'],
}, {
    code: '👩‍🎨',
    keywords: ['painter', 'woman_artist'],
    types: ['👩🏿‍🎨', '👩🏾‍🎨', '👩🏽‍🎨', '👩🏼‍🎨', '👩🏻‍🎨'],
}, {
    code: '🧑‍✈️',
    keywords: ['pilot'],
    types: ['🧑🏿‍✈', '🧑🏾‍✈', '🧑🏽‍✈', '🧑🏼‍✈', '🧑🏻‍✈'],
}, {
    code: '👨‍✈️',
    keywords: ['man_pilot'],
    types: ['👨🏿‍✈', '👨🏾‍✈', '👨🏽‍✈', '👨🏼‍✈', '👨🏻‍✈'],
}, {
    code: '👩‍✈️',
    keywords: ['woman_pilot'],
    types: ['👩🏿‍✈', '👩🏾‍✈', '👩🏽‍✈', '👩🏼‍✈', '👩🏻‍✈'],
}, {
    code: '🧑‍🚀',
    keywords: ['astronaut'],
    types: ['🧑🏿‍🚀', '🧑🏾‍🚀', '🧑🏽‍🚀', '🧑🏼‍🚀', '🧑🏻‍🚀'],
}, {
    code: '👨‍🚀',
    keywords: ['space', 'man_astronaut'],
    types: ['👨🏿‍🚀', '👨🏾‍🚀', '👨🏽‍🚀', '👨🏼‍🚀', '👨🏻‍🚀'],
}, {
    code: '👩‍🚀',
    keywords: ['space', 'woman_astronaut'],
    types: ['👩🏿‍🚀', '👩🏾‍🚀', '👩🏽‍🚀', '👩🏼‍🚀', '👩🏻‍🚀'],
}, {
    code: '🧑‍🚒',
    keywords: ['firefighter'],
    types: ['🧑🏿‍🚒', '🧑🏾‍🚒', '🧑🏽‍🚒', '🧑🏼‍🚒', '🧑🏻‍🚒'],
}, {
    code: '👨‍🚒',
    keywords: ['man_firefighter'],
    types: ['👨🏿‍🚒', '👨🏾‍🚒', '👨🏽‍🚒', '👨🏼‍🚒', '👨🏻‍🚒'],
}, {
    code: '👩‍🚒',
    keywords: ['woman_firefighter'],
    types: ['👩🏿‍🚒', '👩🏾‍🚒', '👩🏽‍🚒', '👩🏼‍🚒', '👩🏻‍🚒'],
}, {
    code: '👮',
    keywords: ['law', 'police_officer', 'cop', 'officer', 'police'],
    types: ['👮🏿', '👮🏾', '👮🏽', '👮🏼', '👮🏻'],
}, {
    code: '👮‍♂️',
    keywords: ['law', 'cop', 'policeman'],
    types: ['👮🏿‍♂', '👮🏾‍♂', '👮🏽‍♂', '👮🏼‍♂', '👮🏻‍♂'],
}, {
    code: '👮‍♀️',
    keywords: ['law', 'cop', 'policewoman'],
    types: ['👮🏿‍♀', '👮🏾‍♀', '👮🏽‍♀', '👮🏼‍♀', '👮🏻‍♀'],
}, {
    code: '🕵️',
    keywords: ['sleuth', 'detective'],
    types: ['🕵🏿', '🕵🏾', '🕵🏽', '🕵🏼', '🕵🏻'],
}, {
    code: '🕵️‍♂️',
    keywords: ['sleuth', 'male_detective'],
    types: ['🕵🏿️‍♂', '🕵🏾️‍♂', '🕵🏽️‍♂', '🕵🏼️‍♂', '🕵🏻️‍♂'],
}, {
    code: '🕵️‍♀️',
    keywords: ['sleuth', 'female_detective'],
    types: ['🕵🏿️‍♀', '🕵🏾️‍♀', '🕵🏽️‍♀', '🕵🏼️‍♀', '🕵🏻️‍♀'],
}, {
    code: '💂',
    keywords: ['guard', 'guardsman'],
    types: ['💂🏿', '💂🏾', '💂🏽', '💂🏼', '💂🏻'],
}, {
    code: '💂‍♂️',
    keywords: ['guardsman'],
    types: ['💂🏿‍♂', '💂🏾‍♂', '💂🏽‍♂', '💂🏼‍♂', '💂🏻‍♂'],
}, {
    code: '💂‍♀️',
    keywords: ['guardswoman'],
    types: ['💂🏿‍♀', '💂🏾‍♀', '💂🏽‍♀', '💂🏼‍♀', '💂🏻‍♀'],
}, {
    code: '🥷',
    keywords: ['ninja'],
    types: ['🥷🏿', '🥷🏾', '🥷🏽', '🥷🏼', '🥷🏻'],
}, {
    code: '👷',
    keywords: ['helmet', 'construction_worker', 'construction', 'hat', 'worker'],
    types: ['👷🏿', '👷🏾', '👷🏽', '👷🏼', '👷🏻'],
}, {
    code: '👷‍♂️',
    keywords: ['helmet', 'construction_worker_man'],
    types: ['👷🏿‍♂', '👷🏾‍♂', '👷🏽‍♂', '👷🏼‍♂', '👷🏻‍♂'],
}, {
    code: '👷‍♀️',
    keywords: ['helmet', 'construction_worker_woman'],
    types: ['👷🏿‍♀', '👷🏾‍♀', '👷🏽‍♀', '👷🏼‍♀', '👷🏻‍♀'],
}, {
    code: '🤴',
    keywords: ['crown', 'royal', 'prince'],
    types: ['🤴🏿', '🤴🏾', '🤴🏽', '🤴🏼', '🤴🏻'],
}, {
    code: '👸',
    keywords: ['crown', 'royal', 'princess', 'fairy tale', 'fantasy'],
    types: ['👸🏿', '👸🏾', '👸🏽', '👸🏼', '👸🏻'],
}, {
    code: '👳',
    keywords: ['person_with_turban', 'man', 'turban'],
    types: ['👳🏿', '👳🏾', '👳🏽', '👳🏼', '👳🏻'],
}, {
    code: '👳‍♂️',
    keywords: ['man_with_turban'],
    types: ['👳🏿‍♂', '👳🏾‍♂', '👳🏽‍♂', '👳🏼‍♂', '👳🏻‍♂'],
}, {
    code: '👳‍♀️',
    keywords: ['woman_with_turban'],
    types: ['👳🏿‍♀', '👳🏾‍♀', '👳🏽‍♀', '👳🏼‍♀', '👳🏻‍♀'],
}, {
    code: '👲',
    keywords: ['man_with_gua_pi_mao', 'gua pi mao', 'hat', 'man'],
    types: ['👲🏿', '👲🏾', '👲🏽', '👲🏼', '👲🏻'],
}, {
    code: '🧕',
    keywords: ['hijab', 'woman_with_headscarf'],
    types: ['🧕🏿', '🧕🏾', '🧕🏽', '🧕🏼', '🧕🏻'],
}, {
    code: '🤵',
    keywords: ['groom', 'marriage', 'wedding', 'person_in_tuxedo', 'man', 'tuxedo'],
    types: ['🤵🏿', '🤵🏾', '🤵🏽', '🤵🏼', '🤵🏻'],
}, {
    code: '🤵‍♂️',
    keywords: ['man_in_tuxedo'],
    types: ['🤵🏿‍♂', '🤵🏾‍♂', '🤵🏽‍♂', '🤵🏼‍♂', '🤵🏻‍♂'],
}, {
    code: '🤵‍♀️',
    keywords: ['woman_in_tuxedo'],
    types: ['🤵🏿‍♀', '🤵🏾‍♀', '🤵🏽‍♀', '🤵🏼‍♀', '🤵🏻‍♀'],
}, {
    code: '👰',
    keywords: ['marriage', 'wedding', 'person_with_veil', 'bride', 'veil'],
    types: ['👰🏿', '👰🏾', '👰🏽', '👰🏼', '👰🏻'],
}, {
    code: '👰‍♂️',
    keywords: ['man_with_veil'],
    types: ['👰🏿‍♂', '👰🏾‍♂', '👰🏽‍♂', '👰🏼‍♂', '👰🏻‍♂'],
}, {
    code: '👰‍♀️',
    keywords: ['woman_with_veil', 'bride_with_veil'],
    types: ['👰🏿‍♀', '👰🏾‍♀', '👰🏽‍♀', '👰🏼‍♀', '👰🏻‍♀'],
}, {
    code: '🤰',
    keywords: ['pregnant_woman', 'pregnant', 'woman'],
    types: ['🤰🏿', '🤰🏾', '🤰🏽', '🤰🏼', '🤰🏻'],
}, {
    code: '🤱',
    keywords: ['nursing', 'breast_feeding'],
    types: ['🤱🏿', '🤱🏾', '🤱🏽', '🤱🏼', '🤱🏻'],
}, {
    code: '👩‍🍼',
    keywords: ['woman_feeding_baby'],
    types: ['👩🏿‍🍼', '👩🏾‍🍼', '👩🏽‍🍼', '👩🏼‍🍼', '👩🏻‍🍼'],
}, {
    code: '👨‍🍼',
    keywords: ['man_feeding_baby'],
    types: ['👨🏿‍🍼', '👨🏾‍🍼', '👨🏽‍🍼', '👨🏼‍🍼', '👨🏻‍🍼'],
}, {
    code: '🧑‍🍼',
    keywords: ['person_feeding_baby'],
    types: ['🧑🏿‍🍼', '🧑🏾‍🍼', '🧑🏽‍🍼', '🧑🏼‍🍼', '🧑🏻‍🍼'],
}, {
    code: '👼',
    keywords: ['angel', 'baby', 'face', 'fairy tale', 'fantasy'],
    types: ['👼🏿', '👼🏾', '👼🏽', '👼🏼', '👼🏻'],
}, {
    code: '🎅',
    keywords: ['christmas', 'santa', 'activity', 'celebration', 'fairy tale', 'fantasy', 'father'],
    types: ['🎅🏿', '🎅🏾', '🎅🏽', '🎅🏼', '🎅🏻'],
}, {
    code: '🤶',
    keywords: ['santa', 'mrs_claus', 'christmas', 'mother', 'mrs. claus'],
    types: ['🤶🏿', '🤶🏾', '🤶🏽', '🤶🏼', '🤶🏻'],
}, {
    code: '🧑‍🎄',
    keywords: ['mx_claus'],
    types: ['🧑🏿‍🎄', '🧑🏾‍🎄', '🧑🏽‍🎄', '🧑🏼‍🎄', '🧑🏻‍🎄'],
}, {
    code: '🦸',
    keywords: ['superhero'],
    types: ['🦸🏿', '🦸🏾', '🦸🏽', '🦸🏼', '🦸🏻'],
}, {
    code: '🦸‍♂️',
    keywords: ['superhero_man'],
    types: ['🦸🏿‍♂', '🦸🏾‍♂', '🦸🏽‍♂', '🦸🏼‍♂', '🦸🏻‍♂'],
}, {
    code: '🦸‍♀️',
    keywords: ['superhero_woman'],
    types: ['🦸🏿‍♀', '🦸🏾‍♀', '🦸🏽‍♀', '🦸🏼‍♀', '🦸🏻‍♀'],
}, {
    code: '🦹',
    keywords: ['supervillain'],
    types: ['🦹🏿', '🦹🏾', '🦹🏽', '🦹🏼', '🦹🏻'],
}, {
    code: '🦹‍♂️',
    keywords: ['supervillain_man'],
    types: ['🦹🏿‍♂', '🦹🏾‍♂', '🦹🏽‍♂', '🦹🏼‍♂', '🦹🏻‍♂'],
}, {
    code: '🦹‍♀️',
    keywords: ['supervillain_woman'],
    types: ['🦹🏿‍♀', '🦹🏾‍♀', '🦹🏽‍♀', '🦹🏼‍♀', '🦹🏻‍♀'],
}, {
    code: '🧙',
    keywords: ['wizard', 'mage'],
    types: ['🧙🏿', '🧙🏾', '🧙🏽', '🧙🏼', '🧙🏻'],
}, {
    code: '🧙‍♂️',
    keywords: ['wizard', 'mage_man'],
    types: ['🧙🏿‍♂', '🧙🏾‍♂', '🧙🏽‍♂', '🧙🏼‍♂', '🧙🏻‍♂'],
}, {
    code: '🧙‍♀️',
    keywords: ['wizard', 'mage_woman'],
    types: ['🧙🏿‍♀', '🧙🏾‍♀', '🧙🏽‍♀', '🧙🏼‍♀', '🧙🏻‍♀'],
}, {
    code: '🧚',
    keywords: ['fairy'],
    types: ['🧚🏿', '🧚🏾', '🧚🏽', '🧚🏼', '🧚🏻'],
}, {
    code: '🧚‍♂️',
    keywords: ['fairy_man'],
    types: ['🧚🏿‍♂', '🧚🏾‍♂', '🧚🏽‍♂', '🧚🏼‍♂', '🧚🏻‍♂'],
}, {
    code: '🧚‍♀️',
    keywords: ['fairy_woman'],
    types: ['🧚🏿‍♀', '🧚🏾‍♀', '🧚🏽‍♀', '🧚🏼‍♀', '🧚🏻‍♀'],
}, {
    code: '🧛',
    keywords: ['vampire'],
    types: ['🧛🏿', '🧛🏾', '🧛🏽', '🧛🏼', '🧛🏻'],
}, {
    code: '🧛‍♂️',
    keywords: ['vampire_man'],
    types: ['🧛🏿‍♂', '🧛🏾‍♂', '🧛🏽‍♂', '🧛🏼‍♂', '🧛🏻‍♂'],
}, {
    code: '🧛‍♀️',
    keywords: ['vampire_woman'],
    types: ['🧛🏿‍♀', '🧛🏾‍♀', '🧛🏽‍♀', '🧛🏼‍♀', '🧛🏻‍♀'],
}, {
    code: '🧜',
    keywords: ['merperson'],
    types: ['🧜🏿', '🧜🏾', '🧜🏽', '🧜🏼', '🧜🏻'],
}, {
    code: '🧜‍♂️',
    keywords: ['merman'],
    types: ['🧜🏿‍♂', '🧜🏾‍♂', '🧜🏽‍♂', '🧜🏼‍♂', '🧜🏻‍♂'],
}, {
    code: '🧜‍♀️',
    keywords: ['mermaid'],
    types: ['🧜🏿‍♀', '🧜🏾‍♀', '🧜🏽‍♀', '🧜🏼‍♀', '🧜🏻‍♀'],
}, {
    code: '🧝',
    keywords: ['elf'],
    types: ['🧝🏿', '🧝🏾', '🧝🏽', '🧝🏼', '🧝🏻'],
}, {
    code: '🧝‍♂️',
    keywords: ['elf_man'],
    types: ['🧝🏿‍♂', '🧝🏾‍♂', '🧝🏽‍♂', '🧝🏼‍♂', '🧝🏻‍♂'],
}, {
    code: '🧝‍♀️',
    keywords: ['elf_woman'],
    types: ['🧝🏿‍♀', '🧝🏾‍♀', '🧝🏽‍♀', '🧝🏼‍♀', '🧝🏻‍♀'],
}, {
    code: '🧞',
    keywords: ['genie'],
}, {
    code: '🧞‍♂️',
    keywords: ['genie_man'],
}, {
    code: '🧞‍♀️',
    keywords: ['genie_woman'],
}, {
    code: '🧟',
    keywords: ['zombie'],
}, {
    code: '🧟‍♂️',
    keywords: ['zombie_man'],
}, {
    code: '🧟‍♀️',
    keywords: ['zombie_woman'],
}, {
    code: '💆',
    keywords: ['spa', 'massage', 'salon'],
    types: ['💆🏿', '💆🏾', '💆🏽', '💆🏼', '💆🏻'],
}, {
    code: '💆‍♂️',
    keywords: ['spa', 'massage_man'],
    types: ['💆🏿‍♂', '💆🏾‍♂', '💆🏽‍♂', '💆🏼‍♂', '💆🏻‍♂'],
}, {
    code: '💆‍♀️',
    keywords: ['spa', 'massage_woman'],
    types: ['💆🏿‍♀', '💆🏾‍♀', '💆🏽‍♀', '💆🏼‍♀', '💆🏻‍♀'],
}, {
    code: '💇',
    keywords: ['beauty', 'haircut', 'barber', 'parlor'],
    types: ['💇🏿', '💇🏾', '💇🏽', '💇🏼', '💇🏻'],
}, {
    code: '💇‍♂️',
    keywords: ['haircut_man'],
    types: ['💇🏿‍♂', '💇🏾‍♂', '💇🏽‍♂', '💇🏼‍♂', '💇🏻‍♂'],
}, {
    code: '💇‍♀️',
    keywords: ['haircut_woman'],
    types: ['💇🏿‍♀', '💇🏾‍♀', '💇🏽‍♀', '💇🏼‍♀', '💇🏻‍♀'],
}, {
    code: '🚶',
    keywords: ['walking', 'hike', 'pedestrian', 'walk'],
    types: ['🚶🏿', '🚶🏾', '🚶🏽', '🚶🏼', '🚶🏻'],
}, {
    code: '🚶‍♂️',
    keywords: ['walking_man'],
    types: ['🚶🏿‍♂', '🚶🏾‍♂', '🚶🏽‍♂', '🚶🏼‍♂', '🚶🏻‍♂'],
}, {
    code: '🚶‍♀️',
    keywords: ['walking_woman'],
    types: ['🚶🏿‍♀', '🚶🏾‍♀', '🚶🏽‍♀', '🚶🏼‍♀', '🚶🏻‍♀'],
}, {
    code: '🧍',
    keywords: ['standing_person'],
    types: ['🧍🏿', '🧍🏾', '🧍🏽', '🧍🏼', '🧍🏻'],
}, {
    code: '🧍‍♂️',
    keywords: ['standing_man'],
    types: ['🧍🏿‍♂', '🧍🏾‍♂', '🧍🏽‍♂', '🧍🏼‍♂', '🧍🏻‍♂'],
}, {
    code: '🧍‍♀️',
    keywords: ['standing_woman'],
    types: ['🧍🏿‍♀', '🧍🏾‍♀', '🧍🏽‍♀', '🧍🏼‍♀', '🧍🏻‍♀'],
}, {
    code: '🧎',
    keywords: ['kneeling_person'],
    types: ['🧎🏿', '🧎🏾', '🧎🏽', '🧎🏼', '🧎🏻'],
}, {
    code: '🧎‍♂️',
    keywords: ['kneeling_man'],
    types: ['🧎🏿‍♂', '🧎🏾‍♂', '🧎🏽‍♂', '🧎🏼‍♂', '🧎🏻‍♂'],
}, {
    code: '🧎‍♀️',
    keywords: ['kneeling_woman'],
    types: ['🧎🏿‍♀', '🧎🏾‍♀', '🧎🏽‍♀', '🧎🏼‍♀', '🧎🏻‍♀'],
}, {
    code: '🧑‍🦯',
    keywords: ['person_with_probing_cane'],
    types: ['🧑🏿‍🦯', '🧑🏾‍🦯', '🧑🏽‍🦯', '🧑🏼‍🦯', '🧑🏻‍🦯'],
}, {
    code: '👨‍🦯',
    keywords: ['man_with_probing_cane'],
    types: ['👨🏿‍🦯', '👨🏾‍🦯', '👨🏽‍🦯', '👨🏼‍🦯', '👨🏻‍🦯'],
}, {
    code: '👩‍🦯',
    keywords: ['woman_with_probing_cane'],
    types: ['👩🏿‍🦯', '👩🏾‍🦯', '👩🏽‍🦯', '👩🏼‍🦯', '👩🏻‍🦯'],
}, {
    code: '🧑‍🦼',
    keywords: ['person_in_motorized_wheelchair'],
    types: ['🧑🏿‍🦼', '🧑🏾‍🦼', '🧑🏽‍🦼', '🧑🏼‍🦼', '🧑🏻‍🦼'],
}, {
    code: '👨‍🦼',
    keywords: ['man_in_motorized_wheelchair'],
    types: ['👨🏿‍🦼', '👨🏾‍🦼', '👨🏽‍🦼', '👨🏼‍🦼', '👨🏻‍🦼'],
}, {
    code: '👩‍🦼',
    keywords: ['woman_in_motorized_wheelchair'],
    types: ['👩🏿‍🦼', '👩🏾‍🦼', '👩🏽‍🦼', '👩🏼‍🦼', '👩🏻‍🦼'],
}, {
    code: '🧑‍🦽',
    keywords: ['person_in_manual_wheelchair'],
    types: ['🧑🏿‍🦽', '🧑🏾‍🦽', '🧑🏽‍🦽', '🧑🏼‍🦽', '🧑🏻‍🦽'],
}, {
    code: '👨‍🦽',
    keywords: ['man_in_manual_wheelchair'],
    types: ['👨🏿‍🦽', '👨🏾‍🦽', '👨🏽‍🦽', '👨🏼‍🦽', '👨🏻‍🦽'],
}, {
    code: '👩‍🦽',
    keywords: ['woman_in_manual_wheelchair'],
    types: ['👩🏿‍🦽', '👩🏾‍🦽', '👩🏽‍🦽', '👩🏼‍🦽', '👩🏻‍🦽'],
}, {
    code: '🏃',
    keywords: ['exercise', 'workout', 'marathon', 'runner', 'running'],
    types: ['🏃🏿', '🏃🏾', '🏃🏽', '🏃🏼', '🏃🏻'],
}, {
    code: '🏃‍♂️',
    keywords: ['exercise', 'workout', 'marathon', 'running_man'],
    types: ['🏃🏿‍♂', '🏃🏾‍♂', '🏃🏽‍♂', '🏃🏼‍♂', '🏃🏻‍♂'],
}, {
    code: '🏃‍♀️',
    keywords: ['exercise', 'workout', 'marathon', 'running_woman'],
    types: ['🏃🏿‍♀', '🏃🏾‍♀', '🏃🏽‍♀', '🏃🏼‍♀', '🏃🏻‍♀'],
}, {
    code: '💃',
    keywords: ['dress', 'woman_dancing', 'dancer'],
    types: ['💃🏿', '💃🏾', '💃🏽', '💃🏼', '💃🏻'],
}, {
    code: '🕺',
    keywords: ['dancer', 'man_dancing', 'dance', 'man'],
    types: ['🕺🏿', '🕺🏾', '🕺🏽', '🕺🏼', '🕺🏻'],
}, {
    code: '🕴️',
    keywords: ['business_suit_levitating'],
    types: ['🕴🏿', '🕴🏾', '🕴🏽', '🕴🏼', '🕴🏻'],
}, {
    code: '👯',
    keywords: ['bunny', 'dancers', 'dancer', 'ear', 'girl', 'woman'],
}, {
    code: '👯‍♂️',
    keywords: ['bunny', 'dancing_men'],
}, {
    code: '👯‍♀️',
    keywords: ['bunny', 'dancing_women'],
}, {
    code: '🧖',
    keywords: ['steamy', 'sauna_person'],
    types: ['🧖🏿', '🧖🏾', '🧖🏽', '🧖🏼', '🧖🏻'],
}, {
    code: '🧖‍♂️',
    keywords: ['steamy', 'sauna_man'],
    types: ['🧖🏿‍♂', '🧖🏾‍♂', '🧖🏽‍♂', '🧖🏼‍♂', '🧖🏻‍♂'],
}, {
    code: '🧖‍♀️',
    keywords: ['steamy', 'sauna_woman'],
    types: ['🧖🏿‍♀', '🧖🏾‍♀', '🧖🏽‍♀', '🧖🏼‍♀', '🧖🏻‍♀'],
}, {
    code: '🧗',
    keywords: ['bouldering', 'climbing'],
    types: ['🧗🏿', '🧗🏾', '🧗🏽', '🧗🏼', '🧗🏻'],
}, {
    code: '🧗‍♂️',
    keywords: ['bouldering', 'climbing_man'],
    types: ['🧗🏿‍♂', '🧗🏾‍♂', '🧗🏽‍♂', '🧗🏼‍♂', '🧗🏻‍♂'],
}, {
    code: '🧗‍♀️',
    keywords: ['bouldering', 'climbing_woman'],
    types: ['🧗🏿‍♀', '🧗🏾‍♀', '🧗🏽‍♀', '🧗🏼‍♀', '🧗🏻‍♀'],
}, {
    code: '🤺',
    keywords: ['person_fencing', 'fencer', 'fencing', 'sword'],
}, {
    code: '🏇',
    keywords: ['horse_racing', 'horse', 'jockey', 'racehorse', 'racing'],
    types: ['🏇🏿', '🏇🏾', '🏇🏽', '🏇🏼', '🏇🏻'],
}, {
    code: '⛷️',
    keywords: ['skier'],
}, {
    code: '🏂',
    keywords: ['snowboarder', 'ski', 'snow', 'snowboard'],
    types: ['🏂🏿', '🏂🏾', '🏂🏽', '🏂🏼', '🏂🏻'],
}, {
    code: '🏌️',
    keywords: ['golfing'],
    types: ['🏌🏿', '🏌🏾', '🏌🏽', '🏌🏼', '🏌🏻'],
}, {
    code: '🏌️‍♂️',
    keywords: ['golfing_man'],
    types: ['🏌🏿️‍♂', '🏌🏾️‍♂', '🏌🏽️‍♂', '🏌🏼️‍♂', '🏌🏻️‍♂'],
}, {
    code: '🏌️‍♀️',
    keywords: ['golfing_woman'],
    types: ['🏌🏿️‍♀', '🏌🏾️‍♀', '🏌🏽️‍♀', '🏌🏼️‍♀', '🏌🏻️‍♀'],
}, {
    code: '🏄',
    keywords: ['surfer', 'surfing'],
    types: ['🏄🏿', '🏄🏾', '🏄🏽', '🏄🏼', '🏄🏻'],
}, {
    code: '🏄‍♂️',
    keywords: ['surfing_man'],
    types: ['🏄🏿‍♂', '🏄🏾‍♂', '🏄🏽‍♂', '🏄🏼‍♂', '🏄🏻‍♂'],
}, {
    code: '🏄‍♀️',
    keywords: ['surfing_woman'],
    types: ['🏄🏿‍♀', '🏄🏾‍♀', '🏄🏽‍♀', '🏄🏼‍♀', '🏄🏻‍♀'],
}, {
    code: '🚣',
    keywords: ['rowboat', 'boat', 'vehicle'],
    types: ['🚣🏿', '🚣🏾', '🚣🏽', '🚣🏼', '🚣🏻'],
}, {
    code: '🚣‍♂️',
    keywords: ['rowing_man'],
    types: ['🚣🏿‍♂', '🚣🏾‍♂', '🚣🏽‍♂', '🚣🏼‍♂', '🚣🏻‍♂'],
}, {
    code: '🚣‍♀️',
    keywords: ['rowing_woman'],
    types: ['🚣🏿‍♀', '🚣🏾‍♀', '🚣🏽‍♀', '🚣🏼‍♀', '🚣🏻‍♀'],
}, {
    code: '🏊',
    keywords: ['swimmer', 'swim'],
    types: ['🏊🏿', '🏊🏾', '🏊🏽', '🏊🏼', '🏊🏻'],
}, {
    code: '🏊‍♂️',
    keywords: ['swimming_man'],
    types: ['🏊🏿‍♂', '🏊🏾‍♂', '🏊🏽‍♂', '🏊🏼‍♂', '🏊🏻‍♂'],
}, {
    code: '🏊‍♀️',
    keywords: ['swimming_woman'],
    types: ['🏊🏿‍♀', '🏊🏾‍♀', '🏊🏽‍♀', '🏊🏼‍♀', '🏊🏻‍♀'],
}, {
    code: '⛹️',
    keywords: ['basketball', 'bouncing_ball_person'],
    types: ['⛹🏿', '⛹🏾', '⛹🏽', '⛹🏼', '⛹🏻'],
}, {
    code: '⛹️‍♂️',
    keywords: ['bouncing_ball_man', 'basketball_man'],
    types: ['⛹🏿️‍♂', '⛹🏾️‍♂', '⛹🏽️‍♂', '⛹🏼️‍♂', '⛹🏻️‍♂'],
}, {
    code: '⛹️‍♀️',
    keywords: ['bouncing_ball_woman', 'basketball_woman'],
    types: ['⛹🏿️‍♀', '⛹🏾️‍♀', '⛹🏽️‍♀', '⛹🏼️‍♀', '⛹🏻️‍♀'],
}, {
    code: '🏋️',
    keywords: ['gym', 'workout', 'weight_lifting'],
    types: ['🏋🏿', '🏋🏾', '🏋🏽', '🏋🏼', '🏋🏻'],
}, {
    code: '🏋️‍♂️',
    keywords: ['gym', 'workout', 'weight_lifting_man'],
    types: ['🏋🏿️‍♂', '🏋🏾️‍♂', '🏋🏽️‍♂', '🏋🏼️‍♂', '🏋🏻️‍♂'],
}, {
    code: '🏋️‍♀️',
    keywords: ['gym', 'workout', 'weight_lifting_woman'],
    types: ['🏋🏿️‍♀', '🏋🏾️‍♀', '🏋🏽️‍♀', '🏋🏼️‍♀', '🏋🏻️‍♀'],
}, {
    code: '🚴',
    keywords: ['bicyclist', 'bicycle', 'bike', 'cyclist'],
    types: ['🚴🏿', '🚴🏾', '🚴🏽', '🚴🏼', '🚴🏻'],
}, {
    code: '🚴‍♂️',
    keywords: ['biking_man'],
    types: ['🚴🏿‍♂', '🚴🏾‍♂', '🚴🏽‍♂', '🚴🏼‍♂', '🚴🏻‍♂'],
}, {
    code: '🚴‍♀️',
    keywords: ['biking_woman'],
    types: ['🚴🏿‍♀', '🚴🏾‍♀', '🚴🏽‍♀', '🚴🏼‍♀', '🚴🏻‍♀'],
}, {
    code: '🚵',
    keywords: ['mountain_bicyclist', 'bicycle', 'bicyclist', 'bike', 'cyclist', 'mountain'],
    types: ['🚵🏿', '🚵🏾', '🚵🏽', '🚵🏼', '🚵🏻'],
}, {
    code: '🚵‍♂️',
    keywords: ['mountain_biking_man'],
    types: ['🚵🏿‍♂', '🚵🏾‍♂', '🚵🏽‍♂', '🚵🏼‍♂', '🚵🏻‍♂'],
}, {
    code: '🚵‍♀️',
    keywords: ['mountain_biking_woman'],
    types: ['🚵🏿‍♀', '🚵🏾‍♀', '🚵🏽‍♀', '🚵🏼‍♀', '🚵🏻‍♀'],
}, {
    code: '🤸',
    keywords: ['cartwheeling', 'cartwheel', 'gymnastics'],
    types: ['🤸🏿', '🤸🏾', '🤸🏽', '🤸🏼', '🤸🏻'],
}, {
    code: '🤸‍♂️',
    keywords: ['man_cartwheeling'],
    types: ['🤸🏿‍♂', '🤸🏾‍♂', '🤸🏽‍♂', '🤸🏼‍♂', '🤸🏻‍♂'],
}, {
    code: '🤸‍♀️',
    keywords: ['woman_cartwheeling'],
    types: ['🤸🏿‍♀', '🤸🏾‍♀', '🤸🏽‍♀', '🤸🏼‍♀', '🤸🏻‍♀'],
}, {
    code: '🤼',
    keywords: ['wrestling', 'wrestle', 'wrestler'],
}, {
    code: '🤼‍♂️',
    keywords: ['men_wrestling'],
}, {
    code: '🤼‍♀️',
    keywords: ['women_wrestling'],
}, {
    code: '🤽',
    keywords: ['water_polo', 'polo', 'water'],
    types: ['🤽🏿', '🤽🏾', '🤽🏽', '🤽🏼', '🤽🏻'],
}, {
    code: '🤽‍♂️',
    keywords: ['man_playing_water_polo'],
    types: ['🤽🏿‍♂', '🤽🏾‍♂', '🤽🏽‍♂', '🤽🏼‍♂', '🤽🏻‍♂'],
}, {
    code: '🤽‍♀️',
    keywords: ['woman_playing_water_polo'],
    types: ['🤽🏿‍♀', '🤽🏾‍♀', '🤽🏽‍♀', '🤽🏼‍♀', '🤽🏻‍♀'],
}, {
    code: '🤾',
    keywords: ['handball_person', 'ball', 'handball'],
    types: ['🤾🏿', '🤾🏾', '🤾🏽', '🤾🏼', '🤾🏻'],
}, {
    code: '🤾‍♂️',
    keywords: ['man_playing_handball'],
    types: ['🤾🏿‍♂', '🤾🏾‍♂', '🤾🏽‍♂', '🤾🏼‍♂', '🤾🏻‍♂'],
}, {
    code: '🤾‍♀️',
    keywords: ['woman_playing_handball'],
    types: ['🤾🏿‍♀', '🤾🏾‍♀', '🤾🏽‍♀', '🤾🏼‍♀', '🤾🏻‍♀'],
}, {
    code: '🤹',
    keywords: ['juggling_person', 'balance', 'juggle', 'multitask', 'skill'],
    types: ['🤹🏿', '🤹🏾', '🤹🏽', '🤹🏼', '🤹🏻'],
}, {
    code: '🤹‍♂️',
    keywords: ['man_juggling'],
    types: ['🤹🏿‍♂', '🤹🏾‍♂', '🤹🏽‍♂', '🤹🏼‍♂', '🤹🏻‍♂'],
}, {
    code: '🤹‍♀️',
    keywords: ['woman_juggling'],
    types: ['🤹🏿‍♀', '🤹🏾‍♀', '🤹🏽‍♀', '🤹🏼‍♀', '🤹🏻‍♀'],
}, {
    code: '🧘',
    keywords: ['meditation', 'lotus_position'],
    types: ['🧘🏿', '🧘🏾', '🧘🏽', '🧘🏼', '🧘🏻'],
}, {
    code: '🧘‍♂️',
    keywords: ['meditation', 'lotus_position_man'],
    types: ['🧘🏿‍♂', '🧘🏾‍♂', '🧘🏽‍♂', '🧘🏼‍♂', '🧘🏻‍♂'],
}, {
    code: '🧘‍♀️',
    keywords: ['meditation', 'lotus_position_woman'],
    types: ['🧘🏿‍♀', '🧘🏾‍♀', '🧘🏽‍♀', '🧘🏼‍♀', '🧘🏻‍♀'],
}, {
    code: '🛀',
    keywords: ['shower', 'bath', 'bathtub'],
    types: ['🛀🏿', '🛀🏾', '🛀🏽', '🛀🏼', '🛀🏻'],
}, {
    code: '🛌',
    keywords: ['sleeping_bed', 'hotel', 'sleep'],
    types: ['🛌🏿', '🛌🏾', '🛌🏽', '🛌🏼', '🛌🏻'],
}, {
    code: '🧑‍🤝‍🧑',
    keywords: ['couple', 'date', 'people_holding_hands'],
    types: ['🧑🏿‍🤝‍🧑', '🧑🏾‍🤝‍🧑', '🧑🏽‍🤝‍🧑', '🧑🏼‍🤝‍🧑', '🧑🏻‍🤝‍🧑'],
}, {
    code: '👭',
    keywords: ['couple', 'date', 'two_women_holding_hands', 'hand', 'hold', 'woman'],
    types: ['👭🏿', '👭🏾', '👭🏽', '👭🏼', '👭🏻'],
}, {
    code: '👫',
    keywords: ['date', 'couple', 'hand', 'hold', 'man', 'woman'],
    types: ['👫🏿', '👫🏾', '👫🏽', '👫🏼', '👫🏻'],
}, {
    code: '👬',
    keywords: ['couple', 'date', 'two_men_holding_hands', 'gemini', 'hand', 'hold', 'man', 'twins', 'zodiac'],
    types: ['👬🏿', '👬🏾', '👬🏽', '👬🏼', '👬🏻'],
}, {
    code: '💏',
    keywords: ['couplekiss', 'couple', 'kiss', 'romance'],
    types: ['💏🏿', '💏🏾', '💏🏽', '💏🏼', '💏🏻'],
}, {
    code: '👩‍❤️‍💋‍👨',
    keywords: ['couplekiss_man_woman'],
    types: ['👩🏿‍❤️‍💋‍👨', '👩🏾‍❤️‍💋‍👨', '👩🏽‍❤️‍💋‍👨', '👩🏼‍❤️‍💋‍👨', '👩🏻‍❤️‍💋‍👨'],
}, {
    code: '👨‍❤️‍💋‍👨',
    keywords: ['couplekiss_man_man'],
    types: ['👨🏿‍❤️‍💋‍👨', '👨🏾‍❤️‍💋‍👨', '👨🏽‍❤️‍💋‍👨', '👨🏼‍❤️‍💋‍👨', '👨🏻‍❤️‍💋‍👨'],
}, {
    code: '👩‍❤️‍💋‍👩',
    keywords: ['couplekiss_woman_woman'],
    types: ['👩🏿‍❤️‍💋‍👩', '👩🏾‍❤️‍💋‍👩', '👩🏽‍❤️‍💋‍👩', '👩🏼‍❤️‍💋‍👩', '👩🏻‍❤️‍💋‍👩'],
}, {
    code: '💑',
    keywords: ['couple_with_heart', 'couple', 'heart', 'love', 'romance'],
    types: ['💑🏿', '💑🏾', '💑🏽', '💑🏼', '💑🏻'],
}, {
    code: '👩‍❤️‍👨',
    keywords: ['couple_with_heart_woman_man'],
    types: ['👩🏿‍❤️‍👨', '👩🏾‍❤️‍👨', '👩🏽‍❤️‍👨', '👩🏼‍❤️‍👨', '👩🏻‍❤️‍👨'],
}, {
    code: '👨‍❤️‍👨',
    keywords: ['couple_with_heart_man_man'],
    types: ['👨🏿‍❤️‍👨', '👨🏾‍❤️‍👨', '👨🏽‍❤️‍👨', '👨🏼‍❤️‍👨', '👨🏻‍❤️‍👨'],
}, {
    code: '👩‍❤️‍👩',
    keywords: ['couple_with_heart_woman_woman'],
    types: ['👩🏿‍❤️‍👩', '👩🏾‍❤️‍👩', '👩🏽‍❤️‍👩', '👩🏼‍❤️‍👩', '👩🏻‍❤️‍👩'],
}, {
    code: '👪',
    keywords: ['home', 'parents', 'child', 'family', 'father', 'mother'],
}, {
    code: '👨‍👩‍👦',
    keywords: ['family_man_woman_boy', 'boy', 'family', 'man', 'woman'],
}, {
    code: '👨‍👩‍👧',
    keywords: ['family_man_woman_girl', 'family', 'girl', 'man', 'woman'],
}, {
    code: '👨‍👩‍👧‍👦',
    keywords: ['family_man_woman_girl_boy', 'boy', 'family', 'girl', 'man', 'woman'],
}, {
    code: '👨‍👩‍👦‍👦',
    keywords: ['family_man_woman_boy_boy', 'boy', 'family', 'man', 'woman'],
}, {
    code: '👨‍👩‍👧‍👧',
    keywords: ['family_man_woman_girl_girl', 'family', 'girl', 'man', 'woman'],
}, {
    code: '👨‍👨‍👦',
    keywords: ['family_man_man_boy', 'boy', 'family', 'man'],
}, {
    code: '👨‍👨‍👧',
    keywords: ['family_man_man_girl', 'family', 'girl', 'man'],
}, {
    code: '👨‍👨‍👧‍👦',
    keywords: ['family_man_man_girl_boy', 'boy', 'family', 'girl', 'man'],
}, {
    code: '👨‍👨‍👦‍👦',
    keywords: ['family_man_man_boy_boy', 'boy', 'family', 'man'],
}, {
    code: '👨‍👨‍👧‍👧',
    keywords: ['family_man_man_girl_girl', 'family', 'girl', 'man'],
}, {
    code: '👩‍👩‍👦',
    keywords: ['family_woman_woman_boy', 'boy', 'family', 'woman'],
}, {
    code: '👩‍👩‍👧',
    keywords: ['family_woman_woman_girl', 'family', 'girl', 'woman'],
}, {
    code: '👩‍👩‍👧‍👦',
    keywords: ['family_woman_woman_girl_boy', 'boy', 'family', 'girl', 'woman'],
}, {
    code: '👩‍👩‍👦‍👦',
    keywords: ['family_woman_woman_boy_boy', 'boy', 'family', 'woman'],
}, {
    code: '👩‍👩‍👧‍👧',
    keywords: ['family_woman_woman_girl_girl', 'family', 'girl', 'woman'],
}, {
    code: '👨‍👦',
    keywords: ['family_man_boy'],
}, {
    code: '👨‍👦‍👦',
    keywords: ['family_man_boy_boy'],
}, {
    code: '👨‍👧',
    keywords: ['family_man_girl'],
}, {
    code: '👨‍👧‍👦',
    keywords: ['family_man_girl_boy'],
}, {
    code: '👨‍👧‍👧',
    keywords: ['family_man_girl_girl'],
}, {
    code: '👩‍👦',
    keywords: ['family_woman_boy'],
}, {
    code: '👩‍👦‍👦',
    keywords: ['family_woman_boy_boy'],
}, {
    code: '👩‍👧',
    keywords: ['family_woman_girl'],
}, {
    code: '👩‍👧‍👦',
    keywords: ['family_woman_girl_boy'],
}, {
    code: '👩‍👧‍👧',
    keywords: ['family_woman_girl_girl'],
}, {
    code: '🗣️',
    keywords: ['speaking_head'],
}, {
    code: '👤',
    keywords: ['user', 'bust_in_silhouette', 'bust', 'silhouette'],
}, {
    code: '👥',
    keywords: ['users', 'group', 'team', 'busts_in_silhouette', 'bust', 'silhouette'],
}, {
    code: '🫂',
    keywords: ['people_hugging'],
}, {
    code: '👣',
    keywords: ['feet', 'tracks', 'footprints', 'body', 'clothing', 'footprint', 'print'],
}, {
    code: 'animalsAndNature',
    header: true,
}, {
    code: '🐵',
    keywords: ['monkey_face', 'face', 'monkey'],
}, {
    code: '🐒',
    keywords: ['monkey'],
}, {
    code: '🦍',
    keywords: ['gorilla'],
}, {
    code: '🦧',
    keywords: ['orangutan'],
}, {
    code: '🐶',
    keywords: ['pet', 'dog', 'face'],
}, {
    code: '🐕',
    keywords: ['dog2', 'dog', 'pet'],
}, {
    code: '🦮',
    keywords: ['guide_dog'],
}, {
    code: '🐕‍🦺',
    keywords: ['service_dog'],
}, {
    code: '🐩',
    keywords: ['dog', 'poodle'],
}, {
    code: '🐺',
    keywords: ['wolf', 'face'],
}, {
    code: '🦊',
    keywords: ['fox_face', 'face', 'fox'],
}, {
    code: '🦝',
    keywords: ['raccoon'],
}, {
    code: '🐱',
    keywords: ['pet', 'cat', 'face'],
}, {
    code: '🐈',
    keywords: ['cat2', 'cat', 'pet'],
}, {
    code: '🐈‍⬛',
    keywords: ['black_cat'],
}, {
    code: '🦁',
    keywords: ['lion', 'face', 'leo', 'zodiac'],
}, {
    code: '🐯',
    keywords: ['tiger', 'face'],
}, {
    code: '🐅',
    keywords: ['tiger2', 'tiger'],
}, {
    code: '🐆',
    keywords: ['leopard'],
}, {
    code: '🐴',
    keywords: ['horse', 'face'],
}, {
    code: '🐎',
    keywords: ['speed', 'racehorse', 'horse', 'racing'],
}, {
    code: '🦄',
    keywords: ['unicorn', 'face'],
}, {
    code: '🦓',
    keywords: ['zebra'],
}, {
    code: '🦌',
    keywords: ['deer'],
}, {
    code: '🦬',
    keywords: ['bison'],
}, {
    code: '🐮',
    keywords: ['cow', 'face'],
}, {
    code: '🐂',
    keywords: ['ox', 'bull', 'taurus', 'zodiac'],
}, {
    code: '🐃',
    keywords: ['water_buffalo', 'buffalo', 'water'],
}, {
    code: '🐄',
    keywords: ['cow2', 'cow'],
}, {
    code: '🐷',
    keywords: ['pig', 'face'],
}, {
    code: '🐖',
    keywords: ['pig2', 'pig', 'sow'],
}, {
    code: '🐗',
    keywords: ['boar', 'pig'],
}, {
    code: '🐽',
    keywords: ['pig_nose', 'face', 'nose', 'pig'],
}, {
    code: '🐏',
    keywords: ['ram', 'aries', 'sheep', 'zodiac'],
}, {
    code: '🐑',
    keywords: ['sheep', 'ewe'],
}, {
    code: '🐐',
    keywords: ['goat', 'capricorn', 'zodiac'],
}, {
    code: '🐪',
    keywords: ['desert', 'dromedary_camel', 'camel', 'dromedary', 'hump'],
}, {
    code: '🐫',
    keywords: ['camel', 'bactrian', 'hump'],
}, {
    code: '🦙',
    keywords: ['llama'],
}, {
    code: '🦒',
    keywords: ['giraffe'],
}, {
    code: '🐘',
    keywords: ['elephant'],
}, {
    code: '🦣',
    keywords: ['mammoth'],
}, {
    code: '🦏',
    keywords: ['rhinoceros'],
}, {
    code: '🦛',
    keywords: ['hippopotamus'],
}, {
    code: '🐭',
    keywords: ['mouse', 'face'],
}, {
    code: '🐁',
    keywords: ['mouse2', 'mouse'],
}, {
    code: '🐀',
    keywords: ['rat'],
}, {
    code: '🐹',
    keywords: ['pet', 'hamster', 'face'],
}, {
    code: '🐰',
    keywords: ['bunny', 'rabbit', 'face', 'pet'],
}, {
    code: '🐇',
    keywords: ['rabbit2', 'bunny', 'pet', 'rabbit'],
}, {
    code: '🐿️',
    keywords: ['chipmunk'],
}, {
    code: '🦫',
    keywords: ['beaver'],
}, {
    code: '🦔',
    keywords: ['hedgehog'],
}, {
    code: '🦇',
    keywords: ['bat', 'vampire'],
}, {
    code: '🐻',
    keywords: ['bear', 'face'],
}, {
    code: '🐻‍❄️',
    keywords: ['polar_bear'],
}, {
    code: '🐨',
    keywords: ['koala', 'bear'],
}, {
    code: '🐼',
    keywords: ['panda_face', 'face', 'panda'],
}, {
    code: '🦥',
    keywords: ['sloth'],
}, {
    code: '🦦',
    keywords: ['otter'],
}, {
    code: '🦨',
    keywords: ['skunk'],
}, {
    code: '🦘',
    keywords: ['kangaroo'],
}, {
    code: '🦡',
    keywords: ['badger'],
}, {
    code: '🐾',
    keywords: ['feet', 'paw_prints', 'paw', 'print'],
}, {
    code: '🦃',
    keywords: ['thanksgiving', 'turkey'],
}, {
    code: '🐔',
    keywords: ['chicken'],
}, {
    code: '🐓',
    keywords: ['rooster'],
}, {
    code: '🐣',
    keywords: ['hatching_chick', 'baby', 'chick', 'hatching'],
}, {
    code: '🐤',
    keywords: ['baby_chick', 'baby', 'chick'],
}, {
    code: '🐥',
    keywords: ['hatched_chick', 'baby', 'chick'],
}, {
    code: '🐦',
    keywords: ['bird'],
}, {
    code: '🐧',
    keywords: ['penguin'],
}, {
    code: '🕊️',
    keywords: ['peace', 'dove'],
}, {
    code: '🦅',
    keywords: ['eagle', 'bird'],
}, {
    code: '🦆',
    keywords: ['duck', 'bird'],
}, {
    code: '🦢',
    keywords: ['swan'],
}, {
    code: '🦉',
    keywords: ['owl', 'bird', 'wise'],
}, {
    code: '🦤',
    keywords: ['dodo'],
}, {
    code: '🪶',
    keywords: ['feather'],
}, {
    code: '🦩',
    keywords: ['flamingo'],
}, {
    code: '🦚',
    keywords: ['peacock'],
}, {
    code: '🦜',
    keywords: ['parrot'],
}, {
    code: '🐸',
    keywords: ['frog', 'face'],
}, {
    code: '🐊',
    keywords: ['crocodile'],
}, {
    code: '🐢',
    keywords: ['slow', 'turtle'],
}, {
    code: '🦎',
    keywords: ['lizard', 'reptile'],
}, {
    code: '🐍',
    keywords: ['snake', 'bearer', 'ophiuchus', 'serpent', 'zodiac'],
}, {
    code: '🐲',
    keywords: ['dragon_face', 'dragon', 'face', 'fairy tale'],
}, {
    code: '🐉',
    keywords: ['dragon', 'fairy tale'],
}, {
    code: '🦕',
    keywords: ['dinosaur', 'sauropod'],
}, {
    code: '🦖',
    keywords: ['dinosaur', 't-rex'],
}, {
    code: '🐳',
    keywords: ['sea', 'whale', 'face', 'spouting'],
}, {
    code: '🐋',
    keywords: ['whale2', 'whale'],
}, {
    code: '🐬',
    keywords: ['dolphin', 'flipper'],
}, {
    code: '🦭',
    keywords: ['seal'],
}, {
    code: '🐟',
    keywords: ['fish', 'pisces', 'zodiac'],
}, {
    code: '🐠',
    keywords: ['tropical_fish', 'fish', 'tropical'],
}, {
    code: '🐡',
    keywords: ['blowfish', 'fish'],
}, {
    code: '🦈',
    keywords: ['shark', 'fish'],
}, {
    code: '🐙',
    keywords: ['octopus'],
}, {
    code: '🐚',
    keywords: ['sea', 'beach', 'shell', 'spiral'],
}, {
    code: '🐌',
    keywords: ['slow', 'snail'],
}, {
    code: '🦋',
    keywords: ['butterfly', 'insect', 'pretty'],
}, {
    code: '🐛',
    keywords: ['bug', 'insect'],
}, {
    code: '🐜',
    keywords: ['ant', 'insect'],
}, {
    code: '🐝',
    keywords: ['bee', 'honeybee', 'insect'],
}, {
    code: '🪲',
    keywords: ['beetle'],
}, {
    code: '🐞',
    keywords: ['bug', 'lady_beetle', 'beetle', 'insect', 'lady beetle', 'ladybird', 'ladybug'],
}, {
    code: '🦗',
    keywords: ['cricket'],
}, {
    code: '🪳',
    keywords: ['cockroach'],
}, {
    code: '🕷️',
    keywords: ['spider'],
}, {
    code: '🕸️',
    keywords: ['spider_web'],
}, {
    code: '🦂',
    keywords: ['scorpion', 'scorpio', 'scorpius', 'zodiac'],
}, {
    code: '🦟',
    keywords: ['mosquito'],
}, {
    code: '🪰',
    keywords: ['fly'],
}, {
    code: '🪱',
    keywords: ['worm'],
}, {
    code: '🦠',
    keywords: ['germ', 'microbe'],
}, {
    code: '💐',
    keywords: ['flowers', 'bouquet', 'flower', 'plant', 'romance'],
}, {
    code: '🌸',
    keywords: ['flower', 'spring', 'cherry_blossom', 'blossom', 'cherry', 'plant'],
}, {
    code: '💮',
    keywords: ['white_flower', 'flower'],
}, {
    code: '🏵️',
    keywords: ['rosette'],
}, {
    code: '🌹',
    keywords: ['flower', 'rose', 'plant'],
}, {
    code: '🥀',
    keywords: ['wilted_flower', 'flower', 'wilted'],
}, {
    code: '🌺',
    keywords: ['hibiscus', 'flower', 'plant'],
}, {
    code: '🌻',
    keywords: ['sunflower', 'flower', 'plant', 'sun'],
}, {
    code: '🌼',
    keywords: ['blossom', 'flower', 'plant'],
}, {
    code: '🌷',
    keywords: ['flower', 'tulip', 'plant'],
}, {
    code: '🌱',
    keywords: ['plant', 'seedling', 'young'],
}, {
    code: '🪴',
    keywords: ['potted_plant'],
}, {
    code: '🌲',
    keywords: ['wood', 'evergreen_tree', 'evergreen', 'plant', 'tree'],
}, {
    code: '🌳',
    keywords: ['wood', 'deciduous_tree', 'deciduous', 'plant', 'shedding', 'tree'],
}, {
    code: '🌴',
    keywords: ['palm_tree', 'palm', 'plant', 'tree'],
}, {
    code: '🌵',
    keywords: ['cactus', 'plant'],
}, {
    code: '🌾',
    keywords: ['ear_of_rice', 'ear', 'plant', 'rice'],
}, {
    code: '🌿',
    keywords: ['herb', 'leaf', 'plant'],
}, {
    code: '☘️',
    keywords: ['shamrock', 'plant'],
}, {
    code: '🍀',
    keywords: ['luck', 'four_leaf_clover', '4', 'clover', 'four', 'leaf', 'plant'],
}, {
    code: '🍁',
    keywords: ['canada', 'maple_leaf', 'falling', 'leaf', 'maple', 'plant'],
}, {
    code: '🍂',
    keywords: ['autumn', 'fallen_leaf', 'falling', 'leaf', 'plant'],
}, {
    code: '🍃',
    keywords: ['leaf', 'leaves', 'blow', 'flutter', 'plant', 'wind'],
}, {
    code: 'foodAndDrinks',
    header: true,
}, {
    code: '🍇',
    keywords: ['grapes', 'fruit', 'grape', 'plant'],
}, {
    code: '🍈',
    keywords: ['melon', 'fruit', 'plant'],
}, {
    code: '🍉',
    keywords: ['watermelon', 'fruit', 'plant'],
}, {
    code: '🍊',
    keywords: ['tangerine', 'orange', 'mandarin', 'fruit', 'plant'],
}, {
    code: '🍋',
    keywords: ['lemon', 'citrus', 'fruit', 'plant'],
}, {
    code: '🍌',
    keywords: ['fruit', 'banana', 'plant'],
}, {
    code: '🍍',
    keywords: ['pineapple', 'fruit', 'plant'],
}, {
    code: '🥭',
    keywords: ['mango'],
}, {
    code: '🍎',
    keywords: ['apple', 'fruit', 'plant', 'red'],
}, {
    code: '🍏',
    keywords: ['fruit', 'green_apple', 'apple', 'green', 'plant'],
}, {
    code: '🍐',
    keywords: ['pear', 'fruit', 'plant'],
}, {
    code: '🍑',
    keywords: ['peach', 'fruit', 'plant'],
}, {
    code: '🍒',
    keywords: ['fruit', 'cherries', 'cherry', 'plant'],
}, {
    code: '🍓',
    keywords: ['fruit', 'strawberry', 'berry', 'plant'],
}, {
    code: '🫐',
    keywords: ['blueberries'],
}, {
    code: '🥝',
    keywords: ['kiwi_fruit', 'fruit', 'kiwi'],
}, {
    code: '🍅',
    keywords: ['tomato', 'plant', 'vegetable'],
}, {
    code: '🫒',
    keywords: ['olive'],
}, {
    code: '🥥',
    keywords: ['coconut'],
}, {
    code: '🥑',
    keywords: ['avocado', 'fruit'],
}, {
    code: '🍆',
    keywords: ['aubergine', 'eggplant', 'plant', 'vegetable'],
}, {
    code: '🥔',
    keywords: ['potato', 'vegetable'],
}, {
    code: '🥕',
    keywords: ['carrot', 'vegetable'],
}, {
    code: '🌽',
    keywords: ['corn', 'ear', 'maize', 'maze', 'plant'],
}, {
    code: '🌶️',
    keywords: ['spicy', 'hot_pepper'],
}, {
    code: '🫑',
    keywords: ['bell_pepper'],
}, {
    code: '🥒',
    keywords: ['cucumber', 'pickle', 'vegetable'],
}, {
    code: '🥬',
    keywords: ['leafy_green'],
}, {
    code: '🥦',
    keywords: ['broccoli'],
}, {
    code: '🧄',
    keywords: ['garlic'],
}, {
    code: '🧅',
    keywords: ['onion'],
}, {
    code: '🍄',
    keywords: ['mushroom', 'plant'],
}, {
    code: '🥜',
    keywords: ['peanuts', 'nut', 'peanut', 'vegetable'],
}, {
    code: '🌰',
    keywords: ['chestnut', 'plant'],
}, {
    code: '🍞',
    keywords: ['toast', 'bread', 'loaf'],
}, {
    code: '🥐',
    keywords: ['croissant', 'bread', 'crescent roll', 'french'],
}, {
    code: '🥖',
    keywords: ['baguette_bread', 'baguette', 'bread', 'french'],
}, {
    code: '🫓',
    keywords: ['flatbread'],
}, {
    code: '🥨',
    keywords: ['pretzel'],
}, {
    code: '🥯',
    keywords: ['bagel'],
}, {
    code: '🥞',
    keywords: ['pancakes', 'crêpe', 'hotcake', 'pancake'],
}, {
    code: '🧇',
    keywords: ['waffle'],
}, {
    code: '🧀',
    keywords: ['cheese'],
}, {
    code: '🍖',
    keywords: ['meat_on_bone', 'bone', 'meat'],
}, {
    code: '🍗',
    keywords: ['meat', 'chicken', 'poultry_leg', 'bone', 'leg', 'poultry'],
}, {
    code: '🥩',
    keywords: ['cut_of_meat'],
}, {
    code: '🥓',
    keywords: ['bacon', 'meat'],
}, {
    code: '🍔',
    keywords: ['burger', 'hamburger'],
}, {
    code: '🍟',
    keywords: ['fries', 'french'],
}, {
    code: '🍕',
    keywords: ['pizza', 'cheese', 'slice'],
}, {
    code: '🌭',
    keywords: ['hotdog', 'frankfurter', 'hot dog', 'sausage'],
}, {
    code: '🥪',
    keywords: ['sandwich'],
}, {
    code: '🌮',
    keywords: ['taco', 'mexican'],
}, {
    code: '🌯',
    keywords: ['burrito', 'mexican'],
}, {
    code: '🫔',
    keywords: ['tamale'],
}, {
    code: '🥙',
    keywords: ['stuffed_flatbread', 'falafel', 'flatbread', 'gyro', 'kebab', 'stuffed'],
}, {
    code: '🧆',
    keywords: ['falafel'],
}, {
    code: '🥚',
    keywords: ['egg'],
}, {
    code: '🍳',
    keywords: ['breakfast', 'fried_egg', 'cooking', 'egg', 'frying', 'pan'],
}, {
    code: '🥘',
    keywords: ['paella', 'curry', 'shallow_pan_of_food', 'casserole', 'pan', 'shallow'],
}, {
    code: '🍲',
    keywords: ['stew', 'pot'],
}, {
    code: '🫕',
    keywords: ['fondue'],
}, {
    code: '🥣',
    keywords: ['bowl_with_spoon'],
}, {
    code: '🥗',
    keywords: ['green_salad', 'green', 'salad'],
}, {
    code: '🍿',
    keywords: ['popcorn'],
}, {
    code: '🧈',
    keywords: ['butter'],
}, {
    code: '🧂',
    keywords: ['salt'],
}, {
    code: '🥫',
    keywords: ['canned_food'],
}, {
    code: '🍱',
    keywords: ['bento', 'box'],
}, {
    code: '🍘',
    keywords: ['rice_cracker', 'cracker', 'rice'],
}, {
    code: '🍙',
    keywords: ['rice_ball', 'ball', 'japanese', 'rice'],
}, {
    code: '🍚',
    keywords: ['rice', 'cooked'],
}, {
    code: '🍛',
    keywords: ['curry', 'rice'],
}, {
    code: '🍜',
    keywords: ['noodle', 'ramen', 'bowl', 'steaming'],
}, {
    code: '🍝',
    keywords: ['pasta', 'spaghetti'],
}, {
    code: '🍠',
    keywords: ['sweet_potato', 'potato', 'roasted', 'sweet'],
}, {
    code: '🍢',
    keywords: ['oden', 'kebab', 'seafood', 'skewer', 'stick'],
}, {
    code: '🍣',
    keywords: ['sushi'],
}, {
    code: '🍤',
    keywords: ['tempura', 'fried_shrimp', 'fried', 'prawn', 'shrimp'],
}, {
    code: '🍥',
    keywords: ['fish_cake', 'cake', 'fish', 'pastry', 'swirl'],
}, {
    code: '🥮',
    keywords: ['moon_cake'],
}, {
    code: '🍡',
    keywords: ['dango', 'dessert', 'japanese', 'skewer', 'stick', 'sweet'],
}, {
    code: '🥟',
    keywords: ['dumpling'],
}, {
    code: '🥠',
    keywords: ['fortune_cookie'],
}, {
    code: '🥡',
    keywords: ['takeout_box'],
}, {
    code: '🦀',
    keywords: ['crab', 'cancer', 'zodiac'],
}, {
    code: '🦞',
    keywords: ['lobster'],
}, {
    code: '🦐',
    keywords: ['shrimp', 'shellfish', 'small'],
}, {
    code: '🦑',
    keywords: ['squid', 'molusc'],
}, {
    code: '🦪',
    keywords: ['oyster'],
}, {
    code: '🍦',
    keywords: ['icecream', 'cream', 'dessert', 'ice', 'soft', 'sweet'],
}, {
    code: '🍧',
    keywords: ['shaved_ice', 'dessert', 'ice', 'shaved', 'sweet'],
}, {
    code: '🍨',
    keywords: ['ice_cream', 'cream', 'dessert', 'ice', 'sweet'],
}, {
    code: '🍩',
    keywords: ['doughnut', 'dessert', 'donut', 'sweet'],
}, {
    code: '🍪',
    keywords: ['cookie', 'dessert', 'sweet'],
}, {
    code: '🎂',
    keywords: ['party', 'birthday', 'cake', 'celebration', 'dessert', 'pastry', 'sweet'],
}, {
    code: '🍰',
    keywords: ['dessert', 'cake', 'pastry', 'shortcake', 'slice', 'sweet'],
}, {
    code: '🧁',
    keywords: ['cupcake'],
}, {
    code: '🥧',
    keywords: ['pie'],
}, {
    code: '🍫',
    keywords: ['chocolate_bar', 'bar', 'chocolate', 'dessert', 'sweet'],
}, {
    code: '🍬',
    keywords: ['sweet', 'candy', 'dessert'],
}, {
    code: '🍭',
    keywords: ['lollipop', 'candy', 'dessert', 'sweet'],
}, {
    code: '🍮',
    keywords: ['custard', 'dessert', 'pudding', 'sweet'],
}, {
    code: '🍯',
    keywords: ['honey_pot', 'honey', 'honeypot', 'pot', 'sweet'],
}, {
    code: '🍼',
    keywords: ['milk', 'baby_bottle', 'baby', 'bottle', 'drink'],
}, {
    code: '🥛',
    keywords: ['milk_glass', 'drink', 'glass', 'milk'],
}, {
    code: '☕',
    keywords: ['cafe', 'espresso', 'coffee', 'beverage', 'drink', 'hot', 'steaming', 'tea'],
}, {
    code: '🫖',
    keywords: ['teapot'],
}, {
    code: '🍵',
    keywords: ['green', 'breakfast', 'tea', 'beverage', 'cup', 'drink', 'teacup'],
}, {
    code: '🍶',
    keywords: ['sake', 'bar', 'beverage', 'bottle', 'cup', 'drink'],
}, {
    code: '🍾',
    keywords: ['bottle', 'bubbly', 'celebration', 'champagne', 'bar', 'cork', 'drink', 'popping'],
}, {
    code: '🍷',
    keywords: ['wine_glass', 'bar', 'beverage', 'drink', 'glass', 'wine'],
}, {
    code: '🍸',
    keywords: ['drink', 'cocktail', 'bar', 'glass'],
}, {
    code: '🍹',
    keywords: ['summer', 'vacation', 'tropical_drink', 'bar', 'drink', 'tropical'],
}, {
    code: '🍺',
    keywords: ['drink', 'beer', 'bar', 'mug'],
}, {
    code: '🍻',
    keywords: ['drinks', 'beers', 'bar', 'beer', 'clink', 'drink', 'mug'],
}, {
    code: '🥂',
    keywords: ['cheers', 'toast', 'clinking_glasses', 'celebrate', 'clink', 'drink', 'glass'],
}, {
    code: '🥃',
    keywords: ['whisky', 'tumbler_glass', 'glass', 'liquor', 'shot', 'tumbler'],
}, {
    code: '🥤',
    keywords: ['cup_with_straw'],
}, {
    code: '🧋',
    keywords: ['bubble_tea'],
}, {
    code: '🧃',
    keywords: ['beverage_box'],
}, {
    code: '🧉',
    keywords: ['mate'],
}, {
    code: '🧊',
    keywords: ['ice_cube'],
}, {
    code: '🥢',
    keywords: ['chopsticks'],
}, {
    code: '🍽️',
    keywords: ['dining', 'dinner', 'plate_with_cutlery'],
}, {
    code: '🍴',
    keywords: ['cutlery', 'fork_and_knife', 'cooking', 'fork', 'knife'],
}, {
    code: '🥄',
    keywords: ['spoon', 'tableware'],
}, {
    code: '🔪',
    keywords: ['cut', 'chop', 'hocho', 'knife', 'cooking', 'tool', 'weapon'],
}, {
    code: '🏺',
    keywords: ['amphora', 'aquarius', 'cooking', 'drink', 'jug', 'tool', 'weapon', 'zodiac'],
}, {
    code: 'travelAndPlaces',
    header: true,
}, {
    code: '🌍',
    keywords: ['globe', 'world', 'international', 'earth_africa', 'africa', 'earth', 'europe'],
}, {
    code: '🌎',
    keywords: ['globe', 'world', 'international', 'earth_americas', 'americas', 'earth'],
}, {
    code: '🌏',
    keywords: ['globe', 'world', 'international', 'earth_asia', 'asia', 'australia', 'earth'],
}, {
    code: '🌐',
    keywords: ['world', 'global', 'international', 'globe_with_meridians', 'earth', 'globe', 'meridians'],
}, {
    code: '🗺️',
    keywords: ['travel', 'world_map'],
}, {
    code: '🗾',
    keywords: ['japan', 'map'],
}, {
    code: '🧭',
    keywords: ['compass'],
}, {
    code: '🏔️',
    keywords: ['mountain_snow'],
}, {
    code: '⛰️',
    keywords: ['mountain'],
}, {
    code: '🌋',
    keywords: ['volcano', 'eruption', 'mountain', 'weather'],
}, {
    code: '🗻',
    keywords: ['mount_fuji', 'fuji', 'mountain'],
}, {
    code: '🏕️',
    keywords: ['camping'],
}, {
    code: '🏖️',
    keywords: ['beach_umbrella'],
}, {
    code: '🏜️',
    keywords: ['desert'],
}, {
    code: '🏝️',
    keywords: ['desert_island'],
}, {
    code: '🏞️',
    keywords: ['national_park'],
}, {
    code: '🏟️',
    keywords: ['stadium'],
}, {
    code: '🏛️',
    keywords: ['classical_building'],
}, {
    code: '🏗️',
    keywords: ['building_construction'],
}, {
    code: '🧱',
    keywords: ['bricks'],
}, {
    code: '🪨',
    keywords: ['rock'],
}, {
    code: '🪵',
    keywords: ['wood'],
}, {
    code: '🛖',
    keywords: ['hut'],
}, {
    code: '🏘️',
    keywords: ['houses'],
}, {
    code: '🏚️',
    keywords: ['derelict_house'],
}, {
    code: '🏠',
    keywords: ['house', 'building', 'home'],
}, {
    code: '🏡',
    keywords: ['house_with_garden', 'building', 'garden', 'home', 'house'],
}, {
    code: '🏢',
    keywords: ['office', 'building'],
}, {
    code: '🏣',
    keywords: ['post_office', 'building', 'japanese', 'post'],
}, {
    code: '🏤',
    keywords: ['european_post_office', 'building', 'european', 'post'],
}, {
    code: '🏥',
    keywords: ['hospital', 'building', 'doctor', 'medicine'],
}, {
    code: '🏦',
    keywords: ['bank', 'building'],
}, {
    code: '🏨',
    keywords: ['hotel', 'building'],
}, {
    code: '🏩',
    keywords: ['love_hotel', 'building', 'hotel', 'love'],
}, {
    code: '🏪',
    keywords: ['convenience_store', 'building', 'convenience', 'store'],
}, {
    code: '🏫',
    keywords: ['school', 'building'],
}, {
    code: '🏬',
    keywords: ['department_store', 'building', 'department', 'store'],
}, {
    code: '🏭',
    keywords: ['factory', 'building'],
}, {
    code: '🏯',
    keywords: ['japanese_castle', 'building', 'castle', 'japanese'],
}, {
    code: '🏰',
    keywords: ['european_castle', 'building', 'castle', 'european'],
}, {
    code: '💒',
    keywords: ['marriage', 'wedding', 'activity', 'chapel', 'romance'],
}, {
    code: '🗼',
    keywords: ['tokyo_tower', 'tokyo', 'tower'],
}, {
    code: '🗽',
    keywords: ['statue_of_liberty', 'liberty', 'statue'],
}, {
    code: '⛪',
    keywords: ['church', 'building', 'christian', 'cross', 'religion'],
}, {
    code: '🕌',
    keywords: ['mosque', 'islam', 'muslim', 'religion'],
}, {
    code: '🛕',
    keywords: ['hindu_temple'],
}, {
    code: '🕍',
    keywords: ['synagogue', 'jew', 'jewish', 'religion', 'temple'],
}, {
    code: '⛩️',
    keywords: ['shinto_shrine'],
}, {
    code: '🕋',
    keywords: ['kaaba', 'islam', 'muslim', 'religion'],
}, {
    code: '⛲',
    keywords: ['fountain'],
}, {
    code: '⛺',
    keywords: ['camping', 'tent'],
}, {
    code: '🌁',
    keywords: ['karl', 'foggy', 'fog', 'weather'],
}, {
    code: '🌃',
    keywords: ['night_with_stars', 'night', 'star', 'weather'],
}, {
    code: '🏙️',
    keywords: ['skyline', 'cityscape'],
}, {
    code: '🌄',
    keywords: ['sunrise_over_mountains', 'morning', 'mountain', 'sun', 'sunrise', 'weather'],
}, {
    code: '🌅',
    keywords: ['sunrise', 'morning', 'sun', 'weather'],
}, {
    code: '🌆',
    keywords: ['city_sunset', 'building', 'city', 'dusk', 'evening', 'landscape', 'sun', 'sunset', 'weather'],
}, {
    code: '🌇',
    keywords: ['city_sunrise', 'building', 'dusk', 'sun', 'sunset', 'weather'],
}, {
    code: '🌉',
    keywords: ['bridge_at_night', 'bridge', 'night', 'weather'],
}, {
    code: '♨️',
    keywords: ['hotsprings', 'hot', 'springs', 'steaming'],
}, {
    code: '🎠',
    keywords: ['carousel_horse', 'activity', 'carousel', 'entertainment', 'horse'],
}, {
    code: '🎡',
    keywords: ['ferris_wheel', 'activity', 'amusement park', 'entertainment', 'ferris', 'wheel'],
}, {
    code: '🎢',
    keywords: ['roller_coaster', 'activity', 'amusement park', 'coaster', 'entertainment', 'roller'],
}, {
    code: '💈',
    keywords: ['barber', 'haircut', 'pole'],
}, {
    code: '🎪',
    keywords: ['circus_tent', 'activity', 'circus', 'entertainment', 'tent'],
}, {
    code: '🚂',
    keywords: ['train', 'steam_locomotive', 'engine', 'locomotive', 'railway', 'steam', 'vehicle'],
}, {
    code: '🚃',
    keywords: ['railway_car', 'car', 'electric', 'railway', 'train', 'tram', 'trolleybus', 'vehicle'],
}, {
    code: '🚄',
    keywords: ['train', 'bullettrain_side', 'railway', 'shinkansen', 'speed', 'vehicle'],
}, {
    code: '🚅',
    keywords: ['train', 'bullettrain_front', 'bullet', 'railway', 'shinkansen', 'speed', 'vehicle'],
}, {
    code: '🚆',
    keywords: ['train2', 'railway', 'train', 'vehicle'],
}, {
    code: '🚇',
    keywords: ['metro', 'subway', 'vehicle'],
}, {
    code: '🚈',
    keywords: ['light_rail', 'railway', 'vehicle'],
}, {
    code: '🚉',
    keywords: ['station', 'railway', 'train', 'vehicle'],
}, {
    code: '🚊',
    keywords: ['tram', 'trolleybus', 'vehicle'],
}, {
    code: '🚝',
    keywords: ['monorail', 'vehicle'],
}, {
    code: '🚞',
    keywords: ['mountain_railway', 'car', 'mountain', 'railway', 'vehicle'],
}, {
    code: '🚋',
    keywords: ['train', 'car', 'tram', 'trolleybus', 'vehicle'],
}, {
    code: '🚌',
    keywords: ['bus', 'vehicle'],
}, {
    code: '🚍',
    keywords: ['oncoming_bus', 'bus', 'oncoming', 'vehicle'],
}, {
    code: '🚎',
    keywords: ['trolleybus', 'bus', 'tram', 'trolley', 'vehicle'],
}, {
    code: '🚐',
    keywords: ['minibus', 'bus', 'vehicle'],
}, {
    code: '🚑',
    keywords: ['ambulance', 'vehicle'],
}, {
    code: '🚒',
    keywords: ['fire_engine', 'engine', 'fire', 'truck', 'vehicle'],
}, {
    code: '🚓',
    keywords: ['police_car', 'car', 'patrol', 'police', 'vehicle'],
}, {
    code: '🚔',
    keywords: ['oncoming_police_car', 'car', 'oncoming', 'police', 'vehicle'],
}, {
    code: '🚕',
    keywords: ['taxi', 'vehicle'],
}, {
    code: '🚖',
    keywords: ['oncoming_taxi', 'oncoming', 'taxi', 'vehicle'],
}, {
    code: '🚗',
    keywords: ['car', 'red_car', 'automobile', 'vehicle'],
}, {
    code: '🚘',
    keywords: ['oncoming_automobile', 'automobile', 'car', 'oncoming', 'vehicle'],
}, {
    code: '🚙',
    keywords: ['blue_car', 'recreational', 'rv', 'vehicle'],
}, {
    code: '🛻',
    keywords: ['pickup_truck'],
}, {
    code: '🚚',
    keywords: ['truck', 'delivery', 'vehicle'],
}, {
    code: '🚛',
    keywords: ['articulated_lorry', 'lorry', 'semi', 'truck', 'vehicle'],
}, {
    code: '🚜',
    keywords: ['tractor', 'vehicle'],
}, {
    code: '🏎️',
    keywords: ['racing_car'],
}, {
    code: '🏍️',
    keywords: ['motorcycle'],
}, {
    code: '🛵',
    keywords: ['motor_scooter', 'motor', 'scooter'],
}, {
    code: '🦽',
    keywords: ['manual_wheelchair'],
}, {
    code: '🦼',
    keywords: ['motorized_wheelchair'],
}, {
    code: '🛺',
    keywords: ['auto_rickshaw'],
}, {
    code: '🚲',
    keywords: ['bicycle', 'bike', 'vehicle'],
}, {
    code: '🛴',
    keywords: ['kick_scooter', 'kick', 'scooter'],
}, {
    code: '🛹',
    keywords: ['skateboard'],
}, {
    code: '🛼',
    keywords: ['roller_skate'],
}, {
    code: '🚏',
    keywords: ['busstop', 'bus', 'stop'],
}, {
    code: '🛣️',
    keywords: ['motorway'],
}, {
    code: '🛤️',
    keywords: ['railway_track'],
}, {
    code: '🛢️',
    keywords: ['oil_drum'],
}, {
    code: '⛽',
    keywords: ['fuelpump', 'fuel', 'gas', 'pump', 'station'],
}, {
    code: '🚨',
    keywords: ['911', 'emergency', 'rotating_light', 'beacon', 'car', 'light', 'police', 'revolving', 'vehicle'],
}, {
    code: '🚥',
    keywords: ['traffic_light', 'light', 'signal', 'traffic'],
}, {
    code: '🚦',
    keywords: ['semaphore', 'vertical_traffic_light', 'light', 'signal', 'traffic'],
}, {
    code: '🛑',
    keywords: ['stop_sign', 'octagonal', 'stop'],
}, {
    code: '🚧',
    keywords: ['wip', 'construction', 'barrier'],
}, {
    code: '⚓',
    keywords: ['ship', 'anchor', 'tool'],
}, {
    code: '⛵',
    keywords: ['boat', 'sailboat', 'resort', 'sea', 'vehicle', 'yacht'],
}, {
    code: '🛶',
    keywords: ['canoe', 'boat'],
}, {
    code: '🚤',
    keywords: ['ship', 'speedboat', 'boat', 'vehicle'],
}, {
    code: '🛳️',
    keywords: ['cruise', 'passenger_ship'],
}, {
    code: '⛴️',
    keywords: ['ferry'],
}, {
    code: '🛥️',
    keywords: ['motor_boat'],
}, {
    code: '🚢',
    keywords: ['ship', 'vehicle'],
}, {
    code: '✈️',
    keywords: ['flight', 'airplane', 'vehicle'],
}, {
    code: '🛩️',
    keywords: ['flight', 'small_airplane'],
}, {
    code: '🛫',
    keywords: ['flight_departure', 'airplane', 'check-in', 'departure', 'departures', 'vehicle'],
}, {
    code: '🛬',
    keywords: ['flight_arrival', 'airplane', 'arrivals', 'arriving', 'landing', 'vehicle'],
}, {
    code: '🪂',
    keywords: ['parachute'],
}, {
    code: '💺',
    keywords: ['seat', 'chair'],
}, {
    code: '🚁',
    keywords: ['helicopter', 'vehicle'],
}, {
    code: '🚟',
    keywords: ['suspension_railway', 'railway', 'suspension', 'vehicle'],
}, {
    code: '🚠',
    keywords: ['mountain_cableway', 'cable', 'gondola', 'mountain', 'vehicle'],
}, {
    code: '🚡',
    keywords: ['aerial_tramway', 'aerial', 'cable', 'car', 'gondola', 'ropeway', 'tramway', 'vehicle'],
}, {
    code: '🛰️',
    keywords: ['orbit', 'space', 'artificial_satellite'],
}, {
    code: '🚀',
    keywords: ['ship', 'launch', 'rocket', 'space', 'vehicle'],
}, {
    code: '🛸',
    keywords: ['ufo', 'flying_saucer'],
}, {
    code: '🛎️',
    keywords: ['bellhop_bell'],
}, {
    code: '🧳',
    keywords: ['luggage'],
}, {
    code: '⌛',
    keywords: ['time', 'hourglass', 'sand', 'timer'],
}, {
    code: '⏳',
    keywords: ['time', 'hourglass_flowing_sand', 'hourglass', 'sand', 'timer'],
}, {
    code: '⌚',
    keywords: ['time', 'watch', 'clock'],
}, {
    code: '⏰',
    keywords: ['morning', 'alarm_clock', 'alarm', 'clock'],
}, {
    code: '⏱️',
    keywords: ['stopwatch'],
}, {
    code: '⏲️',
    keywords: ['timer_clock'],
}, {
    code: '🕰️',
    keywords: ['mantelpiece_clock'],
}, {
    code: '🕛',
    keywords: ['clock12', '00', '12', '12:00', 'clock', 'o’clock', 'twelve'],
}, {
    code: '🕧',
    keywords: ['clock1230', '12', '12:30', '30', 'clock', 'thirty', 'twelve'],
}, {
    code: '🕐',
    keywords: ['clock1', '00', '1', '1:00', 'clock', 'o’clock', 'one'],
}, {
    code: '🕜',
    keywords: ['clock130', '1', '1:30', '30', 'clock', 'one', 'thirty'],
}, {
    code: '🕑',
    keywords: ['clock2', '00', '2', '2:00', 'clock', 'o’clock', 'two'],
}, {
    code: '🕝',
    keywords: ['clock230', '2', '2:30', '30', 'clock', 'thirty', 'two'],
}, {
    code: '🕒',
    keywords: ['clock3', '00', '3', '3:00', 'clock', 'o’clock', 'three'],
}, {
    code: '🕞',
    keywords: ['clock330', '3', '3:30', '30', 'clock', 'thirty', 'three'],
}, {
    code: '🕓',
    keywords: ['clock4', '00', '4', '4:00', 'clock', 'four', 'o’clock'],
}, {
    code: '🕟',
    keywords: ['clock430', '30', '4', '4:30', 'clock', 'four', 'thirty'],
}, {
    code: '🕔',
    keywords: ['clock5', '00', '5', '5:00', 'clock', 'five', 'o’clock'],
}, {
    code: '🕠',
    keywords: ['clock530', '30', '5', '5:30', 'clock', 'five', 'thirty'],
}, {
    code: '🕕',
    keywords: ['clock6', '00', '6', '6:00', 'clock', 'o’clock', 'six'],
}, {
    code: '🕡',
    keywords: ['clock630', '30', '6', '6:30', 'clock', 'six', 'thirty'],
}, {
    code: '🕖',
    keywords: ['clock7', '00', '7', '7:00', 'clock', 'o’clock', 'seven'],
}, {
    code: '🕢',
    keywords: ['clock730', '30', '7', '7:30', 'clock', 'seven', 'thirty'],
}, {
    code: '🕗',
    keywords: ['clock8', '00', '8', '8:00', 'clock', 'eight', 'o’clock'],
}, {
    code: '🕣',
    keywords: ['clock830', '30', '8', '8:30', 'clock', 'eight', 'thirty'],
}, {
    code: '🕘',
    keywords: ['clock9', '00', '9', '9:00', 'clock', 'nine', 'o’clock'],
}, {
    code: '🕤',
    keywords: ['clock930', '30', '9', '9:30', 'clock', 'nine', 'thirty'],
}, {
    code: '🕙',
    keywords: ['clock10', '00', '10', '10:00', 'clock', 'o’clock', 'ten'],
}, {
    code: '🕥',
    keywords: ['clock1030', '10', '10:30', '30', 'clock', 'ten', 'thirty'],
}, {
    code: '🕚',
    keywords: ['clock11', '00', '11', '11:00', 'clock', 'eleven', 'o’clock'],
}, {
    code: '🕦',
    keywords: ['clock1130', '11', '11:30', '30', 'clock', 'eleven', 'thirty'],
}, {
    code: '🌑',
    keywords: ['new_moon', 'dark', 'moon', 'space', 'weather'],
}, {
    code: '🌒',
    keywords: ['waxing_crescent_moon', 'crescent', 'moon', 'space', 'waxing', 'weather'],
}, {
    code: '🌓',
    keywords: ['first_quarter_moon', 'moon', 'quarter', 'space', 'weather'],
}, {
    code: '🌔',
    keywords: ['moon', 'waxing_gibbous_moon', 'gibbous', 'space', 'waxing', 'weather'],
}, {
    code: '🌕',
    keywords: ['full_moon', 'full', 'moon', 'space', 'weather'],
}, {
    code: '🌖',
    keywords: ['waning_gibbous_moon', 'gibbous', 'moon', 'space', 'waning', 'weather'],
}, {
    code: '🌗',
    keywords: ['last_quarter_moon', 'moon', 'quarter', 'space', 'weather'],
}, {
    code: '🌘',
    keywords: ['waning_crescent_moon', 'crescent', 'moon', 'space', 'waning', 'weather'],
}, {
    code: '🌙',
    keywords: ['night', 'crescent_moon', 'crescent', 'moon', 'space', 'weather'],
}, {
    code: '🌚',
    keywords: ['new_moon_with_face', 'face', 'moon', 'space', 'weather'],
}, {
    code: '🌛',
    keywords: ['first_quarter_moon_with_face', 'face', 'moon', 'quarter', 'space', 'weather'],
}, {
    code: '🌜',
    keywords: ['last_quarter_moon_with_face', 'face', 'moon', 'quarter', 'space', 'weather'],
}, {
    code: '🌡️',
    keywords: ['thermometer'],
}, {
    code: '☀️',
    keywords: ['weather', 'sunny', 'bright', 'rays', 'space', 'sun'],
}, {
    code: '🌝',
    keywords: ['full_moon_with_face', 'bright', 'face', 'full', 'moon', 'space', 'weather'],
}, {
    code: '🌞',
    keywords: ['summer', 'sun_with_face', 'bright', 'face', 'space', 'sun', 'weather'],
}, {
    code: '🪐',
    keywords: ['ringed_planet'],
}, {
    code: '⭐',
    keywords: ['star'],
}, {
    code: '🌟',
    keywords: ['star2', 'glittery', 'glow', 'shining', 'sparkle', 'star'],
}, {
    code: '🌠',
    keywords: ['stars', 'activity', 'falling', 'shooting', 'space', 'star'],
}, {
    code: '🌌',
    keywords: ['milky_way', 'milky way', 'space', 'weather'],
}, {
    code: '☁️',
    keywords: ['cloud', 'weather'],
}, {
    code: '⛅',
    keywords: ['weather', 'cloud', 'partly_sunny', 'sun'],
}, {
    code: '⛈️',
    keywords: ['cloud_with_lightning_and_rain'],
}, {
    code: '🌤️',
    keywords: ['sun_behind_small_cloud'],
}, {
    code: '🌥️',
    keywords: ['sun_behind_large_cloud'],
}, {
    code: '🌦️',
    keywords: ['sun_behind_rain_cloud'],
}, {
    code: '🌧️',
    keywords: ['cloud_with_rain'],
}, {
    code: '🌨️',
    keywords: ['cloud_with_snow'],
}, {
    code: '🌩️',
    keywords: ['cloud_with_lightning'],
}, {
    code: '🌪️',
    keywords: ['tornado'],
}, {
    code: '🌫️',
    keywords: ['fog'],
}, {
    code: '🌬️',
    keywords: ['wind_face'],
}, {
    code: '🌀',
    keywords: ['swirl', 'cyclone', 'dizzy', 'twister', 'typhoon', 'weather'],
}, {
    code: '🌈',
    keywords: ['rainbow', 'rain', 'weather'],
}, {
    code: '🌂',
    keywords: ['weather', 'rain', 'closed_umbrella', 'clothing', 'umbrella'],
}, {
    code: '☂️',
    keywords: ['open_umbrella', 'clothing', 'rain', 'umbrella', 'weather'],
}, {
    code: '☔',
    keywords: ['rain', 'weather', 'umbrella', 'clothing', 'drop'],
}, {
    code: '⛱️',
    keywords: ['beach_umbrella', 'parasol_on_ground'],
}, {
    code: '⚡',
    keywords: ['lightning', 'thunder', 'zap', 'danger', 'electric', 'electricity', 'voltage'],
}, {
    code: '❄️',
    keywords: ['winter', 'cold', 'weather', 'snowflake', 'snow'],
}, {
    code: '☃️',
    keywords: ['winter', 'christmas', 'snowman_with_snow', 'cold', 'snow', 'snowman', 'weather'],
}, {
    code: '⛄',
    keywords: ['winter', 'snowman', 'cold', 'snow', 'weather'],
}, {
    code: '☄️',
    keywords: ['comet', 'space'],
}, {
    code: '🔥',
    keywords: ['burn', 'fire', 'flame', 'tool'],
}, {
    code: '💧',
    keywords: ['water', 'droplet', 'cold', 'comic', 'drop', 'sweat', 'weather'],
}, {
    code: '🌊',
    keywords: ['sea', 'ocean', 'water', 'wave', 'weather'],
}, {
    code: 'activities',
    header: true,
}, {
    code: '🎃',
    keywords: ['halloween', 'jack_o_lantern', 'activity', 'celebration', 'entertainment', 'jack', 'lantern'],
}, {
    code: '🎄',
    keywords: ['christmas_tree', 'activity', 'celebration', 'christmas', 'entertainment', 'tree'],
}, {
    code: '🎆',
    keywords: ['festival', 'celebration', 'fireworks', 'activity', 'entertainment'],
}, {
    code: '🎇',
    keywords: ['sparkler', 'activity', 'celebration', 'entertainment', 'fireworks', 'sparkle'],
}, {
    code: '🧨',
    keywords: ['firecracker'],
}, {
    code: '✨',
    keywords: ['shiny', 'sparkles', 'entertainment', 'sparkle', 'star'],
}, {
    code: '🎈',
    keywords: ['party', 'birthday', 'balloon', 'activity', 'celebration', 'entertainment'],
}, {
    code: '🎉',
    keywords: ['hooray', 'party', 'tada', 'activity', 'celebration', 'entertainment', 'popper'],
}, {
    code: '🎊',
    keywords: ['confetti_ball', 'activity', 'ball', 'celebration', 'confetti', 'entertainment'],
}, {
    code: '🎋',
    keywords: ['tanabata_tree', 'activity', 'banner', 'celebration', 'entertainment', 'japanese', 'tree'],
}, {
    code: '🎍',
    keywords: ['bamboo', 'activity', 'celebration', 'japanese', 'pine', 'plant'],
}, {
    code: '🎎',
    keywords: ['dolls', 'activity', 'celebration', 'doll', 'entertainment', 'festival', 'japanese'],
}, {
    code: '🎏',
    keywords: ['flags', 'activity', 'carp', 'celebration', 'entertainment', 'flag', 'streamer'],
}, {
    code: '🎐',
    keywords: ['wind_chime', 'activity', 'bell', 'celebration', 'chime', 'entertainment', 'wind'],
}, {
    code: '🎑',
    keywords: ['rice_scene', 'activity', 'celebration', 'ceremony', 'entertainment', 'moon'],
}, {
    code: '🧧',
    keywords: ['red_envelope'],
}, {
    code: '🎀',
    keywords: ['ribbon', 'celebration'],
}, {
    code: '🎁',
    keywords: ['present', 'birthday', 'christmas', 'gift', 'box', 'celebration', 'entertainment', 'wrapped'],
}, {
    code: '🎗️',
    keywords: ['reminder_ribbon'],
}, {
    code: '🎟️',
    keywords: ['tickets'],
}, {
    code: '🎫',
    keywords: ['ticket', 'activity', 'admission', 'entertainment'],
}, {
    code: '🎖️',
    keywords: ['medal_military'],
}, {
    code: '🏆',
    keywords: ['award', 'contest', 'winner', 'trophy', 'prize'],
}, {
    code: '🏅',
    keywords: ['gold', 'winner', 'medal_sports', 'medal'],
}, {
    code: '🥇',
    keywords: ['gold', '1st_place_medal', 'first', 'medal'],
}, {
    code: '🥈',
    keywords: ['silver', '2nd_place_medal', 'medal', 'second'],
}, {
    code: '🥉',
    keywords: ['bronze', '3rd_place_medal', 'medal', 'third'],
}, {
    code: '⚽',
    keywords: ['sports', 'soccer', 'ball'],
}, {
    code: '⚾',
    keywords: ['sports', 'baseball', 'ball'],
}, {
    code: '🥎',
    keywords: ['softball'],
}, {
    code: '🏀',
    keywords: ['sports', 'basketball', 'ball', 'hoop'],
}, {
    code: '🏐',
    keywords: ['volleyball', 'ball', 'game'],
}, {
    code: '🏈',
    keywords: ['sports', 'football', 'american', 'ball'],
}, {
    code: '🏉',
    keywords: ['rugby_football', 'ball', 'football', 'rugby'],
}, {
    code: '🎾',
    keywords: ['sports', 'tennis', 'ball', 'racquet'],
}, {
    code: '🥏',
    keywords: ['flying_disc'],
}, {
    code: '🎳',
    keywords: ['bowling', 'ball', 'game'],
}, {
    code: '🏏',
    keywords: ['cricket_game', 'ball', 'bat', 'cricket', 'game'],
}, {
    code: '🏑',
    keywords: ['field_hockey', 'ball', 'field', 'game', 'hockey', 'stick'],
}, {
    code: '🏒',
    keywords: ['ice_hockey', 'game', 'hockey', 'ice', 'puck', 'stick'],
}, {
    code: '🥍',
    keywords: ['lacrosse'],
}, {
    code: '🏓',
    keywords: ['ping_pong', 'ball', 'bat', 'game', 'paddle', 'table tennis'],
}, {
    code: '🏸',
    keywords: ['badminton', 'birdie', 'game', 'racquet', 'shuttlecock'],
}, {
    code: '🥊',
    keywords: ['boxing_glove', 'boxing', 'glove'],
}, {
    code: '🥋',
    keywords: ['martial_arts_uniform', 'judo', 'karate', 'martial arts', 'taekwondo', 'uniform'],
}, {
    code: '🥅',
    keywords: ['goal_net', 'goal', 'net'],
}, {
    code: '⛳',
    keywords: ['golf', 'flag', 'hole'],
}, {
    code: '⛸️',
    keywords: ['skating', 'ice_skate'],
}, {
    code: '🎣',
    keywords: ['fishing_pole_and_fish', 'entertainment', 'fish', 'pole'],
}, {
    code: '🤿',
    keywords: ['diving_mask'],
}, {
    code: '🎽',
    keywords: ['marathon', 'running_shirt_with_sash', 'running', 'sash', 'shirt'],
}, {
    code: '🎿',
    keywords: ['ski', 'snow'],
}, {
    code: '🛷',
    keywords: ['sled'],
}, {
    code: '🥌',
    keywords: ['curling_stone'],
}, {
    code: '🎯',
    keywords: ['target', 'dart', 'activity', 'bull', 'bullseye', 'entertainment', 'eye', 'game', 'hit'],
}, {
    code: '🪀',
    keywords: ['yo_yo'],
}, {
    code: '🪁',
    keywords: ['kite'],
}, {
    code: '🎱',
    keywords: ['pool', 'billiards', '8ball', '8', '8 ball', 'ball', 'billiard', 'eight', 'game'],
}, {
    code: '🔮',
    keywords: ['fortune', 'crystal_ball', 'ball', 'crystal', 'fairy tale', 'fantasy', 'tool'],
}, {
    code: '🪄',
    keywords: ['magic_wand'],
}, {
    code: '🧿',
    keywords: ['nazar_amulet'],
}, {
    code: '🎮',
    keywords: ['play', 'controller', 'console', 'video_game', 'entertainment', 'game', 'video game'],
}, {
    code: '🕹️',
    keywords: ['joystick'],
}, {
    code: '🎰',
    keywords: ['slot_machine', 'activity', 'game', 'slot'],
}, {
    code: '🎲',
    keywords: ['dice', 'gambling', 'game_die', 'die', 'entertainment', 'game'],
}, {
    code: '🧩',
    keywords: ['jigsaw'],
}, {
    code: '🧸',
    keywords: ['teddy_bear'],
}, {
    code: '🪅',
    keywords: ['pinata'],
}, {
    code: '🪆',
    keywords: ['nesting_dolls'],
}, {
    code: '♠️',
    keywords: ['spades', 'card', 'game', 'spade', 'suit'],
}, {
    code: '♥️',
    keywords: ['hearts', 'card', 'game', 'heart', 'suit'],
}, {
    code: '♦️',
    keywords: ['diamonds', 'card', 'diamond', 'game', 'suit'],
}, {
    code: '♣️',
    keywords: ['clubs', 'card', 'club', 'game', 'suit'],
}, {
    code: '♟️',
    keywords: ['chess_pawn'],
}, {
    code: '🃏',
    keywords: ['black_joker', 'card', 'entertainment', 'game', 'joker', 'playing'],
}, {
    code: '🀄',
    keywords: ['mahjong', 'game', 'red'],
}, {
    code: '🎴',
    keywords: ['flower_playing_cards', 'activity', 'card', 'entertainment', 'flower', 'game', 'japanese', 'playing'],
}, {
    code: '🎭',
    keywords: ['theater', 'drama', 'performing_arts', 'activity', 'art', 'entertainment', 'mask', 'performing', 'theatre'],
}, {
    code: '🖼️',
    keywords: ['framed_picture'],
}, {
    code: '🎨',
    keywords: ['design', 'paint', 'art', 'activity', 'entertainment', 'museum', 'painting', 'palette'],
}, {
    code: '🧵',
    keywords: ['thread'],
}, {
    code: '🪡',
    keywords: ['sewing_needle'],
}, {
    code: '🧶',
    keywords: ['yarn'],
}, {
    code: '🪢',
    keywords: ['knot'],
}, {
    code: 'objects',
    header: true,
}, {
    code: '👓',
    keywords: ['glasses', 'eyeglasses', 'clothing', 'eye', 'eyewear'],
}, {
    code: '🕶️',
    keywords: ['dark_sunglasses'],
}, {
    code: '🥽',
    keywords: ['goggles'],
}, {
    code: '🥼',
    keywords: ['lab_coat'],
}, {
    code: '🦺',
    keywords: ['safety_vest'],
}, {
    code: '👔',
    keywords: ['shirt', 'formal', 'necktie', 'clothing'],
}, {
    code: '👕',
    keywords: ['shirt', 'tshirt', 'clothing'],
}, {
    code: '👖',
    keywords: ['pants', 'jeans', 'clothing', 'trousers'],
}, {
    code: '🧣',
    keywords: ['scarf'],
}, {
    code: '🧤',
    keywords: ['gloves'],
}, {
    code: '🧥',
    keywords: ['coat'],
}, {
    code: '🧦',
    keywords: ['socks'],
}, {
    code: '👗',
    keywords: ['dress', 'clothing'],
}, {
    code: '👘',
    keywords: ['kimono', 'clothing'],
}, {
    code: '🥻',
    keywords: ['sari'],
}, {
    code: '🩱',
    keywords: ['one_piece_swimsuit'],
}, {
    code: '🩲',
    keywords: ['swim_brief'],
}, {
    code: '🩳',
    keywords: ['shorts'],
}, {
    code: '👙',
    keywords: ['beach', 'bikini', 'clothing', 'swim'],
}, {
    code: '👚',
    keywords: ['womans_clothes', 'clothing', 'woman'],
}, {
    code: '👛',
    keywords: ['purse', 'clothing', 'coin'],
}, {
    code: '👜',
    keywords: ['bag', 'handbag', 'clothing'],
}, {
    code: '👝',
    keywords: ['bag', 'pouch', 'clothing'],
}, {
    code: '🛍️',
    keywords: ['bags', 'shopping'],
}, {
    code: '🎒',
    keywords: ['school_satchel', 'activity', 'bag', 'satchel', 'school'],
}, {
    code: '🩴',
    keywords: ['thong_sandal'],
}, {
    code: '👞',
    keywords: ['mans_shoe', 'shoe', 'clothing', 'man'],
}, {
    code: '👟',
    keywords: ['sneaker', 'sport', 'running', 'athletic_shoe', 'athletic', 'clothing', 'shoe'],
}, {
    code: '🥾',
    keywords: ['hiking_boot'],
}, {
    code: '🥿',
    keywords: ['flat_shoe'],
}, {
    code: '👠',
    keywords: ['shoe', 'high_heel', 'clothing', 'heel', 'woman'],
}, {
    code: '👡',
    keywords: ['shoe', 'sandal', 'clothing', 'woman'],
}, {
    code: '🩰',
    keywords: ['ballet_shoes'],
}, {
    code: '👢',
    keywords: ['boot', 'clothing', 'shoe', 'woman'],
}, {
    code: '👑',
    keywords: ['king', 'queen', 'royal', 'crown', 'clothing'],
}, {
    code: '👒',
    keywords: ['womans_hat', 'clothing', 'hat', 'woman'],
}, {
    code: '🎩',
    keywords: ['hat', 'classy', 'tophat', 'activity', 'clothing', 'entertainment', 'top'],
}, {
    code: '🎓',
    keywords: ['education', 'college', 'university', 'graduation', 'mortar_board', 'activity', 'cap', 'celebration', 'clothing', 'hat'],
}, {
    code: '🧢',
    keywords: ['billed_cap'],
}, {
    code: '🪖',
    keywords: ['military_helmet'],
}, {
    code: '⛑️',
    keywords: ['rescue_worker_helmet'],
}, {
    code: '📿',
    keywords: ['prayer_beads', 'beads', 'clothing', 'necklace', 'prayer', 'religion'],
}, {
    code: '💄',
    keywords: ['makeup', 'lipstick', 'cosmetics'],
}, {
    code: '💍',
    keywords: ['wedding', 'marriage', 'engaged', 'ring', 'diamond', 'romance'],
}, {
    code: '💎',
    keywords: ['diamond', 'gem', 'jewel', 'romance'],
}, {
    code: '🔇',
    keywords: ['sound', 'volume', 'mute', 'quiet', 'silent', 'speaker'],
}, {
    code: '🔈',
    keywords: ['speaker', 'volume'],
}, {
    code: '🔉',
    keywords: ['volume', 'sound', 'low', 'speaker', 'wave'],
}, {
    code: '🔊',
    keywords: ['volume', 'loud_sound', '3', 'entertainment', 'high', 'loud', 'speaker', 'three'],
}, {
    code: '📢',
    keywords: ['announcement', 'loudspeaker', 'communication', 'loud', 'public address'],
}, {
    code: '📣',
    keywords: ['mega', 'cheering', 'communication', 'megaphone'],
}, {
    code: '📯',
    keywords: ['postal_horn', 'communication', 'entertainment', 'horn', 'post', 'postal'],
}, {
    code: '🔔',
    keywords: ['sound', 'notification', 'bell'],
}, {
    code: '🔕',
    keywords: ['volume', 'off', 'no_bell', 'bell', 'forbidden', 'mute', 'no', 'not', 'prohibited', 'quiet', 'silent'],
}, {
    code: '🎼',
    keywords: ['musical_score', 'activity', 'entertainment', 'music', 'score'],
}, {
    code: '🎵',
    keywords: ['musical_note', 'activity', 'entertainment', 'music', 'note'],
}, {
    code: '🎶',
    keywords: ['music', 'notes', 'activity', 'entertainment', 'note'],
}, {
    code: '🎙️',
    keywords: ['podcast', 'studio_microphone'],
}, {
    code: '🎚️',
    keywords: ['level_slider'],
}, {
    code: '🎛️',
    keywords: ['control_knobs'],
}, {
    code: '🎤',
    keywords: ['sing', 'microphone', 'activity', 'entertainment', 'karaoke', 'mic'],
}, {
    code: '🎧',
    keywords: ['music', 'earphones', 'headphones', 'activity', 'earbud', 'entertainment', 'headphone'],
}, {
    code: '📻',
    keywords: ['podcast', 'radio', 'entertainment', 'video'],
}, {
    code: '🎷',
    keywords: ['saxophone', 'activity', 'entertainment', 'instrument', 'music', 'sax'],
}, {
    code: '🪗',
    keywords: ['accordion'],
}, {
    code: '🎸',
    keywords: ['rock', 'guitar', 'activity', 'entertainment', 'instrument', 'music'],
}, {
    code: '🎹',
    keywords: ['piano', 'musical_keyboard', 'activity', 'entertainment', 'instrument', 'keyboard', 'music'],
}, {
    code: '🎺',
    keywords: ['trumpet', 'activity', 'entertainment', 'instrument', 'music'],
}, {
    code: '🎻',
    keywords: ['violin', 'activity', 'entertainment', 'instrument', 'music'],
}, {
    code: '🪕',
    keywords: ['banjo'],
}, {
    code: '🥁',
    keywords: ['drum', 'drumsticks', 'music'],
}, {
    code: '🪘',
    keywords: ['long_drum'],
}, {
    code: '📱',
    keywords: ['smartphone', 'mobile', 'iphone', 'cell', 'communication', 'phone', 'telephone'],
}, {
    code: '📲',
    keywords: ['call', 'incoming', 'calling', 'arrow', 'cell', 'communication', 'mobile', 'phone', 'receive', 'telephone'],
}, {
    code: '☎️',
    keywords: ['phone', 'telephone'],
}, {
    code: '📞',
    keywords: ['phone', 'call', 'telephone_receiver', 'communication', 'receiver', 'telephone'],
}, {
    code: '📟',
    keywords: ['pager', 'communication'],
}, {
    code: '📠',
    keywords: ['fax', 'communication'],
}, {
    code: '🔋',
    keywords: ['power', 'battery'],
}, {
    code: '🔌',
    keywords: ['electric_plug', 'electric', 'electricity', 'plug'],
}, {
    code: '💻',
    keywords: ['desktop', 'screen', 'computer', 'pc', 'personal'],
}, {
    code: '🖥️',
    keywords: ['desktop_computer'],
}, {
    code: '🖨️',
    keywords: ['printer'],
}, {
    code: '⌨️',
    keywords: ['keyboard', 'computer'],
}, {
    code: '🖱️',
    keywords: ['computer_mouse'],
}, {
    code: '🖲️',
    keywords: ['trackball'],
}, {
    code: '💽',
    keywords: ['minidisc', 'computer', 'disk', 'entertainment', 'minidisk', 'optical'],
}, {
    code: '💾',
    keywords: ['save', 'floppy_disk', 'computer', 'disk', 'floppy'],
}, {
    code: '💿',
    keywords: ['cd', 'blu-ray', 'computer', 'disk', 'dvd', 'optical'],
}, {
    code: '📀',
    keywords: ['dvd', 'blu-ray', 'cd', 'computer', 'disk', 'entertainment', 'optical'],
}, {
    code: '🧮',
    keywords: ['abacus'],
}, {
    code: '🎥',
    keywords: ['film', 'video', 'movie_camera', 'activity', 'camera', 'cinema', 'entertainment', 'movie'],
}, {
    code: '🎞️',
    keywords: ['film_strip'],
}, {
    code: '📽️',
    keywords: ['film_projector'],
}, {
    code: '🎬',
    keywords: ['film', 'clapper', 'activity', 'entertainment', 'movie'],
}, {
    code: '📺',
    keywords: ['tv', 'entertainment', 'television', 'video'],
}, {
    code: '📷',
    keywords: ['photo', 'camera', 'entertainment', 'video'],
}, {
    code: '📸',
    keywords: ['photo', 'camera_flash', 'camera', 'flash', 'video'],
}, {
    code: '📹',
    keywords: ['video_camera', 'camera', 'entertainment', 'video'],
}, {
    code: '📼',
    keywords: ['vhs', 'entertainment', 'tape', 'video', 'videocassette'],
}, {
    code: '🔍',
    keywords: ['search', 'zoom', 'mag', 'glass', 'magnifying', 'tool'],
}, {
    code: '🔎',
    keywords: ['mag_right', 'glass', 'magnifying', 'search', 'tool'],
}, {
    code: '🕯️',
    keywords: ['candle'],
}, {
    code: '💡',
    keywords: ['idea', 'light', 'bulb', 'comic', 'electric'],
}, {
    code: '🔦',
    keywords: ['flashlight', 'electric', 'light', 'tool', 'torch'],
}, {
    code: '🏮',
    keywords: ['izakaya_lantern', 'lantern', 'bar', 'japanese', 'light', 'red'],
}, {
    code: '🪔',
    keywords: ['diya_lamp'],
}, {
    code: '📔',
    keywords: ['notebook_with_decorative_cover', 'book', 'cover', 'decorated', 'notebook'],
}, {
    code: '📕',
    keywords: ['closed_book', 'book', 'closed'],
}, {
    code: '📖',
    keywords: ['book', 'open_book', 'open'],
}, {
    code: '📗',
    keywords: ['green_book', 'book', 'green'],
}, {
    code: '📘',
    keywords: ['blue_book', 'blue', 'book'],
}, {
    code: '📙',
    keywords: ['orange_book', 'book', 'orange'],
}, {
    code: '📚',
    keywords: ['library', 'books', 'book'],
}, {
    code: '📓',
    keywords: ['notebook'],
}, {
    code: '📒',
    keywords: ['ledger', 'notebook'],
}, {
    code: '📃',
    keywords: ['page_with_curl', 'curl', 'document', 'page'],
}, {
    code: '📜',
    keywords: ['document', 'scroll', 'paper'],
}, {
    code: '📄',
    keywords: ['document', 'page_facing_up', 'page'],
}, {
    code: '📰',
    keywords: ['press', 'newspaper', 'communication', 'news', 'paper'],
}, {
    code: '🗞️',
    keywords: ['press', 'newspaper_roll'],
}, {
    code: '📑',
    keywords: ['bookmark_tabs', 'bookmark', 'mark', 'marker', 'tabs'],
}, {
    code: '🔖',
    keywords: ['bookmark', 'mark'],
}, {
    code: '🏷️',
    keywords: ['tag', 'label'],
}, {
    code: '💰',
    keywords: ['dollar', 'cream', 'moneybag', 'bag', 'money'],
}, {
    code: '🪙',
    keywords: ['coin'],
}, {
    code: '💴',
    keywords: ['yen', 'bank', 'banknote', 'bill', 'currency', 'money', 'note'],
}, {
    code: '💵',
    keywords: ['money', 'dollar', 'bank', 'banknote', 'bill', 'currency', 'note'],
}, {
    code: '💶',
    keywords: ['euro', 'bank', 'banknote', 'bill', 'currency', 'money', 'note'],
}, {
    code: '💷',
    keywords: ['pound', 'bank', 'banknote', 'bill', 'currency', 'money', 'note'],
}, {
    code: '💸',
    keywords: ['dollar', 'money_with_wings', 'bank', 'banknote', 'bill', 'fly', 'money', 'note', 'wings'],
}, {
    code: '💳',
    keywords: ['subscription', 'credit_card', 'bank', 'card', 'credit', 'money'],
}, {
    code: '🧾',
    keywords: ['receipt'],
}, {
    code: '💹',
    keywords: ['chart', 'bank', 'currency', 'graph', 'growth', 'market', 'money', 'rise', 'trend', 'upward', 'yen'],
}, {
    code: '✉️',
    keywords: ['letter', 'email', 'envelope', 'e-mail'],
}, {
    code: '📧',
    keywords: ['email', 'e-mail', 'communication', 'letter', 'mail'],
}, {
    code: '📨',
    keywords: ['incoming_envelope', 'communication', 'e-mail', 'email', 'envelope', 'incoming', 'letter', 'mail', 'receive'],
}, {
    code: '📩',
    keywords: ['envelope_with_arrow', 'arrow', 'communication', 'down', 'e-mail', 'email', 'envelope', 'letter', 'mail', 'outgoing', 'sent'],
}, {
    code: '📤',
    keywords: ['outbox_tray', 'box', 'communication', 'letter', 'mail', 'outbox', 'sent', 'tray'],
}, {
    code: '📥',
    keywords: ['inbox_tray', 'box', 'communication', 'inbox', 'letter', 'mail', 'receive', 'tray'],
}, {
    code: '📦',
    keywords: ['shipping', 'package', 'box', 'communication', 'parcel'],
}, {
    code: '📫',
    keywords: ['mailbox', 'closed', 'communication', 'flag', 'mail', 'postbox'],
}, {
    code: '📪',
    keywords: ['mailbox_closed', 'closed', 'communication', 'flag', 'lowered', 'mail', 'mailbox', 'postbox'],
}, {
    code: '📬',
    keywords: ['mailbox_with_mail', 'communication', 'flag', 'mail', 'mailbox', 'open', 'postbox'],
}, {
    code: '📭',
    keywords: ['mailbox_with_no_mail', 'communication', 'flag', 'lowered', 'mail', 'mailbox', 'open', 'postbox'],
}, {
    code: '📮',
    keywords: ['postbox', 'communication', 'mail', 'mailbox'],
}, {
    code: '🗳️',
    keywords: ['ballot_box'],
}, {
    code: '✏️',
    keywords: ['pencil2'],
}, {
    code: '✒️',
    keywords: ['black_nib', 'nib', 'pen'],
}, {
    code: '🖋️',
    keywords: ['fountain_pen'],
}, {
    code: '🖊️',
    keywords: ['pen'],
}, {
    code: '🖌️',
    keywords: ['paintbrush'],
}, {
    code: '🖍️',
    keywords: ['crayon'],
}, {
    code: '📝',
    keywords: ['document', 'note', 'memo', 'pencil', 'communication'],
}, {
    code: '💼',
    keywords: ['business', 'briefcase'],
}, {
    code: '📁',
    keywords: ['directory', 'file_folder', 'file', 'folder'],
}, {
    code: '📂',
    keywords: ['open_file_folder', 'file', 'folder', 'open'],
}, {
    code: '🗂️',
    keywords: ['card_index_dividers'],
}, {
    code: '📅',
    keywords: ['calendar', 'schedule', 'date'],
}, {
    code: '📆',
    keywords: ['schedule', 'calendar'],
}, {
    code: '🗒️',
    keywords: ['spiral_notepad'],
}, {
    code: '🗓️',
    keywords: ['spiral_calendar'],
}, {
    code: '📇',
    keywords: ['card_index', 'card', 'index', 'rolodex'],
}, {
    code: '📈',
    keywords: ['graph', 'metrics', 'chart_with_upwards_trend', 'chart', 'growth', 'trend', 'upward'],
}, {
    code: '📉',
    keywords: ['graph', 'metrics', 'chart_with_downwards_trend', 'chart', 'down', 'trend'],
}, {
    code: '📊',
    keywords: ['stats', 'metrics', 'bar_chart', 'bar', 'chart', 'graph'],
}, {
    code: '📋',
    keywords: ['clipboard'],
}, {
    code: '📌',
    keywords: ['location', 'pushpin', 'pin'],
}, {
    code: '📍',
    keywords: ['location', 'round_pushpin', 'pin', 'pushpin'],
}, {
    code: '📎',
    keywords: ['paperclip'],
}, {
    code: '🖇️',
    keywords: ['paperclips'],
}, {
    code: '📏',
    keywords: ['straight_ruler', 'ruler', 'straight edge'],
}, {
    code: '📐',
    keywords: ['triangular_ruler', 'ruler', 'set', 'triangle'],
}, {
    code: '✂️',
    keywords: ['cut', 'scissors', 'tool'],
}, {
    code: '🗃️',
    keywords: ['card_file_box'],
}, {
    code: '🗄️',
    keywords: ['file_cabinet'],
}, {
    code: '🗑️',
    keywords: ['trash', 'wastebasket'],
}, {
    code: '🔒',
    keywords: ['security', 'private', 'lock', 'closed'],
}, {
    code: '🔓',
    keywords: ['security', 'unlock', 'lock', 'open'],
}, {
    code: '🔏',
    keywords: ['lock_with_ink_pen', 'ink', 'lock', 'nib', 'pen', 'privacy'],
}, {
    code: '🔐',
    keywords: ['security', 'closed_lock_with_key', 'closed', 'key', 'lock', 'secure'],
}, {
    code: '🔑',
    keywords: ['lock', 'password', 'key'],
}, {
    code: '🗝️',
    keywords: ['old_key'],
}, {
    code: '🔨',
    keywords: ['tool', 'hammer'],
}, {
    code: '🪓',
    keywords: ['axe'],
}, {
    code: '⛏️',
    keywords: ['pick'],
}, {
    code: '⚒️',
    keywords: ['hammer_and_pick', 'hammer', 'pick', 'tool'],
}, {
    code: '🛠️',
    keywords: ['hammer_and_wrench'],
}, {
    code: '🗡️',
    keywords: ['dagger'],
}, {
    code: '⚔️',
    keywords: ['crossed_swords', 'crossed', 'swords', 'weapon'],
}, {
    code: '🔫',
    keywords: ['shoot', 'weapon', 'gun', 'handgun', 'pistol', 'revolver', 'tool'],
}, {
    code: '🪃',
    keywords: ['boomerang'],
}, {
    code: '🏹',
    keywords: ['archery', 'bow_and_arrow', 'archer', 'arrow', 'bow', 'sagittarius', 'tool', 'weapon', 'zodiac'],
}, {
    code: '🛡️',
    keywords: ['shield'],
}, {
    code: '🪚',
    keywords: ['carpentry_saw'],
}, {
    code: '🔧',
    keywords: ['tool', 'wrench'],
}, {
    code: '🪛',
    keywords: ['screwdriver'],
}, {
    code: '🔩',
    keywords: ['nut_and_bolt', 'bolt', 'nut', 'tool'],
}, {
    code: '⚙️',
    keywords: ['gear', 'tool'],
}, {
    code: '🗜️',
    keywords: ['clamp'],
}, {
    code: '⚖️',
    keywords: ['balance_scale', 'balance', 'justice', 'libra', 'scales', 'tool', 'weight', 'zodiac'],
}, {
    code: '🦯',
    keywords: ['probing_cane'],
}, {
    code: '🔗',
    keywords: ['link'],
}, {
    code: '⛓️',
    keywords: ['chains'],
}, {
    code: '🪝',
    keywords: ['hook'],
}, {
    code: '🧰',
    keywords: ['toolbox'],
}, {
    code: '🧲',
    keywords: ['magnet'],
}, {
    code: '🪜',
    keywords: ['ladder'],
}, {
    code: '⚗️',
    keywords: ['alembic', 'chemistry', 'tool'],
}, {
    code: '🧪',
    keywords: ['test_tube'],
}, {
    code: '🧫',
    keywords: ['petri_dish'],
}, {
    code: '🧬',
    keywords: ['dna'],
}, {
    code: '🔬',
    keywords: ['science', 'laboratory', 'investigate', 'microscope', 'tool'],
}, {
    code: '🔭',
    keywords: ['telescope', 'tool'],
}, {
    code: '📡',
    keywords: ['signal', 'satellite', 'antenna', 'communication', 'dish'],
}, {
    code: '💉',
    keywords: ['health', 'hospital', 'needle', 'syringe', 'doctor', 'medicine', 'shot', 'sick', 'tool'],
}, {
    code: '🩸',
    keywords: ['drop_of_blood'],
}, {
    code: '💊',
    keywords: ['health', 'medicine', 'pill', 'doctor', 'sick'],
}, {
    code: '🩹',
    keywords: ['adhesive_bandage'],
}, {
    code: '🩺',
    keywords: ['stethoscope'],
}, {
    code: '🚪',
    keywords: ['door'],
}, {
    code: '🛗',
    keywords: ['elevator'],
}, {
    code: '🪞',
    keywords: ['mirror'],
}, {
    code: '🪟',
    keywords: ['window'],
}, {
    code: '🛏️',
    keywords: ['bed'],
}, {
    code: '🛋️',
    keywords: ['couch_and_lamp'],
}, {
    code: '🪑',
    keywords: ['chair'],
}, {
    code: '🚽',
    keywords: ['wc', 'toilet'],
}, {
    code: '🪠',
    keywords: ['plunger'],
}, {
    code: '🚿',
    keywords: ['bath', 'shower', 'water'],
}, {
    code: '🛁',
    keywords: ['bathtub', 'bath'],
}, {
    code: '🪤',
    keywords: ['mouse_trap'],
}, {
    code: '🪒',
    keywords: ['razor'],
}, {
    code: '🧴',
    keywords: ['lotion_bottle'],
}, {
    code: '🧷',
    keywords: ['safety_pin'],
}, {
    code: '🧹',
    keywords: ['broom'],
}, {
    code: '🧺',
    keywords: ['basket'],
}, {
    code: '🧻',
    keywords: ['toilet', 'roll_of_paper'],
}, {
    code: '🪣',
    keywords: ['bucket'],
}, {
    code: '🧼',
    keywords: ['soap'],
}, {
    code: '🪥',
    keywords: ['toothbrush'],
}, {
    code: '🧽',
    keywords: ['sponge'],
}, {
    code: '🧯',
    keywords: ['fire_extinguisher'],
}, {
    code: '🛒',
    keywords: ['shopping_cart', 'cart', 'shopping', 'trolley'],
}, {
    code: '🚬',
    keywords: ['cigarette', 'smoking', 'activity'],
}, {
    code: '⚰️',
    keywords: ['funeral', 'coffin'],
}, {
    code: '🪦',
    keywords: ['headstone'],
}, {
    code: '⚱️',
    keywords: ['funeral_urn'],
}, {
    code: '🗿',
    keywords: ['stone', 'moyai', 'face', 'statue'],
}, {
    code: '🪧',
    keywords: ['placard'],
}, {
    code: 'symbols',
    header: true,
}, {
    code: '🏧',
    keywords: ['atm', 'automated', 'bank', 'teller'],
}, {
    code: '🚮',
    keywords: ['put_litter_in_its_place', 'litter', 'litterbox'],
}, {
    code: '🚰',
    keywords: ['potable_water', 'drink', 'potable', 'water'],
}, {
    code: '♿',
    keywords: ['accessibility', 'wheelchair', 'access'],
}, {
    code: '🚹',
    keywords: ['mens', 'lavatory', 'man', 'restroom', 'wc'],
}, {
    code: '🚺',
    keywords: ['womens', 'lavatory', 'restroom', 'wc', 'woman'],
}, {
    code: '🚻',
    keywords: ['toilet', 'restroom', 'lavatory', 'wc'],
}, {
    code: '🚼',
    keywords: ['baby_symbol', 'baby', 'changing'],
}, {
    code: '🚾',
    keywords: ['toilet', 'restroom', 'wc', 'closet', 'lavatory', 'water'],
}, {
    code: '🛂',
    keywords: ['passport_control', 'control', 'passport'],
}, {
    code: '🛃',
    keywords: ['customs'],
}, {
    code: '🛄',
    keywords: ['airport', 'baggage_claim', 'baggage', 'claim'],
}, {
    code: '🛅',
    keywords: ['left_luggage', 'baggage', 'left luggage', 'locker', 'luggage'],
}, {
    code: '⚠️',
    keywords: ['wip', 'warning'],
}, {
    code: '🚸',
    keywords: ['children_crossing', 'child', 'crossing', 'pedestrian', 'traffic'],
}, {
    code: '⛔',
    keywords: ['limit', 'no_entry', 'entry', 'forbidden', 'no', 'not', 'prohibited', 'traffic'],
}, {
    code: '🚫',
    keywords: ['block', 'forbidden', 'no_entry_sign', 'entry', 'no', 'not', 'prohibited'],
}, {
    code: '🚳',
    keywords: ['no_bicycles', 'bicycle', 'bike', 'forbidden', 'no', 'not', 'prohibited', 'vehicle'],
}, {
    code: '🚭',
    keywords: ['no_smoking', 'forbidden', 'no', 'not', 'prohibited', 'smoking'],
}, {
    code: '🚯',
    keywords: ['do_not_litter', 'forbidden', 'litter', 'no', 'not', 'prohibited'],
}, {
    code: '🚱',
    keywords: ['non-potable_water', 'drink', 'forbidden', 'no', 'not', 'potable', 'prohibited', 'water'],
}, {
    code: '🚷',
    keywords: ['no_pedestrians', 'forbidden', 'no', 'not', 'pedestrian', 'prohibited'],
}, {
    code: '📵',
    keywords: ['no_mobile_phones', 'cell', 'communication', 'forbidden', 'mobile', 'no', 'not', 'phone', 'prohibited', 'telephone'],
}, {
    code: '🔞',
    keywords: ['underage', '18', 'age restriction', 'eighteen', 'forbidden', 'no', 'not', 'prohibited'],
}, {
    code: '☢️',
    keywords: ['radioactive'],
}, {
    code: '☣️',
    keywords: ['biohazard'],
}, {
    code: '⬆️',
    keywords: ['arrow_up'],
}, {
    code: '↗️',
    keywords: ['arrow_upper_right', 'arrow', 'direction', 'intercardinal', 'northeast'],
}, {
    code: '➡️',
    keywords: ['arrow_right'],
}, {
    code: '↘️',
    keywords: ['arrow_lower_right', 'arrow', 'direction', 'intercardinal', 'southeast'],
}, {
    code: '⬇️',
    keywords: ['arrow_down'],
}, {
    code: '↙️',
    keywords: ['arrow_lower_left', 'arrow', 'direction', 'intercardinal', 'southwest'],
}, {
    code: '⬅️',
    keywords: ['arrow_left'],
}, {
    code: '↖️',
    keywords: ['arrow_upper_left', 'arrow', 'direction', 'intercardinal', 'northwest'],
}, {
    code: '↕️',
    keywords: ['arrow_up_down', 'arrow'],
}, {
    code: '↔️',
    keywords: ['left_right_arrow', 'arrow'],
}, {
    code: '↩️',
    keywords: ['return', 'leftwards_arrow_with_hook'],
}, {
    code: '↪️',
    keywords: ['arrow_right_hook'],
}, {
    code: '⤴️',
    keywords: ['arrow_heading_up', 'arrow', 'up'],
}, {
    code: '⤵️',
    keywords: ['arrow_heading_down', 'arrow', 'down'],
}, {
    code: '🔃',
    keywords: ['arrows_clockwise', 'arrow', 'clockwise', 'reload'],
}, {
    code: '🔄',
    keywords: ['sync', 'arrows_counterclockwise', 'anticlockwise', 'arrow', 'counterclockwise', 'withershins'],
}, {
    code: '🔙',
    keywords: ['back', 'arrow'],
}, {
    code: '🔚',
    keywords: ['end', 'arrow'],
}, {
    code: '🔛',
    keywords: ['on', 'arrow', 'mark'],
}, {
    code: '🔜',
    keywords: ['soon', 'arrow'],
}, {
    code: '🔝',
    keywords: ['top', 'arrow', 'up'],
}, {
    code: '🛐',
    keywords: ['place_of_worship', 'religion', 'worship'],
}, {
    code: '⚛️',
    keywords: ['atom_symbol'],
}, {
    code: '🕉️',
    keywords: ['om'],
}, {
    code: '✡️',
    keywords: ['star_of_david', 'david', 'jew', 'jewish', 'religion', 'star'],
}, {
    code: '☸️',
    keywords: ['wheel_of_dharma', 'buddhist', 'dharma', 'religion', 'wheel'],
}, {
    code: '☯️',
    keywords: ['yin_yang'],
}, {
    code: '✝️',
    keywords: ['latin_cross'],
}, {
    code: '☦️',
    keywords: ['orthodox_cross', 'christian', 'cross', 'religion'],
}, {
    code: '☪️',
    keywords: ['star_and_crescent'],
}, {
    code: '☮️',
    keywords: ['peace_symbol'],
}, {
    code: '🕎',
    keywords: ['menorah', 'candelabrum', 'candlestick', 'religion'],
}, {
    code: '🔯',
    keywords: ['six_pointed_star', 'fortune', 'star'],
}, {
    code: '♈',
    keywords: ['aries', 'ram', 'zodiac'],
}, {
    code: '♉',
    keywords: ['taurus', 'bull', 'ox', 'zodiac'],
}, {
    code: '♊',
    keywords: ['gemini', 'twins', 'zodiac'],
}, {
    code: '♋',
    keywords: ['cancer', 'crab', 'zodiac'],
}, {
    code: '♌',
    keywords: ['leo', 'lion', 'zodiac'],
}, {
    code: '♍',
    keywords: ['virgo', 'maiden', 'virgin', 'zodiac'],
}, {
    code: '♎',
    keywords: ['libra', 'balance', 'justice', 'scales', 'zodiac'],
}, {
    code: '♏',
    keywords: ['scorpius', 'scorpio', 'scorpion', 'zodiac'],
}, {
    code: '♐',
    keywords: ['sagittarius', 'archer', 'zodiac'],
}, {
    code: '♑',
    keywords: ['capricorn', 'goat', 'zodiac'],
}, {
    code: '♒',
    keywords: ['aquarius', 'bearer', 'water', 'zodiac'],
}, {
    code: '♓',
    keywords: ['pisces', 'fish', 'zodiac'],
}, {
    code: '⛎',
    keywords: ['ophiuchus', 'bearer', 'serpent', 'snake', 'zodiac'],
}, {
    code: '🔀',
    keywords: ['shuffle', 'twisted_rightwards_arrows', 'arrow', 'crossed'],
}, {
    code: '🔁',
    keywords: ['loop', 'repeat', 'arrow', 'clockwise'],
}, {
    code: '🔂',
    keywords: ['repeat_one', 'arrow', 'clockwise', 'once'],
}, {
    code: '▶️',
    keywords: ['arrow_forward'],
}, {
    code: '⏩',
    keywords: ['fast_forward', 'arrow', 'double', 'fast', 'forward'],
}, {
    code: '⏭️',
    keywords: ['next_track_button'],
}, {
    code: '⏯️',
    keywords: ['play_or_pause_button'],
}, {
    code: '◀️',
    keywords: ['arrow_backward'],
}, {
    code: '⏪',
    keywords: ['rewind', 'arrow', 'double'],
}, {
    code: '⏮️',
    keywords: ['previous_track_button'],
}, {
    code: '🔼',
    keywords: ['arrow_up_small', 'arrow', 'button', 'red'],
}, {
    code: '⏫',
    keywords: ['arrow_double_up', 'arrow', 'double'],
}, {
    code: '🔽',
    keywords: ['arrow_down_small', 'arrow', 'button', 'down', 'red'],
}, {
    code: '⏬',
    keywords: ['arrow_double_down', 'arrow', 'double', 'down'],
}, {
    code: '⏸️',
    keywords: ['pause_button'],
}, {
    code: '⏹️',
    keywords: ['stop_button'],
}, {
    code: '⏺️',
    keywords: ['record_button'],
}, {
    code: '⏏️',
    keywords: ['eject_button'],
}, {
    code: '🎦',
    keywords: ['film', 'movie', 'cinema', 'activity', 'camera', 'entertainment'],
}, {
    code: '🔅',
    keywords: ['low_brightness', 'brightness', 'dim', 'low'],
}, {
    code: '🔆',
    keywords: ['high_brightness', 'bright', 'brightness'],
}, {
    code: '📶',
    keywords: ['wifi', 'signal_strength', 'antenna', 'bar', 'cell', 'communication', 'mobile', 'phone', 'signal', 'telephone'],
}, {
    code: '📳',
    keywords: ['vibration_mode', 'cell', 'communication', 'mobile', 'mode', 'phone', 'telephone', 'vibration'],
}, {
    code: '📴',
    keywords: ['mute', 'off', 'mobile_phone_off', 'cell', 'communication', 'mobile', 'phone', 'telephone'],
}, {
    code: '♀️',
    keywords: ['female_sign'],
}, {
    code: '♂️',
    keywords: ['male_sign'],
}, {
    code: '⚧️',
    keywords: ['transgender_symbol'],
}, {
    code: '✖️',
    keywords: ['heavy_multiplication_x', 'cancel', 'multiplication', 'multiply', 'x'],
}, {
    code: '➕',
    keywords: ['heavy_plus_sign', 'math', 'plus'],
}, {
    code: '➖',
    keywords: ['heavy_minus_sign', 'math', 'minus'],
}, {
    code: '➗',
    keywords: ['heavy_division_sign', 'division', 'math'],
}, {
    code: '♾️',
    keywords: ['infinity'],
}, {
    code: '‼️',
    keywords: ['bangbang'],
}, {
    code: '⁉️',
    keywords: ['interrobang', 'exclamation', 'mark', 'punctuation', 'question'],
}, {
    code: '❓',
    keywords: ['confused', 'question', 'mark', 'punctuation'],
}, {
    code: '❔',
    keywords: ['grey_question', 'mark', 'outlined', 'punctuation', 'question'],
}, {
    code: '❕',
    keywords: ['grey_exclamation', 'exclamation', 'mark', 'outlined', 'punctuation'],
}, {
    code: '❗',
    keywords: ['bang', 'exclamation', 'heavy_exclamation_mark', 'mark', 'punctuation'],
}, {
    code: '〰️',
    keywords: ['wavy_dash', 'dash', 'punctuation', 'wavy'],
}, {
    code: '💱',
    keywords: ['currency_exchange', 'bank', 'currency', 'exchange', 'money'],
}, {
    code: '💲',
    keywords: ['heavy_dollar_sign', 'currency', 'dollar', 'money'],
}, {
    code: '⚕️',
    keywords: ['medical_symbol'],
}, {
    code: '♻️',
    keywords: ['environment', 'green', 'recycle'],
}, {
    code: '⚜️',
    keywords: ['fleur_de_lis'],
}, {
    code: '🔱',
    keywords: ['trident', 'anchor', 'emblem', 'ship', 'tool'],
}, {
    code: '📛',
    keywords: ['name_badge', 'badge', 'name'],
}, {
    code: '🔰',
    keywords: ['beginner', 'chevron', 'green', 'japanese', 'leaf', 'tool', 'yellow'],
}, {
    code: '⭕',
    keywords: ['o', 'circle'],
}, {
    code: '✅',
    keywords: ['white_check_mark', 'check', 'mark'],
}, {
    code: '☑️',
    keywords: ['ballot_box_with_check', 'ballot', 'box', 'check'],
}, {
    code: '✔️',
    keywords: ['heavy_check_mark', 'check', 'mark'],
}, {
    code: '❌',
    keywords: ['x', 'cancel', 'mark', 'multiplication', 'multiply'],
}, {
    code: '❎',
    keywords: ['negative_squared_cross_mark', 'mark', 'square'],
}, {
    code: '➰',
    keywords: ['curly_loop', 'curl', 'loop'],
}, {
    code: '➿',
    keywords: ['loop', 'curl', 'double'],
}, {
    code: '〽️',
    keywords: ['part_alternation_mark'],
}, {
    code: '✳️',
    keywords: ['eight_spoked_asterisk', 'asterisk'],
}, {
    code: '✴️',
    keywords: ['eight_pointed_black_star', 'star'],
}, {
    code: '❇️',
    keywords: ['sparkle'],
}, {
    code: '©️',
    keywords: ['copyright'],
}, {
    code: '®️',
    keywords: ['registered'],
}, {
    code: '™️',
    keywords: ['trademark', 'tm', 'mark'],
}, {
    code: '#️⃣',
    keywords: ['number', 'hash', 'keycap', 'pound'],
}, {
    code: '*️⃣',
    keywords: ['asterisk', 'keycap', 'star'],
}, {
    code: '0️⃣',
    keywords: ['zero', '0', 'keycap'],
}, {
    code: '1️⃣',
    keywords: ['one', '1', 'keycap'],
}, {
    code: '2️⃣',
    keywords: ['two', '2', 'keycap'],
}, {
    code: '3️⃣',
    keywords: ['three', '3', 'keycap'],
}, {
    code: '4️⃣',
    keywords: ['four', '4', 'keycap'],
}, {
    code: '5️⃣',
    keywords: ['five', '5', 'keycap'],
}, {
    code: '6️⃣',
    keywords: ['six', '6', 'keycap'],
}, {
    code: '7️⃣',
    keywords: ['seven', '7', 'keycap'],
}, {
    code: '8️⃣',
    keywords: ['eight', '8', 'keycap'],
}, {
    code: '9️⃣',
    keywords: ['nine', '9', 'keycap'],
}, {
    code: '🔟',
    keywords: ['keycap_ten', '10', 'keycap', 'ten'],
}, {
    code: '🔠',
    keywords: ['letters', 'capital_abcd', 'input', 'latin', 'uppercase'],
}, {
    code: '🔡',
    keywords: ['abcd', 'input', 'latin', 'letters', 'lowercase'],
}, {
    code: '🔢',
    keywords: ['numbers', '1234', 'input'],
}, {
    code: '🔣',
    keywords: ['symbols', 'input'],
}, {
    code: '🔤',
    keywords: ['alphabet', 'abc', 'input', 'latin', 'letters'],
}, {
    code: '🅰️',
    keywords: ['a'],
}, {
    code: '🆎',
    keywords: ['ab', 'blood'],
}, {
    code: '🅱️',
    keywords: ['b'],
}, {
    code: '🆑',
    keywords: ['cl'],
}, {
    code: '🆒',
    keywords: ['cool'],
}, {
    code: '🆓',
    keywords: ['free'],
}, {
    code: 'ℹ️',
    keywords: ['information_source', 'i', 'information'],
}, {
    code: '🆔',
    keywords: ['id', 'identity'],
}, {
    code: 'Ⓜ️',
    keywords: ['m'],
}, {
    code: '🆕',
    keywords: ['fresh', 'new'],
}, {
    code: '🆖',
    keywords: ['ng'],
}, {
    code: '🅾️',
    keywords: ['o2'],
}, {
    code: '🆗',
    keywords: ['yes', 'ok'],
}, {
    code: '🅿️',
    keywords: ['parking'],
}, {
    code: '🆘',
    keywords: ['help', 'emergency', 'sos'],
}, {
    code: '🆙',
    keywords: ['up', 'mark'],
}, {
    code: '🆚',
    keywords: ['vs', 'versus'],
}, {
    code: '🈁',
    keywords: ['koko', 'japanese'],
}, {
    code: '🈂️',
    keywords: ['sa'],
}, {
    code: '🈷️',
    keywords: ['u6708'],
}, {
    code: '🈶',
    keywords: ['u6709', 'japanese'],
}, {
    code: '🈯',
    keywords: ['u6307', 'japanese'],
}, {
    code: '🉐',
    keywords: ['ideograph_advantage', 'japanese'],
}, {
    code: '🈹',
    keywords: ['u5272', 'japanese'],
}, {
    code: '🈚',
    keywords: ['u7121', 'japanese'],
}, {
    code: '🈲',
    keywords: ['u7981', 'japanese'],
}, {
    code: '🉑',
    keywords: ['accept', 'chinese'],
}, {
    code: '🈸',
    keywords: ['u7533', 'chinese'],
}, {
    code: '🈴',
    keywords: ['u5408', 'chinese'],
}, {
    code: '🈳',
    keywords: ['u7a7a', 'chinese'],
}, {
    code: '㊗️',
    keywords: ['congratulations', 'chinese', 'congratulation', 'ideograph'],
}, {
    code: '㊙️',
    keywords: ['secret', 'chinese', 'ideograph'],
}, {
    code: '🈺',
    keywords: ['u55b6', 'chinese'],
}, {
    code: '🈵',
    keywords: ['u6e80', 'chinese'],
}, {
    code: '🔴',
    keywords: ['red_circle', 'circle', 'geometric', 'red'],
}, {
    code: '🟠',
    keywords: ['orange_circle'],
}, {
    code: '🟡',
    keywords: ['yellow_circle'],
}, {
    code: '🟢',
    keywords: ['green_circle'],
}, {
    code: '🔵',
    keywords: ['large_blue_circle', 'blue', 'circle', 'geometric'],
}, {
    code: '🟣',
    keywords: ['purple_circle'],
}, {
    code: '🟤',
    keywords: ['brown_circle'],
}, {
    code: '⚫',
    keywords: ['black_circle', 'circle', 'geometric'],
}, {
    code: '⚪',
    keywords: ['white_circle', 'circle', 'geometric'],
}, {
    code: '🟥',
    keywords: ['red_square'],
}, {
    code: '🟧',
    keywords: ['orange_square'],
}, {
    code: '🟨',
    keywords: ['yellow_square'],
}, {
    code: '🟩',
    keywords: ['green_square'],
}, {
    code: '🟦',
    keywords: ['blue_square'],
}, {
    code: '🟪',
    keywords: ['purple_square'],
}, {
    code: '🟫',
    keywords: ['brown_square'],
}, {
    code: '⬛',
    keywords: ['black_large_square', 'geometric', 'square'],
}, {
    code: '⬜',
    keywords: ['white_large_square', 'geometric', 'square'],
}, {
    code: '◼️',
    keywords: ['black_medium_square'],
}, {
    code: '◻️',
    keywords: ['white_medium_square'],
}, {
    code: '◾',
    keywords: ['black_medium_small_square', 'geometric', 'square'],
}, {
    code: '◽',
    keywords: ['white_medium_small_square', 'geometric', 'square'],
}, {
    code: '▪️',
    keywords: ['black_small_square'],
}, {
    code: '▫️',
    keywords: ['white_small_square'],
}, {
    code: '🔶',
    keywords: ['large_orange_diamond', 'diamond', 'geometric', 'orange'],
}, {
    code: '🔷',
    keywords: ['large_blue_diamond', 'blue', 'diamond', 'geometric'],
}, {
    code: '🔸',
    keywords: ['small_orange_diamond', 'diamond', 'geometric', 'orange'],
}, {
    code: '🔹',
    keywords: ['small_blue_diamond', 'blue', 'diamond', 'geometric'],
}, {
    code: '🔺',
    keywords: ['small_red_triangle', 'geometric', 'red'],
}, {
    code: '🔻',
    keywords: ['small_red_triangle_down', 'down', 'geometric', 'red'],
}, {
    code: '💠',
    keywords: ['diamond_shape_with_a_dot_inside', 'comic', 'diamond', 'geometric', 'inside'],
}, {
    code: '🔘',
    keywords: ['radio_button', 'button', 'geometric', 'radio'],
}, {
    code: '🔳',
    keywords: ['white_square_button', 'button', 'geometric', 'outlined', 'square'],
}, {
    code: '🔲',
    keywords: ['black_square_button', 'button', 'geometric', 'square'],
}, {
    code: 'flags',
    header: true,
}, {
    code: '🏁',
    keywords: ['milestone', 'finish', 'checkered_flag', 'checkered', 'chequered', 'flag', 'racing'],
}, {
    code: '🚩',
    keywords: ['triangular_flag_on_post', 'flag', 'post'],
}, {
    code: '🎌',
    keywords: ['crossed_flags', 'activity', 'celebration', 'cross', 'crossed', 'flag', 'japanese'],
}, {
    code: '🏴',
    keywords: ['black_flag', 'flag', 'waving'],
}, {
    code: '🏳️',
    keywords: ['white_flag', 'flag'],
}, {
    code: '🏳️‍🌈',
    keywords: ['pride', 'rainbow_flag'],
}, {
    code: '🏳️‍⚧️',
    keywords: ['transgender_flag', 'flag'],
}, {
    code: '🏴‍☠️',
    keywords: ['pirate_flag', 'flag'],
}, {
    code: '🇦🇨',
    keywords: ['ascension_island', 'ascension', 'flag', 'island'],
}, {
    code: '🇦🇩',
    keywords: ['andorra', 'flag'],
}, {
    code: '🇦🇪',
    keywords: ['united_arab_emirates', 'emirates', 'flag', 'uae', 'united'],
}, {
    code: '🇦🇫',
    keywords: ['afghanistan', 'flag'],
}, {
    code: '🇦🇬',
    keywords: ['antigua_barbuda', 'antigua', 'barbuda', 'flag'],
}, {
    code: '🇦🇮',
    keywords: ['anguilla', 'flag'],
}, {
    code: '🇦🇱',
    keywords: ['albania', 'flag'],
}, {
    code: '🇦🇲',
    keywords: ['armenia', 'flag'],
}, {
    code: '🇦🇴',
    keywords: ['angola', 'flag'],
}, {
    code: '🇦🇶',
    keywords: ['antarctica', 'flag'],
}, {
    code: '🇦🇷',
    keywords: ['argentina', 'flag'],
}, {
    code: '🇦🇸',
    keywords: ['american_samoa', 'american', 'flag', 'samoa'],
}, {
    code: '🇦🇹',
    keywords: ['austria', 'flag'],
}, {
    code: '🇦🇺',
    keywords: ['australia', 'flag'],
}, {
    code: '🇦🇼',
    keywords: ['aruba', 'flag'],
}, {
    code: '🇦🇽',
    keywords: ['aland_islands', 'åland', 'flag'],
}, {
    code: '🇦🇿',
    keywords: ['azerbaijan', 'flag'],
}, {
    code: '🇧🇦',
    keywords: ['bosnia_herzegovina', 'bosnia', 'flag', 'herzegovina'],
}, {
    code: '🇧🇧',
    keywords: ['barbados', 'flag'],
}, {
    code: '🇧🇩',
    keywords: ['bangladesh', 'flag'],
}, {
    code: '🇧🇪',
    keywords: ['belgium', 'flag'],
}, {
    code: '🇧🇫',
    keywords: ['burkina_faso', 'burkina faso', 'flag'],
}, {
    code: '🇧🇬',
    keywords: ['bulgaria', 'flag'],
}, {
    code: '🇧🇭',
    keywords: ['bahrain', 'flag'],
}, {
    code: '🇧🇮',
    keywords: ['burundi', 'flag'],
}, {
    code: '🇧🇯',
    keywords: ['benin', 'flag'],
}, {
    code: '🇧🇱',
    keywords: ['st_barthelemy', 'barthelemy', 'barthélemy', 'flag', 'saint'],
}, {
    code: '🇧🇲',
    keywords: ['bermuda', 'flag'],
}, {
    code: '🇧🇳',
    keywords: ['brunei', 'darussalam', 'flag'],
}, {
    code: '🇧🇴',
    keywords: ['bolivia', 'flag'],
}, {
    code: '🇧🇶',
    keywords: ['caribbean_netherlands', 'bonaire', 'caribbean', 'eustatius', 'flag', 'netherlands', 'saba', 'sint'],
}, {
    code: '🇧🇷',
    keywords: ['brazil', 'flag'],
}, {
    code: '🇧🇸',
    keywords: ['bahamas', 'flag'],
}, {
    code: '🇧🇹',
    keywords: ['bhutan', 'flag'],
}, {
    code: '🇧🇻',
    keywords: ['bouvet_island', 'bouvet', 'flag', 'island'],
}, {
    code: '🇧🇼',
    keywords: ['botswana', 'flag'],
}, {
    code: '🇧🇾',
    keywords: ['belarus', 'flag'],
}, {
    code: '🇧🇿',
    keywords: ['belize', 'flag'],
}, {
    code: '🇨🇦',
    keywords: ['canada', 'flag'],
}, {
    code: '🇨🇨',
    keywords: ['keeling', 'cocos_islands', 'cocos', 'flag', 'island'],
}, {
    code: '🇨🇩',
    keywords: ['congo_kinshasa', 'congo', 'congo-kinshasa', 'democratic republic of congo', 'drc', 'flag', 'kinshasa', 'republic'],
}, {
    code: '🇨🇫',
    keywords: ['central_african_republic', 'central african republic', 'flag', 'republic'],
}, {
    code: '🇨🇬',
    keywords: ['congo_brazzaville', 'brazzaville', 'congo', 'congo republic', 'congo-brazzaville', 'flag', 'republic', 'republic of the congo'],
}, {
    code: '🇨🇭',
    keywords: ['switzerland', 'flag'],
}, {
    code: '🇨🇮',
    keywords: ['ivory', 'cote_divoire', 'cote ivoire', 'côte ivoire', 'flag', 'ivory coast'],
}, {
    code: '🇨🇰',
    keywords: ['cook_islands', 'cook', 'flag', 'island'],
}, {
    code: '🇨🇱',
    keywords: ['chile', 'flag'],
}, {
    code: '🇨🇲',
    keywords: ['cameroon', 'flag'],
}, {
    code: '🇨🇳',
    keywords: ['china', 'cn', 'flag'],
}, {
    code: '🇨🇴',
    keywords: ['colombia', 'flag'],
}, {
    code: '🇨🇵',
    keywords: ['clipperton_island', 'clipperton', 'flag', 'island'],
}, {
    code: '🇨🇷',
    keywords: ['costa_rica', 'costa rica', 'flag'],
}, {
    code: '🇨🇺',
    keywords: ['cuba', 'flag'],
}, {
    code: '🇨🇻',
    keywords: ['cape_verde', 'cabo', 'cape', 'flag', 'verde'],
}, {
    code: '🇨🇼',
    keywords: ['curacao', 'antilles', 'curaçao', 'flag'],
}, {
    code: '🇨🇽',
    keywords: ['christmas_island', 'christmas', 'flag', 'island'],
}, {
    code: '🇨🇾',
    keywords: ['cyprus', 'flag'],
}, {
    code: '🇨🇿',
    keywords: ['czech_republic', 'czech republic', 'flag'],
}, {
    code: '🇩🇪',
    keywords: ['flag', 'germany', 'de'],
}, {
    code: '🇩🇬',
    keywords: ['diego_garcia', 'diego garcia', 'flag'],
}, {
    code: '🇩🇯',
    keywords: ['djibouti', 'flag'],
}, {
    code: '🇩🇰',
    keywords: ['denmark', 'flag'],
}, {
    code: '🇩🇲',
    keywords: ['dominica', 'flag'],
}, {
    code: '🇩🇴',
    keywords: ['dominican_republic', 'dominican republic', 'flag'],
}, {
    code: '🇩🇿',
    keywords: ['algeria', 'flag'],
}, {
    code: '🇪🇦',
    keywords: ['ceuta_melilla', 'ceuta', 'flag', 'melilla'],
}, {
    code: '🇪🇨',
    keywords: ['ecuador', 'flag'],
}, {
    code: '🇪🇪',
    keywords: ['estonia', 'flag'],
}, {
    code: '🇪🇬',
    keywords: ['egypt', 'flag'],
}, {
    code: '🇪🇭',
    keywords: ['western_sahara', 'flag', 'sahara', 'west', 'western sahara'],
}, {
    code: '🇪🇷',
    keywords: ['eritrea', 'flag'],
}, {
    code: '🇪🇸',
    keywords: ['spain', 'es', 'flag'],
}, {
    code: '🇪🇹',
    keywords: ['ethiopia', 'flag'],
}, {
    code: '🇪🇺',
    keywords: ['eu', 'european_union', 'european union', 'flag'],
}, {
    code: '🇫🇮',
    keywords: ['finland', 'flag'],
}, {
    code: '🇫🇯',
    keywords: ['fiji', 'flag'],
}, {
    code: '🇫🇰',
    keywords: ['falkland_islands', 'falkland', 'falklands', 'flag', 'island', 'islas', 'malvinas'],
}, {
    code: '🇫🇲',
    keywords: ['micronesia', 'flag'],
}, {
    code: '🇫🇴',
    keywords: ['faroe_islands', 'faroe', 'flag', 'island'],
}, {
    code: '🇫🇷',
    keywords: ['france', 'french', 'fr', 'flag'],
}, {
    code: '🇬🇦',
    keywords: ['gabon', 'flag'],
}, {
    code: '🇬🇧',
    keywords: [
        'flag', 'british', 'gb', 'uk', 'britain', 'cornwall', 'england', 'great britain',
        'ireland', 'northern ireland', 'scotland', 'union jack', 'united', 'united kingdom', 'wales'],
}, {
    code: '🇬🇩',
    keywords: ['grenada', 'flag'],
}, {
    code: '🇬🇪',
    keywords: ['georgia', 'flag'],
}, {
    code: '🇬🇫',
    keywords: ['french_guiana', 'flag', 'french', 'guiana'],
}, {
    code: '🇬🇬',
    keywords: ['guernsey', 'flag'],
}, {
    code: '🇬🇭',
    keywords: ['ghana', 'flag'],
}, {
    code: '🇬🇮',
    keywords: ['gibraltar', 'flag'],
}, {
    code: '🇬🇱',
    keywords: ['greenland', 'flag'],
}, {
    code: '🇬🇲',
    keywords: ['gambia', 'flag'],
}, {
    code: '🇬🇳',
    keywords: ['guinea', 'flag'],
}, {
    code: '🇬🇵',
    keywords: ['guadeloupe', 'flag'],
}, {
    code: '🇬🇶',
    keywords: ['equatorial_guinea', 'equatorial guinea', 'flag', 'guinea'],
}, {
    code: '🇬🇷',
    keywords: ['greece', 'flag'],
}, {
    code: '🇬🇸',
    keywords: ['south_georgia_south_sandwich_islands', 'flag', 'georgia', 'island', 'south', 'south georgia', 'south sandwich'],
}, {
    code: '🇬🇹',
    keywords: ['guatemala', 'flag'],
}, {
    code: '🇬🇺',
    keywords: ['guam', 'flag'],
}, {
    code: '🇬🇼',
    keywords: ['guinea_bissau', 'bissau', 'flag', 'guinea'],
}, {
    code: '🇬🇾',
    keywords: ['guyana', 'flag'],
}, {
    code: '🇭🇰',
    keywords: ['hong_kong', 'china', 'flag', 'hong kong'],
}, {
    code: '🇭🇲',
    keywords: ['heard_mcdonald_islands', 'flag', 'heard', 'island', 'mcdonald'],
}, {
    code: '🇭🇳',
    keywords: ['honduras', 'flag'],
}, {
    code: '🇭🇷',
    keywords: ['croatia', 'flag'],
}, {
    code: '🇭🇹',
    keywords: ['haiti', 'flag'],
}, {
    code: '🇭🇺',
    keywords: ['hungary', 'flag'],
}, {
    code: '🇮🇨',
    keywords: ['canary_islands', 'canary', 'flag', 'island'],
}, {
    code: '🇮🇩',
    keywords: ['indonesia', 'flag'],
}, {
    code: '🇮🇪',
    keywords: ['ireland', 'flag'],
}, {
    code: '🇮🇱',
    keywords: ['israel', 'flag'],
}, {
    code: '🇮🇲',
    keywords: ['isle_of_man', 'flag', 'isle of man'],
}, {
    code: '🇮🇳',
    keywords: ['india', 'flag'],
}, {
    code: '🇮🇴',
    keywords: ['british_indian_ocean_territory', 'british', 'chagos', 'flag', 'indian ocean', 'island'],
}, {
    code: '🇮🇶',
    keywords: ['iraq', 'flag'],
}, {
    code: '🇮🇷',
    keywords: ['iran', 'flag'],
}, {
    code: '🇮🇸',
    keywords: ['iceland', 'flag'],
}, {
    code: '🇮🇹',
    keywords: ['italy', 'it', 'flag'],
}, {
    code: '🇯🇪',
    keywords: ['jersey', 'flag'],
}, {
    code: '🇯🇲',
    keywords: ['jamaica', 'flag'],
}, {
    code: '🇯🇴',
    keywords: ['jordan', 'flag'],
}, {
    code: '🇯🇵',
    keywords: ['japan', 'jp', 'flag'],
}, {
    code: '🇰🇪',
    keywords: ['kenya', 'flag'],
}, {
    code: '🇰🇬',
    keywords: ['kyrgyzstan', 'flag'],
}, {
    code: '🇰🇭',
    keywords: ['cambodia', 'flag'],
}, {
    code: '🇰🇮',
    keywords: ['kiribati', 'flag'],
}, {
    code: '🇰🇲',
    keywords: ['comoros', 'flag'],
}, {
    code: '🇰🇳',
    keywords: ['st_kitts_nevis', 'flag', 'kitts', 'nevis', 'saint'],
}, {
    code: '🇰🇵',
    keywords: ['north_korea', 'flag', 'korea', 'north', 'north korea'],
}, {
    code: '🇰🇷',
    keywords: ['korea', 'kr', 'flag', 'south', 'south korea'],
}, {
    code: '🇰🇼',
    keywords: ['kuwait', 'flag'],
}, {
    code: '🇰🇾',
    keywords: ['cayman_islands', 'cayman', 'flag', 'island'],
}, {
    code: '🇰🇿',
    keywords: ['kazakhstan', 'flag'],
}, {
    code: '🇱🇦',
    keywords: ['laos', 'flag'],
}, {
    code: '🇱🇧',
    keywords: ['lebanon', 'flag'],
}, {
    code: '🇱🇨',
    keywords: ['st_lucia', 'flag', 'lucia', 'saint'],
}, {
    code: '🇱🇮',
    keywords: ['liechtenstein', 'flag'],
}, {
    code: '🇱🇰',
    keywords: ['sri_lanka', 'flag', 'sri lanka'],
}, {
    code: '🇱🇷',
    keywords: ['liberia', 'flag'],
}, {
    code: '🇱🇸',
    keywords: ['lesotho', 'flag'],
}, {
    code: '🇱🇹',
    keywords: ['lithuania', 'flag'],
}, {
    code: '🇱🇺',
    keywords: ['luxembourg', 'flag'],
}, {
    code: '🇱🇻',
    keywords: ['latvia', 'flag'],
}, {
    code: '🇱🇾',
    keywords: ['libya', 'flag'],
}, {
    code: '🇲🇦',
    keywords: ['morocco', 'flag'],
}, {
    code: '🇲🇨',
    keywords: ['monaco', 'flag'],
}, {
    code: '🇲🇩',
    keywords: ['moldova', 'flag'],
}, {
    code: '🇲🇪',
    keywords: ['montenegro', 'flag'],
}, {
    code: '🇲🇫',
    keywords: ['st_martin', 'flag', 'french', 'martin', 'saint'],
}, {
    code: '🇲🇬',
    keywords: ['madagascar', 'flag'],
}, {
    code: '🇲🇭',
    keywords: ['marshall_islands', 'flag', 'island', 'marshall'],
}, {
    code: '🇲🇰',
    keywords: ['macedonia', 'flag'],
}, {
    code: '🇲🇱',
    keywords: ['mali', 'flag'],
}, {
    code: '🇲🇲',
    keywords: ['burma', 'myanmar', 'flag'],
}, {
    code: '🇲🇳',
    keywords: ['mongolia', 'flag'],
}, {
    code: '🇲🇴',
    keywords: ['macau', 'china', 'flag', 'macao'],
}, {
    code: '🇲🇵',
    keywords: ['northern_mariana_islands', 'flag', 'island', 'mariana', 'north', 'northern mariana'],
}, {
    code: '🇲🇶',
    keywords: ['martinique', 'flag'],
}, {
    code: '🇲🇷',
    keywords: ['mauritania', 'flag'],
}, {
    code: '🇲🇸',
    keywords: ['montserrat', 'flag'],
}, {
    code: '🇲🇹',
    keywords: ['malta', 'flag'],
}, {
    code: '🇲🇺',
    keywords: ['mauritius', 'flag'],
}, {
    code: '🇲🇻',
    keywords: ['maldives', 'flag'],
}, {
    code: '🇲🇼',
    keywords: ['malawi', 'flag'],
}, {
    code: '🇲🇽',
    keywords: ['mexico', 'flag'],
}, {
    code: '🇲🇾',
    keywords: ['malaysia', 'flag'],
}, {
    code: '🇲🇿',
    keywords: ['mozambique', 'flag'],
}, {
    code: '🇳🇦',
    keywords: ['namibia', 'flag'],
}, {
    code: '🇳🇨',
    keywords: ['new_caledonia', 'flag', 'new', 'new caledonia'],
}, {
    code: '🇳🇪',
    keywords: ['niger', 'flag'],
}, {
    code: '🇳🇫',
    keywords: ['norfolk_island', 'flag', 'island', 'norfolk'],
}, {
    code: '🇳🇬',
    keywords: ['nigeria', 'flag'],
}, {
    code: '🇳🇮',
    keywords: ['nicaragua', 'flag'],
}, {
    code: '🇳🇱',
    keywords: ['netherlands', 'flag'],
}, {
    code: '🇳🇴',
    keywords: ['norway', 'flag'],
}, {
    code: '🇳🇵',
    keywords: ['nepal', 'flag'],
}, {
    code: '🇳🇷',
    keywords: ['nauru', 'flag'],
}, {
    code: '🇳🇺',
    keywords: ['niue', 'flag'],
}, {
    code: '🇳🇿',
    keywords: ['new_zealand', 'flag', 'new', 'new zealand'],
}, {
    code: '🇴🇲',
    keywords: ['oman', 'flag'],
}, {
    code: '🇵🇦',
    keywords: ['panama', 'flag'],
}, {
    code: '🇵🇪',
    keywords: ['peru', 'flag'],
}, {
    code: '🇵🇫',
    keywords: ['french_polynesia', 'flag', 'french', 'polynesia'],
}, {
    code: '🇵🇬',
    keywords: ['papua_new_guinea', 'flag', 'guinea', 'new', 'papua new guinea'],
}, {
    code: '🇵🇭',
    keywords: ['philippines', 'flag'],
}, {
    code: '🇵🇰',
    keywords: ['pakistan', 'flag'],
}, {
    code: '🇵🇱',
    keywords: ['poland', 'flag'],
}, {
    code: '🇵🇲',
    keywords: ['st_pierre_miquelon', 'flag', 'miquelon', 'pierre', 'saint'],
}, {
    code: '🇵🇳',
    keywords: ['pitcairn_islands', 'flag', 'island', 'pitcairn'],
}, {
    code: '🇵🇷',
    keywords: ['puerto_rico', 'flag', 'puerto rico'],
}, {
    code: '🇵🇸',
    keywords: ['palestinian_territories', 'flag', 'palestine'],
}, {
    code: '🇵🇹',
    keywords: ['portugal', 'flag'],
}, {
    code: '🇵🇼',
    keywords: ['palau', 'flag'],
}, {
    code: '🇵🇾',
    keywords: ['paraguay', 'flag'],
}, {
    code: '🇶🇦',
    keywords: ['qatar', 'flag'],
}, {
    code: '🇷🇪',
    keywords: ['reunion', 'flag', 'réunion'],
}, {
    code: '🇷🇴',
    keywords: ['romania', 'flag'],
}, {
    code: '🇷🇸',
    keywords: ['serbia', 'flag'],
}, {
    code: '🇷🇺',
    keywords: ['russia', 'ru', 'flag'],
}, {
    code: '🇷🇼',
    keywords: ['rwanda', 'flag'],
}, {
    code: '🇸🇦',
    keywords: ['saudi_arabia', 'flag', 'saudi arabia'],
}, {
    code: '🇸🇧',
    keywords: ['solomon_islands', 'flag', 'island', 'solomon'],
}, {
    code: '🇸🇨',
    keywords: ['seychelles', 'flag'],
}, {
    code: '🇸🇩',
    keywords: ['sudan', 'flag'],
}, {
    code: '🇸🇪',
    keywords: ['sweden', 'flag'],
}, {
    code: '🇸🇬',
    keywords: ['singapore', 'flag'],
}, {
    code: '🇸🇭',
    keywords: ['st_helena', 'flag', 'helena', 'saint'],
}, {
    code: '🇸🇮',
    keywords: ['slovenia', 'flag'],
}, {
    code: '🇸🇯',
    keywords: ['svalbard_jan_mayen', 'flag', 'jan mayen', 'svalbard'],
}, {
    code: '🇸🇰',
    keywords: ['slovakia', 'flag'],
}, {
    code: '🇸🇱',
    keywords: ['sierra_leone', 'flag', 'sierra leone'],
}, {
    code: '🇸🇲',
    keywords: ['san_marino', 'flag', 'san marino'],
}, {
    code: '🇸🇳',
    keywords: ['senegal', 'flag'],
}, {
    code: '🇸🇴',
    keywords: ['somalia', 'flag'],
}, {
    code: '🇸🇷',
    keywords: ['suriname', 'flag'],
}, {
    code: '🇸🇸',
    keywords: ['south_sudan', 'flag', 'south', 'south sudan', 'sudan'],
}, {
    code: '🇸🇹',
    keywords: ['sao_tome_principe', 'flag', 'principe', 'príncipe', 'sao tome', 'são tomé'],
}, {
    code: '🇸🇻',
    keywords: ['el_salvador', 'el salvador', 'flag'],
}, {
    code: '🇸🇽',
    keywords: ['sint_maarten', 'flag', 'maarten', 'sint'],
}, {
    code: '🇸🇾',
    keywords: ['syria', 'flag'],
}, {
    code: '🇸🇿',
    keywords: ['swaziland', 'flag'],
}, {
    code: '🇹🇦',
    keywords: ['tristan_da_cunha', 'flag', 'tristan da cunha'],
}, {
    code: '🇹🇨',
    keywords: ['turks_caicos_islands', 'caicos', 'flag', 'island', 'turks'],
}, {
    code: '🇹🇩',
    keywords: ['chad', 'flag'],
}, {
    code: '🇹🇫',
    keywords: ['french_southern_territories', 'antarctic', 'flag', 'french'],
}, {
    code: '🇹🇬',
    keywords: ['togo', 'flag'],
}, {
    code: '🇹🇭',
    keywords: ['thailand', 'flag'],
}, {
    code: '🇹🇯',
    keywords: ['tajikistan', 'flag'],
}, {
    code: '🇹🇰',
    keywords: ['tokelau', 'flag'],
}, {
    code: '🇹🇱',
    keywords: ['timor_leste', 'east', 'east timor', 'flag', 'timor-leste'],
}, {
    code: '🇹🇲',
    keywords: ['turkmenistan', 'flag'],
}, {
    code: '🇹🇳',
    keywords: ['tunisia', 'flag'],
}, {
    code: '🇹🇴',
    keywords: ['tonga', 'flag'],
}, {
    code: '🇹🇷',
    keywords: ['turkey', 'tr', 'flag'],
}, {
    code: '🇹🇹',
    keywords: ['trinidad_tobago', 'flag', 'tobago', 'trinidad'],
}, {
    code: '🇹🇻',
    keywords: ['tuvalu', 'flag'],
}, {
    code: '🇹🇼',
    keywords: ['taiwan', 'china', 'flag'],
}, {
    code: '🇹🇿',
    keywords: ['tanzania', 'flag'],
}, {
    code: '🇺🇦',
    keywords: ['ukraine', 'flag'],
}, {
    code: '🇺🇬',
    keywords: ['uganda', 'flag'],
}, {
    code: '🇺🇲',
    keywords: ['us_outlying_islands', 'america', 'flag', 'island', 'minor outlying', 'united', 'united states', 'us', 'usa'],
}, {
    code: '🇺🇳',
    keywords: ['united_nations'],
}, {
    code: '🇺🇸',
    keywords: ['flag', 'united', 'america', 'us', 'stars and stripes', 'united states'],
}, {
    code: '🇺🇾',
    keywords: ['uruguay', 'flag'],
}, {
    code: '🇺🇿',
    keywords: ['uzbekistan', 'flag'],
}, {
    code: '🇻🇦',
    keywords: ['vatican_city', 'flag', 'vatican'],
}, {
    code: '🇻🇨',
    keywords: ['st_vincent_grenadines', 'flag', 'grenadines', 'saint', 'vincent'],
}, {
    code: '🇻🇪',
    keywords: ['venezuela', 'flag'],
}, {
    code: '🇻🇬',
    keywords: ['british_virgin_islands', 'british', 'flag', 'island', 'virgin'],
}, {
    code: '🇻🇮',
    keywords: ['us_virgin_islands', 'america', 'american', 'flag', 'island', 'united', 'united states', 'us', 'usa', 'virgin'],
}, {
    code: '🇻🇳',
    keywords: ['vietnam', 'flag', 'viet nam'],
}, {
    code: '🇻🇺',
    keywords: ['vanuatu', 'flag'],
}, {
    code: '🇼🇫',
    keywords: ['wallis_futuna', 'flag', 'futuna', 'wallis'],
}, {
    code: '🇼🇸',
    keywords: ['samoa', 'flag'],
}, {
    code: '🇽🇰',
    keywords: ['kosovo', 'flag'],
}, {
    code: '🇾🇪',
    keywords: ['yemen', 'flag'],
}, {
    code: '🇾🇹',
    keywords: ['mayotte', 'flag'],
}, {
    code: '🇿🇦',
    keywords: ['south_africa', 'flag', 'south', 'south africa'],
}, {
    code: '🇿🇲',
    keywords: ['zambia', 'flag'],
}, {
    code: '🇿🇼',
    keywords: ['zimbabwe', 'flag'],
}, {
    code: '🏴󠁧󠁢󠁥󠁮󠁧󠁿',
    keywords: ['england', 'flag'],
}, {
    code: '🏴󠁧󠁢󠁳󠁣󠁴󠁿',
    keywords: ['scotland', 'flag'],
}, {
    code: '🏴󠁧󠁢󠁷󠁬󠁳󠁿',
    keywords: ['wales', 'flag'],
}];
=======
const emojis = [
    {
        code: 'smileysAndPeople',
        header: true,
    },
    {
        code: '😀',
        keywords: [
            'face',
            'grin',
        ],
        name: 'grinning',
    },
    {
        code: '😁',
        keywords: [
            'eye',
            'face',
            'grin',
            'smile',
        ],
        name: 'grin',
    },
    {
        code: '😂',
        keywords: [
            'face',
            'joy',
            'laugh',
            'tear',
        ],
        name: 'joy',
    },
    {
        code: '🤣',
        keywords: [
            'face',
            'floor',
            'laugh',
            'lol',
            'rofl',
            'rolling',
        ],
        name: 'rofl',
    },
    {
        code: '😃',
        keywords: [
            'face',
            'mouth',
            'open',
            'smile',
        ],
        name: 'smiley',
    },
    {
        code: '😄',
        keywords: [
            'eye',
            'face',
            'mouth',
            'open',
            'smile',
        ],
        name: 'smile',
    },
    {
        code: '😅',
        keywords: [
            'cold',
            'face',
            'open',
            'smile',
            'sweat',
        ],
        name: 'sweat_smile',
    },
    {
        code: '😆',
        keywords: [
            'face',
            'laugh',
            'mouth',
            'open',
            'satisfied',
            'smile',
        ],
        name: 'laughing',
    },
    {
        code: '😉',
        keywords: [
            'face',
            'wink',
        ],
        name: 'wink',
    },
    {
        code: '😊',
        keywords: [
            'blush',
            'eye',
            'face',
            'smile',
        ],
        name: 'blush',
    },
    {
        code: '😋',
        keywords: [
            'delicious',
            'face',
            'savouring',
            'smile',
            'um',
            'yum',
        ],
        name: 'yum',
    },
    {
        code: '😎',
        keywords: [
            'bright',
            'cool',
            'eye',
            'eyewear',
            'face',
            'glasses',
            'smile',
            'sun',
            'sunglasses',
            'weather',
        ],
        name: 'sunglasses',
    },
    {
        code: '😍',
        keywords: [
            'eye',
            'face',
            'heart',
            'love',
            'smile',
        ],
        name: 'heart_eyes',
    },
    {
        code: '😘',
        keywords: [
            'face',
            'heart',
            'kiss',
        ],
        name: 'kissing_heart',
    },
    {
        code: '😗',
        keywords: [
            'face',
            'kiss',
        ],
        name: 'kissing',
    },
    {
        code: '😙',
        keywords: [
            'eye',
            'face',
            'kiss',
            'smile',
        ],
        name: 'kissing_smiling_eyes',
    },
    {
        code: '😚',
        keywords: [
            'closed',
            'eye',
            'face',
            'kiss',
        ],
        name: 'kissing_closed_eyes',
    },
    {
        code: '🙂',
        keywords: [
            'face',
            'smile',
        ],
        name: 'slightly_smiling_face',
    },
    {
        code: '🤗',
        keywords: [
            'face',
            'hug',
            'hugging',
        ],
        name: 'hugs',
    },
    {
        code: '🤔',
        keywords: [
            'face',
            'thinking',
        ],
        name: 'thinking',
    },
    {
        code: '😐',
        keywords: [
            'deadpan',
            'face',
            'neutral',
        ],
        name: 'neutral_face',
    },
    {
        code: '😑',
        keywords: [
            'expressionless',
            'face',
            'inexpressive',
            'unexpressive',
        ],
        name: 'expressionless',
    },
    {
        code: '😶',
        keywords: [
            'face',
            'mouth',
            'quiet',
            'silent',
        ],
        name: 'no_mouth',
    },
    {
        code: '🙄',
        keywords: [
            'eyes',
            'face',
            'rolling',
        ],
        name: 'roll_eyes',
    },
    {
        code: '😏',
        keywords: [
            'face',
            'smirk',
        ],
        name: 'smirk',
    },
    {
        code: '😣',
        keywords: [
            'face',
            'persevere',
        ],
        name: 'persevere',
    },
    {
        code: '😥',
        keywords: [
            'disappointed',
            'face',
            'relieved',
            'whew',
        ],
        name: 'disappointed_relieved',
    },
    {
        code: '😮',
        keywords: [
            'face',
            'mouth',
            'open',
            'sympathy',
        ],
        name: 'open_mouth',
    },
    {
        code: '🤐',
        keywords: [
            'face',
            'mouth',
            'zipper',
        ],
        name: 'zipper_mouth_face',
    },
    {
        code: '😯',
        keywords: [
            'face',
            'hushed',
            'stunned',
            'surprised',
        ],
        name: 'hushed',
    },
    {
        code: '😪',
        keywords: [
            'face',
            'sleep',
        ],
        name: 'sleepy',
    },
    {
        code: '😫',
        keywords: [
            'face',
            'tired',
        ],
        name: 'tired_face',
    },
    {
        code: '😴',
        keywords: [
            'face',
            'sleep',
            'zzz',
        ],
        name: 'sleeping',
    },
    {
        code: '😌',
        keywords: [
            'face',
            'relieved',
        ],
        name: 'relieved',
    },
    {
        code: '🤓',
        keywords: [
            'face',
            'geek',
            'nerd',
        ],
        name: 'nerd_face',
    },
    {
        code: '😛',
        keywords: [
            'face',
            'tongue',
        ],
        name: 'stuck_out_tongue',
    },
    {
        code: '😜',
        keywords: [
            'eye',
            'face',
            'joke',
            'tongue',
            'wink',
        ],
        name: 'stuck_out_tongue_winking_eye',
    },
    {
        code: '😝',
        keywords: [
            'eye',
            'face',
            'horrible',
            'taste',
            'tongue',
        ],
        name: 'stuck_out_tongue_closed_eyes',
    },
    {
        code: '🤤',
        keywords: [
            'drooling',
            'face',
        ],
        name: 'drooling_face',
    },
    {
        code: '😒',
        keywords: [
            'face',
            'unamused',
            'unhappy',
        ],
        name: 'unamused',
    },
    {
        code: '😓',
        keywords: [
            'cold',
            'face',
            'sweat',
        ],
        name: 'sweat',
    },
    {
        code: '😔',
        keywords: [
            'dejected',
            'face',
            'pensive',
        ],
        name: 'pensive',
    },
    {
        code: '😕',
        keywords: [
            'confused',
            'face',
        ],
        name: 'confused',
    },
    {
        code: '🙃',
        keywords: [
            'face',
            'upside-down',
        ],
        name: 'upside_down_face',
    },
    {
        code: '🤑',
        keywords: [
            'face',
            'money',
            'mouth',
        ],
        name: 'money_mouth_face',
    },
    {
        code: '😲',
        keywords: [
            'astonished',
            'face',
            'shocked',
            'totally',
        ],
        name: 'astonished',
    },
    {
        code: '🙁',
        keywords: [
            'face',
            'frown',
        ],
        name: 'slightly_frowning_face',
    },
    {
        code: '😖',
        keywords: [
            'confounded',
            'face',
        ],
        name: 'confounded',
    },
    {
        code: '😞',
        keywords: [
            'disappointed',
            'face',
        ],
        name: 'disappointed',
    },
    {
        code: '😟',
        keywords: [
            'face',
            'worried',
        ],
        name: 'worried',
    },
    {
        code: '😤',
        keywords: [
            'face',
            'triumph',
            'won',
        ],
        name: 'triumph',
    },
    {
        code: '😢',
        keywords: [
            'cry',
            'face',
            'sad',
            'tear',
        ],
        name: 'cry',
    },
    {
        code: '😭',
        keywords: [
            'cry',
            'face',
            'sad',
            'sob',
            'tear',
        ],
        name: 'sob',
    },
    {
        code: '😦',
        keywords: [
            'face',
            'frown',
            'mouth',
            'open',
        ],
        name: 'frowning',
    },
    {
        code: '😧',
        keywords: [
            'anguished',
            'face',
        ],
        name: 'anguished',
    },
    {
        code: '😨',
        keywords: [
            'face',
            'fear',
            'fearful',
            'scared',
        ],
        name: 'fearful',
    },
    {
        code: '😩',
        keywords: [
            'face',
            'tired',
            'weary',
        ],
        name: 'weary',
    },
    {
        code: '😬',
        keywords: [
            'face',
            'grimace',
        ],
        name: 'grimacing',
    },
    {
        code: '😰',
        keywords: [
            'blue',
            'cold',
            'face',
            'mouth',
            'open',
            'rushed',
            'sweat',
        ],
        name: 'cold_sweat',
    },
    {
        code: '😱',
        keywords: [
            'face',
            'fear',
            'fearful',
            'munch',
            'scared',
            'scream',
        ],
        name: 'scream',
    },
    {
        code: '😳',
        keywords: [
            'dazed',
            'face',
            'flushed',
        ],
        name: 'flushed',
    },
    {
        code: '😵',
        keywords: [
            'dizzy',
            'face',
        ],
        name: 'dizzy_face',
    },
    {
        code: '😡',
        keywords: [
            'angry',
            'face',
            'mad',
            'pouting',
            'rage',
            'red',
        ],
        name: 'rage',
    },
    {
        code: '😠',
        keywords: [
            'angry',
            'face',
            'mad',
        ],
        name: 'angry',
    },
    {
        code: '😇',
        keywords: [
            'angel',
            'face',
            'fairy tale',
            'fantasy',
            'halo',
            'innocent',
            'smile',
        ],
        name: 'innocent',
    },
    {
        code: '🤠',
        keywords: [
            'cowboy',
            'cowgirl',
            'face',
            'hat',
        ],
        name: 'cowboy_hat_face',
    },
    {
        code: '🤡',
        keywords: [
            'clown',
            'face',
        ],
        name: 'clown_face',
    },
    {
        code: '🤥',
        keywords: [
            'face',
            'lie',
            'pinocchio',
        ],
        name: 'lying_face',
    },
    {
        code: '😷',
        keywords: [
            'cold',
            'doctor',
            'face',
            'mask',
            'medicine',
            'sick',
        ],
        name: 'mask',
    },
    {
        code: '🤒',
        keywords: [
            'face',
            'ill',
            'sick',
            'thermometer',
        ],
        name: 'face_with_thermometer',
    },
    {
        code: '🤕',
        keywords: [
            'bandage',
            'face',
            'hurt',
            'injury',
        ],
        name: 'face_with_head_bandage',
    },
    {
        code: '🤢',
        keywords: [
            'face',
            'nauseated',
            'vomit',
        ],
        name: 'nauseated_face',
    },
    {
        code: '🤧',
        keywords: [
            'face',
            'gesundheit',
            'sneeze',
        ],
        name: 'sneezing_face',
    },
    {
        code: '😈',
        keywords: [
            'face',
            'fairy tale',
            'fantasy',
            'horns',
            'smile',
        ],
        name: 'smiling_imp',
    },
    {
        code: '👿',
        keywords: [
            'demon',
            'devil',
            'face',
            'fairy tale',
            'fantasy',
            'imp',
        ],
        name: 'imp',
    },
    {
        code: '👹',
        keywords: [
            'creature',
            'face',
            'fairy tale',
            'fantasy',
            'japanese',
            'monster',
            'ogre',
        ],
        name: 'japanese_ogre',
    },
    {
        code: '👺',
        keywords: [
            'creature',
            'face',
            'fairy tale',
            'fantasy',
            'goblin',
            'japanese',
            'monster',
        ],
        name: 'japanese_goblin',
    },
    {
        code: '💀',
        keywords: [
            'body',
            'death',
            'face',
            'fairy tale',
            'monster',
            'skull',
        ],
        name: 'skull',
    },
    {
        code: '☠️',
        keywords: [
            'body',
            'crossbones',
            'death',
            'face',
            'monster',
            'skull',
        ],
        name: 'skull_and_crossbones',
    },
    {
        code: '👻',
        keywords: [
            'creature',
            'face',
            'fairy tale',
            'fantasy',
            'ghost',
            'monster',
        ],
        name: 'ghost',
    },
    {
        code: '👽',
        keywords: [
            'alien',
            'creature',
            'extraterrestrial',
            'face',
            'fairy tale',
            'fantasy',
            'monster',
            'space',
            'ufo',
        ],
        name: 'alien',
    },
    {
        code: '👾',
        keywords: [
            'alien',
            'creature',
            'extraterrestrial',
            'face',
            'fairy tale',
            'fantasy',
            'monster',
            'space',
            'ufo',
        ],
        name: 'space_invader',
    },
    {
        code: '🤖',
        keywords: [
            'face',
            'monster',
            'robot',
        ],
        name: 'robot',
    },
    {
        code: '💩',
        keywords: [
            'comic',
            'dung',
            'face',
            'monster',
            'poo',
            'poop',
        ],
        name: 'hankey',
    },
    {
        code: '😺',
        keywords: [
            'cat',
            'face',
            'mouth',
            'open',
            'smile',
        ],
        name: 'smiley_cat',
    },
    {
        code: '😸',
        keywords: [
            'cat',
            'eye',
            'face',
            'grin',
            'smile',
        ],
        name: 'smile_cat',
    },
    {
        code: '😹',
        keywords: [
            'cat',
            'face',
            'joy',
            'tear',
        ],
        name: 'joy_cat',
    },
    {
        code: '😻',
        keywords: [
            'cat',
            'eye',
            'face',
            'heart',
            'love',
            'smile',
        ],
        name: 'heart_eyes_cat',
    },
    {
        code: '😼',
        keywords: [
            'cat',
            'face',
            'ironic',
            'smile',
            'wry',
        ],
        name: 'smirk_cat',
    },
    {
        code: '😽',
        keywords: [
            'cat',
            'eye',
            'face',
            'kiss',
        ],
        name: 'kissing_cat',
    },
    {
        code: '🙀',
        keywords: [
            'cat',
            'face',
            'oh',
            'surprised',
            'weary',
        ],
        name: 'scream_cat',
    },
    {
        code: '😿',
        keywords: [
            'cat',
            'cry',
            'face',
            'sad',
            'tear',
        ],
        name: 'crying_cat_face',
    },
    {
        code: '😾',
        keywords: [
            'cat',
            'face',
            'pouting',
        ],
        name: 'pouting_cat',
    },
    {
        code: '🙈',
        keywords: [
            'evil',
            'face',
            'forbidden',
            'gesture',
            'monkey',
            'no',
            'not',
            'prohibited',
            'see',
        ],
        name: 'see_no_evil',
    },
    {
        code: '🙉',
        keywords: [
            'evil',
            'face',
            'forbidden',
            'gesture',
            'hear',
            'monkey',
            'no',
            'not',
            'prohibited',
        ],
        name: 'hear_no_evil',
    },
    {
        code: '🙊',
        keywords: [
            'evil',
            'face',
            'forbidden',
            'gesture',
            'monkey',
            'no',
            'not',
            'prohibited',
            'speak',
        ],
        name: 'speak_no_evil',
    },
    {
        code: '👦',
        keywords: [
            'boy',
        ],
        types: [
            '👦🏿',
            '👦🏾',
            '👦🏽',
            '👦🏼',
            '👦🏻',
        ],
        name: 'boy',
    },
    {
        code: '👧',
        keywords: [
            'girl',
            'maiden',
            'virgin',
            'virgo',
            'zodiac',
        ],
        types: [
            '👧🏿',
            '👧🏾',
            '👧🏽',
            '👧🏼',
            '👧🏻',
        ],
        name: 'girl',
    },
    {
        code: '👨',
        keywords: [
            'man',
        ],
        types: [
            '👨🏿',
            '👨🏾',
            '👨🏽',
            '👨🏼',
            '👨🏻',
        ],
        name: 'man',
    },
    {
        code: '👩',
        keywords: [
            'woman',
        ],
        types: [
            '👩🏿',
            '👩🏾',
            '👩🏽',
            '👩🏼',
            '👩🏻',
        ],
        name: 'woman',
    },
    {
        code: '👴',
        keywords: [
            'man',
            'old',
        ],
        types: [
            '👴🏿',
            '👴🏾',
            '👴🏽',
            '👴🏼',
            '👴🏻',
        ],
        name: 'older_man',
    },
    {
        code: '👵',
        keywords: [
            'old',
            'woman',
        ],
        types: [
            '👵🏿',
            '👵🏾',
            '👵🏽',
            '👵🏼',
            '👵🏻',
        ],
        name: 'older_woman',
    },
    {
        code: '👶',
        keywords: [
            'baby',
        ],
        types: [
            '👶🏿',
            '👶🏾',
            '👶🏽',
            '👶🏼',
            '👶🏻',
        ],
        name: 'baby',
    },
    {
        code: '👼',
        keywords: [
            'angel',
            'baby',
            'face',
            'fairy tale',
            'fantasy',
        ],
        types: [
            '👼🏿',
            '👼🏾',
            '👼🏽',
            '👼🏼',
            '👼🏻',
        ],
        name: 'angel',
    },
    {
        code: '👱',
        keywords: [
            'blond',
        ],
        types: [
            '👱🏿',
            '👱🏾',
            '👱🏽',
            '👱🏼',
            '👱🏻',
        ],
        name: 'blond_haired_person',
    },
    {
        code: '👮',
        keywords: [
            'cop',
            'officer',
            'police',
        ],
        types: [
            '👮🏿',
            '👮🏾',
            '👮🏽',
            '👮🏼',
            '👮🏻',
        ],
        name: 'police_officer',
    },
    {
        code: '👲',
        keywords: [
            'gua pi mao',
            'hat',
            'man',
        ],
        types: [
            '👲🏿',
            '👲🏾',
            '👲🏽',
            '👲🏼',
            '👲🏻',
        ],
        name: 'man_with_gua_pi_mao',
    },
    {
        code: '👳',
        keywords: [
            'man',
            'turban',
        ],
        types: [
            '👳🏿',
            '👳🏾',
            '👳🏽',
            '👳🏼',
            '👳🏻',
        ],
        name: 'person_with_turban',
    },
    {
        code: '👷',
        keywords: [
            'construction',
            'hat',
            'worker',
        ],
        types: [
            '👷🏿',
            '👷🏾',
            '👷🏽',
            '👷🏼',
            '👷🏻',
        ],
        name: 'construction_worker',
    },
    {
        code: '👸',
        keywords: [
            'fairy tale',
            'fantasy',
            'princess',
        ],
        types: [
            '👸🏿',
            '👸🏾',
            '👸🏽',
            '👸🏼',
            '👸🏻',
        ],
        name: 'princess',
    },
    {
        code: '🤴',
        keywords: [
            'prince',
        ],
        types: [
            '🤴🏿',
            '🤴🏾',
            '🤴🏽',
            '🤴🏼',
            '🤴🏻',
        ],
        name: 'prince',
    },
    {
        code: '💂',
        keywords: [
            'guard',
            'guardsman',
        ],
        types: [
            '💂🏿',
            '💂🏾',
            '💂🏽',
            '💂🏼',
            '💂🏻',
        ],
        name: 'guard',
    },
    {
        code: '🕵',
        keywords: [
            'detective',
            'sleuth',
            'spy',
        ],
        types: [
            '🕵🏿',
            '🕵🏾',
            '🕵🏽',
            '🕵🏼',
            '🕵🏻',
        ],
        name: 'detective',
    },
    {
        code: '🎅',
        keywords: [
            'activity',
            'celebration',
            'christmas',
            'fairy tale',
            'fantasy',
            'father',
            'santa',
        ],
        types: [
            '🎅🏿',
            '🎅🏾',
            '🎅🏽',
            '🎅🏼',
            '🎅🏻',
        ],
        name: 'santa',
    },
    {
        code: '🤶',
        keywords: [
            'christmas',
            'mother',
            'mrs. claus',
        ],
        types: [
            '🤶🏿',
            '🤶🏾',
            '🤶🏽',
            '🤶🏼',
            '🤶🏻',
        ],
        name: 'mrs_claus',
    },
    {
        code: '👰',
        keywords: [
            'bride',
            'veil',
            'wedding',
        ],
        types: [
            '👰🏿',
            '👰🏾',
            '👰🏽',
            '👰🏼',
            '👰🏻',
        ],
        name: 'person_with_veil',
    },
    {
        code: '🤵',
        keywords: [
            'groom',
            'man',
            'tuxedo',
        ],
        types: [
            '🤵🏿',
            '🤵🏾',
            '🤵🏽',
            '🤵🏼',
            '🤵🏻',
        ],
        name: 'person_in_tuxedo',
    },
    {
        code: '💆',
        keywords: [
            'massage',
            'salon',
        ],
        types: [
            '💆🏿',
            '💆🏾',
            '💆🏽',
            '💆🏼',
            '💆🏻',
        ],
        name: 'massage',
    },
    {
        code: '💇',
        keywords: [
            'barber',
            'beauty',
            'haircut',
            'parlor',
        ],
        types: [
            '💇🏿',
            '💇🏾',
            '💇🏽',
            '💇🏼',
            '💇🏻',
        ],
        name: 'haircut',
    },
    {
        code: '🙍',
        keywords: [
            'frown',
            'gesture',
        ],
        types: [
            '🙍🏿',
            '🙍🏾',
            '🙍🏽',
            '🙍🏼',
            '🙍🏻',
        ],
        name: 'frowning_person',
    },
    {
        code: '🙎',
        keywords: [
            'gesture',
            'pouting',
        ],
        types: [
            '🙎🏿',
            '🙎🏾',
            '🙎🏽',
            '🙎🏼',
            '🙎🏻',
        ],
        name: 'pouting_face',
    },
    {
        code: '🙅',
        keywords: [
            'forbidden',
            'gesture',
            'hand',
            'no',
            'not',
            'prohibited',
        ],
        types: [
            '🙅🏿',
            '🙅🏾',
            '🙅🏽',
            '🙅🏼',
            '🙅🏻',
        ],
        name: 'no_good',
    },
    {
        code: '🙆',
        keywords: [
            'gesture',
            'hand',
            'ok',
        ],
        types: [
            '🙆🏿',
            '🙆🏾',
            '🙆🏽',
            '🙆🏼',
            '🙆🏻',
        ],
        name: 'ok_person',
    },
    {
        code: '💁',
        keywords: [
            'hand',
            'help',
            'information',
            'sassy',
        ],
        types: [
            '💁🏿',
            '💁🏾',
            '💁🏽',
            '💁🏼',
            '💁🏻',
        ],
        name: 'tipping_hand_person',
    },
    {
        code: '🤷',
        keywords: [
            'doubt',
            'ignorance',
            'indifference',
            'shrug',
        ],
        types: [
            '🤷🏿',
            '🤷🏾',
            '🤷🏽',
            '🤷🏼',
            '🤷🏻',
        ],
        name: 'shrug',
    },
    {
        code: '🙋',
        keywords: [
            'gesture',
            'hand',
            'happy',
            'raised',
        ],
        types: [
            '🙋🏿',
            '🙋🏾',
            '🙋🏽',
            '🙋🏼',
            '🙋🏻',
        ],
        name: 'raising_hand',
    },
    {
        code: '🤦',
        keywords: [
            'disbelief',
            'exasperation',
            'face',
            'palm',
        ],
        types: [
            '🤦🏿',
            '🤦🏾',
            '🤦🏽',
            '🤦🏼',
            '🤦🏻',
        ],
        name: 'facepalm',
    },
    {
        code: '🙇',
        keywords: [
            'apology',
            'bow',
            'gesture',
            'sorry',
        ],
        types: [
            '🙇🏿',
            '🙇🏾',
            '🙇🏽',
            '🙇🏼',
            '🙇🏻',
        ],
        name: 'bow',
    },
    {
        code: '🚶',
        keywords: [
            'hike',
            'pedestrian',
            'walk',
            'walking',
        ],
        types: [
            '🚶🏿',
            '🚶🏾',
            '🚶🏽',
            '🚶🏼',
            '🚶🏻',
        ],
        name: 'walking',
    },
    {
        code: '🏃',
        keywords: [
            'marathon',
            'runner',
            'running',
        ],
        types: [
            '🏃🏿',
            '🏃🏾',
            '🏃🏽',
            '🏃🏼',
            '🏃🏻',
        ],
        name: 'runner',
    },
    {
        code: '💃',
        keywords: [
            'dancer',
        ],
        types: [
            '💃🏿',
            '💃🏾',
            '💃🏽',
            '💃🏼',
            '💃🏻',
        ],
        name: 'woman_dancing',
    },
    {
        code: '🕺',
        keywords: [
            'dance',
            'man',
        ],
        types: [
            '🕺🏿',
            '🕺🏾',
            '🕺🏽',
            '🕺🏼',
            '🕺🏻',
        ],
        name: 'man_dancing',
    },
    {
        code: '🤰',
        keywords: [
            'pregnant',
            'woman',
        ],
        types: [
            '🤰🏿',
            '🤰🏾',
            '🤰🏽',
            '🤰🏼',
            '🤰🏻',
        ],
        name: 'pregnant_woman',
    },
    {
        code: '👯',
        keywords: [
            'bunny',
            'dancer',
            'ear',
            'girl',
            'woman',
        ],
        name: 'dancers',
    },
    {
        code: '🕴',
        keywords: [
            'business',
            'man',
            'suit',
        ],
        name: 'business_suit_levitating',
    },
    {
        code: '🗣',
        keywords: [
            'face',
            'head',
            'silhouette',
            'speak',
            'speaking',
        ],
        name: 'speaking_head',
    },
    {
        code: '👤',
        keywords: [
            'bust',
            'silhouette',
        ],
        name: 'bust_in_silhouette',
    },
    {
        code: '👥',
        keywords: [
            'bust',
            'silhouette',
        ],
        name: 'busts_in_silhouette',
    },
    {
        code: '👫',
        keywords: [
            'couple',
            'hand',
            'hold',
            'man',
            'woman',
        ],
        name: 'couple',
    },
    {
        code: '👬',
        keywords: [
            'couple',
            'gemini',
            'hand',
            'hold',
            'man',
            'twins',
            'zodiac',
        ],
        name: 'two_men_holding_hands',
    },
    {
        code: '👭',
        keywords: [
            'couple',
            'hand',
            'hold',
            'woman',
        ],
        name: 'two_women_holding_hands',
    },
    {
        code: '💏',
        keywords: [
            'couple',
            'kiss',
            'romance',
        ],
        name: 'couplekiss',
    },
    {
        code: '💑',
        keywords: [
            'couple',
            'heart',
            'love',
            'romance',
        ],
        name: 'couple_with_heart',
    },
    {
        code: '👪',
        keywords: [
            'child',
            'family',
            'father',
            'mother',
        ],
        name: 'family',
    },
    {
        code: '👨‍👩‍👦',
        keywords: [
            'boy',
            'family',
            'man',
            'woman',
        ],
        name: 'family_man_woman_boy',
    },
    {
        code: '👨‍👩‍👧',
        keywords: [
            'family',
            'girl',
            'man',
            'woman',
        ],
        name: 'family_man_woman_girl',
    },
    {
        code: '👨‍👩‍👧‍👦',
        keywords: [
            'boy',
            'family',
            'girl',
            'man',
            'woman',
        ],
        name: 'family_man_woman_girl_boy',
    },
    {
        code: '👨‍👩‍👦‍👦',
        keywords: [
            'boy',
            'family',
            'man',
            'woman',
        ],
        name: 'family_man_woman_boy_boy',
    },
    {
        code: '👨‍👩‍👧‍👧',
        keywords: [
            'family',
            'girl',
            'man',
            'woman',
        ],
        name: 'family_man_woman_girl_girl',
    },
    {
        code: '👨‍👨‍👦',
        keywords: [
            'boy',
            'family',
            'man',
        ],
        name: 'family_man_man_boy',
    },
    {
        code: '👨‍👨‍👧',
        keywords: [
            'family',
            'girl',
            'man',
        ],
        name: 'family_man_man_girl',
    },
    {
        code: '👨‍👨‍👧‍👦',
        keywords: [
            'boy',
            'family',
            'girl',
            'man',
        ],
        name: 'family_man_man_girl_boy',
    },
    {
        code: '👨‍👨‍👦‍👦',
        keywords: [
            'boy',
            'family',
            'man',
        ],
        name: 'family_man_man_boy_boy',
    },
    {
        code: '👨‍👨‍👧‍👧',
        keywords: [
            'family',
            'girl',
            'man',
        ],
        name: 'family_man_man_girl_girl',
    },
    {
        code: '👩‍👩‍👦',
        keywords: [
            'boy',
            'family',
            'woman',
        ],
        name: 'family_woman_woman_boy',
    },
    {
        code: '👩‍👩‍👧',
        keywords: [
            'family',
            'girl',
            'woman',
        ],
        name: 'family_woman_woman_girl',
    },
    {
        code: '👩‍👩‍👧‍👦',
        keywords: [
            'boy',
            'family',
            'girl',
            'woman',
        ],
        name: 'family_woman_woman_girl_boy',
    },
    {
        code: '👩‍👩‍👦‍👦',
        keywords: [
            'boy',
            'family',
            'woman',
        ],
        name: 'family_woman_woman_boy_boy',
    },
    {
        code: '👩‍👩‍👧‍👧',
        keywords: [
            'family',
            'girl',
            'woman',
        ],
        name: 'family_woman_woman_girl_girl',
    },
    {
        code: '💪',
        keywords: [
            'biceps',
            'body',
            'comic',
            'flex',
            'muscle',
        ],
        types: [
            '💪🏿',
            '💪🏾',
            '💪🏽',
            '💪🏼',
            '💪🏻',
        ],
        name: 'muscle',
    },
    {
        code: '🤳',
        keywords: [
            'camera',
            'phone',
            'selfie',
        ],
        types: [
            '🤳🏿',
            '🤳🏾',
            '🤳🏽',
            '🤳🏼',
            '🤳🏻',
        ],
        name: 'selfie',
    },
    {
        code: '👈',
        keywords: [
            'backhand',
            'body',
            'finger',
            'hand',
            'index',
            'point',
        ],
        types: [
            '👈🏿',
            '👈🏾',
            '👈🏽',
            '👈🏼',
            '👈🏻',
        ],
        name: 'point_left',
    },
    {
        code: '👉',
        keywords: [
            'backhand',
            'body',
            'finger',
            'hand',
            'index',
            'point',
        ],
        types: [
            '👉🏿',
            '👉🏾',
            '👉🏽',
            '👉🏼',
            '👉🏻',
        ],
        name: 'point_right',
    },
    {
        code: '☝',
        keywords: [
            'body',
            'finger',
            'hand',
            'index',
            'point',
            'up',
        ],
        types: [
            '☝🏿',
            '☝🏾',
            '☝🏽',
            '☝🏼',
            '☝🏻',
        ],
        name: 'point_up',
    },
    {
        code: '👆',
        keywords: [
            'backhand',
            'body',
            'finger',
            'hand',
            'index',
            'point',
            'up',
        ],
        types: [
            '👆🏿',
            '👆🏾',
            '👆🏽',
            '👆🏼',
            '👆🏻',
        ],
        name: 'point_up_2',
    },
    {
        code: '🖕',
        keywords: [
            'body',
            'finger',
            'hand',
            'middle finger',
        ],
        types: [
            '🖕🏿',
            '🖕🏾',
            '🖕🏽',
            '🖕🏼',
            '🖕🏻',
        ],
        name: 'middle_finger',
    },
    {
        code: '👇',
        keywords: [
            'backhand',
            'body',
            'down',
            'finger',
            'hand',
            'index',
            'point',
        ],
        types: [
            '👇🏿',
            '👇🏾',
            '👇🏽',
            '👇🏼',
            '👇🏻',
        ],
        name: 'point_down',
    },
    {
        code: '✌',
        keywords: [
            'body',
            'hand',
            'v',
            'victory',
        ],
        types: [
            '✌🏿',
            '✌🏾',
            '✌🏽',
            '✌🏼',
            '✌🏻',
        ],
        name: 'v',
    },
    {
        code: '🤞',
        keywords: [
            'cross',
            'finger',
            'hand',
            'luck',
        ],
        types: [
            '🤞🏿',
            '🤞🏾',
            '🤞🏽',
            '🤞🏼',
            '🤞🏻',
        ],
        name: 'crossed_fingers',
    },
    {
        code: '🖖',
        keywords: [
            'body',
            'finger',
            'hand',
            'spock',
            'vulcan',
        ],
        types: [
            '🖖🏿',
            '🖖🏾',
            '🖖🏽',
            '🖖🏼',
            '🖖🏻',
        ],
        name: 'vulcan_salute',
    },
    {
        code: '🤘',
        keywords: [
            'body',
            'finger',
            'hand',
            'horns',
            'rock-on',
        ],
        types: [
            '🤘🏿',
            '🤘🏾',
            '🤘🏽',
            '🤘🏼',
            '🤘🏻',
        ],
        name: 'metal',
    },
    {
        code: '🤙',
        keywords: [
            'call',
            'hand',
        ],
        types: [
            '🤙🏿',
            '🤙🏾',
            '🤙🏽',
            '🤙🏼',
            '🤙🏻',
        ],
        name: 'call_me_hand',
    },
    {
        code: '🖐',
        keywords: [
            'body',
            'finger',
            'hand',
            'splayed',
        ],
        types: [
            '🖐🏿',
            '🖐🏾',
            '🖐🏽',
            '🖐🏼',
            '🖐🏻',
        ],
        name: 'raised_hand_with_fingers_splayed',
    },
    {
        code: '✋',
        keywords: [
            'body',
            'hand',
        ],
        types: [
            '✋🏿',
            '✋🏾',
            '✋🏽',
            '✋🏼',
            '✋🏻',
        ],
        name: 'hand',
    },
    {
        code: '👌',
        keywords: [
            'body',
            'hand',
            'ok',
        ],
        types: [
            '👌🏿',
            '👌🏾',
            '👌🏽',
            '👌🏼',
            '👌🏻',
        ],
        name: 'ok_hand',
    },
    {
        code: '👍',
        keywords: [
            '+1',
            'body',
            'hand',
            'thumb',
            'thumbs up',
            'up',
        ],
        types: [
            '👍🏿',
            '👍🏾',
            '👍🏽',
            '👍🏼',
            '👍🏻',
        ],
        name: '+1',
    },
    {
        code: '👎',
        keywords: [
            '-1',
            'body',
            'down',
            'hand',
            'thumb',
            'thumbs down',
        ],
        types: [
            '👎🏿',
            '👎🏾',
            '👎🏽',
            '👎🏼',
            '👎🏻',
        ],
        name: '-1',
    },
    {
        code: '✊',
        keywords: [
            'body',
            'clenched',
            'fist',
            'hand',
            'punch',
        ],
        types: [
            '✊🏿',
            '✊🏾',
            '✊🏽',
            '✊🏼',
            '✊🏻',
        ],
        name: 'fist_raised',
    },
    {
        code: '👊',
        keywords: [
            'body',
            'clenched',
            'fist',
            'hand',
            'punch',
        ],
        types: [
            '👊🏿',
            '👊🏾',
            '👊🏽',
            '👊🏼',
            '👊🏻',
        ],
        name: 'fist_oncoming',
    },
    {
        code: '🤛',
        keywords: [
            'fist',
            'leftwards',
        ],
        types: [
            '🤛🏿',
            '🤛🏾',
            '🤛🏽',
            '🤛🏼',
            '🤛🏻',
        ],
        name: 'fist_left',
    },
    {
        code: '🤜',
        keywords: [
            'fist',
            'rightwards',
        ],
        types: [
            '🤜🏿',
            '🤜🏾',
            '🤜🏽',
            '🤜🏼',
            '🤜🏻',
        ],
        name: 'fist_right',
    },
    {
        code: '🤚',
        keywords: [
            'backhand',
            'raised',
        ],
        types: [
            '🤚🏿',
            '🤚🏾',
            '🤚🏽',
            '🤚🏼',
            '🤚🏻',
        ],
        name: 'raised_back_of_hand',
    },
    {
        code: '👋',
        keywords: [
            'body',
            'hand',
            'wave',
            'waving',
        ],
        types: [
            '👋🏿',
            '👋🏾',
            '👋🏽',
            '👋🏼',
            '👋🏻',
        ],
        name: 'wave',
    },
    {
        code: '👏',
        keywords: [
            'body',
            'clap',
            'hand',
        ],
        types: [
            '👏🏿',
            '👏🏾',
            '👏🏽',
            '👏🏼',
            '👏🏻',
        ],
        name: 'clap',
    },
    {
        code: '✍',
        keywords: [
            'body',
            'hand',
            'write',
        ],
        types: [
            '✍🏿',
            '✍🏾',
            '✍🏽',
            '✍🏼',
            '✍🏻',
        ],
        name: 'writing_hand',
    },
    {
        code: '👐',
        keywords: [
            'body',
            'hand',
            'open',
        ],
        types: [
            '👐🏿',
            '👐🏾',
            '👐🏽',
            '👐🏼',
            '👐🏻',
        ],
        name: 'open_hands',
    },
    {
        code: '🙌',
        keywords: [
            'body',
            'celebration',
            'gesture',
            'hand',
            'hooray',
            'raised',
        ],
        types: [
            '🙌🏿',
            '🙌🏾',
            '🙌🏽',
            '🙌🏼',
            '🙌🏻',
        ],
        name: 'raised_hands',
    },
    {
        code: '🙏',
        keywords: [
            'ask',
            'body',
            'bow',
            'folded',
            'gesture',
            'hand',
            'please',
            'pray',
            'thanks',
        ],
        types: [
            '🙏🏿',
            '🙏🏾',
            '🙏🏽',
            '🙏🏼',
            '🙏🏻',
        ],
        name: 'pray',
    },
    {
        code: '🤝',
        keywords: [
            'agreement',
            'hand',
            'handshake',
            'meeting',
            'shake',
        ],
        types: [
            '🤝🏿',
            '🤝🏾',
            '🤝🏽',
            '🤝🏼',
            '🤝🏻',
        ],
        name: 'handshake',
    },
    {
        code: '💅',
        keywords: [
            'body',
            'care',
            'cosmetics',
            'manicure',
            'nail',
            'polish',
        ],
        types: [
            '💅🏿',
            '💅🏾',
            '💅🏽',
            '💅🏼',
            '💅🏻',
        ],
        name: 'nail_care',
    },
    {
        code: '👂',
        keywords: [
            'body',
            'ear',
        ],
        types: [
            '👂🏿',
            '👂🏾',
            '👂🏽',
            '👂🏼',
            '👂🏻',
        ],
        name: 'ear',
    },
    {
        code: '👃',
        keywords: [
            'body',
            'nose',
        ],
        types: [
            '👃🏿',
            '👃🏾',
            '👃🏽',
            '👃🏼',
            '👃🏻',
        ],
        name: 'nose',
    },
    {
        code: '👣',
        keywords: [
            'body',
            'clothing',
            'footprint',
            'print',
        ],
        name: 'footprints',
    },
    {
        code: '👀',
        keywords: [
            'body',
            'eye',
            'face',
        ],
        name: 'eyes',
    },
    {
        code: '👁',
        keywords: [
            'body',
            'eye',
        ],
        name: 'eye',
    },
    {
        code: '👁‍🗨',
        keywords: [
            'bubble',
            'eye',
            'speech',
            'witness',
        ],
        name: 'eye_speech_bubble',
    },
    {
        code: '👅',
        keywords: [
            'body',
            'tongue',
        ],
        name: 'tongue',
    },
    {
        code: '👄',
        keywords: [
            'body',
            'lips',
            'mouth',
        ],
        name: 'lips',
    },
    {
        code: '💋',
        keywords: [
            'heart',
            'kiss',
            'lips',
            'mark',
            'romance',
        ],
        name: 'kiss',
    },
    {
        code: '💘',
        keywords: [
            'arrow',
            'cupid',
            'heart',
            'romance',
        ],
        name: 'cupid',
    },
    {
        code: '❤️',
        keywords: [
            'heart',
        ],
        name: 'heart',
    },
    {
        code: '💓',
        keywords: [
            'beating',
            'heart',
            'heartbeat',
            'pulsating',
        ],
        name: 'heartbeat',
    },
    {
        code: '💔',
        keywords: [
            'break',
            'broken',
            'heart',
        ],
        name: 'broken_heart',
    },
    {
        code: '💕',
        keywords: [
            'heart',
            'love',
        ],
        name: 'two_hearts',
    },
    {
        code: '💖',
        keywords: [
            'excited',
            'heart',
            'sparkle',
        ],
        name: 'sparkling_heart',
    },
    {
        code: '💗',
        keywords: [
            'excited',
            'growing',
            'heart',
            'heartpulse',
            'nervous',
        ],
        name: 'heartpulse',
    },
    {
        code: '💙',
        keywords: [
            'blue',
            'heart',
        ],
        name: 'blue_heart',
    },
    {
        code: '💚',
        keywords: [
            'green',
            'heart',
        ],
        name: 'green_heart',
    },
    {
        code: '💛',
        keywords: [
            'heart',
            'yellow',
        ],
        name: 'yellow_heart',
    },
    {
        code: '💜',
        keywords: [
            'heart',
            'purple',
        ],
        name: 'purple_heart',
    },
    {
        code: '🖤',
        keywords: [
            'black',
            'evil',
            'heart',
            'wicked',
        ],
        name: 'black_heart',
    },
    {
        code: '💝',
        keywords: [
            'heart',
            'ribbon',
            'valentine',
        ],
        name: 'gift_heart',
    },
    {
        code: '💞',
        keywords: [
            'heart',
            'revolving',
        ],
        name: 'revolving_hearts',
    },
    {
        code: '💟',
        keywords: [
            'heart',
        ],
        name: 'heart_decoration',
    },
    {
        code: '❣️',
        keywords: [
            'exclamation',
            'heart',
            'mark',
            'punctuation',
        ],
        name: 'heavy_heart_exclamation',
    },
    {
        code: '💌',
        keywords: [
            'heart',
            'letter',
            'love',
            'mail',
            'romance',
        ],
        name: 'love_letter',
    },
    {
        code: '💤',
        keywords: [
            'comic',
            'sleep',
            'zzz',
        ],
        name: 'zzz',
    },
    {
        code: '💢',
        keywords: [
            'angry',
            'comic',
            'mad',
        ],
        name: 'anger',
    },
    {
        code: '💣',
        keywords: [
            'bomb',
            'comic',
        ],
        name: 'bomb',
    },
    {
        code: '💥',
        keywords: [
            'boom',
            'collision',
            'comic',
        ],
        name: 'boom',
    },
    {
        code: '💦',
        keywords: [
            'comic',
            'splashing',
            'sweat',
        ],
        name: 'sweat_drops',
    },
    {
        code: '💨',
        keywords: [
            'comic',
            'dash',
            'running',
        ],
        name: 'dash',
    },
    {
        code: '💫',
        keywords: [
            'comic',
            'dizzy',
            'star',
        ],
        name: 'dizzy',
    },
    {
        code: '💬',
        keywords: [
            'balloon',
            'bubble',
            'comic',
            'dialog',
            'speech',
        ],
        name: 'speech_balloon',
    },
    {
        code: '🗨',
        keywords: [
            'dialog',
            'speech',
        ],
        name: 'left_speech_bubble',
    },
    {
        code: '🗯',
        keywords: [
            'angry',
            'balloon',
            'bubble',
            'mad',
        ],
        name: 'right_anger_bubble',
    },
    {
        code: '💭',
        keywords: [
            'balloon',
            'bubble',
            'comic',
            'thought',
        ],
        name: 'thought_balloon',
    },
    {
        code: '🕳',
        keywords: [
            'hole',
        ],
        name: 'hole',
    },
    {
        code: '👓',
        keywords: [
            'clothing',
            'eye',
            'eyeglasses',
            'eyewear',
            'glasses',
        ],
        name: 'eyeglasses',
    },
    {
        code: '🕶',
        keywords: [
            'dark',
            'eye',
            'eyewear',
            'glasses',
            'sunglasses',
        ],
        name: 'dark_sunglasses',
    },
    {
        code: '👔',
        keywords: [
            'clothing',
            'necktie',
        ],
        name: 'necktie',
    },
    {
        code: '👕',
        keywords: [
            'clothing',
            'shirt',
            'tshirt',
        ],
        name: 'shirt',
    },
    {
        code: '👖',
        keywords: [
            'clothing',
            'jeans',
            'pants',
            'trousers',
        ],
        name: 'jeans',
    },
    {
        code: '👗',
        keywords: [
            'clothing',
            'dress',
        ],
        name: 'dress',
    },
    {
        code: '👘',
        keywords: [
            'clothing',
            'kimono',
        ],
        name: 'kimono',
    },
    {
        code: '👙',
        keywords: [
            'bikini',
            'clothing',
            'swim',
        ],
        name: 'bikini',
    },
    {
        code: '👚',
        keywords: [
            'clothing',
            'woman',
        ],
        name: 'womans_clothes',
    },
    {
        code: '👛',
        keywords: [
            'clothing',
            'coin',
            'purse',
        ],
        name: 'purse',
    },
    {
        code: '👜',
        keywords: [
            'bag',
            'clothing',
            'handbag',
        ],
        name: 'handbag',
    },
    {
        code: '👝',
        keywords: [
            'bag',
            'clothing',
            'pouch',
        ],
        name: 'pouch',
    },
    {
        code: '🛍',
        keywords: [
            'bag',
            'hotel',
            'shopping',
        ],
        name: 'shopping',
    },
    {
        code: '🎒',
        keywords: [
            'activity',
            'bag',
            'satchel',
            'school',
        ],
        name: 'school_satchel',
    },
    {
        code: '👞',
        keywords: [
            'clothing',
            'man',
            'shoe',
        ],
        name: 'mans_shoe',
    },
    {
        code: '👟',
        keywords: [
            'athletic',
            'clothing',
            'shoe',
            'sneaker',
        ],
        name: 'athletic_shoe',
    },
    {
        code: '👠',
        keywords: [
            'clothing',
            'heel',
            'shoe',
            'woman',
        ],
        name: 'high_heel',
    },
    {
        code: '👡',
        keywords: [
            'clothing',
            'sandal',
            'shoe',
            'woman',
        ],
        name: 'sandal',
    },
    {
        code: '👢',
        keywords: [
            'boot',
            'clothing',
            'shoe',
            'woman',
        ],
        name: 'boot',
    },
    {
        code: '👑',
        keywords: [
            'clothing',
            'crown',
            'king',
            'queen',
        ],
        name: 'crown',
    },
    {
        code: '👒',
        keywords: [
            'clothing',
            'hat',
            'woman',
        ],
        name: 'womans_hat',
    },
    {
        code: '🎩',
        keywords: [
            'activity',
            'clothing',
            'entertainment',
            'hat',
            'top',
            'tophat',
        ],
        name: 'tophat',
    },
    {
        code: '🎓',
        keywords: [
            'activity',
            'cap',
            'celebration',
            'clothing',
            'graduation',
            'hat',
        ],
        name: 'mortar_board',
    },
    {
        code: '⛑',
        keywords: [
            'aid',
            'cross',
            'face',
            'hat',
            'helmet',
        ],
        name: 'rescue_worker_helmet',
    },
    {
        code: '📿',
        keywords: [
            'beads',
            'clothing',
            'necklace',
            'prayer',
            'religion',
        ],
        name: 'prayer_beads',
    },
    {
        code: '💄',
        keywords: [
            'cosmetics',
            'lipstick',
            'makeup',
        ],
        name: 'lipstick',
    },
    {
        code: '💍',
        keywords: [
            'diamond',
            'ring',
            'romance',
        ],
        name: 'ring',
    },
    {
        code: '💎',
        keywords: [
            'diamond',
            'gem',
            'jewel',
            'romance',
        ],
        name: 'gem',
    },
    {
        code: 'animalsAndNature',
        header: true,
    },
    {
        code: '🐵',
        keywords: [
            'face',
            'monkey',
        ],
        name: 'monkey_face',
    },
    {
        code: '🐒',
        keywords: [
            'monkey',
        ],
        name: 'monkey',
    },
    {
        code: '🦍',
        keywords: [
            'gorilla',
        ],
        name: 'gorilla',
    },
    {
        code: '🐶',
        keywords: [
            'dog',
            'face',
            'pet',
        ],
        name: 'dog',
    },
    {
        code: '🐕',
        keywords: [
            'dog',
            'pet',
        ],
        name: 'dog2',
    },
    {
        code: '🐩',
        keywords: [
            'dog',
            'poodle',
        ],
        name: 'poodle',
    },
    {
        code: '🐺',
        keywords: [
            'face',
            'wolf',
        ],
        name: 'wolf',
    },
    {
        code: '🦊',
        keywords: [
            'face',
            'fox',
        ],
        name: 'fox_face',
    },
    {
        code: '🐱',
        keywords: [
            'cat',
            'face',
            'pet',
        ],
        name: 'cat',
    },
    {
        code: '🐈',
        keywords: [
            'cat',
            'pet',
        ],
        name: 'cat2',
    },
    {
        code: '🦁',
        keywords: [
            'face',
            'leo',
            'lion',
            'zodiac',
        ],
        name: 'lion',
    },
    {
        code: '🐯',
        keywords: [
            'face',
            'tiger',
        ],
        name: 'tiger',
    },
    {
        code: '🐅',
        keywords: [
            'tiger',
        ],
        name: 'tiger2',
    },
    {
        code: '🐆',
        keywords: [
            'leopard',
        ],
        name: 'leopard',
    },
    {
        code: '🐴',
        keywords: [
            'face',
            'horse',
        ],
        name: 'horse',
    },
    {
        code: '🐎',
        keywords: [
            'horse',
            'racehorse',
            'racing',
        ],
        name: 'racehorse',
    },
    {
        code: '🦌',
        keywords: [
            'deer',
        ],
        name: 'deer',
    },
    {
        code: '🦄',
        keywords: [
            'face',
            'unicorn',
        ],
        name: 'unicorn',
    },
    {
        code: '🐮',
        keywords: [
            'cow',
            'face',
        ],
        name: 'cow',
    },
    {
        code: '🐂',
        keywords: [
            'bull',
            'ox',
            'taurus',
            'zodiac',
        ],
        name: 'ox',
    },
    {
        code: '🐃',
        keywords: [
            'buffalo',
            'water',
        ],
        name: 'water_buffalo',
    },
    {
        code: '🐄',
        keywords: [
            'cow',
        ],
        name: 'cow2',
    },
    {
        code: '🐷',
        keywords: [
            'face',
            'pig',
        ],
        name: 'pig',
    },
    {
        code: '🐖',
        keywords: [
            'pig',
            'sow',
        ],
        name: 'pig2',
    },
    {
        code: '🐗',
        keywords: [
            'boar',
            'pig',
        ],
        name: 'boar',
    },
    {
        code: '🐽',
        keywords: [
            'face',
            'nose',
            'pig',
        ],
        name: 'pig_nose',
    },
    {
        code: '🐏',
        keywords: [
            'aries',
            'ram',
            'sheep',
            'zodiac',
        ],
        name: 'ram',
    },
    {
        code: '🐑',
        keywords: [
            'ewe',
            'sheep',
        ],
        name: 'sheep',
    },
    {
        code: '🐐',
        keywords: [
            'capricorn',
            'goat',
            'zodiac',
        ],
        name: 'goat',
    },
    {
        code: '🐪',
        keywords: [
            'camel',
            'dromedary',
            'hump',
        ],
        name: 'dromedary_camel',
    },
    {
        code: '🐫',
        keywords: [
            'bactrian',
            'camel',
            'hump',
        ],
        name: 'camel',
    },
    {
        code: '🐘',
        keywords: [
            'elephant',
        ],
        name: 'elephant',
    },
    {
        code: '🦏',
        keywords: [
            'rhinoceros',
        ],
        name: 'rhinoceros',
    },
    {
        code: '🐭',
        keywords: [
            'face',
            'mouse',
        ],
        name: 'mouse',
    },
    {
        code: '🐁',
        keywords: [
            'mouse',
        ],
        name: 'mouse2',
    },
    {
        code: '🐀',
        keywords: [
            'rat',
        ],
        name: 'rat',
    },
    {
        code: '🐹',
        keywords: [
            'face',
            'hamster',
            'pet',
        ],
        name: 'hamster',
    },
    {
        code: '🐰',
        keywords: [
            'bunny',
            'face',
            'pet',
            'rabbit',
        ],
        name: 'rabbit',
    },
    {
        code: '🐇',
        keywords: [
            'bunny',
            'pet',
            'rabbit',
        ],
        name: 'rabbit2',
    },
    {
        code: '🐿',
        keywords: [
            'chipmunk',
        ],
        name: 'chipmunk',
    },
    {
        code: '🦇',
        keywords: [
            'bat',
            'vampire',
        ],
        name: 'bat',
    },
    {
        code: '🐻',
        keywords: [
            'bear',
            'face',
        ],
        name: 'bear',
    },
    {
        code: '🐨',
        keywords: [
            'bear',
            'koala',
        ],
        name: 'koala',
    },
    {
        code: '🐼',
        keywords: [
            'face',
            'panda',
        ],
        name: 'panda_face',
    },
    {
        code: '🐾',
        keywords: [
            'feet',
            'paw',
            'print',
        ],
        name: 'feet',
    },
    {
        code: '🦃',
        keywords: [
            'turkey',
        ],
        name: 'turkey',
    },
    {
        code: '🐔',
        keywords: [
            'chicken',
        ],
        name: 'chicken',
    },
    {
        code: '🐓',
        keywords: [
            'rooster',
        ],
        name: 'rooster',
    },
    {
        code: '🐣',
        keywords: [
            'baby',
            'chick',
            'hatching',
        ],
        name: 'hatching_chick',
    },
    {
        code: '🐤',
        keywords: [
            'baby',
            'chick',
        ],
        name: 'baby_chick',
    },
    {
        code: '🐥',
        keywords: [
            'baby',
            'chick',
        ],
        name: 'hatched_chick',
    },
    {
        code: '🐦',
        keywords: [
            'bird',
        ],
        name: 'bird',
    },
    {
        code: '🐧',
        keywords: [
            'penguin',
        ],
        name: 'penguin',
    },
    {
        code: '🕊',
        keywords: [
            'bird',
            'dove',
            'fly',
            'peace',
        ],
        name: 'dove',
    },
    {
        code: '🦅',
        keywords: [
            'bird',
            'eagle',
        ],
        name: 'eagle',
    },
    {
        code: '🦆',
        keywords: [
            'bird',
            'duck',
        ],
        name: 'duck',
    },
    {
        code: '🦉',
        keywords: [
            'bird',
            'owl',
            'wise',
        ],
        name: 'owl',
    },
    {
        code: '🐸',
        keywords: [
            'face',
            'frog',
        ],
        name: 'frog',
    },
    {
        code: '🐊',
        keywords: [
            'crocodile',
        ],
        name: 'crocodile',
    },
    {
        code: '🐢',
        keywords: [
            'turtle',
        ],
        name: 'turtle',
    },
    {
        code: '🦎',
        keywords: [
            'lizard',
            'reptile',
        ],
        name: 'lizard',
    },
    {
        code: '🐍',
        keywords: [
            'bearer',
            'ophiuchus',
            'serpent',
            'snake',
            'zodiac',
        ],
        name: 'snake',
    },
    {
        code: '🐲',
        keywords: [
            'dragon',
            'face',
            'fairy tale',
        ],
        name: 'dragon_face',
    },
    {
        code: '🐉',
        keywords: [
            'dragon',
            'fairy tale',
        ],
        name: 'dragon',
    },
    {
        code: '🐳',
        keywords: [
            'face',
            'spouting',
            'whale',
        ],
        name: 'whale',
    },
    {
        code: '🐋',
        keywords: [
            'whale',
        ],
        name: 'whale2',
    },
    {
        code: '🐬',
        keywords: [
            'dolphin',
            'flipper',
        ],
        name: 'dolphin',
    },
    {
        code: '🐟',
        keywords: [
            'fish',
            'pisces',
            'zodiac',
        ],
        name: 'fish',
    },
    {
        code: '🐠',
        keywords: [
            'fish',
            'tropical',
        ],
        name: 'tropical_fish',
    },
    {
        code: '🐡',
        keywords: [
            'blowfish',
            'fish',
        ],
        name: 'blowfish',
    },
    {
        code: '🦈',
        keywords: [
            'fish',
            'shark',
        ],
        name: 'shark',
    },
    {
        code: '🐙',
        keywords: [
            'octopus',
        ],
        name: 'octopus',
    },
    {
        code: '🐚',
        keywords: [
            'shell',
            'spiral',
        ],
        name: 'shell',
    },
    {
        code: '🦀',
        keywords: [
            'cancer',
            'crab',
            'zodiac',
        ],
        name: 'crab',
    },
    {
        code: '🦐',
        keywords: [
            'shellfish',
            'shrimp',
            'small',
        ],
        name: 'shrimp',
    },
    {
        code: '🦑',
        keywords: [
            'molusc',
            'squid',
        ],
        name: 'squid',
    },
    {
        code: '🦋',
        keywords: [
            'butterfly',
            'insect',
            'pretty',
        ],
        name: 'butterfly',
    },
    {
        code: '🐌',
        keywords: [
            'snail',
        ],
        name: 'snail',
    },
    {
        code: '🐛',
        keywords: [
            'bug',
            'insect',
        ],
        name: 'bug',
    },
    {
        code: '🐜',
        keywords: [
            'ant',
            'insect',
        ],
        name: 'ant',
    },
    {
        code: '🐝',
        keywords: [
            'bee',
            'honeybee',
            'insect',
        ],
        name: 'bee',
    },
    {
        code: '🐞',
        keywords: [
            'beetle',
            'insect',
            'lady beetle',
            'ladybird',
            'ladybug',
        ],
        name: 'lady_beetle',
    },
    {
        code: '🕷',
        keywords: [
            'insect',
            'spider',
        ],
        name: 'spider',
    },
    {
        code: '🕸',
        keywords: [
            'spider',
            'web',
        ],
        name: 'spider_web',
    },
    {
        code: '🦂',
        keywords: [
            'scorpio',
            'scorpion',
            'scorpius',
            'zodiac',
        ],
        name: 'scorpion',
    },
    {
        code: '💐',
        keywords: [
            'bouquet',
            'flower',
            'plant',
            'romance',
        ],
        name: 'bouquet',
    },
    {
        code: '🌸',
        keywords: [
            'blossom',
            'cherry',
            'flower',
            'plant',
        ],
        name: 'cherry_blossom',
    },
    {
        code: '💮',
        keywords: [
            'flower',
        ],
        name: 'white_flower',
    },
    {
        code: '🏵',
        keywords: [
            'plant',
            'rosette',
        ],
        name: 'rosette',
    },
    {
        code: '🌹',
        keywords: [
            'flower',
            'plant',
            'rose',
        ],
        name: 'rose',
    },
    {
        code: '🥀',
        keywords: [
            'flower',
            'wilted',
        ],
        name: 'wilted_flower',
    },
    {
        code: '🌺',
        keywords: [
            'flower',
            'hibiscus',
            'plant',
        ],
        name: 'hibiscus',
    },
    {
        code: '🌻',
        keywords: [
            'flower',
            'plant',
            'sun',
            'sunflower',
        ],
        name: 'sunflower',
    },
    {
        code: '🌼',
        keywords: [
            'blossom',
            'flower',
            'plant',
        ],
        name: 'blossom',
    },
    {
        code: '🌷',
        keywords: [
            'flower',
            'plant',
            'tulip',
        ],
        name: 'tulip',
    },
    {
        code: '🌱',
        keywords: [
            'plant',
            'seedling',
            'young',
        ],
        name: 'seedling',
    },
    {
        code: '🌲',
        keywords: [
            'evergreen',
            'plant',
            'tree',
        ],
        name: 'evergreen_tree',
    },
    {
        code: '🌳',
        keywords: [
            'deciduous',
            'plant',
            'shedding',
            'tree',
        ],
        name: 'deciduous_tree',
    },
    {
        code: '🌴',
        keywords: [
            'palm',
            'plant',
            'tree',
        ],
        name: 'palm_tree',
    },
    {
        code: '🌵',
        keywords: [
            'cactus',
            'plant',
        ],
        name: 'cactus',
    },
    {
        code: '🌾',
        keywords: [
            'ear',
            'plant',
            'rice',
        ],
        name: 'ear_of_rice',
    },
    {
        code: '🌿',
        keywords: [
            'herb',
            'leaf',
            'plant',
        ],
        name: 'herb',
    },
    {
        code: '☘️',
        keywords: [
            'plant',
            'shamrock',
        ],
        name: 'shamrock',
    },
    {
        code: '🍀',
        keywords: [
            '4',
            'clover',
            'four',
            'leaf',
            'plant',
        ],
        name: 'four_leaf_clover',
    },
    {
        code: '🍁',
        keywords: [
            'falling',
            'leaf',
            'maple',
            'plant',
        ],
        name: 'maple_leaf',
    },
    {
        code: '🍂',
        keywords: [
            'falling',
            'leaf',
            'plant',
        ],
        name: 'fallen_leaf',
    },
    {
        code: '🍃',
        keywords: [
            'blow',
            'flutter',
            'leaf',
            'plant',
            'wind',
        ],
        name: 'leaves',
    },
    {
        code: 'foodAndDrinks',
        header: true,
    },
    {
        code: '🍇',
        keywords: [
            'fruit',
            'grape',
            'plant',
        ],
        name: 'grapes',
    },
    {
        code: '🍈',
        keywords: [
            'fruit',
            'melon',
            'plant',
        ],
        name: 'melon',
    },
    {
        code: '🍉',
        keywords: [
            'fruit',
            'plant',
            'watermelon',
        ],
        name: 'watermelon',
    },
    {
        code: '🍊',
        keywords: [
            'fruit',
            'orange',
            'plant',
            'tangerine',
        ],
        name: 'tangerine',
    },
    {
        code: '🍋',
        keywords: [
            'citrus',
            'fruit',
            'lemon',
            'plant',
        ],
        name: 'lemon',
    },
    {
        code: '🍌',
        keywords: [
            'banana',
            'fruit',
            'plant',
        ],
        name: 'banana',
    },
    {
        code: '🍍',
        keywords: [
            'fruit',
            'pineapple',
            'plant',
        ],
        name: 'pineapple',
    },
    {
        code: '🍎',
        keywords: [
            'apple',
            'fruit',
            'plant',
            'red',
        ],
        name: 'apple',
    },
    {
        code: '🍏',
        keywords: [
            'apple',
            'fruit',
            'green',
            'plant',
        ],
        name: 'green_apple',
    },
    {
        code: '🍐',
        keywords: [
            'fruit',
            'pear',
            'plant',
        ],
        name: 'pear',
    },
    {
        code: '🍑',
        keywords: [
            'fruit',
            'peach',
            'plant',
        ],
        name: 'peach',
    },
    {
        code: '🍒',
        keywords: [
            'cherry',
            'fruit',
            'plant',
        ],
        name: 'cherries',
    },
    {
        code: '🍓',
        keywords: [
            'berry',
            'fruit',
            'plant',
            'strawberry',
        ],
        name: 'strawberry',
    },
    {
        code: '🍅',
        keywords: [
            'plant',
            'tomato',
            'vegetable',
        ],
        name: 'tomato',
    },
    {
        code: '🥝',
        keywords: [
            'fruit',
            'kiwi',
        ],
        name: 'kiwi_fruit',
    },
    {
        code: '🥑',
        keywords: [
            'avocado',
            'fruit',
        ],
        name: 'avocado',
    },
    {
        code: '🍆',
        keywords: [
            'aubergine',
            'eggplant',
            'plant',
            'vegetable',
        ],
        name: 'eggplant',
    },
    {
        code: '🥔',
        keywords: [
            'potato',
            'vegetable',
        ],
        name: 'potato',
    },
    {
        code: '🥕',
        keywords: [
            'carrot',
            'vegetable',
        ],
        name: 'carrot',
    },
    {
        code: '🌽',
        keywords: [
            'corn',
            'ear',
            'maize',
            'maze',
            'plant',
        ],
        name: 'corn',
    },
    {
        code: '🌶',
        keywords: [
            'hot',
            'pepper',
            'plant',
        ],
        name: 'hot_pepper',
    },
    {
        code: '🥒',
        keywords: [
            'cucumber',
            'pickle',
            'vegetable',
        ],
        name: 'cucumber',
    },
    {
        code: '🍄',
        keywords: [
            'mushroom',
            'plant',
        ],
        name: 'mushroom',
    },
    {
        code: '🥜',
        keywords: [
            'nut',
            'peanut',
            'vegetable',
        ],
        name: 'peanuts',
    },
    {
        code: '🌰',
        keywords: [
            'chestnut',
            'plant',
        ],
        name: 'chestnut',
    },
    {
        code: '🍞',
        keywords: [
            'bread',
            'loaf',
        ],
        name: 'bread',
    },
    {
        code: '🥐',
        keywords: [
            'bread',
            'crescent roll',
            'croissant',
            'french',
        ],
        name: 'croissant',
    },
    {
        code: '🥖',
        keywords: [
            'baguette',
            'bread',
            'french',
        ],
        name: 'baguette_bread',
    },
    {
        code: '🥞',
        keywords: [
            'crêpe',
            'hotcake',
            'pancake',
        ],
        name: 'pancakes',
    },
    {
        code: '🧀',
        keywords: [
            'cheese',
        ],
        name: 'cheese',
    },
    {
        code: '🍖',
        keywords: [
            'bone',
            'meat',
        ],
        name: 'meat_on_bone',
    },
    {
        code: '🍗',
        keywords: [
            'bone',
            'chicken',
            'leg',
            'poultry',
        ],
        name: 'poultry_leg',
    },
    {
        code: '🥓',
        keywords: [
            'bacon',
            'meat',
        ],
        name: 'bacon',
    },
    {
        code: '🍔',
        keywords: [
            'burger',
            'hamburger',
        ],
        name: 'hamburger',
    },
    {
        code: '🍟',
        keywords: [
            'french',
            'fries',
        ],
        name: 'fries',
    },
    {
        code: '🍕',
        keywords: [
            'cheese',
            'pizza',
            'slice',
        ],
        name: 'pizza',
    },
    {
        code: '🌭',
        keywords: [
            'frankfurter',
            'hot dog',
            'hotdog',
            'sausage',
        ],
        name: 'hotdog',
    },
    {
        code: '🌮',
        keywords: [
            'mexican',
            'taco',
        ],
        name: 'taco',
    },
    {
        code: '🌯',
        keywords: [
            'burrito',
            'mexican',
        ],
        name: 'burrito',
    },
    {
        code: '🥙',
        keywords: [
            'falafel',
            'flatbread',
            'gyro',
            'kebab',
            'stuffed',
        ],
        name: 'stuffed_flatbread',
    },
    {
        code: '🥚',
        keywords: [
            'egg',
        ],
        name: 'egg',
    },
    {
        code: '🍳',
        keywords: [
            'cooking',
            'egg',
            'frying',
            'pan',
        ],
        name: 'fried_egg',
    },
    {
        code: '🥘',
        keywords: [
            'casserole',
            'paella',
            'pan',
            'shallow',
        ],
        name: 'shallow_pan_of_food',
    },
    {
        code: '🍲',
        keywords: [
            'pot',
            'stew',
        ],
        name: 'stew',
    },
    {
        code: '🥗',
        keywords: [
            'green',
            'salad',
        ],
        name: 'green_salad',
    },
    {
        code: '🍿',
        keywords: [
            'popcorn',
        ],
        name: 'popcorn',
    },
    {
        code: '🍱',
        keywords: [
            'bento',
            'box',
        ],
        name: 'bento',
    },
    {
        code: '🍘',
        keywords: [
            'cracker',
            'rice',
        ],
        name: 'rice_cracker',
    },
    {
        code: '🍙',
        keywords: [
            'ball',
            'japanese',
            'rice',
        ],
        name: 'rice_ball',
    },
    {
        code: '🍚',
        keywords: [
            'cooked',
            'rice',
        ],
        name: 'rice',
    },
    {
        code: '🍛',
        keywords: [
            'curry',
            'rice',
        ],
        name: 'curry',
    },
    {
        code: '🍜',
        keywords: [
            'bowl',
            'noodle',
            'ramen',
            'steaming',
        ],
        name: 'ramen',
    },
    {
        code: '🍝',
        keywords: [
            'pasta',
            'spaghetti',
        ],
        name: 'spaghetti',
    },
    {
        code: '🍠',
        keywords: [
            'potato',
            'roasted',
            'sweet',
        ],
        name: 'sweet_potato',
    },
    {
        code: '🍢',
        keywords: [
            'kebab',
            'oden',
            'seafood',
            'skewer',
            'stick',
        ],
        name: 'oden',
    },
    {
        code: '🍣',
        keywords: [
            'sushi',
        ],
        name: 'sushi',
    },
    {
        code: '🍤',
        keywords: [
            'fried',
            'prawn',
            'shrimp',
            'tempura',
        ],
        name: 'fried_shrimp',
    },
    {
        code: '🍥',
        keywords: [
            'cake',
            'fish',
            'pastry',
            'swirl',
        ],
        name: 'fish_cake',
    },
    {
        code: '🍡',
        keywords: [
            'dango',
            'dessert',
            'japanese',
            'skewer',
            'stick',
            'sweet',
        ],
        name: 'dango',
    },
    {
        code: '🍦',
        keywords: [
            'cream',
            'dessert',
            'ice',
            'icecream',
            'soft',
            'sweet',
        ],
        name: 'icecream',
    },
    {
        code: '🍧',
        keywords: [
            'dessert',
            'ice',
            'shaved',
            'sweet',
        ],
        name: 'shaved_ice',
    },
    {
        code: '🍨',
        keywords: [
            'cream',
            'dessert',
            'ice',
            'sweet',
        ],
        name: 'ice_cream',
    },
    {
        code: '🍩',
        keywords: [
            'dessert',
            'donut',
            'doughnut',
            'sweet',
        ],
        name: 'doughnut',
    },
    {
        code: '🍪',
        keywords: [
            'cookie',
            'dessert',
            'sweet',
        ],
        name: 'cookie',
    },
    {
        code: '🎂',
        keywords: [
            'birthday',
            'cake',
            'celebration',
            'dessert',
            'pastry',
            'sweet',
        ],
        name: 'birthday',
    },
    {
        code: '🍰',
        keywords: [
            'cake',
            'dessert',
            'pastry',
            'shortcake',
            'slice',
            'sweet',
        ],
        name: 'cake',
    },
    {
        code: '🍫',
        keywords: [
            'bar',
            'chocolate',
            'dessert',
            'sweet',
        ],
        name: 'chocolate_bar',
    },
    {
        code: '🍬',
        keywords: [
            'candy',
            'dessert',
            'sweet',
        ],
        name: 'candy',
    },
    {
        code: '🍭',
        keywords: [
            'candy',
            'dessert',
            'lollipop',
            'sweet',
        ],
        name: 'lollipop',
    },
    {
        code: '🍮',
        keywords: [
            'custard',
            'dessert',
            'pudding',
            'sweet',
        ],
        name: 'custard',
    },
    {
        code: '🍯',
        keywords: [
            'honey',
            'honeypot',
            'pot',
            'sweet',
        ],
        name: 'honey_pot',
    },
    {
        code: '🍼',
        keywords: [
            'baby',
            'bottle',
            'drink',
            'milk',
        ],
        name: 'baby_bottle',
    },
    {
        code: '🥛',
        keywords: [
            'drink',
            'glass',
            'milk',
        ],
        name: 'milk_glass',
    },
    {
        code: '☕',
        keywords: [
            'beverage',
            'coffee',
            'drink',
            'hot',
            'steaming',
            'tea',
        ],
        name: 'coffee',
    },
    {
        code: '🍵',
        keywords: [
            'beverage',
            'cup',
            'drink',
            'tea',
            'teacup',
        ],
        name: 'tea',
    },
    {
        code: '🍶',
        keywords: [
            'bar',
            'beverage',
            'bottle',
            'cup',
            'drink',
            'sake',
        ],
        name: 'sake',
    },
    {
        code: '🍾',
        keywords: [
            'bar',
            'bottle',
            'cork',
            'drink',
            'popping',
        ],
        name: 'champagne',
    },
    {
        code: '🍷',
        keywords: [
            'bar',
            'beverage',
            'drink',
            'glass',
            'wine',
        ],
        name: 'wine_glass',
    },
    {
        code: '🍸',
        keywords: [
            'bar',
            'cocktail',
            'drink',
            'glass',
        ],
        name: 'cocktail',
    },
    {
        code: '🍹',
        keywords: [
            'bar',
            'drink',
            'tropical',
        ],
        name: 'tropical_drink',
    },
    {
        code: '🍺',
        keywords: [
            'bar',
            'beer',
            'drink',
            'mug',
        ],
        name: 'beer',
    },
    {
        code: '🍻',
        keywords: [
            'bar',
            'beer',
            'clink',
            'drink',
            'mug',
        ],
        name: 'beers',
    },
    {
        code: '🥂',
        keywords: [
            'celebrate',
            'clink',
            'drink',
            'glass',
        ],
        name: 'clinking_glasses',
    },
    {
        code: '🥃',
        keywords: [
            'glass',
            'liquor',
            'shot',
            'tumbler',
            'whisky',
        ],
        name: 'tumbler_glass',
    },
    {
        code: '🍽',
        keywords: [
            'cooking',
            'fork',
            'knife',
            'plate',
        ],
        name: 'plate_with_cutlery',
    },
    {
        code: '🍴',
        keywords: [
            'cooking',
            'fork',
            'knife',
        ],
        name: 'fork_and_knife',
    },
    {
        code: '🥄',
        keywords: [
            'spoon',
            'tableware',
        ],
        name: 'spoon',
    },
    {
        code: '🔪',
        keywords: [
            'cooking',
            'hocho',
            'knife',
            'tool',
            'weapon',
        ],
        name: 'hocho',
    },
    {
        code: '🏺',
        keywords: [
            'amphora',
            'aquarius',
            'cooking',
            'drink',
            'jug',
            'tool',
            'weapon',
            'zodiac',
        ],
        name: 'amphora',
    },
    {
        code: 'travelAndPlaces',
        header: true,
    },
    {
        code: '🌍',
        keywords: [
            'africa',
            'earth',
            'europe',
            'globe',
            'world',
        ],
        name: 'earth_africa',
    },
    {
        code: '🌎',
        keywords: [
            'americas',
            'earth',
            'globe',
            'world',
        ],
        name: 'earth_americas',
    },
    {
        code: '🌏',
        keywords: [
            'asia',
            'australia',
            'earth',
            'globe',
            'world',
        ],
        name: 'earth_asia',
    },
    {
        code: '🌐',
        keywords: [
            'earth',
            'globe',
            'meridians',
            'world',
        ],
        name: 'globe_with_meridians',
    },
    {
        code: '🗺',
        keywords: [
            'map',
            'world',
        ],
        name: 'world_map',
    },
    {
        code: '🗾',
        keywords: [
            'japan',
            'map',
        ],
        name: 'japan',
    },
    {
        code: '🏔',
        keywords: [
            'cold',
            'mountain',
            'snow',
        ],
        name: 'mountain_snow',
    },
    {
        code: '⛰',
        keywords: [
            'mountain',
        ],
        name: 'mountain',
    },
    {
        code: '🌋',
        keywords: [
            'eruption',
            'mountain',
            'volcano',
            'weather',
        ],
        name: 'volcano',
    },
    {
        code: '🗻',
        keywords: [
            'fuji',
            'mountain',
        ],
        name: 'mount_fuji',
    },
    {
        code: '🏕',
        keywords: [
            'camping',
        ],
        name: 'camping',
    },
    {
        code: '🏖',
        keywords: [
            'beach',
            'umbrella',
        ],
        name: 'beach_umbrella',
    },
    {
        code: '🏜',
        keywords: [
            'desert',
        ],
        name: 'desert',
    },
    {
        code: '🏝',
        keywords: [
            'desert',
            'island',
        ],
        name: 'desert_island',
    },
    {
        code: '🏞',
        keywords: [
            'national park',
            'park',
        ],
        name: 'national_park',
    },
    {
        code: '🏟',
        keywords: [
            'stadium',
        ],
        name: 'stadium',
    },
    {
        code: '🏛',
        keywords: [
            'building',
            'classical',
        ],
        name: 'classical_building',
    },
    {
        code: '🏗',
        keywords: [
            'building',
            'construction',
        ],
        name: 'building_construction',
    },
    {
        code: '🏘',
        keywords: [
            'building',
            'house',
        ],
        name: 'houses',
    },
    {
        code: '🏙',
        keywords: [
            'building',
            'city',
        ],
        name: 'cityscape',
    },
    {
        code: '🏚',
        keywords: [
            'building',
            'derelict',
            'house',
        ],
        name: 'derelict_house',
    },
    {
        code: '🏠',
        keywords: [
            'building',
            'home',
            'house',
        ],
        name: 'house',
    },
    {
        code: '🏡',
        keywords: [
            'building',
            'garden',
            'home',
            'house',
        ],
        name: 'house_with_garden',
    },
    {
        code: '🏢',
        keywords: [
            'building',
        ],
        name: 'office',
    },
    {
        code: '🏣',
        keywords: [
            'building',
            'japanese',
            'post',
        ],
        name: 'post_office',
    },
    {
        code: '🏤',
        keywords: [
            'building',
            'european',
            'post',
        ],
        name: 'european_post_office',
    },
    {
        code: '🏥',
        keywords: [
            'building',
            'doctor',
            'hospital',
            'medicine',
        ],
        name: 'hospital',
    },
    {
        code: '🏦',
        keywords: [
            'bank',
            'building',
        ],
        name: 'bank',
    },
    {
        code: '🏨',
        keywords: [
            'building',
            'hotel',
        ],
        name: 'hotel',
    },
    {
        code: '🏩',
        keywords: [
            'building',
            'hotel',
            'love',
        ],
        name: 'love_hotel',
    },
    {
        code: '🏪',
        keywords: [
            'building',
            'convenience',
            'store',
        ],
        name: 'convenience_store',
    },
    {
        code: '🏫',
        keywords: [
            'building',
            'school',
        ],
        name: 'school',
    },
    {
        code: '🏬',
        keywords: [
            'building',
            'department',
            'store',
        ],
        name: 'department_store',
    },
    {
        code: '🏭',
        keywords: [
            'building',
            'factory',
        ],
        name: 'factory',
    },
    {
        code: '🏯',
        keywords: [
            'building',
            'castle',
            'japanese',
        ],
        name: 'japanese_castle',
    },
    {
        code: '🏰',
        keywords: [
            'building',
            'castle',
            'european',
        ],
        name: 'european_castle',
    },
    {
        code: '💒',
        keywords: [
            'activity',
            'chapel',
            'romance',
            'wedding',
        ],
        name: 'wedding',
    },
    {
        code: '🗼',
        keywords: [
            'tokyo',
            'tower',
        ],
        name: 'tokyo_tower',
    },
    {
        code: '🗽',
        keywords: [
            'liberty',
            'statue',
        ],
        name: 'statue_of_liberty',
    },
    {
        code: '⛪',
        keywords: [
            'building',
            'christian',
            'church',
            'cross',
            'religion',
        ],
        name: 'church',
    },
    {
        code: '🕌',
        keywords: [
            'islam',
            'mosque',
            'muslim',
            'religion',
        ],
        name: 'mosque',
    },
    {
        code: '🕍',
        keywords: [
            'jew',
            'jewish',
            'religion',
            'synagogue',
            'temple',
        ],
        name: 'synagogue',
    },
    {
        code: '⛩',
        keywords: [
            'religion',
            'shinto',
            'shrine',
        ],
        name: 'shinto_shrine',
    },
    {
        code: '🕋',
        keywords: [
            'islam',
            'kaaba',
            'muslim',
            'religion',
        ],
        name: 'kaaba',
    },
    {
        code: '⛲',
        keywords: [
            'fountain',
        ],
        name: 'fountain',
    },
    {
        code: '⛺',
        keywords: [
            'camping',
            'tent',
        ],
        name: 'tent',
    },
    {
        code: '🌁',
        keywords: [
            'fog',
            'weather',
        ],
        name: 'foggy',
    },
    {
        code: '🌃',
        keywords: [
            'night',
            'star',
            'weather',
        ],
        name: 'night_with_stars',
    },
    {
        code: '🌄',
        keywords: [
            'morning',
            'mountain',
            'sun',
            'sunrise',
            'weather',
        ],
        name: 'sunrise_over_mountains',
    },
    {
        code: '🌅',
        keywords: [
            'morning',
            'sun',
            'sunrise',
            'weather',
        ],
        name: 'sunrise',
    },
    {
        code: '🌆',
        keywords: [
            'building',
            'city',
            'dusk',
            'evening',
            'landscape',
            'sun',
            'sunset',
            'weather',
        ],
        name: 'city_sunset',
    },
    {
        code: '🌇',
        keywords: [
            'building',
            'dusk',
            'sun',
            'sunset',
            'weather',
        ],
        name: 'city_sunrise',
    },
    {
        code: '🌉',
        keywords: [
            'bridge',
            'night',
            'weather',
        ],
        name: 'bridge_at_night',
    },
    {
        code: '♨️',
        keywords: [
            'hot',
            'hotsprings',
            'springs',
            'steaming',
        ],
        name: 'hotsprings',
    },
    {
        code: '🌌',
        keywords: [
            'milky way',
            'space',
            'weather',
        ],
        name: 'milky_way',
    },
    {
        code: '🎠',
        keywords: [
            'activity',
            'carousel',
            'entertainment',
            'horse',
        ],
        name: 'carousel_horse',
    },
    {
        code: '🎡',
        keywords: [
            'activity',
            'amusement park',
            'entertainment',
            'ferris',
            'wheel',
        ],
        name: 'ferris_wheel',
    },
    {
        code: '🎢',
        keywords: [
            'activity',
            'amusement park',
            'coaster',
            'entertainment',
            'roller',
        ],
        name: 'roller_coaster',
    },
    {
        code: '💈',
        keywords: [
            'barber',
            'haircut',
            'pole',
        ],
        name: 'barber',
    },
    {
        code: '🎪',
        keywords: [
            'activity',
            'circus',
            'entertainment',
            'tent',
        ],
        name: 'circus_tent',
    },
    {
        code: '🎭',
        keywords: [
            'activity',
            'art',
            'entertainment',
            'mask',
            'performing',
            'theater',
            'theatre',
        ],
        name: 'performing_arts',
    },
    {
        code: '🖼',
        keywords: [
            'art',
            'frame',
            'museum',
            'painting',
            'picture',
        ],
        name: 'framed_picture',
    },
    {
        code: '🎨',
        keywords: [
            'activity',
            'art',
            'entertainment',
            'museum',
            'painting',
            'palette',
        ],
        name: 'art',
    },
    {
        code: '🎰',
        keywords: [
            'activity',
            'game',
            'slot',
        ],
        name: 'slot_machine',
    },
    {
        code: '🚂',
        keywords: [
            'engine',
            'locomotive',
            'railway',
            'steam',
            'train',
            'vehicle',
        ],
        name: 'steam_locomotive',
    },
    {
        code: '🚃',
        keywords: [
            'car',
            'electric',
            'railway',
            'train',
            'tram',
            'trolleybus',
            'vehicle',
        ],
        name: 'railway_car',
    },
    {
        code: '🚄',
        keywords: [
            'railway',
            'shinkansen',
            'speed',
            'train',
            'vehicle',
        ],
        name: 'bullettrain_side',
    },
    {
        code: '🚅',
        keywords: [
            'bullet',
            'railway',
            'shinkansen',
            'speed',
            'train',
            'vehicle',
        ],
        name: 'bullettrain_front',
    },
    {
        code: '🚆',
        keywords: [
            'railway',
            'train',
            'vehicle',
        ],
        name: 'train2',
    },
    {
        code: '🚇',
        keywords: [
            'metro',
            'subway',
            'vehicle',
        ],
        name: 'metro',
    },
    {
        code: '🚈',
        keywords: [
            'railway',
            'vehicle',
        ],
        name: 'light_rail',
    },
    {
        code: '🚉',
        keywords: [
            'railway',
            'station',
            'train',
            'vehicle',
        ],
        name: 'station',
    },
    {
        code: '🚊',
        keywords: [
            'tram',
            'trolleybus',
            'vehicle',
        ],
        name: 'tram',
    },
    {
        code: '🚝',
        keywords: [
            'monorail',
            'vehicle',
        ],
        name: 'monorail',
    },
    {
        code: '🚞',
        keywords: [
            'car',
            'mountain',
            'railway',
            'vehicle',
        ],
        name: 'mountain_railway',
    },
    {
        code: '🚋',
        keywords: [
            'car',
            'tram',
            'trolleybus',
            'vehicle',
        ],
        name: 'train',
    },
    {
        code: '🚌',
        keywords: [
            'bus',
            'vehicle',
        ],
        name: 'bus',
    },
    {
        code: '🚍',
        keywords: [
            'bus',
            'oncoming',
            'vehicle',
        ],
        name: 'oncoming_bus',
    },
    {
        code: '🚎',
        keywords: [
            'bus',
            'tram',
            'trolley',
            'trolleybus',
            'vehicle',
        ],
        name: 'trolleybus',
    },
    {
        code: '🚏',
        keywords: [
            'bus',
            'busstop',
            'stop',
        ],
        name: 'busstop',
    },
    {
        code: '🚐',
        keywords: [
            'bus',
            'minibus',
            'vehicle',
        ],
        name: 'minibus',
    },
    {
        code: '🚑',
        keywords: [
            'ambulance',
            'vehicle',
        ],
        name: 'ambulance',
    },
    {
        code: '🚒',
        keywords: [
            'engine',
            'fire',
            'truck',
            'vehicle',
        ],
        name: 'fire_engine',
    },
    {
        code: '🚓',
        keywords: [
            'car',
            'patrol',
            'police',
            'vehicle',
        ],
        name: 'police_car',
    },
    {
        code: '🚔',
        keywords: [
            'car',
            'oncoming',
            'police',
            'vehicle',
        ],
        name: 'oncoming_police_car',
    },
    {
        code: '🚕',
        keywords: [
            'taxi',
            'vehicle',
        ],
        name: 'taxi',
    },
    {
        code: '🚖',
        keywords: [
            'oncoming',
            'taxi',
            'vehicle',
        ],
        name: 'oncoming_taxi',
    },
    {
        code: '🚗',
        keywords: [
            'automobile',
            'car',
            'vehicle',
        ],
        name: 'car',
    },
    {
        code: '🚘',
        keywords: [
            'automobile',
            'car',
            'oncoming',
            'vehicle',
        ],
        name: 'oncoming_automobile',
    },
    {
        code: '🚙',
        keywords: [
            'recreational',
            'rv',
            'vehicle',
        ],
        name: 'blue_car',
    },
    {
        code: '🚚',
        keywords: [
            'delivery',
            'truck',
            'vehicle',
        ],
        name: 'truck',
    },
    {
        code: '🚛',
        keywords: [
            'lorry',
            'semi',
            'truck',
            'vehicle',
        ],
        name: 'articulated_lorry',
    },
    {
        code: '🚜',
        keywords: [
            'tractor',
            'vehicle',
        ],
        name: 'tractor',
    },
    {
        code: '🚲',
        keywords: [
            'bicycle',
            'bike',
            'vehicle',
        ],
        name: 'bike',
    },
    {
        code: '⛽',
        keywords: [
            'fuel',
            'fuelpump',
            'gas',
            'pump',
            'station',
        ],
        name: 'fuelpump',
    },
    {
        code: '🛣',
        keywords: [
            'highway',
            'motorway',
            'road',
        ],
        name: 'motorway',
    },
    {
        code: '🛤',
        keywords: [
            'railway',
            'train',
        ],
        name: 'railway_track',
    },
    {
        code: '🚨',
        keywords: [
            'beacon',
            'car',
            'light',
            'police',
            'revolving',
            'vehicle',
        ],
        name: 'rotating_light',
    },
    {
        code: '🚥',
        keywords: [
            'light',
            'signal',
            'traffic',
        ],
        name: 'traffic_light',
    },
    {
        code: '🚦',
        keywords: [
            'light',
            'signal',
            'traffic',
        ],
        name: 'vertical_traffic_light',
    },
    {
        code: '🚧',
        keywords: [
            'barrier',
            'construction',
        ],
        name: 'construction',
    },
    {
        code: '🛑',
        keywords: [
            'octagonal',
            'stop',
        ],
        name: 'stop_sign',
    },
    {
        code: '🛴',
        keywords: [
            'kick',
            'scooter',
        ],
        name: 'kick_scooter',
    },
    {
        code: '🛵',
        keywords: [
            'motor',
            'scooter',
        ],
        name: 'motor_scooter',
    },
    {
        code: '⚓',
        keywords: [
            'anchor',
            'ship',
            'tool',
        ],
        name: 'anchor',
    },
    {
        code: '⛵',
        keywords: [
            'boat',
            'resort',
            'sailboat',
            'sea',
            'vehicle',
            'yacht',
        ],
        name: 'boat',
    },
    {
        code: '🚣',
        keywords: [
            'boat',
            'rowboat',
            'vehicle',
        ],
        types: [
            '🚣🏿',
            '🚣🏾',
            '🚣🏽',
            '🚣🏼',
            '🚣🏻',
        ],
        name: 'rowboat',
    },
    {
        code: '🛶',
        keywords: [
            'boat',
            'canoe',
        ],
        name: 'canoe',
    },
    {
        code: '🚤',
        keywords: [
            'boat',
            'speedboat',
            'vehicle',
        ],
        name: 'speedboat',
    },
    {
        code: '🛳',
        keywords: [
            'passenger',
            'ship',
            'vehicle',
        ],
        name: 'passenger_ship',
    },
    {
        code: '⛴',
        keywords: [
            'boat',
            'ferry',
        ],
        name: 'ferry',
    },
    {
        code: '🛥',
        keywords: [
            'boat',
            'motorboat',
            'vehicle',
        ],
        name: 'motor_boat',
    },
    {
        code: '🚢',
        keywords: [
            'ship',
            'vehicle',
        ],
        name: 'ship',
    },
    {
        code: '✈️',
        keywords: [
            'airplane',
            'vehicle',
        ],
        name: 'airplane',
    },
    {
        code: '🛩',
        keywords: [
            'airplane',
            'vehicle',
        ],
        name: 'small_airplane',
    },
    {
        code: '🛫',
        keywords: [
            'airplane',
            'check-in',
            'departure',
            'departures',
            'vehicle',
        ],
        name: 'flight_departure',
    },
    {
        code: '🛬',
        keywords: [
            'airplane',
            'arrivals',
            'arriving',
            'landing',
            'vehicle',
        ],
        name: 'flight_arrival',
    },
    {
        code: '💺',
        keywords: [
            'chair',
            'seat',
        ],
        name: 'seat',
    },
    {
        code: '🚁',
        keywords: [
            'helicopter',
            'vehicle',
        ],
        name: 'helicopter',
    },
    {
        code: '🚟',
        keywords: [
            'railway',
            'suspension',
            'vehicle',
        ],
        name: 'suspension_railway',
    },
    {
        code: '🚠',
        keywords: [
            'cable',
            'gondola',
            'mountain',
            'vehicle',
        ],
        name: 'mountain_cableway',
    },
    {
        code: '🚡',
        keywords: [
            'aerial',
            'cable',
            'car',
            'gondola',
            'ropeway',
            'tramway',
            'vehicle',
        ],
        name: 'aerial_tramway',
    },
    {
        code: '🚀',
        keywords: [
            'rocket',
            'space',
            'vehicle',
        ],
        name: 'rocket',
    },
    {
        code: '🛰',
        keywords: [
            'satellite',
            'space',
            'vehicle',
        ],
        name: 'artificial_satellite',
    },
    {
        code: '🛎',
        keywords: [
            'bell',
            'bellhop',
            'hotel',
        ],
        name: 'bellhop_bell',
    },
    {
        code: '🚪',
        keywords: [
            'door',
        ],
        name: 'door',
    },
    {
        code: '🛌',
        keywords: [
            'hotel',
            'sleep',
        ],
        name: 'sleeping_bed',
    },
    {
        code: '🛏',
        keywords: [
            'bed',
            'hotel',
            'sleep',
        ],
        name: 'bed',
    },
    {
        code: '🛋',
        keywords: [
            'couch',
            'hotel',
            'lamp',
        ],
        name: 'couch_and_lamp',
    },
    {
        code: '🚽',
        keywords: [
            'toilet',
        ],
        name: 'toilet',
    },
    {
        code: '🚿',
        keywords: [
            'shower',
            'water',
        ],
        name: 'shower',
    },
    {
        code: '🛀',
        keywords: [
            'bath',
            'bathtub',
        ],
        types: [
            '🛀🏿',
            '🛀🏾',
            '🛀🏽',
            '🛀🏼',
            '🛀🏻',
        ],
        name: 'bath',
    },
    {
        code: '🛁',
        keywords: [
            'bath',
            'bathtub',
        ],
        name: 'bathtub',
    },
    {
        code: '⌛',
        keywords: [
            'hourglass',
            'sand',
            'timer',
        ],
        name: 'hourglass',
    },
    {
        code: '⏳',
        keywords: [
            'hourglass',
            'sand',
            'timer',
        ],
        name: 'hourglass_flowing_sand',
    },
    {
        code: '⌚',
        keywords: [
            'clock',
            'watch',
        ],
        name: 'watch',
    },
    {
        code: '⏰',
        keywords: [
            'alarm',
            'clock',
        ],
        name: 'alarm_clock',
    },
    {
        code: '⏱',
        keywords: [
            'clock',
            'stopwatch',
        ],
        name: 'stopwatch',
    },
    {
        code: '⏲',
        keywords: [
            'clock',
            'timer',
        ],
        name: 'timer_clock',
    },
    {
        code: '🕰',
        keywords: [
            'clock',
        ],
        name: 'mantelpiece_clock',
    },
    {
        code: '🕛',
        keywords: [
            '00',
            '12',
            '12:00',
            'clock',
            'o’clock',
            'twelve',
        ],
        name: 'clock12',
    },
    {
        code: '🕧',
        keywords: [
            '12',
            '12:30',
            '30',
            'clock',
            'thirty',
            'twelve',
        ],
        name: 'clock1230',
    },
    {
        code: '🕐',
        keywords: [
            '00',
            '1',
            '1:00',
            'clock',
            'o’clock',
            'one',
        ],
        name: 'clock1',
    },
    {
        code: '🕜',
        keywords: [
            '1',
            '1:30',
            '30',
            'clock',
            'one',
            'thirty',
        ],
        name: 'clock130',
    },
    {
        code: '🕑',
        keywords: [
            '00',
            '2',
            '2:00',
            'clock',
            'o’clock',
            'two',
        ],
        name: 'clock2',
    },
    {
        code: '🕝',
        keywords: [
            '2',
            '2:30',
            '30',
            'clock',
            'thirty',
            'two',
        ],
        name: 'clock230',
    },
    {
        code: '🕒',
        keywords: [
            '00',
            '3',
            '3:00',
            'clock',
            'o’clock',
            'three',
        ],
        name: 'clock3',
    },
    {
        code: '🕞',
        keywords: [
            '3',
            '3:30',
            '30',
            'clock',
            'thirty',
            'three',
        ],
        name: 'clock330',
    },
    {
        code: '🕓',
        keywords: [
            '00',
            '4',
            '4:00',
            'clock',
            'four',
            'o’clock',
        ],
        name: 'clock4',
    },
    {
        code: '🕟',
        keywords: [
            '30',
            '4',
            '4:30',
            'clock',
            'four',
            'thirty',
        ],
        name: 'clock430',
    },
    {
        code: '🕔',
        keywords: [
            '00',
            '5',
            '5:00',
            'clock',
            'five',
            'o’clock',
        ],
        name: 'clock5',
    },
    {
        code: '🕠',
        keywords: [
            '30',
            '5',
            '5:30',
            'clock',
            'five',
            'thirty',
        ],
        name: 'clock530',
    },
    {
        code: '🕕',
        keywords: [
            '00',
            '6',
            '6:00',
            'clock',
            'o’clock',
            'six',
        ],
        name: 'clock6',
    },
    {
        code: '🕡',
        keywords: [
            '30',
            '6',
            '6:30',
            'clock',
            'six',
            'thirty',
        ],
        name: 'clock630',
    },
    {
        code: '🕖',
        keywords: [
            '00',
            '7',
            '7:00',
            'clock',
            'o’clock',
            'seven',
        ],
        name: 'clock7',
    },
    {
        code: '🕢',
        keywords: [
            '30',
            '7',
            '7:30',
            'clock',
            'seven',
            'thirty',
        ],
        name: 'clock730',
    },
    {
        code: '🕗',
        keywords: [
            '00',
            '8',
            '8:00',
            'clock',
            'eight',
            'o’clock',
        ],
        name: 'clock8',
    },
    {
        code: '🕣',
        keywords: [
            '30',
            '8',
            '8:30',
            'clock',
            'eight',
            'thirty',
        ],
        name: 'clock830',
    },
    {
        code: '🕘',
        keywords: [
            '00',
            '9',
            '9:00',
            'clock',
            'nine',
            'o’clock',
        ],
        name: 'clock9',
    },
    {
        code: '🕤',
        keywords: [
            '30',
            '9',
            '9:30',
            'clock',
            'nine',
            'thirty',
        ],
        name: 'clock930',
    },
    {
        code: '🕙',
        keywords: [
            '00',
            '10',
            '10:00',
            'clock',
            'o’clock',
            'ten',
        ],
        name: 'clock10',
    },
    {
        code: '🕥',
        keywords: [
            '10',
            '10:30',
            '30',
            'clock',
            'ten',
            'thirty',
        ],
        name: 'clock1030',
    },
    {
        code: '🕚',
        keywords: [
            '00',
            '11',
            '11:00',
            'clock',
            'eleven',
            'o’clock',
        ],
        name: 'clock11',
    },
    {
        code: '🕦',
        keywords: [
            '11',
            '11:30',
            '30',
            'clock',
            'eleven',
            'thirty',
        ],
        name: 'clock1130',
    },
    {
        code: '🌑',
        keywords: [
            'dark',
            'moon',
            'space',
            'weather',
        ],
        name: 'new_moon',
    },
    {
        code: '🌒',
        keywords: [
            'crescent',
            'moon',
            'space',
            'waxing',
            'weather',
        ],
        name: 'waxing_crescent_moon',
    },
    {
        code: '🌓',
        keywords: [
            'moon',
            'quarter',
            'space',
            'weather',
        ],
        name: 'first_quarter_moon',
    },
    {
        code: '🌔',
        keywords: [
            'gibbous',
            'moon',
            'space',
            'waxing',
            'weather',
        ],
        name: 'moon',
    },
    {
        code: '🌕',
        keywords: [
            'full',
            'moon',
            'space',
            'weather',
        ],
        name: 'full_moon',
    },
    {
        code: '🌖',
        keywords: [
            'gibbous',
            'moon',
            'space',
            'waning',
            'weather',
        ],
        name: 'waning_gibbous_moon',
    },
    {
        code: '🌗',
        keywords: [
            'moon',
            'quarter',
            'space',
            'weather',
        ],
        name: 'last_quarter_moon',
    },
    {
        code: '🌘',
        keywords: [
            'crescent',
            'moon',
            'space',
            'waning',
            'weather',
        ],
        name: 'waning_crescent_moon',
    },
    {
        code: '🌙',
        keywords: [
            'crescent',
            'moon',
            'space',
            'weather',
        ],
        name: 'crescent_moon',
    },
    {
        code: '🌚',
        keywords: [
            'face',
            'moon',
            'space',
            'weather',
        ],
        name: 'new_moon_with_face',
    },
    {
        code: '🌛',
        keywords: [
            'face',
            'moon',
            'quarter',
            'space',
            'weather',
        ],
        name: 'first_quarter_moon_with_face',
    },
    {
        code: '🌜',
        keywords: [
            'face',
            'moon',
            'quarter',
            'space',
            'weather',
        ],
        name: 'last_quarter_moon_with_face',
    },
    {
        code: '🌡',
        keywords: [
            'thermometer',
            'weather',
        ],
        name: 'thermometer',
    },
    {
        code: '☀️',
        keywords: [
            'bright',
            'rays',
            'space',
            'sun',
            'sunny',
            'weather',
        ],
        name: 'sunny',
    },
    {
        code: '🌝',
        keywords: [
            'bright',
            'face',
            'full',
            'moon',
            'space',
            'weather',
        ],
        name: 'full_moon_with_face',
    },
    {
        code: '🌞',
        keywords: [
            'bright',
            'face',
            'space',
            'sun',
            'weather',
        ],
        name: 'sun_with_face',
    },
    {
        code: '⭐',
        keywords: [
            'star',
        ],
        name: 'star',
    },
    {
        code: '🌟',
        keywords: [
            'glittery',
            'glow',
            'shining',
            'sparkle',
            'star',
        ],
        name: 'star2',
    },
    {
        code: '🌠',
        keywords: [
            'activity',
            'falling',
            'shooting',
            'space',
            'star',
        ],
        name: 'stars',
    },
    {
        code: '☁️',
        keywords: [
            'cloud',
            'weather',
        ],
        name: 'cloud',
    },
    {
        code: '⛅',
        keywords: [
            'cloud',
            'sun',
            'weather',
        ],
        name: 'partly_sunny',
    },
    {
        code: '⛈',
        keywords: [
            'cloud',
            'rain',
            'thunder',
            'weather',
        ],
        name: 'cloud_with_lightning_and_rain',
    },
    {
        code: '🌤',
        keywords: [
            'cloud',
            'sun',
            'weather',
        ],
        name: 'sun_behind_small_cloud',
    },
    {
        code: '🌥',
        keywords: [
            'cloud',
            'sun',
            'weather',
        ],
        name: 'sun_behind_large_cloud',
    },
    {
        code: '🌦',
        keywords: [
            'cloud',
            'rain',
            'sun',
            'weather',
        ],
        name: 'sun_behind_rain_cloud',
    },
    {
        code: '🌧',
        keywords: [
            'cloud',
            'rain',
            'weather',
        ],
        name: 'cloud_with_rain',
    },
    {
        code: '🌨',
        keywords: [
            'cloud',
            'cold',
            'snow',
            'weather',
        ],
        name: 'cloud_with_snow',
    },
    {
        code: '🌩',
        keywords: [
            'cloud',
            'lightning',
            'weather',
        ],
        name: 'cloud_with_lightning',
    },
    {
        code: '🌪',
        keywords: [
            'cloud',
            'tornado',
            'weather',
            'whirlwind',
        ],
        name: 'tornado',
    },
    {
        code: '🌫',
        keywords: [
            'cloud',
            'fog',
            'weather',
        ],
        name: 'fog',
    },
    {
        code: '🌬',
        keywords: [
            'blow',
            'cloud',
            'face',
            'weather',
            'wind',
        ],
        name: 'wind_face',
    },
    {
        code: '🌀',
        keywords: [
            'cyclone',
            'dizzy',
            'twister',
            'typhoon',
            'weather',
        ],
        name: 'cyclone',
    },
    {
        code: '🌈',
        keywords: [
            'rain',
            'rainbow',
            'weather',
        ],
        name: 'rainbow',
    },
    {
        code: '🌂',
        keywords: [
            'clothing',
            'rain',
            'umbrella',
            'weather',
        ],
        name: 'closed_umbrella',
    },
    {
        code: '☂️',
        keywords: [
            'clothing',
            'rain',
            'umbrella',
            'weather',
        ],
        name: 'open_umbrella',
    },
    {
        code: '☔',
        keywords: [
            'clothing',
            'drop',
            'rain',
            'umbrella',
            'weather',
        ],
        name: 'umbrella',
    },
    {
        code: '⛱',
        keywords: [
            'rain',
            'sun',
            'umbrella',
            'weather',
        ],
        name: 'parasol_on_ground',
    },
    {
        code: '⚡',
        keywords: [
            'danger',
            'electric',
            'electricity',
            'lightning',
            'voltage',
            'zap',
        ],
        name: 'zap',
    },
    {
        code: '❄️',
        keywords: [
            'cold',
            'snow',
            'snowflake',
            'weather',
        ],
        name: 'snowflake',
    },
    {
        code: '☃️',
        keywords: [
            'cold',
            'snow',
            'snowman',
            'weather',
        ],
        name: 'snowman_with_snow',
    },
    {
        code: '⛄',
        keywords: [
            'cold',
            'snow',
            'snowman',
            'weather',
        ],
        name: 'snowman',
    },
    {
        code: '☄️',
        keywords: [
            'comet',
            'space',
        ],
        name: 'comet',
    },
    {
        code: '🔥',
        keywords: [
            'fire',
            'flame',
            'tool',
        ],
        name: 'fire',
    },
    {
        code: '💧',
        keywords: [
            'cold',
            'comic',
            'drop',
            'sweat',
            'weather',
        ],
        name: 'droplet',
    },
    {
        code: '🌊',
        keywords: [
            'ocean',
            'water',
            'wave',
            'weather',
        ],
        name: 'ocean',
    },
    {
        code: 'activities',
        header: true,
    },
    {
        code: '🎃',
        keywords: [
            'activity',
            'celebration',
            'entertainment',
            'halloween',
            'jack',
            'lantern',
        ],
        name: 'jack_o_lantern',
    },
    {
        code: '🎄',
        keywords: [
            'activity',
            'celebration',
            'christmas',
            'entertainment',
            'tree',
        ],
        name: 'christmas_tree',
    },
    {
        code: '🎆',
        keywords: [
            'activity',
            'celebration',
            'entertainment',
            'fireworks',
        ],
        name: 'fireworks',
    },
    {
        code: '🎇',
        keywords: [
            'activity',
            'celebration',
            'entertainment',
            'fireworks',
            'sparkle',
        ],
        name: 'sparkler',
    },
    {
        code: '✨',
        keywords: [
            'entertainment',
            'sparkle',
            'star',
        ],
        name: 'sparkles',
    },
    {
        code: '🎈',
        keywords: [
            'activity',
            'balloon',
            'celebration',
            'entertainment',
        ],
        name: 'balloon',
    },
    {
        code: '🎉',
        keywords: [
            'activity',
            'celebration',
            'entertainment',
            'party',
            'popper',
            'tada',
        ],
        name: 'tada',
    },
    {
        code: '🎊',
        keywords: [
            'activity',
            'ball',
            'celebration',
            'confetti',
            'entertainment',
        ],
        name: 'confetti_ball',
    },
    {
        code: '🎋',
        keywords: [
            'activity',
            'banner',
            'celebration',
            'entertainment',
            'japanese',
            'tree',
        ],
        name: 'tanabata_tree',
    },
    {
        code: '🎍',
        keywords: [
            'activity',
            'bamboo',
            'celebration',
            'japanese',
            'pine',
            'plant',
        ],
        name: 'bamboo',
    },
    {
        code: '🎎',
        keywords: [
            'activity',
            'celebration',
            'doll',
            'entertainment',
            'festival',
            'japanese',
        ],
        name: 'dolls',
    },
    {
        code: '🎏',
        keywords: [
            'activity',
            'carp',
            'celebration',
            'entertainment',
            'flag',
            'streamer',
        ],
        name: 'flags',
    },
    {
        code: '🎐',
        keywords: [
            'activity',
            'bell',
            'celebration',
            'chime',
            'entertainment',
            'wind',
        ],
        name: 'wind_chime',
    },
    {
        code: '🎑',
        keywords: [
            'activity',
            'celebration',
            'ceremony',
            'entertainment',
            'moon',
        ],
        name: 'rice_scene',
    },
    {
        code: '🎀',
        keywords: [
            'celebration',
            'ribbon',
        ],
        name: 'ribbon',
    },
    {
        code: '🎁',
        keywords: [
            'box',
            'celebration',
            'entertainment',
            'gift',
            'present',
            'wrapped',
        ],
        name: 'gift',
    },
    {
        code: '🎗',
        keywords: [
            'celebration',
            'reminder',
            'ribbon',
        ],
        name: 'reminder_ribbon',
    },
    {
        code: '🎟',
        keywords: [
            'admission',
            'entertainment',
            'ticket',
        ],
        name: 'tickets',
    },
    {
        code: '🎫',
        keywords: [
            'activity',
            'admission',
            'entertainment',
            'ticket',
        ],
        name: 'ticket',
    },
    {
        code: '🎖',
        keywords: [
            'celebration',
            'medal',
            'military',
        ],
        name: 'medal_military',
    },
    {
        code: '🏆',
        keywords: [
            'prize',
            'trophy',
        ],
        name: 'trophy',
    },
    {
        code: '🏅',
        keywords: [
            'medal',
        ],
        name: 'medal_sports',
    },
    {
        code: '🥇',
        keywords: [
            'first',
            'gold',
            'medal',
        ],
        name: '1st_place_medal',
    },
    {
        code: '🥈',
        keywords: [
            'medal',
            'second',
            'silver',
        ],
        name: '2nd_place_medal',
    },
    {
        code: '🥉',
        keywords: [
            'bronze',
            'medal',
            'third',
        ],
        name: '3rd_place_medal',
    },
    {
        code: '⚽',
        keywords: [
            'ball',
            'soccer',
        ],
        name: 'soccer',
    },
    {
        code: '⚾',
        keywords: [
            'ball',
            'baseball',
        ],
        name: 'baseball',
    },
    {
        code: '🏀',
        keywords: [
            'ball',
            'basketball',
            'hoop',
        ],
        name: 'basketball',
    },
    {
        code: '🏐',
        keywords: [
            'ball',
            'game',
            'volleyball',
        ],
        name: 'volleyball',
    },
    {
        code: '🏈',
        keywords: [
            'american',
            'ball',
            'football',
        ],
        name: 'football',
    },
    {
        code: '🏉',
        keywords: [
            'ball',
            'football',
            'rugby',
        ],
        name: 'rugby_football',
    },
    {
        code: '🎾',
        keywords: [
            'ball',
            'racquet',
            'tennis',
        ],
        name: 'tennis',
    },
    {
        code: '🎱',
        keywords: [
            '8',
            '8 ball',
            'ball',
            'billiard',
            'eight',
            'game',
        ],
        name: '8ball',
    },
    {
        code: '🎳',
        keywords: [
            'ball',
            'bowling',
            'game',
        ],
        name: 'bowling',
    },
    {
        code: '🏏',
        keywords: [
            'ball',
            'bat',
            'cricket',
            'game',
        ],
        name: 'cricket_game',
    },
    {
        code: '🏑',
        keywords: [
            'ball',
            'field',
            'game',
            'hockey',
            'stick',
        ],
        name: 'field_hockey',
    },
    {
        code: '🏒',
        keywords: [
            'game',
            'hockey',
            'ice',
            'puck',
            'stick',
        ],
        name: 'ice_hockey',
    },
    {
        code: '🏓',
        keywords: [
            'ball',
            'bat',
            'game',
            'paddle',
            'table tennis',
        ],
        name: 'ping_pong',
    },
    {
        code: '🏸',
        keywords: [
            'badminton',
            'birdie',
            'game',
            'racquet',
            'shuttlecock',
        ],
        name: 'badminton',
    },
    {
        code: '🥊',
        keywords: [
            'boxing',
            'glove',
        ],
        name: 'boxing_glove',
    },
    {
        code: '🥋',
        keywords: [
            'judo',
            'karate',
            'martial arts',
            'taekwondo',
            'uniform',
        ],
        name: 'martial_arts_uniform',
    },
    {
        code: '⛳',
        keywords: [
            'flag',
            'golf',
            'hole',
        ],
        name: 'golf',
    },
    {
        code: '🏌',
        keywords: [
            'ball',
            'golf',
        ],
        name: 'golfing',
    },
    {
        code: '⛸',
        keywords: [
            'ice',
            'skate',
        ],
        name: 'ice_skate',
    },
    {
        code: '🎣',
        keywords: [
            'entertainment',
            'fish',
            'pole',
        ],
        name: 'fishing_pole_and_fish',
    },
    {
        code: '🎽',
        keywords: [
            'running',
            'sash',
            'shirt',
        ],
        name: 'running_shirt_with_sash',
    },
    {
        code: '🎿',
        keywords: [
            'ski',
            'snow',
        ],
        name: 'ski',
    },
    {
        code: '⛷',
        keywords: [
            'ski',
            'snow',
        ],
        name: 'skier',
    },
    {
        code: '🏂',
        keywords: [
            'ski',
            'snow',
            'snowboard',
        ],
        name: 'snowboarder',
    },
    {
        code: '🏄',
        keywords: [
            'surfer',
            'surfing',
        ],
        types: [
            '🏄🏿',
            '🏄🏾',
            '🏄🏽',
            '🏄🏼',
            '🏄🏻',
        ],
        name: 'surfer',
    },
    {
        code: '🏇',
        keywords: [
            'horse',
            'jockey',
            'racehorse',
            'racing',
        ],
        name: 'horse_racing',
    },
    {
        code: '🏊',
        keywords: [
            'swim',
            'swimmer',
        ],
        types: [
            '🏊🏿',
            '🏊🏾',
            '🏊🏽',
            '🏊🏼',
            '🏊🏻',
        ],
        name: 'swimmer',
    },
    {
        code: '⛹',
        keywords: [
            'ball',
        ],
        types: [
            '⛹🏿',
            '⛹🏾',
            '⛹🏽',
            '⛹🏼',
            '⛹🏻',
        ],
        name: 'bouncing_ball_person',
    },
    {
        code: '🏋',
        keywords: [
            'lifter',
            'weight',
        ],
        types: [
            '🏋🏿',
            '🏋🏾',
            '🏋🏽',
            '🏋🏼',
            '🏋🏻',
        ],
        name: 'weight_lifting',
    },
    {
        code: '🚴',
        keywords: [
            'bicycle',
            'bicyclist',
            'bike',
            'cyclist',
        ],
        types: [
            '🚴🏿',
            '🚴🏾',
            '🚴🏽',
            '🚴🏼',
            '🚴🏻',
        ],
        name: 'bicyclist',
    },
    {
        code: '🚵',
        keywords: [
            'bicycle',
            'bicyclist',
            'bike',
            'cyclist',
            'mountain',
        ],
        types: [
            '🚵🏿',
            '🚵🏾',
            '🚵🏽',
            '🚵🏼',
            '🚵🏻',
        ],
        name: 'mountain_bicyclist',
    },
    {
        code: '🏎',
        keywords: [
            'car',
            'racing',
        ],
        name: 'racing_car',
    },
    {
        code: '🏍',
        keywords: [
            'motorcycle',
            'racing',
        ],
        name: 'motorcycle',
    },
    {
        code: '🤸',
        keywords: [
            'cartwheel',
            'gymnastics',
        ],
        types: [
            '🤸🏿',
            '🤸🏾',
            '🤸🏽',
            '🤸🏼',
            '🤸🏻',
        ],
        name: 'cartwheeling',
    },
    {
        code: '🤼',
        keywords: [
            'wrestle',
            'wrestler',
        ],
        types: [
            '🤼🏿',
            '🤼🏾',
            '🤼🏽',
            '🤼🏼',
            '🤼🏻',
        ],
        name: 'wrestling',
    },
    {
        code: '🤽',
        keywords: [
            'polo',
            'water',
        ],
        types: [
            '🤽🏿',
            '🤽🏾',
            '🤽🏽',
            '🤽🏼',
            '🤽🏻',
        ],
        name: 'water_polo',
    },
    {
        code: '🤾',
        keywords: [
            'ball',
            'handball',
        ],
        types: [
            '🤾🏿',
            '🤾🏾',
            '🤾🏽',
            '🤾🏼',
            '🤾🏻',
        ],
        name: 'handball_person',
    },
    {
        code: '🤺',
        keywords: [
            'fencer',
            'fencing',
            'sword',
        ],
        name: 'person_fencing',
    },
    {
        code: '🥅',
        keywords: [
            'goal',
            'net',
        ],
        name: 'goal_net',
    },
    {
        code: '🤹',
        keywords: [
            'balance',
            'juggle',
            'multitask',
            'skill',
        ],
        types: [
            '🤹🏿',
            '🤹🏾',
            '🤹🏽',
            '🤹🏼',
            '🤹🏻',
        ],
        name: 'juggling_person',
    },
    {
        code: '🎯',
        keywords: [
            'activity',
            'bull',
            'bullseye',
            'dart',
            'entertainment',
            'eye',
            'game',
            'hit',
            'target',
        ],
        name: 'dart',
    },
    {
        code: '🎮',
        keywords: [
            'controller',
            'entertainment',
            'game',
            'video game',
        ],
        name: 'video_game',
    },
    {
        code: '🕹',
        keywords: [
            'entertainment',
            'game',
            'joystick',
            'video game',
        ],
        name: 'joystick',
    },
    {
        code: '🎲',
        keywords: [
            'dice',
            'die',
            'entertainment',
            'game',
        ],
        name: 'game_die',
    },
    {
        code: '♠️',
        keywords: [
            'card',
            'game',
            'spade',
            'suit',
        ],
        name: 'spades',
    },
    {
        code: '♥️',
        keywords: [
            'card',
            'game',
            'heart',
            'hearts',
            'suit',
        ],
        name: 'hearts',
    },
    {
        code: '♦️',
        keywords: [
            'card',
            'diamond',
            'diamonds',
            'game',
            'suit',
        ],
        name: 'diamonds',
    },
    {
        code: '♣️',
        keywords: [
            'card',
            'club',
            'clubs',
            'game',
            'suit',
        ],
        name: 'clubs',
    },
    {
        code: '🃏',
        keywords: [
            'card',
            'entertainment',
            'game',
            'joker',
            'playing',
        ],
        name: 'black_joker',
    },
    {
        code: '🀄',
        keywords: [
            'game',
            'mahjong',
            'red',
        ],
        name: 'mahjong',
    },
    {
        code: '🎴',
        keywords: [
            'activity',
            'card',
            'entertainment',
            'flower',
            'game',
            'japanese',
            'playing',
        ],
        name: 'flower_playing_cards',
    },
    {
        code: 'objects',
        header: true,
    },
    {
        code: '🔇',
        keywords: [
            'mute',
            'quiet',
            'silent',
            'speaker',
            'volume',
        ],
        name: 'mute',
    },
    {
        code: '🔈',
        keywords: [
            'speaker',
            'volume',
        ],
        name: 'speaker',
    },
    {
        code: '🔉',
        keywords: [
            'low',
            'speaker',
            'volume',
            'wave',
        ],
        name: 'sound',
    },
    {
        code: '🔊',
        keywords: [
            '3',
            'entertainment',
            'high',
            'loud',
            'speaker',
            'three',
            'volume',
        ],
        name: 'loud_sound',
    },
    {
        code: '📢',
        keywords: [
            'communication',
            'loud',
            'loudspeaker',
            'public address',
        ],
        name: 'loudspeaker',
    },
    {
        code: '📣',
        keywords: [
            'cheering',
            'communication',
            'megaphone',
        ],
        name: 'mega',
    },
    {
        code: '📯',
        keywords: [
            'communication',
            'entertainment',
            'horn',
            'post',
            'postal',
        ],
        name: 'postal_horn',
    },
    {
        code: '🔔',
        keywords: [
            'bell',
        ],
        name: 'bell',
    },
    {
        code: '🔕',
        keywords: [
            'bell',
            'forbidden',
            'mute',
            'no',
            'not',
            'prohibited',
            'quiet',
            'silent',
        ],
        name: 'no_bell',
    },
    {
        code: '🎼',
        keywords: [
            'activity',
            'entertainment',
            'music',
            'score',
        ],
        name: 'musical_score',
    },
    {
        code: '🎵',
        keywords: [
            'activity',
            'entertainment',
            'music',
            'note',
        ],
        name: 'musical_note',
    },
    {
        code: '🎶',
        keywords: [
            'activity',
            'entertainment',
            'music',
            'note',
            'notes',
        ],
        name: 'notes',
    },
    {
        code: '🎙',
        keywords: [
            'mic',
            'microphone',
            'music',
            'studio',
        ],
        name: 'studio_microphone',
    },
    {
        code: '🎚',
        keywords: [
            'level',
            'music',
            'slider',
        ],
        name: 'level_slider',
    },
    {
        code: '🎛',
        keywords: [
            'control',
            'knobs',
            'music',
        ],
        name: 'control_knobs',
    },
    {
        code: '🎤',
        keywords: [
            'activity',
            'entertainment',
            'karaoke',
            'mic',
            'microphone',
        ],
        name: 'microphone',
    },
    {
        code: '🎧',
        keywords: [
            'activity',
            'earbud',
            'entertainment',
            'headphone',
        ],
        name: 'headphones',
    },
    {
        code: '📻',
        keywords: [
            'entertainment',
            'radio',
            'video',
        ],
        name: 'radio',
    },
    {
        code: '🎷',
        keywords: [
            'activity',
            'entertainment',
            'instrument',
            'music',
            'sax',
            'saxophone',
        ],
        name: 'saxophone',
    },
    {
        code: '🎸',
        keywords: [
            'activity',
            'entertainment',
            'guitar',
            'instrument',
            'music',
        ],
        name: 'guitar',
    },
    {
        code: '🎹',
        keywords: [
            'activity',
            'entertainment',
            'instrument',
            'keyboard',
            'music',
            'piano',
        ],
        name: 'musical_keyboard',
    },
    {
        code: '🎺',
        keywords: [
            'activity',
            'entertainment',
            'instrument',
            'music',
            'trumpet',
        ],
        name: 'trumpet',
    },
    {
        code: '🎻',
        keywords: [
            'activity',
            'entertainment',
            'instrument',
            'music',
            'violin',
        ],
        name: 'violin',
    },
    {
        code: '🥁',
        keywords: [
            'drum',
            'drumsticks',
            'music',
        ],
        name: 'drum',
    },
    {
        code: '📱',
        keywords: [
            'cell',
            'communication',
            'mobile',
            'phone',
            'telephone',
        ],
        name: 'iphone',
    },
    {
        code: '📲',
        keywords: [
            'arrow',
            'call',
            'cell',
            'communication',
            'mobile',
            'phone',
            'receive',
            'telephone',
        ],
        name: 'calling',
    },
    {
        code: '☎',
        keywords: [
            'phone',
            'telephone',
        ],
        name: 'phone',
    },
    {
        code: '📞',
        keywords: [
            'communication',
            'phone',
            'receiver',
            'telephone',
        ],
        name: 'telephone_receiver',
    },
    {
        code: '📟',
        keywords: [
            'communication',
            'pager',
        ],
        name: 'pager',
    },
    {
        code: '📠',
        keywords: [
            'communication',
            'fax',
        ],
        name: 'fax',
    },
    {
        code: '🔋',
        keywords: [
            'battery',
        ],
        name: 'battery',
    },
    {
        code: '🔌',
        keywords: [
            'electric',
            'electricity',
            'plug',
        ],
        name: 'electric_plug',
    },
    {
        code: '💻',
        keywords: [
            'computer',
            'pc',
            'personal',
        ],
        name: 'computer',
    },
    {
        code: '🖥',
        keywords: [
            'computer',
            'desktop',
        ],
        name: 'desktop_computer',
    },
    {
        code: '🖨',
        keywords: [
            'computer',
            'printer',
        ],
        name: 'printer',
    },
    {
        code: '⌨️',
        keywords: [
            'computer',
            'keyboard',
        ],
        name: 'keyboard',
    },
    {
        code: '🖱',
        keywords: [
            '3',
            'button',
            'computer',
            'mouse',
            'three',
        ],
        name: 'computer_mouse',
    },
    {
        code: '🖲',
        keywords: [
            'computer',
            'trackball',
        ],
        name: 'trackball',
    },
    {
        code: '💽',
        keywords: [
            'computer',
            'disk',
            'entertainment',
            'minidisk',
            'optical',
        ],
        name: 'minidisc',
    },
    {
        code: '💾',
        keywords: [
            'computer',
            'disk',
            'floppy',
        ],
        name: 'floppy_disk',
    },
    {
        code: '💿',
        keywords: [
            'blu-ray',
            'cd',
            'computer',
            'disk',
            'dvd',
            'optical',
        ],
        name: 'cd',
    },
    {
        code: '📀',
        keywords: [
            'blu-ray',
            'cd',
            'computer',
            'disk',
            'dvd',
            'entertainment',
            'optical',
        ],
        name: 'dvd',
    },
    {
        code: '🎥',
        keywords: [
            'activity',
            'camera',
            'cinema',
            'entertainment',
            'movie',
        ],
        name: 'movie_camera',
    },
    {
        code: '🎞',
        keywords: [
            'cinema',
            'entertainment',
            'film',
            'frames',
            'movie',
        ],
        name: 'film_strip',
    },
    {
        code: '📽',
        keywords: [
            'cinema',
            'entertainment',
            'film',
            'movie',
            'projector',
            'video',
        ],
        name: 'film_projector',
    },
    {
        code: '🎬',
        keywords: [
            'activity',
            'clapper',
            'entertainment',
            'movie',
        ],
        name: 'clapper',
    },
    {
        code: '📺',
        keywords: [
            'entertainment',
            'television',
            'tv',
            'video',
        ],
        name: 'tv',
    },
    {
        code: '📷',
        keywords: [
            'camera',
            'entertainment',
            'video',
        ],
        name: 'camera',
    },
    {
        code: '📸',
        keywords: [
            'camera',
            'flash',
            'video',
        ],
        name: 'camera_flash',
    },
    {
        code: '📹',
        keywords: [
            'camera',
            'entertainment',
            'video',
        ],
        name: 'video_camera',
    },
    {
        code: '📼',
        keywords: [
            'entertainment',
            'tape',
            'vhs',
            'video',
            'videocassette',
        ],
        name: 'vhs',
    },
    {
        code: '🔍',
        keywords: [
            'glass',
            'magnifying',
            'search',
            'tool',
        ],
        name: 'mag',
    },
    {
        code: '🔎',
        keywords: [
            'glass',
            'magnifying',
            'search',
            'tool',
        ],
        name: 'mag_right',
    },
    {
        code: '🔬',
        keywords: [
            'microscope',
            'tool',
        ],
        name: 'microscope',
    },
    {
        code: '🔭',
        keywords: [
            'telescope',
            'tool',
        ],
        name: 'telescope',
    },
    {
        code: '📡',
        keywords: [
            'antenna',
            'communication',
            'dish',
            'satellite',
        ],
        name: 'satellite',
    },
    {
        code: '🕯',
        keywords: [
            'candle',
            'light',
        ],
        name: 'candle',
    },
    {
        code: '💡',
        keywords: [
            'bulb',
            'comic',
            'electric',
            'idea',
            'light',
        ],
        name: 'bulb',
    },
    {
        code: '🔦',
        keywords: [
            'electric',
            'flashlight',
            'light',
            'tool',
            'torch',
        ],
        name: 'flashlight',
    },
    {
        code: '🏮',
        keywords: [
            'bar',
            'japanese',
            'lantern',
            'light',
            'red',
        ],
        name: 'izakaya_lantern',
    },
    {
        code: '📔',
        keywords: [
            'book',
            'cover',
            'decorated',
            'notebook',
        ],
        name: 'notebook_with_decorative_cover',
    },
    {
        code: '📕',
        keywords: [
            'book',
            'closed',
        ],
        name: 'closed_book',
    },
    {
        code: '📖',
        keywords: [
            'book',
            'open',
        ],
        name: 'book',
    },
    {
        code: '📗',
        keywords: [
            'book',
            'green',
        ],
        name: 'green_book',
    },
    {
        code: '📘',
        keywords: [
            'blue',
            'book',
        ],
        name: 'blue_book',
    },
    {
        code: '📙',
        keywords: [
            'book',
            'orange',
        ],
        name: 'orange_book',
    },
    {
        code: '📚',
        keywords: [
            'book',
            'books',
        ],
        name: 'books',
    },
    {
        code: '📓',
        keywords: [
            'notebook',
        ],
        name: 'notebook',
    },
    {
        code: '📒',
        keywords: [
            'ledger',
            'notebook',
        ],
        name: 'ledger',
    },
    {
        code: '📃',
        keywords: [
            'curl',
            'document',
            'page',
        ],
        name: 'page_with_curl',
    },
    {
        code: '📜',
        keywords: [
            'paper',
            'scroll',
        ],
        name: 'scroll',
    },
    {
        code: '📄',
        keywords: [
            'document',
            'page',
        ],
        name: 'page_facing_up',
    },
    {
        code: '📰',
        keywords: [
            'communication',
            'news',
            'newspaper',
            'paper',
        ],
        name: 'newspaper',
    },
    {
        code: '🗞',
        keywords: [
            'news',
            'newspaper',
            'paper',
            'rolled',
        ],
        name: 'newspaper_roll',
    },
    {
        code: '📑',
        keywords: [
            'bookmark',
            'mark',
            'marker',
            'tabs',
        ],
        name: 'bookmark_tabs',
    },
    {
        code: '🔖',
        keywords: [
            'bookmark',
            'mark',
        ],
        name: 'bookmark',
    },
    {
        code: '🏷',
        keywords: [
            'label',
        ],
        name: 'label',
    },
    {
        code: '💰',
        keywords: [
            'bag',
            'dollar',
            'money',
            'moneybag',
        ],
        name: 'moneybag',
    },
    {
        code: '💴',
        keywords: [
            'bank',
            'banknote',
            'bill',
            'currency',
            'money',
            'note',
            'yen',
        ],
        name: 'yen',
    },
    {
        code: '💵',
        keywords: [
            'bank',
            'banknote',
            'bill',
            'currency',
            'dollar',
            'money',
            'note',
        ],
        name: 'dollar',
    },
    {
        code: '💶',
        keywords: [
            'bank',
            'banknote',
            'bill',
            'currency',
            'euro',
            'money',
            'note',
        ],
        name: 'euro',
    },
    {
        code: '💷',
        keywords: [
            'bank',
            'banknote',
            'bill',
            'currency',
            'money',
            'note',
            'pound',
        ],
        name: 'pound',
    },
    {
        code: '💸',
        keywords: [
            'bank',
            'banknote',
            'bill',
            'dollar',
            'fly',
            'money',
            'note',
            'wings',
        ],
        name: 'money_with_wings',
    },
    {
        code: '💳',
        keywords: [
            'bank',
            'card',
            'credit',
            'money',
        ],
        name: 'credit_card',
    },
    {
        code: '💹',
        keywords: [
            'bank',
            'chart',
            'currency',
            'graph',
            'growth',
            'market',
            'money',
            'rise',
            'trend',
            'upward',
            'yen',
        ],
        name: 'chart',
    },
    {
        code: '💱',
        keywords: [
            'bank',
            'currency',
            'exchange',
            'money',
        ],
        name: 'currency_exchange',
    },
    {
        code: '💲',
        keywords: [
            'currency',
            'dollar',
            'money',
        ],
        name: 'heavy_dollar_sign',
    },
    {
        code: '✉️',
        keywords: [
            'e-mail',
            'email',
            'envelope',
        ],
        name: 'envelope',
    },
    {
        code: '📧',
        keywords: [
            'communication',
            'e-mail',
            'email',
            'letter',
            'mail',
        ],
        name: 'email',
    },
    {
        code: '📨',
        keywords: [
            'communication',
            'e-mail',
            'email',
            'envelope',
            'incoming',
            'letter',
            'mail',
            'receive',
        ],
        name: 'incoming_envelope',
    },
    {
        code: '📩',
        keywords: [
            'arrow',
            'communication',
            'down',
            'e-mail',
            'email',
            'envelope',
            'letter',
            'mail',
            'outgoing',
            'sent',
        ],
        name: 'envelope_with_arrow',
    },
    {
        code: '📤',
        keywords: [
            'box',
            'communication',
            'letter',
            'mail',
            'outbox',
            'sent',
            'tray',
        ],
        name: 'outbox_tray',
    },
    {
        code: '📥',
        keywords: [
            'box',
            'communication',
            'inbox',
            'letter',
            'mail',
            'receive',
            'tray',
        ],
        name: 'inbox_tray',
    },
    {
        code: '📦',
        keywords: [
            'box',
            'communication',
            'package',
            'parcel',
        ],
        name: 'package',
    },
    {
        code: '📫',
        keywords: [
            'closed',
            'communication',
            'flag',
            'mail',
            'mailbox',
            'postbox',
        ],
        name: 'mailbox',
    },
    {
        code: '📪',
        keywords: [
            'closed',
            'communication',
            'flag',
            'lowered',
            'mail',
            'mailbox',
            'postbox',
        ],
        name: 'mailbox_closed',
    },
    {
        code: '📬',
        keywords: [
            'communication',
            'flag',
            'mail',
            'mailbox',
            'open',
            'postbox',
        ],
        name: 'mailbox_with_mail',
    },
    {
        code: '📭',
        keywords: [
            'communication',
            'flag',
            'lowered',
            'mail',
            'mailbox',
            'open',
            'postbox',
        ],
        name: 'mailbox_with_no_mail',
    },
    {
        code: '📮',
        keywords: [
            'communication',
            'mail',
            'mailbox',
            'postbox',
        ],
        name: 'postbox',
    },
    {
        code: '🗳',
        keywords: [
            'ballot',
            'box',
        ],
        name: 'ballot_box',
    },
    {
        code: '✏',
        keywords: [
            'pencil',
        ],
        name: 'pencil2',
    },
    {
        code: '✒️',
        keywords: [
            'nib',
            'pen',
        ],
        name: 'black_nib',
    },
    {
        code: '🖋',
        keywords: [
            'communication',
            'fountain',
            'pen',
        ],
        name: 'fountain_pen',
    },
    {
        code: '🖊',
        keywords: [
            'ballpoint',
            'communication',
            'pen',
        ],
        name: 'pen',
    },
    {
        code: '🖌',
        keywords: [
            'communication',
            'paintbrush',
            'painting',
        ],
        name: 'paintbrush',
    },
    {
        code: '🖍',
        keywords: [
            'communication',
            'crayon',
        ],
        name: 'crayon',
    },
    {
        code: '📝',
        keywords: [
            'communication',
            'memo',
            'pencil',
        ],
        name: 'memo',
    },
    {
        code: '💼',
        keywords: [
            'briefcase',
        ],
        name: 'briefcase',
    },
    {
        code: '📁',
        keywords: [
            'file',
            'folder',
        ],
        name: 'file_folder',
    },
    {
        code: '📂',
        keywords: [
            'file',
            'folder',
            'open',
        ],
        name: 'open_file_folder',
    },
    {
        code: '🗂',
        keywords: [
            'card',
            'dividers',
            'index',
        ],
        name: 'card_index_dividers',
    },
    {
        code: '📅',
        keywords: [
            'calendar',
            'date',
        ],
        name: 'date',
    },
    {
        code: '📆',
        keywords: [
            'calendar',
        ],
        name: 'calendar',
    },
    {
        code: '🗒',
        keywords: [
            'note',
            'pad',
            'spiral',
        ],
        name: 'spiral_notepad',
    },
    {
        code: '🗓',
        keywords: [
            'calendar',
            'pad',
            'spiral',
        ],
        name: 'spiral_calendar',
    },
    {
        code: '📇',
        keywords: [
            'card',
            'index',
            'rolodex',
        ],
        name: 'card_index',
    },
    {
        code: '📈',
        keywords: [
            'chart',
            'graph',
            'growth',
            'trend',
            'upward',
        ],
        name: 'chart_with_upwards_trend',
    },
    {
        code: '📉',
        keywords: [
            'chart',
            'down',
            'graph',
            'trend',
        ],
        name: 'chart_with_downwards_trend',
    },
    {
        code: '📊',
        keywords: [
            'bar',
            'chart',
            'graph',
        ],
        name: 'bar_chart',
    },
    {
        code: '📋',
        keywords: [
            'clipboard',
        ],
        name: 'clipboard',
    },
    {
        code: '📌',
        keywords: [
            'pin',
            'pushpin',
        ],
        name: 'pushpin',
    },
    {
        code: '📍',
        keywords: [
            'pin',
            'pushpin',
        ],
        name: 'round_pushpin',
    },
    {
        code: '📎',
        keywords: [
            'paperclip',
        ],
        name: 'paperclip',
    },
    {
        code: '🖇',
        keywords: [
            'communication',
            'link',
            'paperclip',
        ],
        name: 'paperclips',
    },
    {
        code: '📏',
        keywords: [
            'ruler',
            'straight edge',
        ],
        name: 'straight_ruler',
    },
    {
        code: '📐',
        keywords: [
            'ruler',
            'set',
            'triangle',
        ],
        name: 'triangular_ruler',
    },
    {
        code: '✂️',
        keywords: [
            'scissors',
            'tool',
        ],
        name: 'scissors',
    },
    {
        code: '🗃',
        keywords: [
            'box',
            'card',
            'file',
        ],
        name: 'card_file_box',
    },
    {
        code: '🗄',
        keywords: [
            'cabinet',
            'file',
        ],
        name: 'file_cabinet',
    },
    {
        code: '🗑',
        keywords: [
            'wastebasket',
        ],
        name: 'wastebasket',
    },
    {
        code: '🔒',
        keywords: [
            'closed',
            'lock',
        ],
        name: 'lock',
    },
    {
        code: '🔓',
        keywords: [
            'lock',
            'open',
            'unlock',
        ],
        name: 'unlock',
    },
    {
        code: '🔏',
        keywords: [
            'ink',
            'lock',
            'nib',
            'pen',
            'privacy',
        ],
        name: 'lock_with_ink_pen',
    },
    {
        code: '🔐',
        keywords: [
            'closed',
            'key',
            'lock',
            'secure',
        ],
        name: 'closed_lock_with_key',
    },
    {
        code: '🔑',
        keywords: [
            'key',
            'lock',
            'password',
        ],
        name: 'key',
    },
    {
        code: '🗝',
        keywords: [
            'clue',
            'key',
            'lock',
            'old',
        ],
        name: 'old_key',
    },
    {
        code: '🔨',
        keywords: [
            'hammer',
            'tool',
        ],
        name: 'hammer',
    },
    {
        code: '⛏',
        keywords: [
            'mining',
            'pick',
            'tool',
        ],
        name: 'pick',
    },
    {
        code: '⚒️',
        keywords: [
            'hammer',
            'pick',
            'tool',
        ],
        name: 'hammer_and_pick',
    },
    {
        code: '🛠',
        keywords: [
            'hammer',
            'tool',
            'wrench',
        ],
        name: 'hammer_and_wrench',
    },
    {
        code: '🗡',
        keywords: [
            'dagger',
            'knife',
            'weapon',
        ],
        name: 'dagger',
    },
    {
        code: '⚔️',
        keywords: [
            'crossed',
            'swords',
            'weapon',
        ],
        name: 'crossed_swords',
    },
    {
        code: '🔫',
        keywords: [
            'gun',
            'handgun',
            'pistol',
            'revolver',
            'tool',
            'weapon',
        ],
        name: 'gun',
    },
    {
        code: '🏹',
        keywords: [
            'archer',
            'arrow',
            'bow',
            'sagittarius',
            'tool',
            'weapon',
            'zodiac',
        ],
        name: 'bow_and_arrow',
    },
    {
        code: '🛡',
        keywords: [
            'shield',
            'weapon',
        ],
        name: 'shield',
    },
    {
        code: '🔧',
        keywords: [
            'tool',
            'wrench',
        ],
        name: 'wrench',
    },
    {
        code: '🔩',
        keywords: [
            'bolt',
            'nut',
            'tool',
        ],
        name: 'nut_and_bolt',
    },
    {
        code: '⚙️',
        keywords: [
            'gear',
            'tool',
        ],
        name: 'gear',
    },
    {
        code: '🗜',
        keywords: [
            'compression',
            'tool',
            'vice',
        ],
        name: 'clamp',
    },
    {
        code: '⚗️',
        keywords: [
            'alembic',
            'chemistry',
            'tool',
        ],
        name: 'alembic',
    },
    {
        code: '⚖️',
        keywords: [
            'balance',
            'justice',
            'libra',
            'scales',
            'tool',
            'weight',
            'zodiac',
        ],
        name: 'balance_scale',
    },
    {
        code: '🔗',
        keywords: [
            'link',
        ],
        name: 'link',
    },
    {
        code: '⛓',
        keywords: [
            'chain',
        ],
        name: 'chains',
    },
    {
        code: '💉',
        keywords: [
            'doctor',
            'medicine',
            'needle',
            'shot',
            'sick',
            'syringe',
            'tool',
        ],
        name: 'syringe',
    },
    {
        code: '💊',
        keywords: [
            'doctor',
            'medicine',
            'pill',
            'sick',
        ],
        name: 'pill',
    },
    {
        code: '🚬',
        keywords: [
            'activity',
            'smoking',
        ],
        name: 'smoking',
    },
    {
        code: '⚰',
        keywords: [
            'coffin',
            'death',
        ],
        name: 'coffin',
    },
    {
        code: '⚱',
        keywords: [
            'death',
            'funeral',
            'urn',
        ],
        name: 'funeral_urn',
    },
    {
        code: '🗿',
        keywords: [
            'face',
            'moyai',
            'statue',
        ],
        name: 'moyai',
    },
    {
        code: '🛢',
        keywords: [
            'drum',
            'oil',
        ],
        name: 'oil_drum',
    },
    {
        code: '🔮',
        keywords: [
            'ball',
            'crystal',
            'fairy tale',
            'fantasy',
            'fortune',
            'tool',
        ],
        name: 'crystal_ball',
    },
    {
        code: '🛒',
        keywords: [
            'cart',
            'shopping',
            'trolley',
        ],
        name: 'shopping_cart',
    },
    {
        code: 'symbols',
        header: true,
    },
    {
        code: '🏧',
        keywords: [
            'atm',
            'automated',
            'bank',
            'teller',
        ],
        name: 'atm',
    },
    {
        code: '🚮',
        keywords: [
            'litter',
            'litterbox',
        ],
        name: 'put_litter_in_its_place',
    },
    {
        code: '🚰',
        keywords: [
            'drink',
            'potable',
            'water',
        ],
        name: 'potable_water',
    },
    {
        code: '♿',
        keywords: [
            'access',
            'wheelchair',
        ],
        name: 'wheelchair',
    },
    {
        code: '🚹',
        keywords: [
            'lavatory',
            'man',
            'restroom',
            'wc',
        ],
        name: 'mens',
    },
    {
        code: '🚺',
        keywords: [
            'lavatory',
            'restroom',
            'wc',
            'woman',
        ],
        name: 'womens',
    },
    {
        code: '🚻',
        keywords: [
            'lavatory',
            'restroom',
            'wc',
        ],
        name: 'restroom',
    },
    {
        code: '🚼',
        keywords: [
            'baby',
            'changing',
        ],
        name: 'baby_symbol',
    },
    {
        code: '🚾',
        keywords: [
            'closet',
            'lavatory',
            'restroom',
            'water',
            'wc',
        ],
        name: 'wc',
    },
    {
        code: '🛂',
        keywords: [
            'control',
            'passport',
        ],
        name: 'passport_control',
    },
    {
        code: '🛃',
        keywords: [
            'customs',
        ],
        name: 'customs',
    },
    {
        code: '🛄',
        keywords: [
            'baggage',
            'claim',
        ],
        name: 'baggage_claim',
    },
    {
        code: '🛅',
        keywords: [
            'baggage',
            'left luggage',
            'locker',
            'luggage',
        ],
        name: 'left_luggage',
    },
    {
        code: '⚠',
        keywords: [
            'warning',
        ],
        name: 'warning',
    },
    {
        code: '🚸',
        keywords: [
            'child',
            'crossing',
            'pedestrian',
            'traffic',
        ],
        name: 'children_crossing',
    },
    {
        code: '⛔',
        keywords: [
            'entry',
            'forbidden',
            'no',
            'not',
            'prohibited',
            'traffic',
        ],
        name: 'no_entry',
    },
    {
        code: '🚫',
        keywords: [
            'entry',
            'forbidden',
            'no',
            'not',
            'prohibited',
        ],
        name: 'no_entry_sign',
    },
    {
        code: '🚳',
        keywords: [
            'bicycle',
            'bike',
            'forbidden',
            'no',
            'not',
            'prohibited',
            'vehicle',
        ],
        name: 'no_bicycles',
    },
    {
        code: '🚭',
        keywords: [
            'forbidden',
            'no',
            'not',
            'prohibited',
            'smoking',
        ],
        name: 'no_smoking',
    },
    {
        code: '🚯',
        keywords: [
            'forbidden',
            'litter',
            'no',
            'not',
            'prohibited',
        ],
        name: 'do_not_litter',
    },
    {
        code: '🚱',
        keywords: [
            'drink',
            'forbidden',
            'no',
            'not',
            'potable',
            'prohibited',
            'water',
        ],
        name: 'non',
    },
    {
        code: '🚷',
        keywords: [
            'forbidden',
            'no',
            'not',
            'pedestrian',
            'prohibited',
        ],
        name: 'no_pedestrians',
    },
    {
        code: '📵',
        keywords: [
            'cell',
            'communication',
            'forbidden',
            'mobile',
            'no',
            'not',
            'phone',
            'prohibited',
            'telephone',
        ],
        name: 'no_mobile_phones',
    },
    {
        code: '🔞',
        keywords: [
            '18',
            'age restriction',
            'eighteen',
            'forbidden',
            'no',
            'not',
            'prohibited',
            'underage',
        ],
        name: 'underage',
    },
    {
        code: '☢️',
        keywords: [
            'radioactive',
        ],
        name: 'radioactive',
    },
    {
        code: '☣️',
        keywords: [
            'biohazard',
        ],
        name: 'biohazard',
    },
    {
        code: '⬆',
        keywords: [
            'arrow',
            'cardinal',
            'direction',
            'north',
        ],
        name: 'arrow_up',
    },
    {
        code: '↗️',
        keywords: [
            'arrow',
            'direction',
            'intercardinal',
            'northeast',
        ],
        name: 'arrow_upper_right',
    },
    {
        code: '➡',
        keywords: [
            'arrow',
            'cardinal',
            'direction',
            'east',
        ],
        name: 'arrow_right',
    },
    {
        code: '↘️',
        keywords: [
            'arrow',
            'direction',
            'intercardinal',
            'southeast',
        ],
        name: 'arrow_lower_right',
    },
    {
        code: '⬇',
        keywords: [
            'arrow',
            'cardinal',
            'direction',
            'down',
            'south',
        ],
        name: 'arrow_down',
    },
    {
        code: '↙️',
        keywords: [
            'arrow',
            'direction',
            'intercardinal',
            'southwest',
        ],
        name: 'arrow_lower_left',
    },
    {
        code: '⬅',
        keywords: [
            'arrow',
            'cardinal',
            'direction',
            'west',
        ],
        name: 'arrow_left',
    },
    {
        code: '↖️',
        keywords: [
            'arrow',
            'direction',
            'intercardinal',
            'northwest',
        ],
        name: 'arrow_upper_left',
    },
    {
        code: '↕️',
        keywords: [
            'arrow',
        ],
        name: 'arrow_up_down',
    },
    {
        code: '↔️',
        keywords: [
            'arrow',
        ],
        name: 'left_right_arrow',
    },
    {
        code: '↩',
        keywords: [
            'arrow',
        ],
        name: 'leftwards_arrow_with_hook',
    },
    {
        code: '↪',
        keywords: [
            'arrow',
        ],
        name: 'arrow_right_hook',
    },
    {
        code: '⤴️',
        keywords: [
            'arrow',
            'up',
        ],
        name: 'arrow_heading_up',
    },
    {
        code: '⤵️',
        keywords: [
            'arrow',
            'down',
        ],
        name: 'arrow_heading_down',
    },
    {
        code: '🔃',
        keywords: [
            'arrow',
            'clockwise',
            'reload',
        ],
        name: 'arrows_clockwise',
    },
    {
        code: '🔄',
        keywords: [
            'anticlockwise',
            'arrow',
            'counterclockwise',
            'withershins',
        ],
        name: 'arrows_counterclockwise',
    },
    {
        code: '🔙',
        keywords: [
            'arrow',
            'back',
        ],
        name: 'back',
    },
    {
        code: '🔚',
        keywords: [
            'arrow',
            'end',
        ],
        name: 'end',
    },
    {
        code: '🔛',
        keywords: [
            'arrow',
            'mark',
            'on',
        ],
        name: 'on',
    },
    {
        code: '🔜',
        keywords: [
            'arrow',
            'soon',
        ],
        name: 'soon',
    },
    {
        code: '🔝',
        keywords: [
            'arrow',
            'top',
            'up',
        ],
        name: 'top',
    },
    {
        code: '🛐',
        keywords: [
            'religion',
            'worship',
        ],
        name: 'place_of_worship',
    },
    {
        code: '⚛',
        keywords: [
            'atheist',
            'atom',
        ],
        name: 'atom_symbol',
    },
    {
        code: '🕉',
        keywords: [
            'hindu',
            'om',
            'religion',
        ],
        name: 'om',
    },
    {
        code: '✡️',
        keywords: [
            'david',
            'jew',
            'jewish',
            'religion',
            'star',
        ],
        name: 'star_of_david',
    },
    {
        code: '☸️',
        keywords: [
            'buddhist',
            'dharma',
            'religion',
            'wheel',
        ],
        name: 'wheel_of_dharma',
    },
    {
        code: '☯',
        keywords: [
            'religion',
            'tao',
            'taoist',
            'yang',
            'yin',
        ],
        name: 'yin_yang',
    },
    {
        code: '☦️',
        keywords: [
            'christian',
            'cross',
            'religion',
        ],
        name: 'orthodox_cross',
    },
    {
        code: '☦',
        keywords: [
            'christian',
            'cross',
            'religion',
        ],
        name: 'latin_cross',
    },
    {
        code: '☪',
        keywords: [
            'islam',
            'muslim',
            'religion',
        ],
        name: 'star_and_crescent',
    },
    {
        code: '☮',
        keywords: [
            'peace',
        ],
        name: 'peace_symbol',
    },
    {
        code: '🕎',
        keywords: [
            'candelabrum',
            'candlestick',
            'menorah',
            'religion',
        ],
        name: 'menorah',
    },
    {
        code: '🔯',
        keywords: [
            'fortune',
            'star',
        ],
        name: 'six_pointed_star',
    },
    {
        code: '♻',
        keywords: [
            'recycle',
        ],
        name: 'recycle',
    },
    {
        code: '📛',
        keywords: [
            'badge',
            'name',
        ],
        name: 'name_badge',
    },
    {
        code: '⚜',
        keywords: [
            'fleur-de-lis',
        ],
        name: 'fleur_de_lis',
    },
    {
        code: '🔰',
        keywords: [
            'beginner',
            'chevron',
            'green',
            'japanese',
            'leaf',
            'tool',
            'yellow',
        ],
        name: 'beginner',
    },
    {
        code: '🔱',
        keywords: [
            'anchor',
            'emblem',
            'ship',
            'tool',
            'trident',
        ],
        name: 'trident',
    },
    {
        code: '⭕',
        keywords: [
            'circle',
            'o',
        ],
        name: 'o',
    },
    {
        code: '✅',
        keywords: [
            'check',
            'mark',
        ],
        name: 'white_check_mark',
    },
    {
        code: '☑️',
        keywords: [
            'ballot',
            'box',
            'check',
        ],
        name: 'ballot_box_with_check',
    },
    {
        code: '✔️',
        keywords: [
            'check',
            'mark',
        ],
        name: 'heavy_check_mark',
    },
    {
        code: '✖️',
        keywords: [
            'cancel',
            'multiplication',
            'multiply',
            'x',
        ],
        name: 'heavy_multiplication_x',
    },
    {
        code: '❌',
        keywords: [
            'cancel',
            'mark',
            'multiplication',
            'multiply',
            'x',
        ],
        name: 'x',
    },
    {
        code: '❎',
        keywords: [
            'mark',
            'square',
        ],
        name: 'negative_squared_cross_mark',
    },
    {
        code: '➕',
        keywords: [
            'math',
            'plus',
        ],
        name: 'heavy_plus_sign',
    },
    {
        code: '➖',
        keywords: [
            'math',
            'minus',
        ],
        name: 'heavy_minus_sign',
    },
    {
        code: '➗',
        keywords: [
            'division',
            'math',
        ],
        name: 'heavy_division_sign',
    },
    {
        code: '➰',
        keywords: [
            'curl',
            'loop',
        ],
        name: 'curly_loop',
    },
    {
        code: '➿',
        keywords: [
            'curl',
            'double',
            'loop',
        ],
        name: 'loop',
    },
    {
        code: '〽',
        keywords: [
            'mark',
            'part',
        ],
        name: 'part_alternation_mark',
    },
    {
        code: '✳️',
        keywords: [
            'asterisk',
        ],
        name: 'eight_spoked_asterisk',
    },
    {
        code: '✴️',
        keywords: [
            'star',
        ],
        name: 'eight_pointed_black_star',
    },
    {
        code: '❇️',
        keywords: [
            'sparkle',
        ],
        name: 'sparkle',
    },
    {
        code: '‼',
        keywords: [
            'bangbang',
            'exclamation',
            'mark',
            'punctuation',
        ],
        name: 'bangbang',
    },
    {
        code: '⁉️',
        keywords: [
            'exclamation',
            'interrobang',
            'mark',
            'punctuation',
            'question',
        ],
        name: 'interrobang',
    },
    {
        code: '❓',
        keywords: [
            'mark',
            'punctuation',
            'question',
        ],
        name: 'question',
    },
    {
        code: '❔',
        keywords: [
            'mark',
            'outlined',
            'punctuation',
            'question',
        ],
        name: 'grey_question',
    },
    {
        code: '❕',
        keywords: [
            'exclamation',
            'mark',
            'outlined',
            'punctuation',
        ],
        name: 'grey_exclamation',
    },
    {
        code: '❗',
        keywords: [
            'exclamation',
            'mark',
            'punctuation',
        ],
        name: 'exclamation',
    },
    {
        code: '〰️',
        keywords: [
            'dash',
            'punctuation',
            'wavy',
        ],
        name: 'wavy_dash',
    },
    {
        code: '©',
        keywords: [
            'copyright',
        ],
        name: 'copyright',
    },
    {
        code: '®',
        keywords: [
            'registered',
        ],
        name: 'registered',
    },
    {
        code: '™️',
        keywords: [
            'mark',
            'tm',
            'trademark',
        ],
        name: 'tm',
    },
    {
        code: '♈',
        keywords: [
            'aries',
            'ram',
            'zodiac',
        ],
        name: 'aries',
    },
    {
        code: '♉',
        keywords: [
            'bull',
            'ox',
            'taurus',
            'zodiac',
        ],
        name: 'taurus',
    },
    {
        code: '♊',
        keywords: [
            'gemini',
            'twins',
            'zodiac',
        ],
        name: 'gemini',
    },
    {
        code: '♋',
        keywords: [
            'cancer',
            'crab',
            'zodiac',
        ],
        name: 'cancer',
    },
    {
        code: '♌',
        keywords: [
            'leo',
            'lion',
            'zodiac',
        ],
        name: 'leo',
    },
    {
        code: '♍',
        keywords: [
            'maiden',
            'virgin',
            'virgo',
            'zodiac',
        ],
        name: 'virgo',
    },
    {
        code: '♎',
        keywords: [
            'balance',
            'justice',
            'libra',
            'scales',
            'zodiac',
        ],
        name: 'libra',
    },
    {
        code: '♏',
        keywords: [
            'scorpio',
            'scorpion',
            'scorpius',
            'zodiac',
        ],
        name: 'scorpius',
    },
    {
        code: '♐',
        keywords: [
            'archer',
            'sagittarius',
            'zodiac',
        ],
        name: 'sagittarius',
    },
    {
        code: '♑',
        keywords: [
            'capricorn',
            'goat',
            'zodiac',
        ],
        name: 'capricorn',
    },
    {
        code: '♒',
        keywords: [
            'aquarius',
            'bearer',
            'water',
            'zodiac',
        ],
        name: 'aquarius',
    },
    {
        code: '♓',
        keywords: [
            'fish',
            'pisces',
            'zodiac',
        ],
        name: 'pisces',
    },
    {
        code: '⛎',
        keywords: [
            'bearer',
            'ophiuchus',
            'serpent',
            'snake',
            'zodiac',
        ],
        name: 'ophiuchus',
    },
    {
        code: '🔀',
        keywords: [
            'arrow',
            'crossed',
        ],
        name: 'twisted_rightwards_arrows',
    },
    {
        code: '🔁',
        keywords: [
            'arrow',
            'clockwise',
            'repeat',
        ],
        name: 'repeat',
    },
    {
        code: '🔂',
        keywords: [
            'arrow',
            'clockwise',
            'once',
        ],
        name: 'repeat_one',
    },
    {
        code: '▶',
        keywords: [
            'arrow',
            'play',
            'right',
            'triangle',
        ],
        name: 'arrow_forward',
    },
    {
        code: '⏩',
        keywords: [
            'arrow',
            'double',
            'fast',
            'forward',
        ],
        name: 'fast_forward',
    },
    {
        code: '⏭',
        keywords: [
            'arrow',
            'next scene',
            'next track',
            'triangle',
        ],
        name: 'next_track_button',
    },
    {
        code: '⏯',
        keywords: [
            'arrow',
            'pause',
            'play',
            'right',
            'triangle',
        ],
        name: 'play_or_pause_button',
    },
    {
        code: '◀',
        keywords: [
            'arrow',
            'left',
            'reverse',
            'triangle',
        ],
        name: 'arrow_backward',
    },
    {
        code: '⏪',
        keywords: [
            'arrow',
            'double',
            'rewind',
        ],
        name: 'rewind',
    },
    {
        code: '⏮',
        keywords: [
            'arrow',
            'previous scene',
            'previous track',
            'triangle',
        ],
        name: 'previous_track_button',
    },
    {
        code: '🔼',
        keywords: [
            'arrow',
            'button',
            'red',
        ],
        name: 'arrow_up_small',
    },
    {
        code: '⏫',
        keywords: [
            'arrow',
            'double',
        ],
        name: 'arrow_double_up',
    },
    {
        code: '🔽',
        keywords: [
            'arrow',
            'button',
            'down',
            'red',
        ],
        name: 'arrow_down_small',
    },
    {
        code: '⏬',
        keywords: [
            'arrow',
            'double',
            'down',
        ],
        name: 'arrow_double_down',
    },
    {
        code: '⏸',
        keywords: [
            'bar',
            'double',
            'pause',
            'vertical',
        ],
        name: 'pause_button',
    },
    {
        code: '⏹',
        keywords: [
            'square',
            'stop',
        ],
        name: 'stop_button',
    },
    {
        code: '⏺',
        keywords: [
            'circle',
            'record',
        ],
        name: 'record_button',
    },
    {
        code: '⏏',
        keywords: [
            'eject',
        ],
        name: 'eject_button',
    },
    {
        code: '🎦',
        keywords: [
            'activity',
            'camera',
            'cinema',
            'entertainment',
            'film',
            'movie',
        ],
        name: 'cinema',
    },
    {
        code: '🔅',
        keywords: [
            'brightness',
            'dim',
            'low',
        ],
        name: 'low_brightness',
    },
    {
        code: '🔆',
        keywords: [
            'bright',
            'brightness',
        ],
        name: 'high_brightness',
    },
    {
        code: '📶',
        keywords: [
            'antenna',
            'bar',
            'cell',
            'communication',
            'mobile',
            'phone',
            'signal',
            'telephone',
        ],
        name: 'signal_strength',
    },
    {
        code: '📳',
        keywords: [
            'cell',
            'communication',
            'mobile',
            'mode',
            'phone',
            'telephone',
            'vibration',
        ],
        name: 'vibration_mode',
    },
    {
        code: '📴',
        keywords: [
            'cell',
            'communication',
            'mobile',
            'off',
            'phone',
            'telephone',
        ],
        name: 'mobile_phone_off',
    },
    {
        code: '#️⃣',
        keywords: [
            'hash',
            'keycap',
            'pound',
        ],
        name: 'hash',
    },
    {
        code: '*️⃣',
        keywords: [
            'asterisk',
            'keycap',
            'star',
        ],
        name: 'asterisk',
    },
    {
        code: '0️⃣',
        keywords: [
            '0',
            'keycap',
            'zero',
        ],
        name: 'zero',
    },
    {
        code: '1️⃣',
        keywords: [
            '1',
            'keycap',
            'one',
        ],
        name: 'one',
    },
    {
        code: '2️⃣',
        keywords: [
            '2',
            'keycap',
            'two',
        ],
        name: 'two',
    },
    {
        code: '3️⃣',
        keywords: [
            '3',
            'keycap',
            'three',
        ],
        name: 'three',
    },
    {
        code: '4️⃣',
        keywords: [
            '4',
            'four',
            'keycap',
        ],
        name: 'four',
    },
    {
        code: '5️⃣',
        keywords: [
            '5',
            'five',
            'keycap',
        ],
        name: 'five',
    },
    {
        code: '6️⃣',
        keywords: [
            '6',
            'keycap',
            'six',
        ],
        name: 'six',
    },
    {
        code: '7️⃣',
        keywords: [
            '7',
            'keycap',
            'seven',
        ],
        name: 'seven',
    },
    {
        code: '8️⃣',
        keywords: [
            '8',
            'eight',
            'keycap',
        ],
        name: 'eight',
    },
    {
        code: '9️⃣',
        keywords: [
            '9',
            'keycap',
            'nine',
        ],
        name: 'nine',
    },
    {
        code: '🔟',
        keywords: [
            '10',
            'keycap',
            'ten',
        ],
        name: 'keycap_ten',
    },
    {
        code: '💯',
        keywords: [
            '100',
            'full',
            'hundred',
            'score',
        ],
        name: '100',
    },
    {
        code: '🔠',
        keywords: [
            'input',
            'latin',
            'letters',
            'uppercase',
        ],
        name: 'capital_abcd',
    },
    {
        code: '🔡',
        keywords: [
            'abcd',
            'input',
            'latin',
            'letters',
            'lowercase',
        ],
        name: 'abcd',
    },
    {
        code: '🔢',
        keywords: [
            '1234',
            'input',
            'numbers',
        ],
        name: '1234',
    },
    {
        code: '🔣',
        keywords: [
            'input',
        ],
        name: 'symbols',
    },
    {
        code: '🔤',
        keywords: [
            'abc',
            'alphabet',
            'input',
            'latin',
            'letters',
        ],
        name: 'abc',
    },
    {
        code: '🅰',
        keywords: [
            'a',
            'blood',
        ],
        name: 'a',
    },
    {
        code: '🆎',
        keywords: [
            'ab',
            'blood',
        ],
        name: 'ab',
    },
    {
        code: '🅱',
        keywords: [
            'b',
            'blood',
        ],
        name: 'b',
    },
    {
        code: '🆑',
        keywords: [
            'cl',
        ],
        name: 'cl',
    },
    {
        code: '🆒',
        keywords: [
            'cool',
        ],
        name: 'cool',
    },
    {
        code: '🆓',
        keywords: [
            'free',
        ],
        name: 'free',
    },
    {
        code: 'ℹ️',
        keywords: [
            'i',
            'information',
        ],
        name: 'information_source',
    },
    {
        code: '🆔',
        keywords: [
            'id',
            'identity',
        ],
        name: 'id',
    },
    {
        code: 'Ⓜ',
        keywords: [
            'circle',
            'm',
        ],
        name: 'm',
    },
    {
        code: '🆕',
        keywords: [
            'new',
        ],
        name: 'new',
    },
    {
        code: '🆖',
        keywords: [
            'ng',
        ],
        name: 'ng',
    },
    {
        code: '🅾',
        keywords: [
            'blood',
            'o',
        ],
        name: 'o2',
    },
    {
        code: '🆗',
        keywords: [
            'ok',
        ],
        name: 'ok',
    },
    {
        code: '🅿',
        keywords: [
            'parking',
        ],
        name: 'parking',
    },
    {
        code: '🆘',
        keywords: [
            'help',
            'sos',
        ],
        name: 'sos',
    },
    {
        code: '🆙',
        keywords: [
            'mark',
            'up',
        ],
        name: 'up',
    },
    {
        code: '🆚',
        keywords: [
            'versus',
            'vs',
        ],
        name: 'vs',
    },
    {
        code: '🈁',
        keywords: [
            'japanese',
        ],
        name: 'koko',
    },
    {
        code: '🈂',
        keywords: [
            'japanese',
        ],
        name: 'sa',
    },
    {
        code: '🈷',
        keywords: [
            'japanese',
        ],
        name: 'u6708',
    },
    {
        code: '🈶',
        keywords: [
            'japanese',
        ],
        name: 'u6709',
    },
    {
        code: '🈯',
        keywords: [
            'japanese',
        ],
        name: 'u6307',
    },
    {
        code: '🉐',
        keywords: [
            'japanese',
        ],
        name: 'ideograph_advantage',
    },
    {
        code: '🈹',
        keywords: [
            'japanese',
        ],
        name: 'u5272',
    },
    {
        code: '🈚',
        keywords: [
            'japanese',
        ],
        name: 'u7121',
    },
    {
        code: '🈲',
        keywords: [
            'japanese',
        ],
        name: 'u7981',
    },
    {
        code: '🉑',
        keywords: [
            'chinese',
        ],
        name: 'accept',
    },
    {
        code: '🈸',
        keywords: [
            'chinese',
        ],
        name: 'u7533',
    },
    {
        code: '🈴',
        keywords: [
            'chinese',
        ],
        name: 'u5408',
    },
    {
        code: '🈳',
        keywords: [
            'chinese',
        ],
        name: 'u7a7a',
    },
    {
        code: '㊗️',
        keywords: [
            'chinese',
            'congratulation',
            'congratulations',
            'ideograph',
        ],
        name: 'congratulations',
    },
    {
        code: '㊙️',
        keywords: [
            'chinese',
            'ideograph',
            'secret',
        ],
        name: 'secret',
    },
    {
        code: '🈺',
        keywords: [
            'chinese',
        ],
        name: 'u55b6',
    },
    {
        code: '🈵',
        keywords: [
            'chinese',
        ],
        name: 'u6e80',
    },
    {
        code: '▪',
        keywords: [
            'geometric',
            'square',
        ],
        name: 'black_small_square',
    },
    {
        code: '▫',
        keywords: [
            'geometric',
            'square',
        ],
        name: 'white_small_square',
    },
    {
        code: '◻',
        keywords: [
            'geometric',
            'square',
        ],
        name: 'white_medium_square',
    },
    {
        code: '◼',
        keywords: [
            'geometric',
            'square',
        ],
        name: 'black_medium_square',
    },
    {
        code: '◽',
        keywords: [
            'geometric',
            'square',
        ],
        name: 'white_medium_small_square',
    },
    {
        code: '◾',
        keywords: [
            'geometric',
            'square',
        ],
        name: 'black_medium_small_square',
    },
    {
        code: '⬛',
        keywords: [
            'geometric',
            'square',
        ],
        name: 'black_large_square',
    },
    {
        code: '⬜',
        keywords: [
            'geometric',
            'square',
        ],
        name: 'white_large_square',
    },
    {
        code: '🔶',
        keywords: [
            'diamond',
            'geometric',
            'orange',
        ],
        name: 'large_orange_diamond',
    },
    {
        code: '🔷',
        keywords: [
            'blue',
            'diamond',
            'geometric',
        ],
        name: 'large_blue_diamond',
    },
    {
        code: '🔸',
        keywords: [
            'diamond',
            'geometric',
            'orange',
        ],
        name: 'small_orange_diamond',
    },
    {
        code: '🔹',
        keywords: [
            'blue',
            'diamond',
            'geometric',
        ],
        name: 'small_blue_diamond',
    },
    {
        code: '🔺',
        keywords: [
            'geometric',
            'red',
        ],
        name: 'small_red_triangle',
    },
    {
        code: '🔻',
        keywords: [
            'down',
            'geometric',
            'red',
        ],
        name: 'small_red_triangle_down',
    },
    {
        code: '💠',
        keywords: [
            'comic',
            'diamond',
            'geometric',
            'inside',
        ],
        name: 'diamond_shape_with_a_dot_inside',
    },
    {
        code: '🔘',
        keywords: [
            'button',
            'geometric',
            'radio',
        ],
        name: 'radio_button',
    },
    {
        code: '🔲',
        keywords: [
            'button',
            'geometric',
            'square',
        ],
        name: 'black_square_button',
    },
    {
        code: '🔳',
        keywords: [
            'button',
            'geometric',
            'outlined',
            'square',
        ],
        name: 'white_square_button',
    },
    {
        code: '⚪',
        keywords: [
            'circle',
            'geometric',
        ],
        name: 'white_circle',
    },
    {
        code: '⚫',
        keywords: [
            'circle',
            'geometric',
        ],
        name: 'black_circle',
    },
    {
        code: '🔴',
        keywords: [
            'circle',
            'geometric',
            'red',
        ],
        name: 'red_circle',
    },
    {
        code: '🔵',
        keywords: [
            'blue',
            'circle',
            'geometric',
        ],
        name: 'large_blue_circle',
    },
    {
        code: 'flags',
        header: true,
    },
    {
        code: '🏁',
        keywords: [
            'checkered',
            'chequered',
            'flag',
            'racing',
        ],
        name: 'checkered_flag',
    },
    {
        code: '🚩',
        keywords: [
            'flag',
            'post',
        ],
        name: 'triangular_flag_on_post',
    },
    {
        code: '🎌',
        keywords: [
            'activity',
            'celebration',
            'cross',
            'crossed',
            'flag',
            'japanese',
        ],
        name: 'crossed_flags',
    },
    {
        code: '🏴',
        keywords: [
            'flag',
            'waving',
        ],
        name: 'black_flag',
    },
    {
        code: '🏳',
        keywords: [
            'flag',
            'waving',
        ],
        name: 'white_flag',
    },
    {
        code: '🇦🇨',
        keywords: [
            'ascension',
            'flag',
            'island',
        ],
        name: 'ascension_island',
    },
    {
        code: '🇦🇩',
        keywords: [
            'andorra',
            'flag',
        ],
        name: 'andorra',
    },
    {
        code: '🇦🇪',
        keywords: [
            'emirates',
            'flag',
            'uae',
            'united',
        ],
        name: 'united_arab_emirates',
    },
    {
        code: '🇦🇫',
        keywords: [
            'afghanistan',
            'flag',
        ],
        name: 'afghanistan',
    },
    {
        code: '🇦🇬',
        keywords: [
            'antigua',
            'barbuda',
            'flag',
        ],
        name: 'antigua_barbuda',
    },
    {
        code: '🇦🇮',
        keywords: [
            'anguilla',
            'flag',
        ],
        name: 'anguilla',
    },
    {
        code: '🇦🇱',
        keywords: [
            'albania',
            'flag',
        ],
        name: 'albania',
    },
    {
        code: '🇦🇲',
        keywords: [
            'armenia',
            'flag',
        ],
        name: 'armenia',
    },
    {
        code: '🇦🇴',
        keywords: [
            'angola',
            'flag',
        ],
        name: 'angola',
    },
    {
        code: '🇦🇶',
        keywords: [
            'antarctica',
            'flag',
        ],
        name: 'antarctica',
    },
    {
        code: '🇦🇷',
        keywords: [
            'argentina',
            'flag',
        ],
        name: 'argentina',
    },
    {
        code: '🇦🇸',
        keywords: [
            'american',
            'flag',
            'samoa',
        ],
        name: 'american_samoa',
    },
    {
        code: '🇦🇹',
        keywords: [
            'austria',
            'flag',
        ],
        name: 'austria',
    },
    {
        code: '🇦🇺',
        keywords: [
            'australia',
            'flag',
        ],
        name: 'australia',
    },
    {
        code: '🇦🇼',
        keywords: [
            'aruba',
            'flag',
        ],
        name: 'aruba',
    },
    {
        code: '🇦🇽',
        keywords: [
            'åland',
            'flag',
        ],
        name: 'aland_islands',
    },
    {
        code: '🇦🇿',
        keywords: [
            'azerbaijan',
            'flag',
        ],
        name: 'azerbaijan',
    },
    {
        code: '🇧🇦',
        keywords: [
            'bosnia',
            'flag',
            'herzegovina',
        ],
        name: 'bosnia_herzegovina',
    },
    {
        code: '🇧🇧',
        keywords: [
            'barbados',
            'flag',
        ],
        name: 'barbados',
    },
    {
        code: '🇧🇩',
        keywords: [
            'bangladesh',
            'flag',
        ],
        name: 'bangladesh',
    },
    {
        code: '🇧🇪',
        keywords: [
            'belgium',
            'flag',
        ],
        name: 'belgium',
    },
    {
        code: '🇧🇫',
        keywords: [
            'burkina faso',
            'flag',
        ],
        name: 'burkina_faso',
    },
    {
        code: '🇧🇬',
        keywords: [
            'bulgaria',
            'flag',
        ],
        name: 'bulgaria',
    },
    {
        code: '🇧🇭',
        keywords: [
            'bahrain',
            'flag',
        ],
        name: 'bahrain',
    },
    {
        code: '🇧🇮',
        keywords: [
            'burundi',
            'flag',
        ],
        name: 'burundi',
    },
    {
        code: '🇧🇯',
        keywords: [
            'benin',
            'flag',
        ],
        name: 'benin',
    },
    {
        code: '🇧🇱',
        keywords: [
            'barthelemy',
            'barthélemy',
            'flag',
            'saint',
        ],
        name: 'st_barthelemy',
    },
    {
        code: '🇧🇲',
        keywords: [
            'bermuda',
            'flag',
        ],
        name: 'bermuda',
    },
    {
        code: '🇧🇳',
        keywords: [
            'brunei',
            'darussalam',
            'flag',
        ],
        name: 'brunei',
    },
    {
        code: '🇧🇴',
        keywords: [
            'bolivia',
            'flag',
        ],
        name: 'bolivia',
    },
    {
        code: '🇧🇶',
        keywords: [
            'bonaire',
            'caribbean',
            'eustatius',
            'flag',
            'netherlands',
            'saba',
            'sint',
        ],
        name: 'caribbean_netherlands',
    },
    {
        code: '🇧🇷',
        keywords: [
            'brazil',
            'flag',
        ],
        name: 'brazil',
    },
    {
        code: '🇧🇸',
        keywords: [
            'bahamas',
            'flag',
        ],
        name: 'bahamas',
    },
    {
        code: '🇧🇹',
        keywords: [
            'bhutan',
            'flag',
        ],
        name: 'bhutan',
    },
    {
        code: '🇧🇻',
        keywords: [
            'bouvet',
            'flag',
            'island',
        ],
        name: 'bouvet_island',
    },
    {
        code: '🇧🇼',
        keywords: [
            'botswana',
            'flag',
        ],
        name: 'botswana',
    },
    {
        code: '🇧🇾',
        keywords: [
            'belarus',
            'flag',
        ],
        name: 'belarus',
    },
    {
        code: '🇧🇿',
        keywords: [
            'belize',
            'flag',
        ],
        name: 'belize',
    },
    {
        code: '🇨🇦',
        keywords: [
            'canada',
            'flag',
        ],
        name: 'canada',
    },
    {
        code: '🇨🇨',
        keywords: [
            'cocos',
            'flag',
            'island',
            'keeling',
        ],
        name: 'cocos_islands',
    },
    {
        code: '🇨🇩',
        keywords: [
            'congo',
            'congo-kinshasa',
            'democratic republic of congo',
            'drc',
            'flag',
            'kinshasa',
            'republic',
        ],
        name: 'congo_kinshasa',
    },
    {
        code: '🇨🇫',
        keywords: [
            'central african republic',
            'flag',
            'republic',
        ],
        name: 'central_african_republic',
    },
    {
        code: '🇨🇬',
        keywords: [
            'brazzaville',
            'congo',
            'congo republic',
            'congo-brazzaville',
            'flag',
            'republic',
            'republic of the congo',
        ],
        name: 'congo_brazzaville',
    },
    {
        code: '🇨🇭',
        keywords: [
            'flag',
            'switzerland',
        ],
        name: 'switzerland',
    },
    {
        code: '🇨🇮',
        keywords: [
            'cote ivoire',
            'côte ivoire',
            'flag',
            'ivory coast',
        ],
        name: 'cote_divoire',
    },
    {
        code: '🇨🇰',
        keywords: [
            'cook',
            'flag',
            'island',
        ],
        name: 'cook_islands',
    },
    {
        code: '🇨🇱',
        keywords: [
            'chile',
            'flag',
        ],
        name: 'chile',
    },
    {
        code: '🇨🇲',
        keywords: [
            'cameroon',
            'flag',
        ],
        name: 'cameroon',
    },
    {
        code: '🇨🇳',
        keywords: [
            'china',
            'flag',
        ],
        name: 'cn',
    },
    {
        code: '🇨🇴',
        keywords: [
            'colombia',
            'flag',
        ],
        name: 'colombia',
    },
    {
        code: '🇨🇵',
        keywords: [
            'clipperton',
            'flag',
            'island',
        ],
        name: 'clipperton_island',
    },
    {
        code: '🇨🇷',
        keywords: [
            'costa rica',
            'flag',
        ],
        name: 'costa_rica',
    },
    {
        code: '🇨🇺',
        keywords: [
            'cuba',
            'flag',
        ],
        name: 'cuba',
    },
    {
        code: '🇨🇻',
        keywords: [
            'cabo',
            'cape',
            'flag',
            'verde',
        ],
        name: 'cape_verde',
    },
    {
        code: '🇨🇼',
        keywords: [
            'antilles',
            'curacao',
            'curaçao',
            'flag',
        ],
        name: 'curacao',
    },
    {
        code: '🇨🇽',
        keywords: [
            'christmas',
            'flag',
            'island',
        ],
        name: 'christmas_island',
    },
    {
        code: '🇨🇾',
        keywords: [
            'cyprus',
            'flag',
        ],
        name: 'cyprus',
    },
    {
        code: '🇨🇿',
        keywords: [
            'czech republic',
            'flag',
        ],
        name: 'czech_republic',
    },
    {
        code: '🇩🇪',
        keywords: [
            'flag',
            'germany',
        ],
        name: 'de',
    },
    {
        code: '🇩🇬',
        keywords: [
            'diego garcia',
            'flag',
        ],
        name: 'diego_garcia',
    },
    {
        code: '🇩🇯',
        keywords: [
            'djibouti',
            'flag',
        ],
        name: 'djibouti',
    },
    {
        code: '🇩🇰',
        keywords: [
            'denmark',
            'flag',
        ],
        name: 'denmark',
    },
    {
        code: '🇩🇲',
        keywords: [
            'dominica',
            'flag',
        ],
        name: 'dominica',
    },
    {
        code: '🇩🇴',
        keywords: [
            'dominican republic',
            'flag',
        ],
        name: 'dominican_republic',
    },
    {
        code: '🇩🇿',
        keywords: [
            'algeria',
            'flag',
        ],
        name: 'algeria',
    },
    {
        code: '🇪🇦',
        keywords: [
            'ceuta',
            'flag',
            'melilla',
        ],
        name: 'ceuta_melilla',
    },
    {
        code: '🇪🇨',
        keywords: [
            'ecuador',
            'flag',
        ],
        name: 'ecuador',
    },
    {
        code: '🇪🇪',
        keywords: [
            'estonia',
            'flag',
        ],
        name: 'estonia',
    },
    {
        code: '🇪🇬',
        keywords: [
            'egypt',
            'flag',
        ],
        name: 'egypt',
    },
    {
        code: '🇪🇭',
        keywords: [
            'flag',
            'sahara',
            'west',
            'western sahara',
        ],
        name: 'western_sahara',
    },
    {
        code: '🇪🇷',
        keywords: [
            'eritrea',
            'flag',
        ],
        name: 'eritrea',
    },
    {
        code: '🇪🇸',
        keywords: [
            'flag',
            'spain',
        ],
        name: 'es',
    },
    {
        code: '🇪🇹',
        keywords: [
            'ethiopia',
            'flag',
        ],
        name: 'ethiopia',
    },
    {
        code: '🇪🇺',
        keywords: [
            'european union',
            'flag',
        ],
        name: 'eu',
    },
    {
        code: '🇫🇮',
        keywords: [
            'finland',
            'flag',
        ],
        name: 'finland',
    },
    {
        code: '🇫🇯',
        keywords: [
            'fiji',
            'flag',
        ],
        name: 'fiji',
    },
    {
        code: '🇫🇰',
        keywords: [
            'falkland',
            'falklands',
            'flag',
            'island',
            'islas',
            'malvinas',
        ],
        name: 'falkland_islands',
    },
    {
        code: '🇫🇲',
        keywords: [
            'flag',
            'micronesia',
        ],
        name: 'micronesia',
    },
    {
        code: '🇫🇴',
        keywords: [
            'faroe',
            'flag',
            'island',
        ],
        name: 'faroe_islands',
    },
    {
        code: '🇫🇷',
        keywords: [
            'flag',
            'france',
        ],
        name: 'fr',
    },
    {
        code: '🇬🇦',
        keywords: [
            'flag',
            'gabon',
        ],
        name: 'gabon',
    },
    {
        code: '🇬🇧',
        keywords: [
            'britain',
            'british',
            'cornwall',
            'england',
            'flag',
            'great britain',
            'ireland',
            'northern ireland',
            'scotland',
            'uk',
            'union jack',
            'united',
            'united kingdom',
            'wales',
        ],
        name: 'gb',
    },
    {
        code: '🇬🇩',
        keywords: [
            'flag',
            'grenada',
        ],
        name: 'grenada',
    },
    {
        code: '🇬🇪',
        keywords: [
            'flag',
            'georgia',
        ],
        name: 'georgia',
    },
    {
        code: '🇬🇫',
        keywords: [
            'flag',
            'french',
            'guiana',
        ],
        name: 'french_guiana',
    },
    {
        code: '🇬🇬',
        keywords: [
            'flag',
            'guernsey',
        ],
        name: 'guernsey',
    },
    {
        code: '🇬🇭',
        keywords: [
            'flag',
            'ghana',
        ],
        name: 'ghana',
    },
    {
        code: '🇬🇮',
        keywords: [
            'flag',
            'gibraltar',
        ],
        name: 'gibraltar',
    },
    {
        code: '🇬🇱',
        keywords: [
            'flag',
            'greenland',
        ],
        name: 'greenland',
    },
    {
        code: '🇬🇲',
        keywords: [
            'flag',
            'gambia',
        ],
        name: 'gambia',
    },
    {
        code: '🇬🇳',
        keywords: [
            'flag',
            'guinea',
        ],
        name: 'guinea',
    },
    {
        code: '🇬🇵',
        keywords: [
            'flag',
            'guadeloupe',
        ],
        name: 'guadeloupe',
    },
    {
        code: '🇬🇶',
        keywords: [
            'equatorial guinea',
            'flag',
            'guinea',
        ],
        name: 'equatorial_guinea',
    },
    {
        code: '🇬🇷',
        keywords: [
            'flag',
            'greece',
        ],
        name: 'greece',
    },
    {
        code: '🇬🇸',
        keywords: [
            'flag',
            'georgia',
            'island',
            'south',
            'south georgia',
            'south sandwich',
        ],
        name: 'south_georgia_south_sandwich_islands',
    },
    {
        code: '🇬🇹',
        keywords: [
            'flag',
            'guatemala',
        ],
        name: 'guatemala',
    },
    {
        code: '🇬🇺',
        keywords: [
            'flag',
            'guam',
        ],
        name: 'guam',
    },
    {
        code: '🇬🇼',
        keywords: [
            'bissau',
            'flag',
            'guinea',
        ],
        name: 'guinea_bissau',
    },
    {
        code: '🇬🇾',
        keywords: [
            'flag',
            'guyana',
        ],
        name: 'guyana',
    },
    {
        code: '🇭🇰',
        keywords: [
            'china',
            'flag',
            'hong kong',
        ],
        name: 'hong_kong',
    },
    {
        code: '🇭🇲',
        keywords: [
            'flag',
            'heard',
            'island',
            'mcdonald',
        ],
        name: 'heard_mcdonald_islands',
    },
    {
        code: '🇭🇳',
        keywords: [
            'flag',
            'honduras',
        ],
        name: 'honduras',
    },
    {
        code: '🇭🇷',
        keywords: [
            'croatia',
            'flag',
        ],
        name: 'croatia',
    },
    {
        code: '🇭🇹',
        keywords: [
            'flag',
            'haiti',
        ],
        name: 'haiti',
    },
    {
        code: '🇭🇺',
        keywords: [
            'flag',
            'hungary',
        ],
        name: 'hungary',
    },
    {
        code: '🇮🇨',
        keywords: [
            'canary',
            'flag',
            'island',
        ],
        name: 'canary_islands',
    },
    {
        code: '🇮🇩',
        keywords: [
            'flag',
            'indonesia',
        ],
        name: 'indonesia',
    },
    {
        code: '🇮🇪',
        keywords: [
            'flag',
            'ireland',
        ],
        name: 'ireland',
    },
    {
        code: '🇮🇱',
        keywords: [
            'flag',
            'israel',
        ],
        name: 'israel',
    },
    {
        code: '🇮🇲',
        keywords: [
            'flag',
            'isle of man',
        ],
        name: 'isle_of_man',
    },
    {
        code: '🇮🇳',
        keywords: [
            'flag',
            'india',
        ],
        name: 'india',
    },
    {
        code: '🇮🇴',
        keywords: [
            'british',
            'chagos',
            'flag',
            'indian ocean',
            'island',
        ],
        name: 'british_indian_ocean_territory',
    },
    {
        code: '🇮🇶',
        keywords: [
            'flag',
            'iraq',
        ],
        name: 'iraq',
    },
    {
        code: '🇮🇷',
        keywords: [
            'flag',
            'iran',
        ],
        name: 'iran',
    },
    {
        code: '🇮🇸',
        keywords: [
            'flag',
            'iceland',
        ],
        name: 'iceland',
    },
    {
        code: '🇮🇹',
        keywords: [
            'flag',
            'italy',
        ],
        name: 'it',
    },
    {
        code: '🇯🇪',
        keywords: [
            'flag',
            'jersey',
        ],
        name: 'jersey',
    },
    {
        code: '🇯🇲',
        keywords: [
            'flag',
            'jamaica',
        ],
        name: 'jamaica',
    },
    {
        code: '🇯🇴',
        keywords: [
            'flag',
            'jordan',
        ],
        name: 'jordan',
    },
    {
        code: '🇯🇵',
        keywords: [
            'flag',
            'japan',
        ],
        name: 'jp',
    },
    {
        code: '🇰🇪',
        keywords: [
            'flag',
            'kenya',
        ],
        name: 'kenya',
    },
    {
        code: '🇰🇬',
        keywords: [
            'flag',
            'kyrgyzstan',
        ],
        name: 'kyrgyzstan',
    },
    {
        code: '🇰🇭',
        keywords: [
            'cambodia',
            'flag',
        ],
        name: 'cambodia',
    },
    {
        code: '🇰🇮',
        keywords: [
            'flag',
            'kiribati',
        ],
        name: 'kiribati',
    },
    {
        code: '🇰🇲',
        keywords: [
            'comoros',
            'flag',
        ],
        name: 'comoros',
    },
    {
        code: '🇰🇳',
        keywords: [
            'flag',
            'kitts',
            'nevis',
            'saint',
        ],
        name: 'st_kitts_nevis',
    },
    {
        code: '🇰🇵',
        keywords: [
            'flag',
            'korea',
            'north',
            'north korea',
        ],
        name: 'north_korea',
    },
    {
        code: '🇰🇷',
        keywords: [
            'flag',
            'korea',
            'south',
            'south korea',
        ],
        name: 'kr',
    },
    {
        code: '🇰🇼',
        keywords: [
            'flag',
            'kuwait',
        ],
        name: 'kuwait',
    },
    {
        code: '🇰🇾',
        keywords: [
            'cayman',
            'flag',
            'island',
        ],
        name: 'cayman_islands',
    },
    {
        code: '🇰🇿',
        keywords: [
            'flag',
            'kazakhstan',
        ],
        name: 'kazakhstan',
    },
    {
        code: '🇱🇦',
        keywords: [
            'flag',
            'laos',
        ],
        name: 'laos',
    },
    {
        code: '🇱🇧',
        keywords: [
            'flag',
            'lebanon',
        ],
        name: 'lebanon',
    },
    {
        code: '🇱🇨',
        keywords: [
            'flag',
            'lucia',
            'saint',
        ],
        name: 'st_lucia',
    },
    {
        code: '🇱🇮',
        keywords: [
            'flag',
            'liechtenstein',
        ],
        name: 'liechtenstein',
    },
    {
        code: '🇱🇰',
        keywords: [
            'flag',
            'sri lanka',
        ],
        name: 'sri_lanka',
    },
    {
        code: '🇱🇷',
        keywords: [
            'flag',
            'liberia',
        ],
        name: 'liberia',
    },
    {
        code: '🇱🇸',
        keywords: [
            'flag',
            'lesotho',
        ],
        name: 'lesotho',
    },
    {
        code: '🇱🇹',
        keywords: [
            'flag',
            'lithuania',
        ],
        name: 'lithuania',
    },
    {
        code: '🇱🇺',
        keywords: [
            'flag',
            'luxembourg',
        ],
        name: 'luxembourg',
    },
    {
        code: '🇱🇻',
        keywords: [
            'flag',
            'latvia',
        ],
        name: 'latvia',
    },
    {
        code: '🇱🇾',
        keywords: [
            'flag',
            'libya',
        ],
        name: 'libya',
    },
    {
        code: '🇲🇦',
        keywords: [
            'flag',
            'morocco',
        ],
        name: 'morocco',
    },
    {
        code: '🇲🇨',
        keywords: [
            'flag',
            'monaco',
        ],
        name: 'monaco',
    },
    {
        code: '🇲🇩',
        keywords: [
            'flag',
            'moldova',
        ],
        name: 'moldova',
    },
    {
        code: '🇲🇪',
        keywords: [
            'flag',
            'montenegro',
        ],
        name: 'montenegro',
    },
    {
        code: '🇲🇫',
        keywords: [
            'flag',
            'french',
            'martin',
            'saint',
        ],
        name: 'st_martin',
    },
    {
        code: '🇲🇬',
        keywords: [
            'flag',
            'madagascar',
        ],
        name: 'madagascar',
    },
    {
        code: '🇲🇭',
        keywords: [
            'flag',
            'island',
            'marshall',
        ],
        name: 'marshall_islands',
    },
    {
        code: '🇲🇰',
        keywords: [
            'flag',
            'macedonia',
        ],
        name: 'macedonia',
    },
    {
        code: '🇲🇱',
        keywords: [
            'flag',
            'mali',
        ],
        name: 'mali',
    },
    {
        code: '🇲🇲',
        keywords: [
            'burma',
            'flag',
            'myanmar',
        ],
        name: 'myanmar',
    },
    {
        code: '🇲🇳',
        keywords: [
            'flag',
            'mongolia',
        ],
        name: 'mongolia',
    },
    {
        code: '🇲🇴',
        keywords: [
            'china',
            'flag',
            'macao',
            'macau',
        ],
        name: 'macau',
    },
    {
        code: '🇲🇵',
        keywords: [
            'flag',
            'island',
            'mariana',
            'north',
            'northern mariana',
        ],
        name: 'northern_mariana_islands',
    },
    {
        code: '🇲🇶',
        keywords: [
            'flag',
            'martinique',
        ],
        name: 'martinique',
    },
    {
        code: '🇲🇷',
        keywords: [
            'flag',
            'mauritania',
        ],
        name: 'mauritania',
    },
    {
        code: '🇲🇸',
        keywords: [
            'flag',
            'montserrat',
        ],
        name: 'montserrat',
    },
    {
        code: '🇲🇹',
        keywords: [
            'flag',
            'malta',
        ],
        name: 'malta',
    },
    {
        code: '🇲🇺',
        keywords: [
            'flag',
            'mauritius',
        ],
        name: 'mauritius',
    },
    {
        code: '🇲🇻',
        keywords: [
            'flag',
            'maldives',
        ],
        name: 'maldives',
    },
    {
        code: '🇲🇼',
        keywords: [
            'flag',
            'malawi',
        ],
        name: 'malawi',
    },
    {
        code: '🇲🇽',
        keywords: [
            'flag',
            'mexico',
        ],
        name: 'mexico',
    },
    {
        code: '🇲🇾',
        keywords: [
            'flag',
            'malaysia',
        ],
        name: 'malaysia',
    },
    {
        code: '🇲🇿',
        keywords: [
            'flag',
            'mozambique',
        ],
        name: 'mozambique',
    },
    {
        code: '🇳🇦',
        keywords: [
            'flag',
            'namibia',
        ],
        name: 'namibia',
    },
    {
        code: '🇳🇨',
        keywords: [
            'flag',
            'new',
            'new caledonia',
        ],
        name: 'new_caledonia',
    },
    {
        code: '🇳🇪',
        keywords: [
            'flag',
            'niger',
        ],
        name: 'niger',
    },
    {
        code: '🇳🇫',
        keywords: [
            'flag',
            'island',
            'norfolk',
        ],
        name: 'norfolk_island',
    },
    {
        code: '🇳🇬',
        keywords: [
            'flag',
            'nigeria',
        ],
        name: 'nigeria',
    },
    {
        code: '🇳🇮',
        keywords: [
            'flag',
            'nicaragua',
        ],
        name: 'nicaragua',
    },
    {
        code: '🇳🇱',
        keywords: [
            'flag',
            'netherlands',
        ],
        name: 'netherlands',
    },
    {
        code: '🇳🇴',
        keywords: [
            'flag',
            'norway',
        ],
        name: 'norway',
    },
    {
        code: '🇳🇵',
        keywords: [
            'flag',
            'nepal',
        ],
        name: 'nepal',
    },
    {
        code: '🇳🇷',
        keywords: [
            'flag',
            'nauru',
        ],
        name: 'nauru',
    },
    {
        code: '🇳🇺',
        keywords: [
            'flag',
            'niue',
        ],
        name: 'niue',
    },
    {
        code: '🇳🇿',
        keywords: [
            'flag',
            'new',
            'new zealand',
        ],
        name: 'new_zealand',
    },
    {
        code: '🇴🇲',
        keywords: [
            'flag',
            'oman',
        ],
        name: 'oman',
    },
    {
        code: '🇵🇦',
        keywords: [
            'flag',
            'panama',
        ],
        name: 'panama',
    },
    {
        code: '🇵🇪',
        keywords: [
            'flag',
            'peru',
        ],
        name: 'peru',
    },
    {
        code: '🇵🇫',
        keywords: [
            'flag',
            'french',
            'polynesia',
        ],
        name: 'french_polynesia',
    },
    {
        code: '🇵🇬',
        keywords: [
            'flag',
            'guinea',
            'new',
            'papua new guinea',
        ],
        name: 'papua_new_guinea',
    },
    {
        code: '🇵🇭',
        keywords: [
            'flag',
            'philippines',
        ],
        name: 'philippines',
    },
    {
        code: '🇵🇰',
        keywords: [
            'flag',
            'pakistan',
        ],
        name: 'pakistan',
    },
    {
        code: '🇵🇱',
        keywords: [
            'flag',
            'poland',
        ],
        name: 'poland',
    },
    {
        code: '🇵🇲',
        keywords: [
            'flag',
            'miquelon',
            'pierre',
            'saint',
        ],
        name: 'st_pierre_miquelon',
    },
    {
        code: '🇵🇳',
        keywords: [
            'flag',
            'island',
            'pitcairn',
        ],
        name: 'pitcairn_islands',
    },
    {
        code: '🇵🇷',
        keywords: [
            'flag',
            'puerto rico',
        ],
        name: 'puerto_rico',
    },
    {
        code: '🇵🇸',
        keywords: [
            'flag',
            'palestine',
        ],
        name: 'palestinian_territories',
    },
    {
        code: '🇵🇹',
        keywords: [
            'flag',
            'portugal',
        ],
        name: 'portugal',
    },
    {
        code: '🇵🇼',
        keywords: [
            'flag',
            'palau',
        ],
        name: 'palau',
    },
    {
        code: '🇵🇾',
        keywords: [
            'flag',
            'paraguay',
        ],
        name: 'paraguay',
    },
    {
        code: '🇶🇦',
        keywords: [
            'flag',
            'qatar',
        ],
        name: 'qatar',
    },
    {
        code: '🇷🇪',
        keywords: [
            'flag',
            'reunion',
            'réunion',
        ],
        name: 'reunion',
    },
    {
        code: '🇷🇴',
        keywords: [
            'flag',
            'romania',
        ],
        name: 'romania',
    },
    {
        code: '🇷🇸',
        keywords: [
            'flag',
            'serbia',
        ],
        name: 'serbia',
    },
    {
        code: '🇷🇺',
        keywords: [
            'flag',
            'russia',
        ],
        name: 'ru',
    },
    {
        code: '🇷🇼',
        keywords: [
            'flag',
            'rwanda',
        ],
        name: 'rwanda',
    },
    {
        code: '🇸🇦',
        keywords: [
            'flag',
            'saudi arabia',
        ],
        name: 'saudi_arabia',
    },
    {
        code: '🇸🇧',
        keywords: [
            'flag',
            'island',
            'solomon',
        ],
        name: 'solomon_islands',
    },
    {
        code: '🇸🇨',
        keywords: [
            'flag',
            'seychelles',
        ],
        name: 'seychelles',
    },
    {
        code: '🇸🇩',
        keywords: [
            'flag',
            'sudan',
        ],
        name: 'sudan',
    },
    {
        code: '🇸🇪',
        keywords: [
            'flag',
            'sweden',
        ],
        name: 'sweden',
    },
    {
        code: '🇸🇬',
        keywords: [
            'flag',
            'singapore',
        ],
        name: 'singapore',
    },
    {
        code: '🇸🇭',
        keywords: [
            'flag',
            'helena',
            'saint',
        ],
        name: 'st_helena',
    },
    {
        code: '🇸🇮',
        keywords: [
            'flag',
            'slovenia',
        ],
        name: 'slovenia',
    },
    {
        code: '🇸🇯',
        keywords: [
            'flag',
            'jan mayen',
            'svalbard',
        ],
        name: 'svalbard_jan_mayen',
    },
    {
        code: '🇸🇰',
        keywords: [
            'flag',
            'slovakia',
        ],
        name: 'slovakia',
    },
    {
        code: '🇸🇱',
        keywords: [
            'flag',
            'sierra leone',
        ],
        name: 'sierra_leone',
    },
    {
        code: '🇸🇲',
        keywords: [
            'flag',
            'san marino',
        ],
        name: 'san_marino',
    },
    {
        code: '🇸🇳',
        keywords: [
            'flag',
            'senegal',
        ],
        name: 'senegal',
    },
    {
        code: '🇸🇴',
        keywords: [
            'flag',
            'somalia',
        ],
        name: 'somalia',
    },
    {
        code: '🇸🇷',
        keywords: [
            'flag',
            'suriname',
        ],
        name: 'suriname',
    },
    {
        code: '🇸🇸',
        keywords: [
            'flag',
            'south',
            'south sudan',
            'sudan',
        ],
        name: 'south_sudan',
    },
    {
        code: '🇸🇹',
        keywords: [
            'flag',
            'principe',
            'príncipe',
            'sao tome',
            'são tomé',
        ],
        name: 'sao_tome_principe',
    },
    {
        code: '🇸🇻',
        keywords: [
            'el salvador',
            'flag',
        ],
        name: 'el_salvador',
    },
    {
        code: '🇸🇽',
        keywords: [
            'flag',
            'maarten',
            'sint',
        ],
        name: 'sint_maarten',
    },
    {
        code: '🇸🇾',
        keywords: [
            'flag',
            'syria',
        ],
        name: 'syria',
    },
    {
        code: '🇸🇿',
        keywords: [
            'flag',
            'swaziland',
        ],
        name: 'swaziland',
    },
    {
        code: '🇹🇦',
        keywords: [
            'flag',
            'tristan da cunha',
        ],
        name: 'tristan_da_cunha',
    },
    {
        code: '🇹🇨',
        keywords: [
            'caicos',
            'flag',
            'island',
            'turks',
        ],
        name: 'turks_caicos_islands',
    },
    {
        code: '🇹🇩',
        keywords: [
            'chad',
            'flag',
        ],
        name: 'chad',
    },
    {
        code: '🇹🇫',
        keywords: [
            'antarctic',
            'flag',
            'french',
        ],
        name: 'french_southern_territories',
    },
    {
        code: '🇹🇬',
        keywords: [
            'flag',
            'togo',
        ],
        name: 'togo',
    },
    {
        code: '🇹🇭',
        keywords: [
            'flag',
            'thailand',
        ],
        name: 'thailand',
    },
    {
        code: '🇹🇯',
        keywords: [
            'flag',
            'tajikistan',
        ],
        name: 'tajikistan',
    },
    {
        code: '🇹🇰',
        keywords: [
            'flag',
            'tokelau',
        ],
        name: 'tokelau',
    },
    {
        code: '🇹🇱',
        keywords: [
            'east',
            'east timor',
            'flag',
            'timor-leste',
        ],
        name: 'timor_leste',
    },
    {
        code: '🇹🇲',
        keywords: [
            'flag',
            'turkmenistan',
        ],
        name: 'turkmenistan',
    },
    {
        code: '🇹🇳',
        keywords: [
            'flag',
            'tunisia',
        ],
        name: 'tunisia',
    },
    {
        code: '🇹🇴',
        keywords: [
            'flag',
            'tonga',
        ],
        name: 'tonga',
    },
    {
        code: '🇹🇷',
        keywords: [
            'flag',
            'turkey',
        ],
        name: 'tr',
    },
    {
        code: '🇹🇹',
        keywords: [
            'flag',
            'tobago',
            'trinidad',
        ],
        name: 'trinidad_tobago',
    },
    {
        code: '🇹🇻',
        keywords: [
            'flag',
            'tuvalu',
        ],
        name: 'tuvalu',
    },
    {
        code: '🇹🇼',
        keywords: [
            'china',
            'flag',
            'taiwan',
        ],
        name: 'taiwan',
    },
    {
        code: '🇹🇿',
        keywords: [
            'flag',
            'tanzania',
        ],
        name: 'tanzania',
    },
    {
        code: '🇺🇦',
        keywords: [
            'flag',
            'ukraine',
        ],
        name: 'ukraine',
    },
    {
        code: '🇺🇬',
        keywords: [
            'flag',
            'uganda',
        ],
        name: 'uganda',
    },
    {
        code: '🇺🇲',
        keywords: [
            'america',
            'flag',
            'island',
            'minor outlying',
            'united',
            'united states',
            'us',
            'usa',
        ],
        name: 'us_outlying_islands',
    },
    {
        code: '🇺🇸',
        keywords: [
            'america',
            'flag',
            'stars and stripes',
            'united',
            'united states',
        ],
        name: 'us',
    },
    {
        code: '🇺🇾',
        keywords: [
            'flag',
            'uruguay',
        ],
        name: 'uruguay',
    },
    {
        code: '🇺🇿',
        keywords: [
            'flag',
            'uzbekistan',
        ],
        name: 'uzbekistan',
    },
    {
        code: '🇻🇦',
        keywords: [
            'flag',
            'vatican',
        ],
        name: 'vatican_city',
    },
    {
        code: '🇻🇨',
        keywords: [
            'flag',
            'grenadines',
            'saint',
            'vincent',
        ],
        name: 'st_vincent_grenadines',
    },
    {
        code: '🇻🇪',
        keywords: [
            'flag',
            'venezuela',
        ],
        name: 'venezuela',
    },
    {
        code: '🇻🇬',
        keywords: [
            'british',
            'flag',
            'island',
            'virgin',
        ],
        name: 'british_virgin_islands',
    },
    {
        code: '🇻🇮',
        keywords: [
            'america',
            'american',
            'flag',
            'island',
            'united',
            'united states',
            'us',
            'usa',
            'virgin',
        ],
        name: 'us_virgin_islands',
    },
    {
        code: '🇻🇳',
        keywords: [
            'flag',
            'viet nam',
            'vietnam',
        ],
        name: 'vietnam',
    },
    {
        code: '🇻🇺',
        keywords: [
            'flag',
            'vanuatu',
        ],
        name: 'vanuatu',
    },
    {
        code: '🇼🇫',
        keywords: [
            'flag',
            'futuna',
            'wallis',
        ],
        name: 'wallis_futuna',
    },
    {
        code: '🇼🇸',
        keywords: [
            'flag',
            'samoa',
        ],
        name: 'samoa',
    },
    {
        code: '🇽🇰',
        keywords: [
            'flag',
            'kosovo',
        ],
        name: 'kosovo',
    },
    {
        code: '🇾🇪',
        keywords: [
            'flag',
            'yemen',
        ],
        name: 'yemen',
    },
    {
        code: '🇾🇹',
        keywords: [
            'flag',
            'mayotte',
        ],
        name: 'mayotte',
    },
    {
        code: '🇿🇦',
        keywords: [
            'flag',
            'south',
            'south africa',
        ],
        name: 'south_africa',
    },
    {
        code: '🇿🇲',
        keywords: [
            'flag',
            'zambia',
        ],
        name: 'zambia',
    },
    {
        code: '🇿🇼',
        keywords: [
            'flag',
            'zimbabwe',
        ],
        name: 'zimbabwe',
    },
];
>>>>>>> 62ff5071

export {skinTones};
export default emojis;<|MERGE_RESOLUTION|>--- conflicted
+++ resolved
@@ -64,7 +64,6 @@
     skinTone: 0,
 }];
 
-<<<<<<< HEAD
 const emojis = [{
     code: 'smileysAndEmotion',
     header: true,
@@ -5823,13212 +5822,6 @@
     code: '🏴󠁧󠁢󠁷󠁬󠁳󠁿',
     keywords: ['wales', 'flag'],
 }];
-=======
-const emojis = [
-    {
-        code: 'smileysAndPeople',
-        header: true,
-    },
-    {
-        code: '😀',
-        keywords: [
-            'face',
-            'grin',
-        ],
-        name: 'grinning',
-    },
-    {
-        code: '😁',
-        keywords: [
-            'eye',
-            'face',
-            'grin',
-            'smile',
-        ],
-        name: 'grin',
-    },
-    {
-        code: '😂',
-        keywords: [
-            'face',
-            'joy',
-            'laugh',
-            'tear',
-        ],
-        name: 'joy',
-    },
-    {
-        code: '🤣',
-        keywords: [
-            'face',
-            'floor',
-            'laugh',
-            'lol',
-            'rofl',
-            'rolling',
-        ],
-        name: 'rofl',
-    },
-    {
-        code: '😃',
-        keywords: [
-            'face',
-            'mouth',
-            'open',
-            'smile',
-        ],
-        name: 'smiley',
-    },
-    {
-        code: '😄',
-        keywords: [
-            'eye',
-            'face',
-            'mouth',
-            'open',
-            'smile',
-        ],
-        name: 'smile',
-    },
-    {
-        code: '😅',
-        keywords: [
-            'cold',
-            'face',
-            'open',
-            'smile',
-            'sweat',
-        ],
-        name: 'sweat_smile',
-    },
-    {
-        code: '😆',
-        keywords: [
-            'face',
-            'laugh',
-            'mouth',
-            'open',
-            'satisfied',
-            'smile',
-        ],
-        name: 'laughing',
-    },
-    {
-        code: '😉',
-        keywords: [
-            'face',
-            'wink',
-        ],
-        name: 'wink',
-    },
-    {
-        code: '😊',
-        keywords: [
-            'blush',
-            'eye',
-            'face',
-            'smile',
-        ],
-        name: 'blush',
-    },
-    {
-        code: '😋',
-        keywords: [
-            'delicious',
-            'face',
-            'savouring',
-            'smile',
-            'um',
-            'yum',
-        ],
-        name: 'yum',
-    },
-    {
-        code: '😎',
-        keywords: [
-            'bright',
-            'cool',
-            'eye',
-            'eyewear',
-            'face',
-            'glasses',
-            'smile',
-            'sun',
-            'sunglasses',
-            'weather',
-        ],
-        name: 'sunglasses',
-    },
-    {
-        code: '😍',
-        keywords: [
-            'eye',
-            'face',
-            'heart',
-            'love',
-            'smile',
-        ],
-        name: 'heart_eyes',
-    },
-    {
-        code: '😘',
-        keywords: [
-            'face',
-            'heart',
-            'kiss',
-        ],
-        name: 'kissing_heart',
-    },
-    {
-        code: '😗',
-        keywords: [
-            'face',
-            'kiss',
-        ],
-        name: 'kissing',
-    },
-    {
-        code: '😙',
-        keywords: [
-            'eye',
-            'face',
-            'kiss',
-            'smile',
-        ],
-        name: 'kissing_smiling_eyes',
-    },
-    {
-        code: '😚',
-        keywords: [
-            'closed',
-            'eye',
-            'face',
-            'kiss',
-        ],
-        name: 'kissing_closed_eyes',
-    },
-    {
-        code: '🙂',
-        keywords: [
-            'face',
-            'smile',
-        ],
-        name: 'slightly_smiling_face',
-    },
-    {
-        code: '🤗',
-        keywords: [
-            'face',
-            'hug',
-            'hugging',
-        ],
-        name: 'hugs',
-    },
-    {
-        code: '🤔',
-        keywords: [
-            'face',
-            'thinking',
-        ],
-        name: 'thinking',
-    },
-    {
-        code: '😐',
-        keywords: [
-            'deadpan',
-            'face',
-            'neutral',
-        ],
-        name: 'neutral_face',
-    },
-    {
-        code: '😑',
-        keywords: [
-            'expressionless',
-            'face',
-            'inexpressive',
-            'unexpressive',
-        ],
-        name: 'expressionless',
-    },
-    {
-        code: '😶',
-        keywords: [
-            'face',
-            'mouth',
-            'quiet',
-            'silent',
-        ],
-        name: 'no_mouth',
-    },
-    {
-        code: '🙄',
-        keywords: [
-            'eyes',
-            'face',
-            'rolling',
-        ],
-        name: 'roll_eyes',
-    },
-    {
-        code: '😏',
-        keywords: [
-            'face',
-            'smirk',
-        ],
-        name: 'smirk',
-    },
-    {
-        code: '😣',
-        keywords: [
-            'face',
-            'persevere',
-        ],
-        name: 'persevere',
-    },
-    {
-        code: '😥',
-        keywords: [
-            'disappointed',
-            'face',
-            'relieved',
-            'whew',
-        ],
-        name: 'disappointed_relieved',
-    },
-    {
-        code: '😮',
-        keywords: [
-            'face',
-            'mouth',
-            'open',
-            'sympathy',
-        ],
-        name: 'open_mouth',
-    },
-    {
-        code: '🤐',
-        keywords: [
-            'face',
-            'mouth',
-            'zipper',
-        ],
-        name: 'zipper_mouth_face',
-    },
-    {
-        code: '😯',
-        keywords: [
-            'face',
-            'hushed',
-            'stunned',
-            'surprised',
-        ],
-        name: 'hushed',
-    },
-    {
-        code: '😪',
-        keywords: [
-            'face',
-            'sleep',
-        ],
-        name: 'sleepy',
-    },
-    {
-        code: '😫',
-        keywords: [
-            'face',
-            'tired',
-        ],
-        name: 'tired_face',
-    },
-    {
-        code: '😴',
-        keywords: [
-            'face',
-            'sleep',
-            'zzz',
-        ],
-        name: 'sleeping',
-    },
-    {
-        code: '😌',
-        keywords: [
-            'face',
-            'relieved',
-        ],
-        name: 'relieved',
-    },
-    {
-        code: '🤓',
-        keywords: [
-            'face',
-            'geek',
-            'nerd',
-        ],
-        name: 'nerd_face',
-    },
-    {
-        code: '😛',
-        keywords: [
-            'face',
-            'tongue',
-        ],
-        name: 'stuck_out_tongue',
-    },
-    {
-        code: '😜',
-        keywords: [
-            'eye',
-            'face',
-            'joke',
-            'tongue',
-            'wink',
-        ],
-        name: 'stuck_out_tongue_winking_eye',
-    },
-    {
-        code: '😝',
-        keywords: [
-            'eye',
-            'face',
-            'horrible',
-            'taste',
-            'tongue',
-        ],
-        name: 'stuck_out_tongue_closed_eyes',
-    },
-    {
-        code: '🤤',
-        keywords: [
-            'drooling',
-            'face',
-        ],
-        name: 'drooling_face',
-    },
-    {
-        code: '😒',
-        keywords: [
-            'face',
-            'unamused',
-            'unhappy',
-        ],
-        name: 'unamused',
-    },
-    {
-        code: '😓',
-        keywords: [
-            'cold',
-            'face',
-            'sweat',
-        ],
-        name: 'sweat',
-    },
-    {
-        code: '😔',
-        keywords: [
-            'dejected',
-            'face',
-            'pensive',
-        ],
-        name: 'pensive',
-    },
-    {
-        code: '😕',
-        keywords: [
-            'confused',
-            'face',
-        ],
-        name: 'confused',
-    },
-    {
-        code: '🙃',
-        keywords: [
-            'face',
-            'upside-down',
-        ],
-        name: 'upside_down_face',
-    },
-    {
-        code: '🤑',
-        keywords: [
-            'face',
-            'money',
-            'mouth',
-        ],
-        name: 'money_mouth_face',
-    },
-    {
-        code: '😲',
-        keywords: [
-            'astonished',
-            'face',
-            'shocked',
-            'totally',
-        ],
-        name: 'astonished',
-    },
-    {
-        code: '🙁',
-        keywords: [
-            'face',
-            'frown',
-        ],
-        name: 'slightly_frowning_face',
-    },
-    {
-        code: '😖',
-        keywords: [
-            'confounded',
-            'face',
-        ],
-        name: 'confounded',
-    },
-    {
-        code: '😞',
-        keywords: [
-            'disappointed',
-            'face',
-        ],
-        name: 'disappointed',
-    },
-    {
-        code: '😟',
-        keywords: [
-            'face',
-            'worried',
-        ],
-        name: 'worried',
-    },
-    {
-        code: '😤',
-        keywords: [
-            'face',
-            'triumph',
-            'won',
-        ],
-        name: 'triumph',
-    },
-    {
-        code: '😢',
-        keywords: [
-            'cry',
-            'face',
-            'sad',
-            'tear',
-        ],
-        name: 'cry',
-    },
-    {
-        code: '😭',
-        keywords: [
-            'cry',
-            'face',
-            'sad',
-            'sob',
-            'tear',
-        ],
-        name: 'sob',
-    },
-    {
-        code: '😦',
-        keywords: [
-            'face',
-            'frown',
-            'mouth',
-            'open',
-        ],
-        name: 'frowning',
-    },
-    {
-        code: '😧',
-        keywords: [
-            'anguished',
-            'face',
-        ],
-        name: 'anguished',
-    },
-    {
-        code: '😨',
-        keywords: [
-            'face',
-            'fear',
-            'fearful',
-            'scared',
-        ],
-        name: 'fearful',
-    },
-    {
-        code: '😩',
-        keywords: [
-            'face',
-            'tired',
-            'weary',
-        ],
-        name: 'weary',
-    },
-    {
-        code: '😬',
-        keywords: [
-            'face',
-            'grimace',
-        ],
-        name: 'grimacing',
-    },
-    {
-        code: '😰',
-        keywords: [
-            'blue',
-            'cold',
-            'face',
-            'mouth',
-            'open',
-            'rushed',
-            'sweat',
-        ],
-        name: 'cold_sweat',
-    },
-    {
-        code: '😱',
-        keywords: [
-            'face',
-            'fear',
-            'fearful',
-            'munch',
-            'scared',
-            'scream',
-        ],
-        name: 'scream',
-    },
-    {
-        code: '😳',
-        keywords: [
-            'dazed',
-            'face',
-            'flushed',
-        ],
-        name: 'flushed',
-    },
-    {
-        code: '😵',
-        keywords: [
-            'dizzy',
-            'face',
-        ],
-        name: 'dizzy_face',
-    },
-    {
-        code: '😡',
-        keywords: [
-            'angry',
-            'face',
-            'mad',
-            'pouting',
-            'rage',
-            'red',
-        ],
-        name: 'rage',
-    },
-    {
-        code: '😠',
-        keywords: [
-            'angry',
-            'face',
-            'mad',
-        ],
-        name: 'angry',
-    },
-    {
-        code: '😇',
-        keywords: [
-            'angel',
-            'face',
-            'fairy tale',
-            'fantasy',
-            'halo',
-            'innocent',
-            'smile',
-        ],
-        name: 'innocent',
-    },
-    {
-        code: '🤠',
-        keywords: [
-            'cowboy',
-            'cowgirl',
-            'face',
-            'hat',
-        ],
-        name: 'cowboy_hat_face',
-    },
-    {
-        code: '🤡',
-        keywords: [
-            'clown',
-            'face',
-        ],
-        name: 'clown_face',
-    },
-    {
-        code: '🤥',
-        keywords: [
-            'face',
-            'lie',
-            'pinocchio',
-        ],
-        name: 'lying_face',
-    },
-    {
-        code: '😷',
-        keywords: [
-            'cold',
-            'doctor',
-            'face',
-            'mask',
-            'medicine',
-            'sick',
-        ],
-        name: 'mask',
-    },
-    {
-        code: '🤒',
-        keywords: [
-            'face',
-            'ill',
-            'sick',
-            'thermometer',
-        ],
-        name: 'face_with_thermometer',
-    },
-    {
-        code: '🤕',
-        keywords: [
-            'bandage',
-            'face',
-            'hurt',
-            'injury',
-        ],
-        name: 'face_with_head_bandage',
-    },
-    {
-        code: '🤢',
-        keywords: [
-            'face',
-            'nauseated',
-            'vomit',
-        ],
-        name: 'nauseated_face',
-    },
-    {
-        code: '🤧',
-        keywords: [
-            'face',
-            'gesundheit',
-            'sneeze',
-        ],
-        name: 'sneezing_face',
-    },
-    {
-        code: '😈',
-        keywords: [
-            'face',
-            'fairy tale',
-            'fantasy',
-            'horns',
-            'smile',
-        ],
-        name: 'smiling_imp',
-    },
-    {
-        code: '👿',
-        keywords: [
-            'demon',
-            'devil',
-            'face',
-            'fairy tale',
-            'fantasy',
-            'imp',
-        ],
-        name: 'imp',
-    },
-    {
-        code: '👹',
-        keywords: [
-            'creature',
-            'face',
-            'fairy tale',
-            'fantasy',
-            'japanese',
-            'monster',
-            'ogre',
-        ],
-        name: 'japanese_ogre',
-    },
-    {
-        code: '👺',
-        keywords: [
-            'creature',
-            'face',
-            'fairy tale',
-            'fantasy',
-            'goblin',
-            'japanese',
-            'monster',
-        ],
-        name: 'japanese_goblin',
-    },
-    {
-        code: '💀',
-        keywords: [
-            'body',
-            'death',
-            'face',
-            'fairy tale',
-            'monster',
-            'skull',
-        ],
-        name: 'skull',
-    },
-    {
-        code: '☠️',
-        keywords: [
-            'body',
-            'crossbones',
-            'death',
-            'face',
-            'monster',
-            'skull',
-        ],
-        name: 'skull_and_crossbones',
-    },
-    {
-        code: '👻',
-        keywords: [
-            'creature',
-            'face',
-            'fairy tale',
-            'fantasy',
-            'ghost',
-            'monster',
-        ],
-        name: 'ghost',
-    },
-    {
-        code: '👽',
-        keywords: [
-            'alien',
-            'creature',
-            'extraterrestrial',
-            'face',
-            'fairy tale',
-            'fantasy',
-            'monster',
-            'space',
-            'ufo',
-        ],
-        name: 'alien',
-    },
-    {
-        code: '👾',
-        keywords: [
-            'alien',
-            'creature',
-            'extraterrestrial',
-            'face',
-            'fairy tale',
-            'fantasy',
-            'monster',
-            'space',
-            'ufo',
-        ],
-        name: 'space_invader',
-    },
-    {
-        code: '🤖',
-        keywords: [
-            'face',
-            'monster',
-            'robot',
-        ],
-        name: 'robot',
-    },
-    {
-        code: '💩',
-        keywords: [
-            'comic',
-            'dung',
-            'face',
-            'monster',
-            'poo',
-            'poop',
-        ],
-        name: 'hankey',
-    },
-    {
-        code: '😺',
-        keywords: [
-            'cat',
-            'face',
-            'mouth',
-            'open',
-            'smile',
-        ],
-        name: 'smiley_cat',
-    },
-    {
-        code: '😸',
-        keywords: [
-            'cat',
-            'eye',
-            'face',
-            'grin',
-            'smile',
-        ],
-        name: 'smile_cat',
-    },
-    {
-        code: '😹',
-        keywords: [
-            'cat',
-            'face',
-            'joy',
-            'tear',
-        ],
-        name: 'joy_cat',
-    },
-    {
-        code: '😻',
-        keywords: [
-            'cat',
-            'eye',
-            'face',
-            'heart',
-            'love',
-            'smile',
-        ],
-        name: 'heart_eyes_cat',
-    },
-    {
-        code: '😼',
-        keywords: [
-            'cat',
-            'face',
-            'ironic',
-            'smile',
-            'wry',
-        ],
-        name: 'smirk_cat',
-    },
-    {
-        code: '😽',
-        keywords: [
-            'cat',
-            'eye',
-            'face',
-            'kiss',
-        ],
-        name: 'kissing_cat',
-    },
-    {
-        code: '🙀',
-        keywords: [
-            'cat',
-            'face',
-            'oh',
-            'surprised',
-            'weary',
-        ],
-        name: 'scream_cat',
-    },
-    {
-        code: '😿',
-        keywords: [
-            'cat',
-            'cry',
-            'face',
-            'sad',
-            'tear',
-        ],
-        name: 'crying_cat_face',
-    },
-    {
-        code: '😾',
-        keywords: [
-            'cat',
-            'face',
-            'pouting',
-        ],
-        name: 'pouting_cat',
-    },
-    {
-        code: '🙈',
-        keywords: [
-            'evil',
-            'face',
-            'forbidden',
-            'gesture',
-            'monkey',
-            'no',
-            'not',
-            'prohibited',
-            'see',
-        ],
-        name: 'see_no_evil',
-    },
-    {
-        code: '🙉',
-        keywords: [
-            'evil',
-            'face',
-            'forbidden',
-            'gesture',
-            'hear',
-            'monkey',
-            'no',
-            'not',
-            'prohibited',
-        ],
-        name: 'hear_no_evil',
-    },
-    {
-        code: '🙊',
-        keywords: [
-            'evil',
-            'face',
-            'forbidden',
-            'gesture',
-            'monkey',
-            'no',
-            'not',
-            'prohibited',
-            'speak',
-        ],
-        name: 'speak_no_evil',
-    },
-    {
-        code: '👦',
-        keywords: [
-            'boy',
-        ],
-        types: [
-            '👦🏿',
-            '👦🏾',
-            '👦🏽',
-            '👦🏼',
-            '👦🏻',
-        ],
-        name: 'boy',
-    },
-    {
-        code: '👧',
-        keywords: [
-            'girl',
-            'maiden',
-            'virgin',
-            'virgo',
-            'zodiac',
-        ],
-        types: [
-            '👧🏿',
-            '👧🏾',
-            '👧🏽',
-            '👧🏼',
-            '👧🏻',
-        ],
-        name: 'girl',
-    },
-    {
-        code: '👨',
-        keywords: [
-            'man',
-        ],
-        types: [
-            '👨🏿',
-            '👨🏾',
-            '👨🏽',
-            '👨🏼',
-            '👨🏻',
-        ],
-        name: 'man',
-    },
-    {
-        code: '👩',
-        keywords: [
-            'woman',
-        ],
-        types: [
-            '👩🏿',
-            '👩🏾',
-            '👩🏽',
-            '👩🏼',
-            '👩🏻',
-        ],
-        name: 'woman',
-    },
-    {
-        code: '👴',
-        keywords: [
-            'man',
-            'old',
-        ],
-        types: [
-            '👴🏿',
-            '👴🏾',
-            '👴🏽',
-            '👴🏼',
-            '👴🏻',
-        ],
-        name: 'older_man',
-    },
-    {
-        code: '👵',
-        keywords: [
-            'old',
-            'woman',
-        ],
-        types: [
-            '👵🏿',
-            '👵🏾',
-            '👵🏽',
-            '👵🏼',
-            '👵🏻',
-        ],
-        name: 'older_woman',
-    },
-    {
-        code: '👶',
-        keywords: [
-            'baby',
-        ],
-        types: [
-            '👶🏿',
-            '👶🏾',
-            '👶🏽',
-            '👶🏼',
-            '👶🏻',
-        ],
-        name: 'baby',
-    },
-    {
-        code: '👼',
-        keywords: [
-            'angel',
-            'baby',
-            'face',
-            'fairy tale',
-            'fantasy',
-        ],
-        types: [
-            '👼🏿',
-            '👼🏾',
-            '👼🏽',
-            '👼🏼',
-            '👼🏻',
-        ],
-        name: 'angel',
-    },
-    {
-        code: '👱',
-        keywords: [
-            'blond',
-        ],
-        types: [
-            '👱🏿',
-            '👱🏾',
-            '👱🏽',
-            '👱🏼',
-            '👱🏻',
-        ],
-        name: 'blond_haired_person',
-    },
-    {
-        code: '👮',
-        keywords: [
-            'cop',
-            'officer',
-            'police',
-        ],
-        types: [
-            '👮🏿',
-            '👮🏾',
-            '👮🏽',
-            '👮🏼',
-            '👮🏻',
-        ],
-        name: 'police_officer',
-    },
-    {
-        code: '👲',
-        keywords: [
-            'gua pi mao',
-            'hat',
-            'man',
-        ],
-        types: [
-            '👲🏿',
-            '👲🏾',
-            '👲🏽',
-            '👲🏼',
-            '👲🏻',
-        ],
-        name: 'man_with_gua_pi_mao',
-    },
-    {
-        code: '👳',
-        keywords: [
-            'man',
-            'turban',
-        ],
-        types: [
-            '👳🏿',
-            '👳🏾',
-            '👳🏽',
-            '👳🏼',
-            '👳🏻',
-        ],
-        name: 'person_with_turban',
-    },
-    {
-        code: '👷',
-        keywords: [
-            'construction',
-            'hat',
-            'worker',
-        ],
-        types: [
-            '👷🏿',
-            '👷🏾',
-            '👷🏽',
-            '👷🏼',
-            '👷🏻',
-        ],
-        name: 'construction_worker',
-    },
-    {
-        code: '👸',
-        keywords: [
-            'fairy tale',
-            'fantasy',
-            'princess',
-        ],
-        types: [
-            '👸🏿',
-            '👸🏾',
-            '👸🏽',
-            '👸🏼',
-            '👸🏻',
-        ],
-        name: 'princess',
-    },
-    {
-        code: '🤴',
-        keywords: [
-            'prince',
-        ],
-        types: [
-            '🤴🏿',
-            '🤴🏾',
-            '🤴🏽',
-            '🤴🏼',
-            '🤴🏻',
-        ],
-        name: 'prince',
-    },
-    {
-        code: '💂',
-        keywords: [
-            'guard',
-            'guardsman',
-        ],
-        types: [
-            '💂🏿',
-            '💂🏾',
-            '💂🏽',
-            '💂🏼',
-            '💂🏻',
-        ],
-        name: 'guard',
-    },
-    {
-        code: '🕵',
-        keywords: [
-            'detective',
-            'sleuth',
-            'spy',
-        ],
-        types: [
-            '🕵🏿',
-            '🕵🏾',
-            '🕵🏽',
-            '🕵🏼',
-            '🕵🏻',
-        ],
-        name: 'detective',
-    },
-    {
-        code: '🎅',
-        keywords: [
-            'activity',
-            'celebration',
-            'christmas',
-            'fairy tale',
-            'fantasy',
-            'father',
-            'santa',
-        ],
-        types: [
-            '🎅🏿',
-            '🎅🏾',
-            '🎅🏽',
-            '🎅🏼',
-            '🎅🏻',
-        ],
-        name: 'santa',
-    },
-    {
-        code: '🤶',
-        keywords: [
-            'christmas',
-            'mother',
-            'mrs. claus',
-        ],
-        types: [
-            '🤶🏿',
-            '🤶🏾',
-            '🤶🏽',
-            '🤶🏼',
-            '🤶🏻',
-        ],
-        name: 'mrs_claus',
-    },
-    {
-        code: '👰',
-        keywords: [
-            'bride',
-            'veil',
-            'wedding',
-        ],
-        types: [
-            '👰🏿',
-            '👰🏾',
-            '👰🏽',
-            '👰🏼',
-            '👰🏻',
-        ],
-        name: 'person_with_veil',
-    },
-    {
-        code: '🤵',
-        keywords: [
-            'groom',
-            'man',
-            'tuxedo',
-        ],
-        types: [
-            '🤵🏿',
-            '🤵🏾',
-            '🤵🏽',
-            '🤵🏼',
-            '🤵🏻',
-        ],
-        name: 'person_in_tuxedo',
-    },
-    {
-        code: '💆',
-        keywords: [
-            'massage',
-            'salon',
-        ],
-        types: [
-            '💆🏿',
-            '💆🏾',
-            '💆🏽',
-            '💆🏼',
-            '💆🏻',
-        ],
-        name: 'massage',
-    },
-    {
-        code: '💇',
-        keywords: [
-            'barber',
-            'beauty',
-            'haircut',
-            'parlor',
-        ],
-        types: [
-            '💇🏿',
-            '💇🏾',
-            '💇🏽',
-            '💇🏼',
-            '💇🏻',
-        ],
-        name: 'haircut',
-    },
-    {
-        code: '🙍',
-        keywords: [
-            'frown',
-            'gesture',
-        ],
-        types: [
-            '🙍🏿',
-            '🙍🏾',
-            '🙍🏽',
-            '🙍🏼',
-            '🙍🏻',
-        ],
-        name: 'frowning_person',
-    },
-    {
-        code: '🙎',
-        keywords: [
-            'gesture',
-            'pouting',
-        ],
-        types: [
-            '🙎🏿',
-            '🙎🏾',
-            '🙎🏽',
-            '🙎🏼',
-            '🙎🏻',
-        ],
-        name: 'pouting_face',
-    },
-    {
-        code: '🙅',
-        keywords: [
-            'forbidden',
-            'gesture',
-            'hand',
-            'no',
-            'not',
-            'prohibited',
-        ],
-        types: [
-            '🙅🏿',
-            '🙅🏾',
-            '🙅🏽',
-            '🙅🏼',
-            '🙅🏻',
-        ],
-        name: 'no_good',
-    },
-    {
-        code: '🙆',
-        keywords: [
-            'gesture',
-            'hand',
-            'ok',
-        ],
-        types: [
-            '🙆🏿',
-            '🙆🏾',
-            '🙆🏽',
-            '🙆🏼',
-            '🙆🏻',
-        ],
-        name: 'ok_person',
-    },
-    {
-        code: '💁',
-        keywords: [
-            'hand',
-            'help',
-            'information',
-            'sassy',
-        ],
-        types: [
-            '💁🏿',
-            '💁🏾',
-            '💁🏽',
-            '💁🏼',
-            '💁🏻',
-        ],
-        name: 'tipping_hand_person',
-    },
-    {
-        code: '🤷',
-        keywords: [
-            'doubt',
-            'ignorance',
-            'indifference',
-            'shrug',
-        ],
-        types: [
-            '🤷🏿',
-            '🤷🏾',
-            '🤷🏽',
-            '🤷🏼',
-            '🤷🏻',
-        ],
-        name: 'shrug',
-    },
-    {
-        code: '🙋',
-        keywords: [
-            'gesture',
-            'hand',
-            'happy',
-            'raised',
-        ],
-        types: [
-            '🙋🏿',
-            '🙋🏾',
-            '🙋🏽',
-            '🙋🏼',
-            '🙋🏻',
-        ],
-        name: 'raising_hand',
-    },
-    {
-        code: '🤦',
-        keywords: [
-            'disbelief',
-            'exasperation',
-            'face',
-            'palm',
-        ],
-        types: [
-            '🤦🏿',
-            '🤦🏾',
-            '🤦🏽',
-            '🤦🏼',
-            '🤦🏻',
-        ],
-        name: 'facepalm',
-    },
-    {
-        code: '🙇',
-        keywords: [
-            'apology',
-            'bow',
-            'gesture',
-            'sorry',
-        ],
-        types: [
-            '🙇🏿',
-            '🙇🏾',
-            '🙇🏽',
-            '🙇🏼',
-            '🙇🏻',
-        ],
-        name: 'bow',
-    },
-    {
-        code: '🚶',
-        keywords: [
-            'hike',
-            'pedestrian',
-            'walk',
-            'walking',
-        ],
-        types: [
-            '🚶🏿',
-            '🚶🏾',
-            '🚶🏽',
-            '🚶🏼',
-            '🚶🏻',
-        ],
-        name: 'walking',
-    },
-    {
-        code: '🏃',
-        keywords: [
-            'marathon',
-            'runner',
-            'running',
-        ],
-        types: [
-            '🏃🏿',
-            '🏃🏾',
-            '🏃🏽',
-            '🏃🏼',
-            '🏃🏻',
-        ],
-        name: 'runner',
-    },
-    {
-        code: '💃',
-        keywords: [
-            'dancer',
-        ],
-        types: [
-            '💃🏿',
-            '💃🏾',
-            '💃🏽',
-            '💃🏼',
-            '💃🏻',
-        ],
-        name: 'woman_dancing',
-    },
-    {
-        code: '🕺',
-        keywords: [
-            'dance',
-            'man',
-        ],
-        types: [
-            '🕺🏿',
-            '🕺🏾',
-            '🕺🏽',
-            '🕺🏼',
-            '🕺🏻',
-        ],
-        name: 'man_dancing',
-    },
-    {
-        code: '🤰',
-        keywords: [
-            'pregnant',
-            'woman',
-        ],
-        types: [
-            '🤰🏿',
-            '🤰🏾',
-            '🤰🏽',
-            '🤰🏼',
-            '🤰🏻',
-        ],
-        name: 'pregnant_woman',
-    },
-    {
-        code: '👯',
-        keywords: [
-            'bunny',
-            'dancer',
-            'ear',
-            'girl',
-            'woman',
-        ],
-        name: 'dancers',
-    },
-    {
-        code: '🕴',
-        keywords: [
-            'business',
-            'man',
-            'suit',
-        ],
-        name: 'business_suit_levitating',
-    },
-    {
-        code: '🗣',
-        keywords: [
-            'face',
-            'head',
-            'silhouette',
-            'speak',
-            'speaking',
-        ],
-        name: 'speaking_head',
-    },
-    {
-        code: '👤',
-        keywords: [
-            'bust',
-            'silhouette',
-        ],
-        name: 'bust_in_silhouette',
-    },
-    {
-        code: '👥',
-        keywords: [
-            'bust',
-            'silhouette',
-        ],
-        name: 'busts_in_silhouette',
-    },
-    {
-        code: '👫',
-        keywords: [
-            'couple',
-            'hand',
-            'hold',
-            'man',
-            'woman',
-        ],
-        name: 'couple',
-    },
-    {
-        code: '👬',
-        keywords: [
-            'couple',
-            'gemini',
-            'hand',
-            'hold',
-            'man',
-            'twins',
-            'zodiac',
-        ],
-        name: 'two_men_holding_hands',
-    },
-    {
-        code: '👭',
-        keywords: [
-            'couple',
-            'hand',
-            'hold',
-            'woman',
-        ],
-        name: 'two_women_holding_hands',
-    },
-    {
-        code: '💏',
-        keywords: [
-            'couple',
-            'kiss',
-            'romance',
-        ],
-        name: 'couplekiss',
-    },
-    {
-        code: '💑',
-        keywords: [
-            'couple',
-            'heart',
-            'love',
-            'romance',
-        ],
-        name: 'couple_with_heart',
-    },
-    {
-        code: '👪',
-        keywords: [
-            'child',
-            'family',
-            'father',
-            'mother',
-        ],
-        name: 'family',
-    },
-    {
-        code: '👨‍👩‍👦',
-        keywords: [
-            'boy',
-            'family',
-            'man',
-            'woman',
-        ],
-        name: 'family_man_woman_boy',
-    },
-    {
-        code: '👨‍👩‍👧',
-        keywords: [
-            'family',
-            'girl',
-            'man',
-            'woman',
-        ],
-        name: 'family_man_woman_girl',
-    },
-    {
-        code: '👨‍👩‍👧‍👦',
-        keywords: [
-            'boy',
-            'family',
-            'girl',
-            'man',
-            'woman',
-        ],
-        name: 'family_man_woman_girl_boy',
-    },
-    {
-        code: '👨‍👩‍👦‍👦',
-        keywords: [
-            'boy',
-            'family',
-            'man',
-            'woman',
-        ],
-        name: 'family_man_woman_boy_boy',
-    },
-    {
-        code: '👨‍👩‍👧‍👧',
-        keywords: [
-            'family',
-            'girl',
-            'man',
-            'woman',
-        ],
-        name: 'family_man_woman_girl_girl',
-    },
-    {
-        code: '👨‍👨‍👦',
-        keywords: [
-            'boy',
-            'family',
-            'man',
-        ],
-        name: 'family_man_man_boy',
-    },
-    {
-        code: '👨‍👨‍👧',
-        keywords: [
-            'family',
-            'girl',
-            'man',
-        ],
-        name: 'family_man_man_girl',
-    },
-    {
-        code: '👨‍👨‍👧‍👦',
-        keywords: [
-            'boy',
-            'family',
-            'girl',
-            'man',
-        ],
-        name: 'family_man_man_girl_boy',
-    },
-    {
-        code: '👨‍👨‍👦‍👦',
-        keywords: [
-            'boy',
-            'family',
-            'man',
-        ],
-        name: 'family_man_man_boy_boy',
-    },
-    {
-        code: '👨‍👨‍👧‍👧',
-        keywords: [
-            'family',
-            'girl',
-            'man',
-        ],
-        name: 'family_man_man_girl_girl',
-    },
-    {
-        code: '👩‍👩‍👦',
-        keywords: [
-            'boy',
-            'family',
-            'woman',
-        ],
-        name: 'family_woman_woman_boy',
-    },
-    {
-        code: '👩‍👩‍👧',
-        keywords: [
-            'family',
-            'girl',
-            'woman',
-        ],
-        name: 'family_woman_woman_girl',
-    },
-    {
-        code: '👩‍👩‍👧‍👦',
-        keywords: [
-            'boy',
-            'family',
-            'girl',
-            'woman',
-        ],
-        name: 'family_woman_woman_girl_boy',
-    },
-    {
-        code: '👩‍👩‍👦‍👦',
-        keywords: [
-            'boy',
-            'family',
-            'woman',
-        ],
-        name: 'family_woman_woman_boy_boy',
-    },
-    {
-        code: '👩‍👩‍👧‍👧',
-        keywords: [
-            'family',
-            'girl',
-            'woman',
-        ],
-        name: 'family_woman_woman_girl_girl',
-    },
-    {
-        code: '💪',
-        keywords: [
-            'biceps',
-            'body',
-            'comic',
-            'flex',
-            'muscle',
-        ],
-        types: [
-            '💪🏿',
-            '💪🏾',
-            '💪🏽',
-            '💪🏼',
-            '💪🏻',
-        ],
-        name: 'muscle',
-    },
-    {
-        code: '🤳',
-        keywords: [
-            'camera',
-            'phone',
-            'selfie',
-        ],
-        types: [
-            '🤳🏿',
-            '🤳🏾',
-            '🤳🏽',
-            '🤳🏼',
-            '🤳🏻',
-        ],
-        name: 'selfie',
-    },
-    {
-        code: '👈',
-        keywords: [
-            'backhand',
-            'body',
-            'finger',
-            'hand',
-            'index',
-            'point',
-        ],
-        types: [
-            '👈🏿',
-            '👈🏾',
-            '👈🏽',
-            '👈🏼',
-            '👈🏻',
-        ],
-        name: 'point_left',
-    },
-    {
-        code: '👉',
-        keywords: [
-            'backhand',
-            'body',
-            'finger',
-            'hand',
-            'index',
-            'point',
-        ],
-        types: [
-            '👉🏿',
-            '👉🏾',
-            '👉🏽',
-            '👉🏼',
-            '👉🏻',
-        ],
-        name: 'point_right',
-    },
-    {
-        code: '☝',
-        keywords: [
-            'body',
-            'finger',
-            'hand',
-            'index',
-            'point',
-            'up',
-        ],
-        types: [
-            '☝🏿',
-            '☝🏾',
-            '☝🏽',
-            '☝🏼',
-            '☝🏻',
-        ],
-        name: 'point_up',
-    },
-    {
-        code: '👆',
-        keywords: [
-            'backhand',
-            'body',
-            'finger',
-            'hand',
-            'index',
-            'point',
-            'up',
-        ],
-        types: [
-            '👆🏿',
-            '👆🏾',
-            '👆🏽',
-            '👆🏼',
-            '👆🏻',
-        ],
-        name: 'point_up_2',
-    },
-    {
-        code: '🖕',
-        keywords: [
-            'body',
-            'finger',
-            'hand',
-            'middle finger',
-        ],
-        types: [
-            '🖕🏿',
-            '🖕🏾',
-            '🖕🏽',
-            '🖕🏼',
-            '🖕🏻',
-        ],
-        name: 'middle_finger',
-    },
-    {
-        code: '👇',
-        keywords: [
-            'backhand',
-            'body',
-            'down',
-            'finger',
-            'hand',
-            'index',
-            'point',
-        ],
-        types: [
-            '👇🏿',
-            '👇🏾',
-            '👇🏽',
-            '👇🏼',
-            '👇🏻',
-        ],
-        name: 'point_down',
-    },
-    {
-        code: '✌',
-        keywords: [
-            'body',
-            'hand',
-            'v',
-            'victory',
-        ],
-        types: [
-            '✌🏿',
-            '✌🏾',
-            '✌🏽',
-            '✌🏼',
-            '✌🏻',
-        ],
-        name: 'v',
-    },
-    {
-        code: '🤞',
-        keywords: [
-            'cross',
-            'finger',
-            'hand',
-            'luck',
-        ],
-        types: [
-            '🤞🏿',
-            '🤞🏾',
-            '🤞🏽',
-            '🤞🏼',
-            '🤞🏻',
-        ],
-        name: 'crossed_fingers',
-    },
-    {
-        code: '🖖',
-        keywords: [
-            'body',
-            'finger',
-            'hand',
-            'spock',
-            'vulcan',
-        ],
-        types: [
-            '🖖🏿',
-            '🖖🏾',
-            '🖖🏽',
-            '🖖🏼',
-            '🖖🏻',
-        ],
-        name: 'vulcan_salute',
-    },
-    {
-        code: '🤘',
-        keywords: [
-            'body',
-            'finger',
-            'hand',
-            'horns',
-            'rock-on',
-        ],
-        types: [
-            '🤘🏿',
-            '🤘🏾',
-            '🤘🏽',
-            '🤘🏼',
-            '🤘🏻',
-        ],
-        name: 'metal',
-    },
-    {
-        code: '🤙',
-        keywords: [
-            'call',
-            'hand',
-        ],
-        types: [
-            '🤙🏿',
-            '🤙🏾',
-            '🤙🏽',
-            '🤙🏼',
-            '🤙🏻',
-        ],
-        name: 'call_me_hand',
-    },
-    {
-        code: '🖐',
-        keywords: [
-            'body',
-            'finger',
-            'hand',
-            'splayed',
-        ],
-        types: [
-            '🖐🏿',
-            '🖐🏾',
-            '🖐🏽',
-            '🖐🏼',
-            '🖐🏻',
-        ],
-        name: 'raised_hand_with_fingers_splayed',
-    },
-    {
-        code: '✋',
-        keywords: [
-            'body',
-            'hand',
-        ],
-        types: [
-            '✋🏿',
-            '✋🏾',
-            '✋🏽',
-            '✋🏼',
-            '✋🏻',
-        ],
-        name: 'hand',
-    },
-    {
-        code: '👌',
-        keywords: [
-            'body',
-            'hand',
-            'ok',
-        ],
-        types: [
-            '👌🏿',
-            '👌🏾',
-            '👌🏽',
-            '👌🏼',
-            '👌🏻',
-        ],
-        name: 'ok_hand',
-    },
-    {
-        code: '👍',
-        keywords: [
-            '+1',
-            'body',
-            'hand',
-            'thumb',
-            'thumbs up',
-            'up',
-        ],
-        types: [
-            '👍🏿',
-            '👍🏾',
-            '👍🏽',
-            '👍🏼',
-            '👍🏻',
-        ],
-        name: '+1',
-    },
-    {
-        code: '👎',
-        keywords: [
-            '-1',
-            'body',
-            'down',
-            'hand',
-            'thumb',
-            'thumbs down',
-        ],
-        types: [
-            '👎🏿',
-            '👎🏾',
-            '👎🏽',
-            '👎🏼',
-            '👎🏻',
-        ],
-        name: '-1',
-    },
-    {
-        code: '✊',
-        keywords: [
-            'body',
-            'clenched',
-            'fist',
-            'hand',
-            'punch',
-        ],
-        types: [
-            '✊🏿',
-            '✊🏾',
-            '✊🏽',
-            '✊🏼',
-            '✊🏻',
-        ],
-        name: 'fist_raised',
-    },
-    {
-        code: '👊',
-        keywords: [
-            'body',
-            'clenched',
-            'fist',
-            'hand',
-            'punch',
-        ],
-        types: [
-            '👊🏿',
-            '👊🏾',
-            '👊🏽',
-            '👊🏼',
-            '👊🏻',
-        ],
-        name: 'fist_oncoming',
-    },
-    {
-        code: '🤛',
-        keywords: [
-            'fist',
-            'leftwards',
-        ],
-        types: [
-            '🤛🏿',
-            '🤛🏾',
-            '🤛🏽',
-            '🤛🏼',
-            '🤛🏻',
-        ],
-        name: 'fist_left',
-    },
-    {
-        code: '🤜',
-        keywords: [
-            'fist',
-            'rightwards',
-        ],
-        types: [
-            '🤜🏿',
-            '🤜🏾',
-            '🤜🏽',
-            '🤜🏼',
-            '🤜🏻',
-        ],
-        name: 'fist_right',
-    },
-    {
-        code: '🤚',
-        keywords: [
-            'backhand',
-            'raised',
-        ],
-        types: [
-            '🤚🏿',
-            '🤚🏾',
-            '🤚🏽',
-            '🤚🏼',
-            '🤚🏻',
-        ],
-        name: 'raised_back_of_hand',
-    },
-    {
-        code: '👋',
-        keywords: [
-            'body',
-            'hand',
-            'wave',
-            'waving',
-        ],
-        types: [
-            '👋🏿',
-            '👋🏾',
-            '👋🏽',
-            '👋🏼',
-            '👋🏻',
-        ],
-        name: 'wave',
-    },
-    {
-        code: '👏',
-        keywords: [
-            'body',
-            'clap',
-            'hand',
-        ],
-        types: [
-            '👏🏿',
-            '👏🏾',
-            '👏🏽',
-            '👏🏼',
-            '👏🏻',
-        ],
-        name: 'clap',
-    },
-    {
-        code: '✍',
-        keywords: [
-            'body',
-            'hand',
-            'write',
-        ],
-        types: [
-            '✍🏿',
-            '✍🏾',
-            '✍🏽',
-            '✍🏼',
-            '✍🏻',
-        ],
-        name: 'writing_hand',
-    },
-    {
-        code: '👐',
-        keywords: [
-            'body',
-            'hand',
-            'open',
-        ],
-        types: [
-            '👐🏿',
-            '👐🏾',
-            '👐🏽',
-            '👐🏼',
-            '👐🏻',
-        ],
-        name: 'open_hands',
-    },
-    {
-        code: '🙌',
-        keywords: [
-            'body',
-            'celebration',
-            'gesture',
-            'hand',
-            'hooray',
-            'raised',
-        ],
-        types: [
-            '🙌🏿',
-            '🙌🏾',
-            '🙌🏽',
-            '🙌🏼',
-            '🙌🏻',
-        ],
-        name: 'raised_hands',
-    },
-    {
-        code: '🙏',
-        keywords: [
-            'ask',
-            'body',
-            'bow',
-            'folded',
-            'gesture',
-            'hand',
-            'please',
-            'pray',
-            'thanks',
-        ],
-        types: [
-            '🙏🏿',
-            '🙏🏾',
-            '🙏🏽',
-            '🙏🏼',
-            '🙏🏻',
-        ],
-        name: 'pray',
-    },
-    {
-        code: '🤝',
-        keywords: [
-            'agreement',
-            'hand',
-            'handshake',
-            'meeting',
-            'shake',
-        ],
-        types: [
-            '🤝🏿',
-            '🤝🏾',
-            '🤝🏽',
-            '🤝🏼',
-            '🤝🏻',
-        ],
-        name: 'handshake',
-    },
-    {
-        code: '💅',
-        keywords: [
-            'body',
-            'care',
-            'cosmetics',
-            'manicure',
-            'nail',
-            'polish',
-        ],
-        types: [
-            '💅🏿',
-            '💅🏾',
-            '💅🏽',
-            '💅🏼',
-            '💅🏻',
-        ],
-        name: 'nail_care',
-    },
-    {
-        code: '👂',
-        keywords: [
-            'body',
-            'ear',
-        ],
-        types: [
-            '👂🏿',
-            '👂🏾',
-            '👂🏽',
-            '👂🏼',
-            '👂🏻',
-        ],
-        name: 'ear',
-    },
-    {
-        code: '👃',
-        keywords: [
-            'body',
-            'nose',
-        ],
-        types: [
-            '👃🏿',
-            '👃🏾',
-            '👃🏽',
-            '👃🏼',
-            '👃🏻',
-        ],
-        name: 'nose',
-    },
-    {
-        code: '👣',
-        keywords: [
-            'body',
-            'clothing',
-            'footprint',
-            'print',
-        ],
-        name: 'footprints',
-    },
-    {
-        code: '👀',
-        keywords: [
-            'body',
-            'eye',
-            'face',
-        ],
-        name: 'eyes',
-    },
-    {
-        code: '👁',
-        keywords: [
-            'body',
-            'eye',
-        ],
-        name: 'eye',
-    },
-    {
-        code: '👁‍🗨',
-        keywords: [
-            'bubble',
-            'eye',
-            'speech',
-            'witness',
-        ],
-        name: 'eye_speech_bubble',
-    },
-    {
-        code: '👅',
-        keywords: [
-            'body',
-            'tongue',
-        ],
-        name: 'tongue',
-    },
-    {
-        code: '👄',
-        keywords: [
-            'body',
-            'lips',
-            'mouth',
-        ],
-        name: 'lips',
-    },
-    {
-        code: '💋',
-        keywords: [
-            'heart',
-            'kiss',
-            'lips',
-            'mark',
-            'romance',
-        ],
-        name: 'kiss',
-    },
-    {
-        code: '💘',
-        keywords: [
-            'arrow',
-            'cupid',
-            'heart',
-            'romance',
-        ],
-        name: 'cupid',
-    },
-    {
-        code: '❤️',
-        keywords: [
-            'heart',
-        ],
-        name: 'heart',
-    },
-    {
-        code: '💓',
-        keywords: [
-            'beating',
-            'heart',
-            'heartbeat',
-            'pulsating',
-        ],
-        name: 'heartbeat',
-    },
-    {
-        code: '💔',
-        keywords: [
-            'break',
-            'broken',
-            'heart',
-        ],
-        name: 'broken_heart',
-    },
-    {
-        code: '💕',
-        keywords: [
-            'heart',
-            'love',
-        ],
-        name: 'two_hearts',
-    },
-    {
-        code: '💖',
-        keywords: [
-            'excited',
-            'heart',
-            'sparkle',
-        ],
-        name: 'sparkling_heart',
-    },
-    {
-        code: '💗',
-        keywords: [
-            'excited',
-            'growing',
-            'heart',
-            'heartpulse',
-            'nervous',
-        ],
-        name: 'heartpulse',
-    },
-    {
-        code: '💙',
-        keywords: [
-            'blue',
-            'heart',
-        ],
-        name: 'blue_heart',
-    },
-    {
-        code: '💚',
-        keywords: [
-            'green',
-            'heart',
-        ],
-        name: 'green_heart',
-    },
-    {
-        code: '💛',
-        keywords: [
-            'heart',
-            'yellow',
-        ],
-        name: 'yellow_heart',
-    },
-    {
-        code: '💜',
-        keywords: [
-            'heart',
-            'purple',
-        ],
-        name: 'purple_heart',
-    },
-    {
-        code: '🖤',
-        keywords: [
-            'black',
-            'evil',
-            'heart',
-            'wicked',
-        ],
-        name: 'black_heart',
-    },
-    {
-        code: '💝',
-        keywords: [
-            'heart',
-            'ribbon',
-            'valentine',
-        ],
-        name: 'gift_heart',
-    },
-    {
-        code: '💞',
-        keywords: [
-            'heart',
-            'revolving',
-        ],
-        name: 'revolving_hearts',
-    },
-    {
-        code: '💟',
-        keywords: [
-            'heart',
-        ],
-        name: 'heart_decoration',
-    },
-    {
-        code: '❣️',
-        keywords: [
-            'exclamation',
-            'heart',
-            'mark',
-            'punctuation',
-        ],
-        name: 'heavy_heart_exclamation',
-    },
-    {
-        code: '💌',
-        keywords: [
-            'heart',
-            'letter',
-            'love',
-            'mail',
-            'romance',
-        ],
-        name: 'love_letter',
-    },
-    {
-        code: '💤',
-        keywords: [
-            'comic',
-            'sleep',
-            'zzz',
-        ],
-        name: 'zzz',
-    },
-    {
-        code: '💢',
-        keywords: [
-            'angry',
-            'comic',
-            'mad',
-        ],
-        name: 'anger',
-    },
-    {
-        code: '💣',
-        keywords: [
-            'bomb',
-            'comic',
-        ],
-        name: 'bomb',
-    },
-    {
-        code: '💥',
-        keywords: [
-            'boom',
-            'collision',
-            'comic',
-        ],
-        name: 'boom',
-    },
-    {
-        code: '💦',
-        keywords: [
-            'comic',
-            'splashing',
-            'sweat',
-        ],
-        name: 'sweat_drops',
-    },
-    {
-        code: '💨',
-        keywords: [
-            'comic',
-            'dash',
-            'running',
-        ],
-        name: 'dash',
-    },
-    {
-        code: '💫',
-        keywords: [
-            'comic',
-            'dizzy',
-            'star',
-        ],
-        name: 'dizzy',
-    },
-    {
-        code: '💬',
-        keywords: [
-            'balloon',
-            'bubble',
-            'comic',
-            'dialog',
-            'speech',
-        ],
-        name: 'speech_balloon',
-    },
-    {
-        code: '🗨',
-        keywords: [
-            'dialog',
-            'speech',
-        ],
-        name: 'left_speech_bubble',
-    },
-    {
-        code: '🗯',
-        keywords: [
-            'angry',
-            'balloon',
-            'bubble',
-            'mad',
-        ],
-        name: 'right_anger_bubble',
-    },
-    {
-        code: '💭',
-        keywords: [
-            'balloon',
-            'bubble',
-            'comic',
-            'thought',
-        ],
-        name: 'thought_balloon',
-    },
-    {
-        code: '🕳',
-        keywords: [
-            'hole',
-        ],
-        name: 'hole',
-    },
-    {
-        code: '👓',
-        keywords: [
-            'clothing',
-            'eye',
-            'eyeglasses',
-            'eyewear',
-            'glasses',
-        ],
-        name: 'eyeglasses',
-    },
-    {
-        code: '🕶',
-        keywords: [
-            'dark',
-            'eye',
-            'eyewear',
-            'glasses',
-            'sunglasses',
-        ],
-        name: 'dark_sunglasses',
-    },
-    {
-        code: '👔',
-        keywords: [
-            'clothing',
-            'necktie',
-        ],
-        name: 'necktie',
-    },
-    {
-        code: '👕',
-        keywords: [
-            'clothing',
-            'shirt',
-            'tshirt',
-        ],
-        name: 'shirt',
-    },
-    {
-        code: '👖',
-        keywords: [
-            'clothing',
-            'jeans',
-            'pants',
-            'trousers',
-        ],
-        name: 'jeans',
-    },
-    {
-        code: '👗',
-        keywords: [
-            'clothing',
-            'dress',
-        ],
-        name: 'dress',
-    },
-    {
-        code: '👘',
-        keywords: [
-            'clothing',
-            'kimono',
-        ],
-        name: 'kimono',
-    },
-    {
-        code: '👙',
-        keywords: [
-            'bikini',
-            'clothing',
-            'swim',
-        ],
-        name: 'bikini',
-    },
-    {
-        code: '👚',
-        keywords: [
-            'clothing',
-            'woman',
-        ],
-        name: 'womans_clothes',
-    },
-    {
-        code: '👛',
-        keywords: [
-            'clothing',
-            'coin',
-            'purse',
-        ],
-        name: 'purse',
-    },
-    {
-        code: '👜',
-        keywords: [
-            'bag',
-            'clothing',
-            'handbag',
-        ],
-        name: 'handbag',
-    },
-    {
-        code: '👝',
-        keywords: [
-            'bag',
-            'clothing',
-            'pouch',
-        ],
-        name: 'pouch',
-    },
-    {
-        code: '🛍',
-        keywords: [
-            'bag',
-            'hotel',
-            'shopping',
-        ],
-        name: 'shopping',
-    },
-    {
-        code: '🎒',
-        keywords: [
-            'activity',
-            'bag',
-            'satchel',
-            'school',
-        ],
-        name: 'school_satchel',
-    },
-    {
-        code: '👞',
-        keywords: [
-            'clothing',
-            'man',
-            'shoe',
-        ],
-        name: 'mans_shoe',
-    },
-    {
-        code: '👟',
-        keywords: [
-            'athletic',
-            'clothing',
-            'shoe',
-            'sneaker',
-        ],
-        name: 'athletic_shoe',
-    },
-    {
-        code: '👠',
-        keywords: [
-            'clothing',
-            'heel',
-            'shoe',
-            'woman',
-        ],
-        name: 'high_heel',
-    },
-    {
-        code: '👡',
-        keywords: [
-            'clothing',
-            'sandal',
-            'shoe',
-            'woman',
-        ],
-        name: 'sandal',
-    },
-    {
-        code: '👢',
-        keywords: [
-            'boot',
-            'clothing',
-            'shoe',
-            'woman',
-        ],
-        name: 'boot',
-    },
-    {
-        code: '👑',
-        keywords: [
-            'clothing',
-            'crown',
-            'king',
-            'queen',
-        ],
-        name: 'crown',
-    },
-    {
-        code: '👒',
-        keywords: [
-            'clothing',
-            'hat',
-            'woman',
-        ],
-        name: 'womans_hat',
-    },
-    {
-        code: '🎩',
-        keywords: [
-            'activity',
-            'clothing',
-            'entertainment',
-            'hat',
-            'top',
-            'tophat',
-        ],
-        name: 'tophat',
-    },
-    {
-        code: '🎓',
-        keywords: [
-            'activity',
-            'cap',
-            'celebration',
-            'clothing',
-            'graduation',
-            'hat',
-        ],
-        name: 'mortar_board',
-    },
-    {
-        code: '⛑',
-        keywords: [
-            'aid',
-            'cross',
-            'face',
-            'hat',
-            'helmet',
-        ],
-        name: 'rescue_worker_helmet',
-    },
-    {
-        code: '📿',
-        keywords: [
-            'beads',
-            'clothing',
-            'necklace',
-            'prayer',
-            'religion',
-        ],
-        name: 'prayer_beads',
-    },
-    {
-        code: '💄',
-        keywords: [
-            'cosmetics',
-            'lipstick',
-            'makeup',
-        ],
-        name: 'lipstick',
-    },
-    {
-        code: '💍',
-        keywords: [
-            'diamond',
-            'ring',
-            'romance',
-        ],
-        name: 'ring',
-    },
-    {
-        code: '💎',
-        keywords: [
-            'diamond',
-            'gem',
-            'jewel',
-            'romance',
-        ],
-        name: 'gem',
-    },
-    {
-        code: 'animalsAndNature',
-        header: true,
-    },
-    {
-        code: '🐵',
-        keywords: [
-            'face',
-            'monkey',
-        ],
-        name: 'monkey_face',
-    },
-    {
-        code: '🐒',
-        keywords: [
-            'monkey',
-        ],
-        name: 'monkey',
-    },
-    {
-        code: '🦍',
-        keywords: [
-            'gorilla',
-        ],
-        name: 'gorilla',
-    },
-    {
-        code: '🐶',
-        keywords: [
-            'dog',
-            'face',
-            'pet',
-        ],
-        name: 'dog',
-    },
-    {
-        code: '🐕',
-        keywords: [
-            'dog',
-            'pet',
-        ],
-        name: 'dog2',
-    },
-    {
-        code: '🐩',
-        keywords: [
-            'dog',
-            'poodle',
-        ],
-        name: 'poodle',
-    },
-    {
-        code: '🐺',
-        keywords: [
-            'face',
-            'wolf',
-        ],
-        name: 'wolf',
-    },
-    {
-        code: '🦊',
-        keywords: [
-            'face',
-            'fox',
-        ],
-        name: 'fox_face',
-    },
-    {
-        code: '🐱',
-        keywords: [
-            'cat',
-            'face',
-            'pet',
-        ],
-        name: 'cat',
-    },
-    {
-        code: '🐈',
-        keywords: [
-            'cat',
-            'pet',
-        ],
-        name: 'cat2',
-    },
-    {
-        code: '🦁',
-        keywords: [
-            'face',
-            'leo',
-            'lion',
-            'zodiac',
-        ],
-        name: 'lion',
-    },
-    {
-        code: '🐯',
-        keywords: [
-            'face',
-            'tiger',
-        ],
-        name: 'tiger',
-    },
-    {
-        code: '🐅',
-        keywords: [
-            'tiger',
-        ],
-        name: 'tiger2',
-    },
-    {
-        code: '🐆',
-        keywords: [
-            'leopard',
-        ],
-        name: 'leopard',
-    },
-    {
-        code: '🐴',
-        keywords: [
-            'face',
-            'horse',
-        ],
-        name: 'horse',
-    },
-    {
-        code: '🐎',
-        keywords: [
-            'horse',
-            'racehorse',
-            'racing',
-        ],
-        name: 'racehorse',
-    },
-    {
-        code: '🦌',
-        keywords: [
-            'deer',
-        ],
-        name: 'deer',
-    },
-    {
-        code: '🦄',
-        keywords: [
-            'face',
-            'unicorn',
-        ],
-        name: 'unicorn',
-    },
-    {
-        code: '🐮',
-        keywords: [
-            'cow',
-            'face',
-        ],
-        name: 'cow',
-    },
-    {
-        code: '🐂',
-        keywords: [
-            'bull',
-            'ox',
-            'taurus',
-            'zodiac',
-        ],
-        name: 'ox',
-    },
-    {
-        code: '🐃',
-        keywords: [
-            'buffalo',
-            'water',
-        ],
-        name: 'water_buffalo',
-    },
-    {
-        code: '🐄',
-        keywords: [
-            'cow',
-        ],
-        name: 'cow2',
-    },
-    {
-        code: '🐷',
-        keywords: [
-            'face',
-            'pig',
-        ],
-        name: 'pig',
-    },
-    {
-        code: '🐖',
-        keywords: [
-            'pig',
-            'sow',
-        ],
-        name: 'pig2',
-    },
-    {
-        code: '🐗',
-        keywords: [
-            'boar',
-            'pig',
-        ],
-        name: 'boar',
-    },
-    {
-        code: '🐽',
-        keywords: [
-            'face',
-            'nose',
-            'pig',
-        ],
-        name: 'pig_nose',
-    },
-    {
-        code: '🐏',
-        keywords: [
-            'aries',
-            'ram',
-            'sheep',
-            'zodiac',
-        ],
-        name: 'ram',
-    },
-    {
-        code: '🐑',
-        keywords: [
-            'ewe',
-            'sheep',
-        ],
-        name: 'sheep',
-    },
-    {
-        code: '🐐',
-        keywords: [
-            'capricorn',
-            'goat',
-            'zodiac',
-        ],
-        name: 'goat',
-    },
-    {
-        code: '🐪',
-        keywords: [
-            'camel',
-            'dromedary',
-            'hump',
-        ],
-        name: 'dromedary_camel',
-    },
-    {
-        code: '🐫',
-        keywords: [
-            'bactrian',
-            'camel',
-            'hump',
-        ],
-        name: 'camel',
-    },
-    {
-        code: '🐘',
-        keywords: [
-            'elephant',
-        ],
-        name: 'elephant',
-    },
-    {
-        code: '🦏',
-        keywords: [
-            'rhinoceros',
-        ],
-        name: 'rhinoceros',
-    },
-    {
-        code: '🐭',
-        keywords: [
-            'face',
-            'mouse',
-        ],
-        name: 'mouse',
-    },
-    {
-        code: '🐁',
-        keywords: [
-            'mouse',
-        ],
-        name: 'mouse2',
-    },
-    {
-        code: '🐀',
-        keywords: [
-            'rat',
-        ],
-        name: 'rat',
-    },
-    {
-        code: '🐹',
-        keywords: [
-            'face',
-            'hamster',
-            'pet',
-        ],
-        name: 'hamster',
-    },
-    {
-        code: '🐰',
-        keywords: [
-            'bunny',
-            'face',
-            'pet',
-            'rabbit',
-        ],
-        name: 'rabbit',
-    },
-    {
-        code: '🐇',
-        keywords: [
-            'bunny',
-            'pet',
-            'rabbit',
-        ],
-        name: 'rabbit2',
-    },
-    {
-        code: '🐿',
-        keywords: [
-            'chipmunk',
-        ],
-        name: 'chipmunk',
-    },
-    {
-        code: '🦇',
-        keywords: [
-            'bat',
-            'vampire',
-        ],
-        name: 'bat',
-    },
-    {
-        code: '🐻',
-        keywords: [
-            'bear',
-            'face',
-        ],
-        name: 'bear',
-    },
-    {
-        code: '🐨',
-        keywords: [
-            'bear',
-            'koala',
-        ],
-        name: 'koala',
-    },
-    {
-        code: '🐼',
-        keywords: [
-            'face',
-            'panda',
-        ],
-        name: 'panda_face',
-    },
-    {
-        code: '🐾',
-        keywords: [
-            'feet',
-            'paw',
-            'print',
-        ],
-        name: 'feet',
-    },
-    {
-        code: '🦃',
-        keywords: [
-            'turkey',
-        ],
-        name: 'turkey',
-    },
-    {
-        code: '🐔',
-        keywords: [
-            'chicken',
-        ],
-        name: 'chicken',
-    },
-    {
-        code: '🐓',
-        keywords: [
-            'rooster',
-        ],
-        name: 'rooster',
-    },
-    {
-        code: '🐣',
-        keywords: [
-            'baby',
-            'chick',
-            'hatching',
-        ],
-        name: 'hatching_chick',
-    },
-    {
-        code: '🐤',
-        keywords: [
-            'baby',
-            'chick',
-        ],
-        name: 'baby_chick',
-    },
-    {
-        code: '🐥',
-        keywords: [
-            'baby',
-            'chick',
-        ],
-        name: 'hatched_chick',
-    },
-    {
-        code: '🐦',
-        keywords: [
-            'bird',
-        ],
-        name: 'bird',
-    },
-    {
-        code: '🐧',
-        keywords: [
-            'penguin',
-        ],
-        name: 'penguin',
-    },
-    {
-        code: '🕊',
-        keywords: [
-            'bird',
-            'dove',
-            'fly',
-            'peace',
-        ],
-        name: 'dove',
-    },
-    {
-        code: '🦅',
-        keywords: [
-            'bird',
-            'eagle',
-        ],
-        name: 'eagle',
-    },
-    {
-        code: '🦆',
-        keywords: [
-            'bird',
-            'duck',
-        ],
-        name: 'duck',
-    },
-    {
-        code: '🦉',
-        keywords: [
-            'bird',
-            'owl',
-            'wise',
-        ],
-        name: 'owl',
-    },
-    {
-        code: '🐸',
-        keywords: [
-            'face',
-            'frog',
-        ],
-        name: 'frog',
-    },
-    {
-        code: '🐊',
-        keywords: [
-            'crocodile',
-        ],
-        name: 'crocodile',
-    },
-    {
-        code: '🐢',
-        keywords: [
-            'turtle',
-        ],
-        name: 'turtle',
-    },
-    {
-        code: '🦎',
-        keywords: [
-            'lizard',
-            'reptile',
-        ],
-        name: 'lizard',
-    },
-    {
-        code: '🐍',
-        keywords: [
-            'bearer',
-            'ophiuchus',
-            'serpent',
-            'snake',
-            'zodiac',
-        ],
-        name: 'snake',
-    },
-    {
-        code: '🐲',
-        keywords: [
-            'dragon',
-            'face',
-            'fairy tale',
-        ],
-        name: 'dragon_face',
-    },
-    {
-        code: '🐉',
-        keywords: [
-            'dragon',
-            'fairy tale',
-        ],
-        name: 'dragon',
-    },
-    {
-        code: '🐳',
-        keywords: [
-            'face',
-            'spouting',
-            'whale',
-        ],
-        name: 'whale',
-    },
-    {
-        code: '🐋',
-        keywords: [
-            'whale',
-        ],
-        name: 'whale2',
-    },
-    {
-        code: '🐬',
-        keywords: [
-            'dolphin',
-            'flipper',
-        ],
-        name: 'dolphin',
-    },
-    {
-        code: '🐟',
-        keywords: [
-            'fish',
-            'pisces',
-            'zodiac',
-        ],
-        name: 'fish',
-    },
-    {
-        code: '🐠',
-        keywords: [
-            'fish',
-            'tropical',
-        ],
-        name: 'tropical_fish',
-    },
-    {
-        code: '🐡',
-        keywords: [
-            'blowfish',
-            'fish',
-        ],
-        name: 'blowfish',
-    },
-    {
-        code: '🦈',
-        keywords: [
-            'fish',
-            'shark',
-        ],
-        name: 'shark',
-    },
-    {
-        code: '🐙',
-        keywords: [
-            'octopus',
-        ],
-        name: 'octopus',
-    },
-    {
-        code: '🐚',
-        keywords: [
-            'shell',
-            'spiral',
-        ],
-        name: 'shell',
-    },
-    {
-        code: '🦀',
-        keywords: [
-            'cancer',
-            'crab',
-            'zodiac',
-        ],
-        name: 'crab',
-    },
-    {
-        code: '🦐',
-        keywords: [
-            'shellfish',
-            'shrimp',
-            'small',
-        ],
-        name: 'shrimp',
-    },
-    {
-        code: '🦑',
-        keywords: [
-            'molusc',
-            'squid',
-        ],
-        name: 'squid',
-    },
-    {
-        code: '🦋',
-        keywords: [
-            'butterfly',
-            'insect',
-            'pretty',
-        ],
-        name: 'butterfly',
-    },
-    {
-        code: '🐌',
-        keywords: [
-            'snail',
-        ],
-        name: 'snail',
-    },
-    {
-        code: '🐛',
-        keywords: [
-            'bug',
-            'insect',
-        ],
-        name: 'bug',
-    },
-    {
-        code: '🐜',
-        keywords: [
-            'ant',
-            'insect',
-        ],
-        name: 'ant',
-    },
-    {
-        code: '🐝',
-        keywords: [
-            'bee',
-            'honeybee',
-            'insect',
-        ],
-        name: 'bee',
-    },
-    {
-        code: '🐞',
-        keywords: [
-            'beetle',
-            'insect',
-            'lady beetle',
-            'ladybird',
-            'ladybug',
-        ],
-        name: 'lady_beetle',
-    },
-    {
-        code: '🕷',
-        keywords: [
-            'insect',
-            'spider',
-        ],
-        name: 'spider',
-    },
-    {
-        code: '🕸',
-        keywords: [
-            'spider',
-            'web',
-        ],
-        name: 'spider_web',
-    },
-    {
-        code: '🦂',
-        keywords: [
-            'scorpio',
-            'scorpion',
-            'scorpius',
-            'zodiac',
-        ],
-        name: 'scorpion',
-    },
-    {
-        code: '💐',
-        keywords: [
-            'bouquet',
-            'flower',
-            'plant',
-            'romance',
-        ],
-        name: 'bouquet',
-    },
-    {
-        code: '🌸',
-        keywords: [
-            'blossom',
-            'cherry',
-            'flower',
-            'plant',
-        ],
-        name: 'cherry_blossom',
-    },
-    {
-        code: '💮',
-        keywords: [
-            'flower',
-        ],
-        name: 'white_flower',
-    },
-    {
-        code: '🏵',
-        keywords: [
-            'plant',
-            'rosette',
-        ],
-        name: 'rosette',
-    },
-    {
-        code: '🌹',
-        keywords: [
-            'flower',
-            'plant',
-            'rose',
-        ],
-        name: 'rose',
-    },
-    {
-        code: '🥀',
-        keywords: [
-            'flower',
-            'wilted',
-        ],
-        name: 'wilted_flower',
-    },
-    {
-        code: '🌺',
-        keywords: [
-            'flower',
-            'hibiscus',
-            'plant',
-        ],
-        name: 'hibiscus',
-    },
-    {
-        code: '🌻',
-        keywords: [
-            'flower',
-            'plant',
-            'sun',
-            'sunflower',
-        ],
-        name: 'sunflower',
-    },
-    {
-        code: '🌼',
-        keywords: [
-            'blossom',
-            'flower',
-            'plant',
-        ],
-        name: 'blossom',
-    },
-    {
-        code: '🌷',
-        keywords: [
-            'flower',
-            'plant',
-            'tulip',
-        ],
-        name: 'tulip',
-    },
-    {
-        code: '🌱',
-        keywords: [
-            'plant',
-            'seedling',
-            'young',
-        ],
-        name: 'seedling',
-    },
-    {
-        code: '🌲',
-        keywords: [
-            'evergreen',
-            'plant',
-            'tree',
-        ],
-        name: 'evergreen_tree',
-    },
-    {
-        code: '🌳',
-        keywords: [
-            'deciduous',
-            'plant',
-            'shedding',
-            'tree',
-        ],
-        name: 'deciduous_tree',
-    },
-    {
-        code: '🌴',
-        keywords: [
-            'palm',
-            'plant',
-            'tree',
-        ],
-        name: 'palm_tree',
-    },
-    {
-        code: '🌵',
-        keywords: [
-            'cactus',
-            'plant',
-        ],
-        name: 'cactus',
-    },
-    {
-        code: '🌾',
-        keywords: [
-            'ear',
-            'plant',
-            'rice',
-        ],
-        name: 'ear_of_rice',
-    },
-    {
-        code: '🌿',
-        keywords: [
-            'herb',
-            'leaf',
-            'plant',
-        ],
-        name: 'herb',
-    },
-    {
-        code: '☘️',
-        keywords: [
-            'plant',
-            'shamrock',
-        ],
-        name: 'shamrock',
-    },
-    {
-        code: '🍀',
-        keywords: [
-            '4',
-            'clover',
-            'four',
-            'leaf',
-            'plant',
-        ],
-        name: 'four_leaf_clover',
-    },
-    {
-        code: '🍁',
-        keywords: [
-            'falling',
-            'leaf',
-            'maple',
-            'plant',
-        ],
-        name: 'maple_leaf',
-    },
-    {
-        code: '🍂',
-        keywords: [
-            'falling',
-            'leaf',
-            'plant',
-        ],
-        name: 'fallen_leaf',
-    },
-    {
-        code: '🍃',
-        keywords: [
-            'blow',
-            'flutter',
-            'leaf',
-            'plant',
-            'wind',
-        ],
-        name: 'leaves',
-    },
-    {
-        code: 'foodAndDrinks',
-        header: true,
-    },
-    {
-        code: '🍇',
-        keywords: [
-            'fruit',
-            'grape',
-            'plant',
-        ],
-        name: 'grapes',
-    },
-    {
-        code: '🍈',
-        keywords: [
-            'fruit',
-            'melon',
-            'plant',
-        ],
-        name: 'melon',
-    },
-    {
-        code: '🍉',
-        keywords: [
-            'fruit',
-            'plant',
-            'watermelon',
-        ],
-        name: 'watermelon',
-    },
-    {
-        code: '🍊',
-        keywords: [
-            'fruit',
-            'orange',
-            'plant',
-            'tangerine',
-        ],
-        name: 'tangerine',
-    },
-    {
-        code: '🍋',
-        keywords: [
-            'citrus',
-            'fruit',
-            'lemon',
-            'plant',
-        ],
-        name: 'lemon',
-    },
-    {
-        code: '🍌',
-        keywords: [
-            'banana',
-            'fruit',
-            'plant',
-        ],
-        name: 'banana',
-    },
-    {
-        code: '🍍',
-        keywords: [
-            'fruit',
-            'pineapple',
-            'plant',
-        ],
-        name: 'pineapple',
-    },
-    {
-        code: '🍎',
-        keywords: [
-            'apple',
-            'fruit',
-            'plant',
-            'red',
-        ],
-        name: 'apple',
-    },
-    {
-        code: '🍏',
-        keywords: [
-            'apple',
-            'fruit',
-            'green',
-            'plant',
-        ],
-        name: 'green_apple',
-    },
-    {
-        code: '🍐',
-        keywords: [
-            'fruit',
-            'pear',
-            'plant',
-        ],
-        name: 'pear',
-    },
-    {
-        code: '🍑',
-        keywords: [
-            'fruit',
-            'peach',
-            'plant',
-        ],
-        name: 'peach',
-    },
-    {
-        code: '🍒',
-        keywords: [
-            'cherry',
-            'fruit',
-            'plant',
-        ],
-        name: 'cherries',
-    },
-    {
-        code: '🍓',
-        keywords: [
-            'berry',
-            'fruit',
-            'plant',
-            'strawberry',
-        ],
-        name: 'strawberry',
-    },
-    {
-        code: '🍅',
-        keywords: [
-            'plant',
-            'tomato',
-            'vegetable',
-        ],
-        name: 'tomato',
-    },
-    {
-        code: '🥝',
-        keywords: [
-            'fruit',
-            'kiwi',
-        ],
-        name: 'kiwi_fruit',
-    },
-    {
-        code: '🥑',
-        keywords: [
-            'avocado',
-            'fruit',
-        ],
-        name: 'avocado',
-    },
-    {
-        code: '🍆',
-        keywords: [
-            'aubergine',
-            'eggplant',
-            'plant',
-            'vegetable',
-        ],
-        name: 'eggplant',
-    },
-    {
-        code: '🥔',
-        keywords: [
-            'potato',
-            'vegetable',
-        ],
-        name: 'potato',
-    },
-    {
-        code: '🥕',
-        keywords: [
-            'carrot',
-            'vegetable',
-        ],
-        name: 'carrot',
-    },
-    {
-        code: '🌽',
-        keywords: [
-            'corn',
-            'ear',
-            'maize',
-            'maze',
-            'plant',
-        ],
-        name: 'corn',
-    },
-    {
-        code: '🌶',
-        keywords: [
-            'hot',
-            'pepper',
-            'plant',
-        ],
-        name: 'hot_pepper',
-    },
-    {
-        code: '🥒',
-        keywords: [
-            'cucumber',
-            'pickle',
-            'vegetable',
-        ],
-        name: 'cucumber',
-    },
-    {
-        code: '🍄',
-        keywords: [
-            'mushroom',
-            'plant',
-        ],
-        name: 'mushroom',
-    },
-    {
-        code: '🥜',
-        keywords: [
-            'nut',
-            'peanut',
-            'vegetable',
-        ],
-        name: 'peanuts',
-    },
-    {
-        code: '🌰',
-        keywords: [
-            'chestnut',
-            'plant',
-        ],
-        name: 'chestnut',
-    },
-    {
-        code: '🍞',
-        keywords: [
-            'bread',
-            'loaf',
-        ],
-        name: 'bread',
-    },
-    {
-        code: '🥐',
-        keywords: [
-            'bread',
-            'crescent roll',
-            'croissant',
-            'french',
-        ],
-        name: 'croissant',
-    },
-    {
-        code: '🥖',
-        keywords: [
-            'baguette',
-            'bread',
-            'french',
-        ],
-        name: 'baguette_bread',
-    },
-    {
-        code: '🥞',
-        keywords: [
-            'crêpe',
-            'hotcake',
-            'pancake',
-        ],
-        name: 'pancakes',
-    },
-    {
-        code: '🧀',
-        keywords: [
-            'cheese',
-        ],
-        name: 'cheese',
-    },
-    {
-        code: '🍖',
-        keywords: [
-            'bone',
-            'meat',
-        ],
-        name: 'meat_on_bone',
-    },
-    {
-        code: '🍗',
-        keywords: [
-            'bone',
-            'chicken',
-            'leg',
-            'poultry',
-        ],
-        name: 'poultry_leg',
-    },
-    {
-        code: '🥓',
-        keywords: [
-            'bacon',
-            'meat',
-        ],
-        name: 'bacon',
-    },
-    {
-        code: '🍔',
-        keywords: [
-            'burger',
-            'hamburger',
-        ],
-        name: 'hamburger',
-    },
-    {
-        code: '🍟',
-        keywords: [
-            'french',
-            'fries',
-        ],
-        name: 'fries',
-    },
-    {
-        code: '🍕',
-        keywords: [
-            'cheese',
-            'pizza',
-            'slice',
-        ],
-        name: 'pizza',
-    },
-    {
-        code: '🌭',
-        keywords: [
-            'frankfurter',
-            'hot dog',
-            'hotdog',
-            'sausage',
-        ],
-        name: 'hotdog',
-    },
-    {
-        code: '🌮',
-        keywords: [
-            'mexican',
-            'taco',
-        ],
-        name: 'taco',
-    },
-    {
-        code: '🌯',
-        keywords: [
-            'burrito',
-            'mexican',
-        ],
-        name: 'burrito',
-    },
-    {
-        code: '🥙',
-        keywords: [
-            'falafel',
-            'flatbread',
-            'gyro',
-            'kebab',
-            'stuffed',
-        ],
-        name: 'stuffed_flatbread',
-    },
-    {
-        code: '🥚',
-        keywords: [
-            'egg',
-        ],
-        name: 'egg',
-    },
-    {
-        code: '🍳',
-        keywords: [
-            'cooking',
-            'egg',
-            'frying',
-            'pan',
-        ],
-        name: 'fried_egg',
-    },
-    {
-        code: '🥘',
-        keywords: [
-            'casserole',
-            'paella',
-            'pan',
-            'shallow',
-        ],
-        name: 'shallow_pan_of_food',
-    },
-    {
-        code: '🍲',
-        keywords: [
-            'pot',
-            'stew',
-        ],
-        name: 'stew',
-    },
-    {
-        code: '🥗',
-        keywords: [
-            'green',
-            'salad',
-        ],
-        name: 'green_salad',
-    },
-    {
-        code: '🍿',
-        keywords: [
-            'popcorn',
-        ],
-        name: 'popcorn',
-    },
-    {
-        code: '🍱',
-        keywords: [
-            'bento',
-            'box',
-        ],
-        name: 'bento',
-    },
-    {
-        code: '🍘',
-        keywords: [
-            'cracker',
-            'rice',
-        ],
-        name: 'rice_cracker',
-    },
-    {
-        code: '🍙',
-        keywords: [
-            'ball',
-            'japanese',
-            'rice',
-        ],
-        name: 'rice_ball',
-    },
-    {
-        code: '🍚',
-        keywords: [
-            'cooked',
-            'rice',
-        ],
-        name: 'rice',
-    },
-    {
-        code: '🍛',
-        keywords: [
-            'curry',
-            'rice',
-        ],
-        name: 'curry',
-    },
-    {
-        code: '🍜',
-        keywords: [
-            'bowl',
-            'noodle',
-            'ramen',
-            'steaming',
-        ],
-        name: 'ramen',
-    },
-    {
-        code: '🍝',
-        keywords: [
-            'pasta',
-            'spaghetti',
-        ],
-        name: 'spaghetti',
-    },
-    {
-        code: '🍠',
-        keywords: [
-            'potato',
-            'roasted',
-            'sweet',
-        ],
-        name: 'sweet_potato',
-    },
-    {
-        code: '🍢',
-        keywords: [
-            'kebab',
-            'oden',
-            'seafood',
-            'skewer',
-            'stick',
-        ],
-        name: 'oden',
-    },
-    {
-        code: '🍣',
-        keywords: [
-            'sushi',
-        ],
-        name: 'sushi',
-    },
-    {
-        code: '🍤',
-        keywords: [
-            'fried',
-            'prawn',
-            'shrimp',
-            'tempura',
-        ],
-        name: 'fried_shrimp',
-    },
-    {
-        code: '🍥',
-        keywords: [
-            'cake',
-            'fish',
-            'pastry',
-            'swirl',
-        ],
-        name: 'fish_cake',
-    },
-    {
-        code: '🍡',
-        keywords: [
-            'dango',
-            'dessert',
-            'japanese',
-            'skewer',
-            'stick',
-            'sweet',
-        ],
-        name: 'dango',
-    },
-    {
-        code: '🍦',
-        keywords: [
-            'cream',
-            'dessert',
-            'ice',
-            'icecream',
-            'soft',
-            'sweet',
-        ],
-        name: 'icecream',
-    },
-    {
-        code: '🍧',
-        keywords: [
-            'dessert',
-            'ice',
-            'shaved',
-            'sweet',
-        ],
-        name: 'shaved_ice',
-    },
-    {
-        code: '🍨',
-        keywords: [
-            'cream',
-            'dessert',
-            'ice',
-            'sweet',
-        ],
-        name: 'ice_cream',
-    },
-    {
-        code: '🍩',
-        keywords: [
-            'dessert',
-            'donut',
-            'doughnut',
-            'sweet',
-        ],
-        name: 'doughnut',
-    },
-    {
-        code: '🍪',
-        keywords: [
-            'cookie',
-            'dessert',
-            'sweet',
-        ],
-        name: 'cookie',
-    },
-    {
-        code: '🎂',
-        keywords: [
-            'birthday',
-            'cake',
-            'celebration',
-            'dessert',
-            'pastry',
-            'sweet',
-        ],
-        name: 'birthday',
-    },
-    {
-        code: '🍰',
-        keywords: [
-            'cake',
-            'dessert',
-            'pastry',
-            'shortcake',
-            'slice',
-            'sweet',
-        ],
-        name: 'cake',
-    },
-    {
-        code: '🍫',
-        keywords: [
-            'bar',
-            'chocolate',
-            'dessert',
-            'sweet',
-        ],
-        name: 'chocolate_bar',
-    },
-    {
-        code: '🍬',
-        keywords: [
-            'candy',
-            'dessert',
-            'sweet',
-        ],
-        name: 'candy',
-    },
-    {
-        code: '🍭',
-        keywords: [
-            'candy',
-            'dessert',
-            'lollipop',
-            'sweet',
-        ],
-        name: 'lollipop',
-    },
-    {
-        code: '🍮',
-        keywords: [
-            'custard',
-            'dessert',
-            'pudding',
-            'sweet',
-        ],
-        name: 'custard',
-    },
-    {
-        code: '🍯',
-        keywords: [
-            'honey',
-            'honeypot',
-            'pot',
-            'sweet',
-        ],
-        name: 'honey_pot',
-    },
-    {
-        code: '🍼',
-        keywords: [
-            'baby',
-            'bottle',
-            'drink',
-            'milk',
-        ],
-        name: 'baby_bottle',
-    },
-    {
-        code: '🥛',
-        keywords: [
-            'drink',
-            'glass',
-            'milk',
-        ],
-        name: 'milk_glass',
-    },
-    {
-        code: '☕',
-        keywords: [
-            'beverage',
-            'coffee',
-            'drink',
-            'hot',
-            'steaming',
-            'tea',
-        ],
-        name: 'coffee',
-    },
-    {
-        code: '🍵',
-        keywords: [
-            'beverage',
-            'cup',
-            'drink',
-            'tea',
-            'teacup',
-        ],
-        name: 'tea',
-    },
-    {
-        code: '🍶',
-        keywords: [
-            'bar',
-            'beverage',
-            'bottle',
-            'cup',
-            'drink',
-            'sake',
-        ],
-        name: 'sake',
-    },
-    {
-        code: '🍾',
-        keywords: [
-            'bar',
-            'bottle',
-            'cork',
-            'drink',
-            'popping',
-        ],
-        name: 'champagne',
-    },
-    {
-        code: '🍷',
-        keywords: [
-            'bar',
-            'beverage',
-            'drink',
-            'glass',
-            'wine',
-        ],
-        name: 'wine_glass',
-    },
-    {
-        code: '🍸',
-        keywords: [
-            'bar',
-            'cocktail',
-            'drink',
-            'glass',
-        ],
-        name: 'cocktail',
-    },
-    {
-        code: '🍹',
-        keywords: [
-            'bar',
-            'drink',
-            'tropical',
-        ],
-        name: 'tropical_drink',
-    },
-    {
-        code: '🍺',
-        keywords: [
-            'bar',
-            'beer',
-            'drink',
-            'mug',
-        ],
-        name: 'beer',
-    },
-    {
-        code: '🍻',
-        keywords: [
-            'bar',
-            'beer',
-            'clink',
-            'drink',
-            'mug',
-        ],
-        name: 'beers',
-    },
-    {
-        code: '🥂',
-        keywords: [
-            'celebrate',
-            'clink',
-            'drink',
-            'glass',
-        ],
-        name: 'clinking_glasses',
-    },
-    {
-        code: '🥃',
-        keywords: [
-            'glass',
-            'liquor',
-            'shot',
-            'tumbler',
-            'whisky',
-        ],
-        name: 'tumbler_glass',
-    },
-    {
-        code: '🍽',
-        keywords: [
-            'cooking',
-            'fork',
-            'knife',
-            'plate',
-        ],
-        name: 'plate_with_cutlery',
-    },
-    {
-        code: '🍴',
-        keywords: [
-            'cooking',
-            'fork',
-            'knife',
-        ],
-        name: 'fork_and_knife',
-    },
-    {
-        code: '🥄',
-        keywords: [
-            'spoon',
-            'tableware',
-        ],
-        name: 'spoon',
-    },
-    {
-        code: '🔪',
-        keywords: [
-            'cooking',
-            'hocho',
-            'knife',
-            'tool',
-            'weapon',
-        ],
-        name: 'hocho',
-    },
-    {
-        code: '🏺',
-        keywords: [
-            'amphora',
-            'aquarius',
-            'cooking',
-            'drink',
-            'jug',
-            'tool',
-            'weapon',
-            'zodiac',
-        ],
-        name: 'amphora',
-    },
-    {
-        code: 'travelAndPlaces',
-        header: true,
-    },
-    {
-        code: '🌍',
-        keywords: [
-            'africa',
-            'earth',
-            'europe',
-            'globe',
-            'world',
-        ],
-        name: 'earth_africa',
-    },
-    {
-        code: '🌎',
-        keywords: [
-            'americas',
-            'earth',
-            'globe',
-            'world',
-        ],
-        name: 'earth_americas',
-    },
-    {
-        code: '🌏',
-        keywords: [
-            'asia',
-            'australia',
-            'earth',
-            'globe',
-            'world',
-        ],
-        name: 'earth_asia',
-    },
-    {
-        code: '🌐',
-        keywords: [
-            'earth',
-            'globe',
-            'meridians',
-            'world',
-        ],
-        name: 'globe_with_meridians',
-    },
-    {
-        code: '🗺',
-        keywords: [
-            'map',
-            'world',
-        ],
-        name: 'world_map',
-    },
-    {
-        code: '🗾',
-        keywords: [
-            'japan',
-            'map',
-        ],
-        name: 'japan',
-    },
-    {
-        code: '🏔',
-        keywords: [
-            'cold',
-            'mountain',
-            'snow',
-        ],
-        name: 'mountain_snow',
-    },
-    {
-        code: '⛰',
-        keywords: [
-            'mountain',
-        ],
-        name: 'mountain',
-    },
-    {
-        code: '🌋',
-        keywords: [
-            'eruption',
-            'mountain',
-            'volcano',
-            'weather',
-        ],
-        name: 'volcano',
-    },
-    {
-        code: '🗻',
-        keywords: [
-            'fuji',
-            'mountain',
-        ],
-        name: 'mount_fuji',
-    },
-    {
-        code: '🏕',
-        keywords: [
-            'camping',
-        ],
-        name: 'camping',
-    },
-    {
-        code: '🏖',
-        keywords: [
-            'beach',
-            'umbrella',
-        ],
-        name: 'beach_umbrella',
-    },
-    {
-        code: '🏜',
-        keywords: [
-            'desert',
-        ],
-        name: 'desert',
-    },
-    {
-        code: '🏝',
-        keywords: [
-            'desert',
-            'island',
-        ],
-        name: 'desert_island',
-    },
-    {
-        code: '🏞',
-        keywords: [
-            'national park',
-            'park',
-        ],
-        name: 'national_park',
-    },
-    {
-        code: '🏟',
-        keywords: [
-            'stadium',
-        ],
-        name: 'stadium',
-    },
-    {
-        code: '🏛',
-        keywords: [
-            'building',
-            'classical',
-        ],
-        name: 'classical_building',
-    },
-    {
-        code: '🏗',
-        keywords: [
-            'building',
-            'construction',
-        ],
-        name: 'building_construction',
-    },
-    {
-        code: '🏘',
-        keywords: [
-            'building',
-            'house',
-        ],
-        name: 'houses',
-    },
-    {
-        code: '🏙',
-        keywords: [
-            'building',
-            'city',
-        ],
-        name: 'cityscape',
-    },
-    {
-        code: '🏚',
-        keywords: [
-            'building',
-            'derelict',
-            'house',
-        ],
-        name: 'derelict_house',
-    },
-    {
-        code: '🏠',
-        keywords: [
-            'building',
-            'home',
-            'house',
-        ],
-        name: 'house',
-    },
-    {
-        code: '🏡',
-        keywords: [
-            'building',
-            'garden',
-            'home',
-            'house',
-        ],
-        name: 'house_with_garden',
-    },
-    {
-        code: '🏢',
-        keywords: [
-            'building',
-        ],
-        name: 'office',
-    },
-    {
-        code: '🏣',
-        keywords: [
-            'building',
-            'japanese',
-            'post',
-        ],
-        name: 'post_office',
-    },
-    {
-        code: '🏤',
-        keywords: [
-            'building',
-            'european',
-            'post',
-        ],
-        name: 'european_post_office',
-    },
-    {
-        code: '🏥',
-        keywords: [
-            'building',
-            'doctor',
-            'hospital',
-            'medicine',
-        ],
-        name: 'hospital',
-    },
-    {
-        code: '🏦',
-        keywords: [
-            'bank',
-            'building',
-        ],
-        name: 'bank',
-    },
-    {
-        code: '🏨',
-        keywords: [
-            'building',
-            'hotel',
-        ],
-        name: 'hotel',
-    },
-    {
-        code: '🏩',
-        keywords: [
-            'building',
-            'hotel',
-            'love',
-        ],
-        name: 'love_hotel',
-    },
-    {
-        code: '🏪',
-        keywords: [
-            'building',
-            'convenience',
-            'store',
-        ],
-        name: 'convenience_store',
-    },
-    {
-        code: '🏫',
-        keywords: [
-            'building',
-            'school',
-        ],
-        name: 'school',
-    },
-    {
-        code: '🏬',
-        keywords: [
-            'building',
-            'department',
-            'store',
-        ],
-        name: 'department_store',
-    },
-    {
-        code: '🏭',
-        keywords: [
-            'building',
-            'factory',
-        ],
-        name: 'factory',
-    },
-    {
-        code: '🏯',
-        keywords: [
-            'building',
-            'castle',
-            'japanese',
-        ],
-        name: 'japanese_castle',
-    },
-    {
-        code: '🏰',
-        keywords: [
-            'building',
-            'castle',
-            'european',
-        ],
-        name: 'european_castle',
-    },
-    {
-        code: '💒',
-        keywords: [
-            'activity',
-            'chapel',
-            'romance',
-            'wedding',
-        ],
-        name: 'wedding',
-    },
-    {
-        code: '🗼',
-        keywords: [
-            'tokyo',
-            'tower',
-        ],
-        name: 'tokyo_tower',
-    },
-    {
-        code: '🗽',
-        keywords: [
-            'liberty',
-            'statue',
-        ],
-        name: 'statue_of_liberty',
-    },
-    {
-        code: '⛪',
-        keywords: [
-            'building',
-            'christian',
-            'church',
-            'cross',
-            'religion',
-        ],
-        name: 'church',
-    },
-    {
-        code: '🕌',
-        keywords: [
-            'islam',
-            'mosque',
-            'muslim',
-            'religion',
-        ],
-        name: 'mosque',
-    },
-    {
-        code: '🕍',
-        keywords: [
-            'jew',
-            'jewish',
-            'religion',
-            'synagogue',
-            'temple',
-        ],
-        name: 'synagogue',
-    },
-    {
-        code: '⛩',
-        keywords: [
-            'religion',
-            'shinto',
-            'shrine',
-        ],
-        name: 'shinto_shrine',
-    },
-    {
-        code: '🕋',
-        keywords: [
-            'islam',
-            'kaaba',
-            'muslim',
-            'religion',
-        ],
-        name: 'kaaba',
-    },
-    {
-        code: '⛲',
-        keywords: [
-            'fountain',
-        ],
-        name: 'fountain',
-    },
-    {
-        code: '⛺',
-        keywords: [
-            'camping',
-            'tent',
-        ],
-        name: 'tent',
-    },
-    {
-        code: '🌁',
-        keywords: [
-            'fog',
-            'weather',
-        ],
-        name: 'foggy',
-    },
-    {
-        code: '🌃',
-        keywords: [
-            'night',
-            'star',
-            'weather',
-        ],
-        name: 'night_with_stars',
-    },
-    {
-        code: '🌄',
-        keywords: [
-            'morning',
-            'mountain',
-            'sun',
-            'sunrise',
-            'weather',
-        ],
-        name: 'sunrise_over_mountains',
-    },
-    {
-        code: '🌅',
-        keywords: [
-            'morning',
-            'sun',
-            'sunrise',
-            'weather',
-        ],
-        name: 'sunrise',
-    },
-    {
-        code: '🌆',
-        keywords: [
-            'building',
-            'city',
-            'dusk',
-            'evening',
-            'landscape',
-            'sun',
-            'sunset',
-            'weather',
-        ],
-        name: 'city_sunset',
-    },
-    {
-        code: '🌇',
-        keywords: [
-            'building',
-            'dusk',
-            'sun',
-            'sunset',
-            'weather',
-        ],
-        name: 'city_sunrise',
-    },
-    {
-        code: '🌉',
-        keywords: [
-            'bridge',
-            'night',
-            'weather',
-        ],
-        name: 'bridge_at_night',
-    },
-    {
-        code: '♨️',
-        keywords: [
-            'hot',
-            'hotsprings',
-            'springs',
-            'steaming',
-        ],
-        name: 'hotsprings',
-    },
-    {
-        code: '🌌',
-        keywords: [
-            'milky way',
-            'space',
-            'weather',
-        ],
-        name: 'milky_way',
-    },
-    {
-        code: '🎠',
-        keywords: [
-            'activity',
-            'carousel',
-            'entertainment',
-            'horse',
-        ],
-        name: 'carousel_horse',
-    },
-    {
-        code: '🎡',
-        keywords: [
-            'activity',
-            'amusement park',
-            'entertainment',
-            'ferris',
-            'wheel',
-        ],
-        name: 'ferris_wheel',
-    },
-    {
-        code: '🎢',
-        keywords: [
-            'activity',
-            'amusement park',
-            'coaster',
-            'entertainment',
-            'roller',
-        ],
-        name: 'roller_coaster',
-    },
-    {
-        code: '💈',
-        keywords: [
-            'barber',
-            'haircut',
-            'pole',
-        ],
-        name: 'barber',
-    },
-    {
-        code: '🎪',
-        keywords: [
-            'activity',
-            'circus',
-            'entertainment',
-            'tent',
-        ],
-        name: 'circus_tent',
-    },
-    {
-        code: '🎭',
-        keywords: [
-            'activity',
-            'art',
-            'entertainment',
-            'mask',
-            'performing',
-            'theater',
-            'theatre',
-        ],
-        name: 'performing_arts',
-    },
-    {
-        code: '🖼',
-        keywords: [
-            'art',
-            'frame',
-            'museum',
-            'painting',
-            'picture',
-        ],
-        name: 'framed_picture',
-    },
-    {
-        code: '🎨',
-        keywords: [
-            'activity',
-            'art',
-            'entertainment',
-            'museum',
-            'painting',
-            'palette',
-        ],
-        name: 'art',
-    },
-    {
-        code: '🎰',
-        keywords: [
-            'activity',
-            'game',
-            'slot',
-        ],
-        name: 'slot_machine',
-    },
-    {
-        code: '🚂',
-        keywords: [
-            'engine',
-            'locomotive',
-            'railway',
-            'steam',
-            'train',
-            'vehicle',
-        ],
-        name: 'steam_locomotive',
-    },
-    {
-        code: '🚃',
-        keywords: [
-            'car',
-            'electric',
-            'railway',
-            'train',
-            'tram',
-            'trolleybus',
-            'vehicle',
-        ],
-        name: 'railway_car',
-    },
-    {
-        code: '🚄',
-        keywords: [
-            'railway',
-            'shinkansen',
-            'speed',
-            'train',
-            'vehicle',
-        ],
-        name: 'bullettrain_side',
-    },
-    {
-        code: '🚅',
-        keywords: [
-            'bullet',
-            'railway',
-            'shinkansen',
-            'speed',
-            'train',
-            'vehicle',
-        ],
-        name: 'bullettrain_front',
-    },
-    {
-        code: '🚆',
-        keywords: [
-            'railway',
-            'train',
-            'vehicle',
-        ],
-        name: 'train2',
-    },
-    {
-        code: '🚇',
-        keywords: [
-            'metro',
-            'subway',
-            'vehicle',
-        ],
-        name: 'metro',
-    },
-    {
-        code: '🚈',
-        keywords: [
-            'railway',
-            'vehicle',
-        ],
-        name: 'light_rail',
-    },
-    {
-        code: '🚉',
-        keywords: [
-            'railway',
-            'station',
-            'train',
-            'vehicle',
-        ],
-        name: 'station',
-    },
-    {
-        code: '🚊',
-        keywords: [
-            'tram',
-            'trolleybus',
-            'vehicle',
-        ],
-        name: 'tram',
-    },
-    {
-        code: '🚝',
-        keywords: [
-            'monorail',
-            'vehicle',
-        ],
-        name: 'monorail',
-    },
-    {
-        code: '🚞',
-        keywords: [
-            'car',
-            'mountain',
-            'railway',
-            'vehicle',
-        ],
-        name: 'mountain_railway',
-    },
-    {
-        code: '🚋',
-        keywords: [
-            'car',
-            'tram',
-            'trolleybus',
-            'vehicle',
-        ],
-        name: 'train',
-    },
-    {
-        code: '🚌',
-        keywords: [
-            'bus',
-            'vehicle',
-        ],
-        name: 'bus',
-    },
-    {
-        code: '🚍',
-        keywords: [
-            'bus',
-            'oncoming',
-            'vehicle',
-        ],
-        name: 'oncoming_bus',
-    },
-    {
-        code: '🚎',
-        keywords: [
-            'bus',
-            'tram',
-            'trolley',
-            'trolleybus',
-            'vehicle',
-        ],
-        name: 'trolleybus',
-    },
-    {
-        code: '🚏',
-        keywords: [
-            'bus',
-            'busstop',
-            'stop',
-        ],
-        name: 'busstop',
-    },
-    {
-        code: '🚐',
-        keywords: [
-            'bus',
-            'minibus',
-            'vehicle',
-        ],
-        name: 'minibus',
-    },
-    {
-        code: '🚑',
-        keywords: [
-            'ambulance',
-            'vehicle',
-        ],
-        name: 'ambulance',
-    },
-    {
-        code: '🚒',
-        keywords: [
-            'engine',
-            'fire',
-            'truck',
-            'vehicle',
-        ],
-        name: 'fire_engine',
-    },
-    {
-        code: '🚓',
-        keywords: [
-            'car',
-            'patrol',
-            'police',
-            'vehicle',
-        ],
-        name: 'police_car',
-    },
-    {
-        code: '🚔',
-        keywords: [
-            'car',
-            'oncoming',
-            'police',
-            'vehicle',
-        ],
-        name: 'oncoming_police_car',
-    },
-    {
-        code: '🚕',
-        keywords: [
-            'taxi',
-            'vehicle',
-        ],
-        name: 'taxi',
-    },
-    {
-        code: '🚖',
-        keywords: [
-            'oncoming',
-            'taxi',
-            'vehicle',
-        ],
-        name: 'oncoming_taxi',
-    },
-    {
-        code: '🚗',
-        keywords: [
-            'automobile',
-            'car',
-            'vehicle',
-        ],
-        name: 'car',
-    },
-    {
-        code: '🚘',
-        keywords: [
-            'automobile',
-            'car',
-            'oncoming',
-            'vehicle',
-        ],
-        name: 'oncoming_automobile',
-    },
-    {
-        code: '🚙',
-        keywords: [
-            'recreational',
-            'rv',
-            'vehicle',
-        ],
-        name: 'blue_car',
-    },
-    {
-        code: '🚚',
-        keywords: [
-            'delivery',
-            'truck',
-            'vehicle',
-        ],
-        name: 'truck',
-    },
-    {
-        code: '🚛',
-        keywords: [
-            'lorry',
-            'semi',
-            'truck',
-            'vehicle',
-        ],
-        name: 'articulated_lorry',
-    },
-    {
-        code: '🚜',
-        keywords: [
-            'tractor',
-            'vehicle',
-        ],
-        name: 'tractor',
-    },
-    {
-        code: '🚲',
-        keywords: [
-            'bicycle',
-            'bike',
-            'vehicle',
-        ],
-        name: 'bike',
-    },
-    {
-        code: '⛽',
-        keywords: [
-            'fuel',
-            'fuelpump',
-            'gas',
-            'pump',
-            'station',
-        ],
-        name: 'fuelpump',
-    },
-    {
-        code: '🛣',
-        keywords: [
-            'highway',
-            'motorway',
-            'road',
-        ],
-        name: 'motorway',
-    },
-    {
-        code: '🛤',
-        keywords: [
-            'railway',
-            'train',
-        ],
-        name: 'railway_track',
-    },
-    {
-        code: '🚨',
-        keywords: [
-            'beacon',
-            'car',
-            'light',
-            'police',
-            'revolving',
-            'vehicle',
-        ],
-        name: 'rotating_light',
-    },
-    {
-        code: '🚥',
-        keywords: [
-            'light',
-            'signal',
-            'traffic',
-        ],
-        name: 'traffic_light',
-    },
-    {
-        code: '🚦',
-        keywords: [
-            'light',
-            'signal',
-            'traffic',
-        ],
-        name: 'vertical_traffic_light',
-    },
-    {
-        code: '🚧',
-        keywords: [
-            'barrier',
-            'construction',
-        ],
-        name: 'construction',
-    },
-    {
-        code: '🛑',
-        keywords: [
-            'octagonal',
-            'stop',
-        ],
-        name: 'stop_sign',
-    },
-    {
-        code: '🛴',
-        keywords: [
-            'kick',
-            'scooter',
-        ],
-        name: 'kick_scooter',
-    },
-    {
-        code: '🛵',
-        keywords: [
-            'motor',
-            'scooter',
-        ],
-        name: 'motor_scooter',
-    },
-    {
-        code: '⚓',
-        keywords: [
-            'anchor',
-            'ship',
-            'tool',
-        ],
-        name: 'anchor',
-    },
-    {
-        code: '⛵',
-        keywords: [
-            'boat',
-            'resort',
-            'sailboat',
-            'sea',
-            'vehicle',
-            'yacht',
-        ],
-        name: 'boat',
-    },
-    {
-        code: '🚣',
-        keywords: [
-            'boat',
-            'rowboat',
-            'vehicle',
-        ],
-        types: [
-            '🚣🏿',
-            '🚣🏾',
-            '🚣🏽',
-            '🚣🏼',
-            '🚣🏻',
-        ],
-        name: 'rowboat',
-    },
-    {
-        code: '🛶',
-        keywords: [
-            'boat',
-            'canoe',
-        ],
-        name: 'canoe',
-    },
-    {
-        code: '🚤',
-        keywords: [
-            'boat',
-            'speedboat',
-            'vehicle',
-        ],
-        name: 'speedboat',
-    },
-    {
-        code: '🛳',
-        keywords: [
-            'passenger',
-            'ship',
-            'vehicle',
-        ],
-        name: 'passenger_ship',
-    },
-    {
-        code: '⛴',
-        keywords: [
-            'boat',
-            'ferry',
-        ],
-        name: 'ferry',
-    },
-    {
-        code: '🛥',
-        keywords: [
-            'boat',
-            'motorboat',
-            'vehicle',
-        ],
-        name: 'motor_boat',
-    },
-    {
-        code: '🚢',
-        keywords: [
-            'ship',
-            'vehicle',
-        ],
-        name: 'ship',
-    },
-    {
-        code: '✈️',
-        keywords: [
-            'airplane',
-            'vehicle',
-        ],
-        name: 'airplane',
-    },
-    {
-        code: '🛩',
-        keywords: [
-            'airplane',
-            'vehicle',
-        ],
-        name: 'small_airplane',
-    },
-    {
-        code: '🛫',
-        keywords: [
-            'airplane',
-            'check-in',
-            'departure',
-            'departures',
-            'vehicle',
-        ],
-        name: 'flight_departure',
-    },
-    {
-        code: '🛬',
-        keywords: [
-            'airplane',
-            'arrivals',
-            'arriving',
-            'landing',
-            'vehicle',
-        ],
-        name: 'flight_arrival',
-    },
-    {
-        code: '💺',
-        keywords: [
-            'chair',
-            'seat',
-        ],
-        name: 'seat',
-    },
-    {
-        code: '🚁',
-        keywords: [
-            'helicopter',
-            'vehicle',
-        ],
-        name: 'helicopter',
-    },
-    {
-        code: '🚟',
-        keywords: [
-            'railway',
-            'suspension',
-            'vehicle',
-        ],
-        name: 'suspension_railway',
-    },
-    {
-        code: '🚠',
-        keywords: [
-            'cable',
-            'gondola',
-            'mountain',
-            'vehicle',
-        ],
-        name: 'mountain_cableway',
-    },
-    {
-        code: '🚡',
-        keywords: [
-            'aerial',
-            'cable',
-            'car',
-            'gondola',
-            'ropeway',
-            'tramway',
-            'vehicle',
-        ],
-        name: 'aerial_tramway',
-    },
-    {
-        code: '🚀',
-        keywords: [
-            'rocket',
-            'space',
-            'vehicle',
-        ],
-        name: 'rocket',
-    },
-    {
-        code: '🛰',
-        keywords: [
-            'satellite',
-            'space',
-            'vehicle',
-        ],
-        name: 'artificial_satellite',
-    },
-    {
-        code: '🛎',
-        keywords: [
-            'bell',
-            'bellhop',
-            'hotel',
-        ],
-        name: 'bellhop_bell',
-    },
-    {
-        code: '🚪',
-        keywords: [
-            'door',
-        ],
-        name: 'door',
-    },
-    {
-        code: '🛌',
-        keywords: [
-            'hotel',
-            'sleep',
-        ],
-        name: 'sleeping_bed',
-    },
-    {
-        code: '🛏',
-        keywords: [
-            'bed',
-            'hotel',
-            'sleep',
-        ],
-        name: 'bed',
-    },
-    {
-        code: '🛋',
-        keywords: [
-            'couch',
-            'hotel',
-            'lamp',
-        ],
-        name: 'couch_and_lamp',
-    },
-    {
-        code: '🚽',
-        keywords: [
-            'toilet',
-        ],
-        name: 'toilet',
-    },
-    {
-        code: '🚿',
-        keywords: [
-            'shower',
-            'water',
-        ],
-        name: 'shower',
-    },
-    {
-        code: '🛀',
-        keywords: [
-            'bath',
-            'bathtub',
-        ],
-        types: [
-            '🛀🏿',
-            '🛀🏾',
-            '🛀🏽',
-            '🛀🏼',
-            '🛀🏻',
-        ],
-        name: 'bath',
-    },
-    {
-        code: '🛁',
-        keywords: [
-            'bath',
-            'bathtub',
-        ],
-        name: 'bathtub',
-    },
-    {
-        code: '⌛',
-        keywords: [
-            'hourglass',
-            'sand',
-            'timer',
-        ],
-        name: 'hourglass',
-    },
-    {
-        code: '⏳',
-        keywords: [
-            'hourglass',
-            'sand',
-            'timer',
-        ],
-        name: 'hourglass_flowing_sand',
-    },
-    {
-        code: '⌚',
-        keywords: [
-            'clock',
-            'watch',
-        ],
-        name: 'watch',
-    },
-    {
-        code: '⏰',
-        keywords: [
-            'alarm',
-            'clock',
-        ],
-        name: 'alarm_clock',
-    },
-    {
-        code: '⏱',
-        keywords: [
-            'clock',
-            'stopwatch',
-        ],
-        name: 'stopwatch',
-    },
-    {
-        code: '⏲',
-        keywords: [
-            'clock',
-            'timer',
-        ],
-        name: 'timer_clock',
-    },
-    {
-        code: '🕰',
-        keywords: [
-            'clock',
-        ],
-        name: 'mantelpiece_clock',
-    },
-    {
-        code: '🕛',
-        keywords: [
-            '00',
-            '12',
-            '12:00',
-            'clock',
-            'o’clock',
-            'twelve',
-        ],
-        name: 'clock12',
-    },
-    {
-        code: '🕧',
-        keywords: [
-            '12',
-            '12:30',
-            '30',
-            'clock',
-            'thirty',
-            'twelve',
-        ],
-        name: 'clock1230',
-    },
-    {
-        code: '🕐',
-        keywords: [
-            '00',
-            '1',
-            '1:00',
-            'clock',
-            'o’clock',
-            'one',
-        ],
-        name: 'clock1',
-    },
-    {
-        code: '🕜',
-        keywords: [
-            '1',
-            '1:30',
-            '30',
-            'clock',
-            'one',
-            'thirty',
-        ],
-        name: 'clock130',
-    },
-    {
-        code: '🕑',
-        keywords: [
-            '00',
-            '2',
-            '2:00',
-            'clock',
-            'o’clock',
-            'two',
-        ],
-        name: 'clock2',
-    },
-    {
-        code: '🕝',
-        keywords: [
-            '2',
-            '2:30',
-            '30',
-            'clock',
-            'thirty',
-            'two',
-        ],
-        name: 'clock230',
-    },
-    {
-        code: '🕒',
-        keywords: [
-            '00',
-            '3',
-            '3:00',
-            'clock',
-            'o’clock',
-            'three',
-        ],
-        name: 'clock3',
-    },
-    {
-        code: '🕞',
-        keywords: [
-            '3',
-            '3:30',
-            '30',
-            'clock',
-            'thirty',
-            'three',
-        ],
-        name: 'clock330',
-    },
-    {
-        code: '🕓',
-        keywords: [
-            '00',
-            '4',
-            '4:00',
-            'clock',
-            'four',
-            'o’clock',
-        ],
-        name: 'clock4',
-    },
-    {
-        code: '🕟',
-        keywords: [
-            '30',
-            '4',
-            '4:30',
-            'clock',
-            'four',
-            'thirty',
-        ],
-        name: 'clock430',
-    },
-    {
-        code: '🕔',
-        keywords: [
-            '00',
-            '5',
-            '5:00',
-            'clock',
-            'five',
-            'o’clock',
-        ],
-        name: 'clock5',
-    },
-    {
-        code: '🕠',
-        keywords: [
-            '30',
-            '5',
-            '5:30',
-            'clock',
-            'five',
-            'thirty',
-        ],
-        name: 'clock530',
-    },
-    {
-        code: '🕕',
-        keywords: [
-            '00',
-            '6',
-            '6:00',
-            'clock',
-            'o’clock',
-            'six',
-        ],
-        name: 'clock6',
-    },
-    {
-        code: '🕡',
-        keywords: [
-            '30',
-            '6',
-            '6:30',
-            'clock',
-            'six',
-            'thirty',
-        ],
-        name: 'clock630',
-    },
-    {
-        code: '🕖',
-        keywords: [
-            '00',
-            '7',
-            '7:00',
-            'clock',
-            'o’clock',
-            'seven',
-        ],
-        name: 'clock7',
-    },
-    {
-        code: '🕢',
-        keywords: [
-            '30',
-            '7',
-            '7:30',
-            'clock',
-            'seven',
-            'thirty',
-        ],
-        name: 'clock730',
-    },
-    {
-        code: '🕗',
-        keywords: [
-            '00',
-            '8',
-            '8:00',
-            'clock',
-            'eight',
-            'o’clock',
-        ],
-        name: 'clock8',
-    },
-    {
-        code: '🕣',
-        keywords: [
-            '30',
-            '8',
-            '8:30',
-            'clock',
-            'eight',
-            'thirty',
-        ],
-        name: 'clock830',
-    },
-    {
-        code: '🕘',
-        keywords: [
-            '00',
-            '9',
-            '9:00',
-            'clock',
-            'nine',
-            'o’clock',
-        ],
-        name: 'clock9',
-    },
-    {
-        code: '🕤',
-        keywords: [
-            '30',
-            '9',
-            '9:30',
-            'clock',
-            'nine',
-            'thirty',
-        ],
-        name: 'clock930',
-    },
-    {
-        code: '🕙',
-        keywords: [
-            '00',
-            '10',
-            '10:00',
-            'clock',
-            'o’clock',
-            'ten',
-        ],
-        name: 'clock10',
-    },
-    {
-        code: '🕥',
-        keywords: [
-            '10',
-            '10:30',
-            '30',
-            'clock',
-            'ten',
-            'thirty',
-        ],
-        name: 'clock1030',
-    },
-    {
-        code: '🕚',
-        keywords: [
-            '00',
-            '11',
-            '11:00',
-            'clock',
-            'eleven',
-            'o’clock',
-        ],
-        name: 'clock11',
-    },
-    {
-        code: '🕦',
-        keywords: [
-            '11',
-            '11:30',
-            '30',
-            'clock',
-            'eleven',
-            'thirty',
-        ],
-        name: 'clock1130',
-    },
-    {
-        code: '🌑',
-        keywords: [
-            'dark',
-            'moon',
-            'space',
-            'weather',
-        ],
-        name: 'new_moon',
-    },
-    {
-        code: '🌒',
-        keywords: [
-            'crescent',
-            'moon',
-            'space',
-            'waxing',
-            'weather',
-        ],
-        name: 'waxing_crescent_moon',
-    },
-    {
-        code: '🌓',
-        keywords: [
-            'moon',
-            'quarter',
-            'space',
-            'weather',
-        ],
-        name: 'first_quarter_moon',
-    },
-    {
-        code: '🌔',
-        keywords: [
-            'gibbous',
-            'moon',
-            'space',
-            'waxing',
-            'weather',
-        ],
-        name: 'moon',
-    },
-    {
-        code: '🌕',
-        keywords: [
-            'full',
-            'moon',
-            'space',
-            'weather',
-        ],
-        name: 'full_moon',
-    },
-    {
-        code: '🌖',
-        keywords: [
-            'gibbous',
-            'moon',
-            'space',
-            'waning',
-            'weather',
-        ],
-        name: 'waning_gibbous_moon',
-    },
-    {
-        code: '🌗',
-        keywords: [
-            'moon',
-            'quarter',
-            'space',
-            'weather',
-        ],
-        name: 'last_quarter_moon',
-    },
-    {
-        code: '🌘',
-        keywords: [
-            'crescent',
-            'moon',
-            'space',
-            'waning',
-            'weather',
-        ],
-        name: 'waning_crescent_moon',
-    },
-    {
-        code: '🌙',
-        keywords: [
-            'crescent',
-            'moon',
-            'space',
-            'weather',
-        ],
-        name: 'crescent_moon',
-    },
-    {
-        code: '🌚',
-        keywords: [
-            'face',
-            'moon',
-            'space',
-            'weather',
-        ],
-        name: 'new_moon_with_face',
-    },
-    {
-        code: '🌛',
-        keywords: [
-            'face',
-            'moon',
-            'quarter',
-            'space',
-            'weather',
-        ],
-        name: 'first_quarter_moon_with_face',
-    },
-    {
-        code: '🌜',
-        keywords: [
-            'face',
-            'moon',
-            'quarter',
-            'space',
-            'weather',
-        ],
-        name: 'last_quarter_moon_with_face',
-    },
-    {
-        code: '🌡',
-        keywords: [
-            'thermometer',
-            'weather',
-        ],
-        name: 'thermometer',
-    },
-    {
-        code: '☀️',
-        keywords: [
-            'bright',
-            'rays',
-            'space',
-            'sun',
-            'sunny',
-            'weather',
-        ],
-        name: 'sunny',
-    },
-    {
-        code: '🌝',
-        keywords: [
-            'bright',
-            'face',
-            'full',
-            'moon',
-            'space',
-            'weather',
-        ],
-        name: 'full_moon_with_face',
-    },
-    {
-        code: '🌞',
-        keywords: [
-            'bright',
-            'face',
-            'space',
-            'sun',
-            'weather',
-        ],
-        name: 'sun_with_face',
-    },
-    {
-        code: '⭐',
-        keywords: [
-            'star',
-        ],
-        name: 'star',
-    },
-    {
-        code: '🌟',
-        keywords: [
-            'glittery',
-            'glow',
-            'shining',
-            'sparkle',
-            'star',
-        ],
-        name: 'star2',
-    },
-    {
-        code: '🌠',
-        keywords: [
-            'activity',
-            'falling',
-            'shooting',
-            'space',
-            'star',
-        ],
-        name: 'stars',
-    },
-    {
-        code: '☁️',
-        keywords: [
-            'cloud',
-            'weather',
-        ],
-        name: 'cloud',
-    },
-    {
-        code: '⛅',
-        keywords: [
-            'cloud',
-            'sun',
-            'weather',
-        ],
-        name: 'partly_sunny',
-    },
-    {
-        code: '⛈',
-        keywords: [
-            'cloud',
-            'rain',
-            'thunder',
-            'weather',
-        ],
-        name: 'cloud_with_lightning_and_rain',
-    },
-    {
-        code: '🌤',
-        keywords: [
-            'cloud',
-            'sun',
-            'weather',
-        ],
-        name: 'sun_behind_small_cloud',
-    },
-    {
-        code: '🌥',
-        keywords: [
-            'cloud',
-            'sun',
-            'weather',
-        ],
-        name: 'sun_behind_large_cloud',
-    },
-    {
-        code: '🌦',
-        keywords: [
-            'cloud',
-            'rain',
-            'sun',
-            'weather',
-        ],
-        name: 'sun_behind_rain_cloud',
-    },
-    {
-        code: '🌧',
-        keywords: [
-            'cloud',
-            'rain',
-            'weather',
-        ],
-        name: 'cloud_with_rain',
-    },
-    {
-        code: '🌨',
-        keywords: [
-            'cloud',
-            'cold',
-            'snow',
-            'weather',
-        ],
-        name: 'cloud_with_snow',
-    },
-    {
-        code: '🌩',
-        keywords: [
-            'cloud',
-            'lightning',
-            'weather',
-        ],
-        name: 'cloud_with_lightning',
-    },
-    {
-        code: '🌪',
-        keywords: [
-            'cloud',
-            'tornado',
-            'weather',
-            'whirlwind',
-        ],
-        name: 'tornado',
-    },
-    {
-        code: '🌫',
-        keywords: [
-            'cloud',
-            'fog',
-            'weather',
-        ],
-        name: 'fog',
-    },
-    {
-        code: '🌬',
-        keywords: [
-            'blow',
-            'cloud',
-            'face',
-            'weather',
-            'wind',
-        ],
-        name: 'wind_face',
-    },
-    {
-        code: '🌀',
-        keywords: [
-            'cyclone',
-            'dizzy',
-            'twister',
-            'typhoon',
-            'weather',
-        ],
-        name: 'cyclone',
-    },
-    {
-        code: '🌈',
-        keywords: [
-            'rain',
-            'rainbow',
-            'weather',
-        ],
-        name: 'rainbow',
-    },
-    {
-        code: '🌂',
-        keywords: [
-            'clothing',
-            'rain',
-            'umbrella',
-            'weather',
-        ],
-        name: 'closed_umbrella',
-    },
-    {
-        code: '☂️',
-        keywords: [
-            'clothing',
-            'rain',
-            'umbrella',
-            'weather',
-        ],
-        name: 'open_umbrella',
-    },
-    {
-        code: '☔',
-        keywords: [
-            'clothing',
-            'drop',
-            'rain',
-            'umbrella',
-            'weather',
-        ],
-        name: 'umbrella',
-    },
-    {
-        code: '⛱',
-        keywords: [
-            'rain',
-            'sun',
-            'umbrella',
-            'weather',
-        ],
-        name: 'parasol_on_ground',
-    },
-    {
-        code: '⚡',
-        keywords: [
-            'danger',
-            'electric',
-            'electricity',
-            'lightning',
-            'voltage',
-            'zap',
-        ],
-        name: 'zap',
-    },
-    {
-        code: '❄️',
-        keywords: [
-            'cold',
-            'snow',
-            'snowflake',
-            'weather',
-        ],
-        name: 'snowflake',
-    },
-    {
-        code: '☃️',
-        keywords: [
-            'cold',
-            'snow',
-            'snowman',
-            'weather',
-        ],
-        name: 'snowman_with_snow',
-    },
-    {
-        code: '⛄',
-        keywords: [
-            'cold',
-            'snow',
-            'snowman',
-            'weather',
-        ],
-        name: 'snowman',
-    },
-    {
-        code: '☄️',
-        keywords: [
-            'comet',
-            'space',
-        ],
-        name: 'comet',
-    },
-    {
-        code: '🔥',
-        keywords: [
-            'fire',
-            'flame',
-            'tool',
-        ],
-        name: 'fire',
-    },
-    {
-        code: '💧',
-        keywords: [
-            'cold',
-            'comic',
-            'drop',
-            'sweat',
-            'weather',
-        ],
-        name: 'droplet',
-    },
-    {
-        code: '🌊',
-        keywords: [
-            'ocean',
-            'water',
-            'wave',
-            'weather',
-        ],
-        name: 'ocean',
-    },
-    {
-        code: 'activities',
-        header: true,
-    },
-    {
-        code: '🎃',
-        keywords: [
-            'activity',
-            'celebration',
-            'entertainment',
-            'halloween',
-            'jack',
-            'lantern',
-        ],
-        name: 'jack_o_lantern',
-    },
-    {
-        code: '🎄',
-        keywords: [
-            'activity',
-            'celebration',
-            'christmas',
-            'entertainment',
-            'tree',
-        ],
-        name: 'christmas_tree',
-    },
-    {
-        code: '🎆',
-        keywords: [
-            'activity',
-            'celebration',
-            'entertainment',
-            'fireworks',
-        ],
-        name: 'fireworks',
-    },
-    {
-        code: '🎇',
-        keywords: [
-            'activity',
-            'celebration',
-            'entertainment',
-            'fireworks',
-            'sparkle',
-        ],
-        name: 'sparkler',
-    },
-    {
-        code: '✨',
-        keywords: [
-            'entertainment',
-            'sparkle',
-            'star',
-        ],
-        name: 'sparkles',
-    },
-    {
-        code: '🎈',
-        keywords: [
-            'activity',
-            'balloon',
-            'celebration',
-            'entertainment',
-        ],
-        name: 'balloon',
-    },
-    {
-        code: '🎉',
-        keywords: [
-            'activity',
-            'celebration',
-            'entertainment',
-            'party',
-            'popper',
-            'tada',
-        ],
-        name: 'tada',
-    },
-    {
-        code: '🎊',
-        keywords: [
-            'activity',
-            'ball',
-            'celebration',
-            'confetti',
-            'entertainment',
-        ],
-        name: 'confetti_ball',
-    },
-    {
-        code: '🎋',
-        keywords: [
-            'activity',
-            'banner',
-            'celebration',
-            'entertainment',
-            'japanese',
-            'tree',
-        ],
-        name: 'tanabata_tree',
-    },
-    {
-        code: '🎍',
-        keywords: [
-            'activity',
-            'bamboo',
-            'celebration',
-            'japanese',
-            'pine',
-            'plant',
-        ],
-        name: 'bamboo',
-    },
-    {
-        code: '🎎',
-        keywords: [
-            'activity',
-            'celebration',
-            'doll',
-            'entertainment',
-            'festival',
-            'japanese',
-        ],
-        name: 'dolls',
-    },
-    {
-        code: '🎏',
-        keywords: [
-            'activity',
-            'carp',
-            'celebration',
-            'entertainment',
-            'flag',
-            'streamer',
-        ],
-        name: 'flags',
-    },
-    {
-        code: '🎐',
-        keywords: [
-            'activity',
-            'bell',
-            'celebration',
-            'chime',
-            'entertainment',
-            'wind',
-        ],
-        name: 'wind_chime',
-    },
-    {
-        code: '🎑',
-        keywords: [
-            'activity',
-            'celebration',
-            'ceremony',
-            'entertainment',
-            'moon',
-        ],
-        name: 'rice_scene',
-    },
-    {
-        code: '🎀',
-        keywords: [
-            'celebration',
-            'ribbon',
-        ],
-        name: 'ribbon',
-    },
-    {
-        code: '🎁',
-        keywords: [
-            'box',
-            'celebration',
-            'entertainment',
-            'gift',
-            'present',
-            'wrapped',
-        ],
-        name: 'gift',
-    },
-    {
-        code: '🎗',
-        keywords: [
-            'celebration',
-            'reminder',
-            'ribbon',
-        ],
-        name: 'reminder_ribbon',
-    },
-    {
-        code: '🎟',
-        keywords: [
-            'admission',
-            'entertainment',
-            'ticket',
-        ],
-        name: 'tickets',
-    },
-    {
-        code: '🎫',
-        keywords: [
-            'activity',
-            'admission',
-            'entertainment',
-            'ticket',
-        ],
-        name: 'ticket',
-    },
-    {
-        code: '🎖',
-        keywords: [
-            'celebration',
-            'medal',
-            'military',
-        ],
-        name: 'medal_military',
-    },
-    {
-        code: '🏆',
-        keywords: [
-            'prize',
-            'trophy',
-        ],
-        name: 'trophy',
-    },
-    {
-        code: '🏅',
-        keywords: [
-            'medal',
-        ],
-        name: 'medal_sports',
-    },
-    {
-        code: '🥇',
-        keywords: [
-            'first',
-            'gold',
-            'medal',
-        ],
-        name: '1st_place_medal',
-    },
-    {
-        code: '🥈',
-        keywords: [
-            'medal',
-            'second',
-            'silver',
-        ],
-        name: '2nd_place_medal',
-    },
-    {
-        code: '🥉',
-        keywords: [
-            'bronze',
-            'medal',
-            'third',
-        ],
-        name: '3rd_place_medal',
-    },
-    {
-        code: '⚽',
-        keywords: [
-            'ball',
-            'soccer',
-        ],
-        name: 'soccer',
-    },
-    {
-        code: '⚾',
-        keywords: [
-            'ball',
-            'baseball',
-        ],
-        name: 'baseball',
-    },
-    {
-        code: '🏀',
-        keywords: [
-            'ball',
-            'basketball',
-            'hoop',
-        ],
-        name: 'basketball',
-    },
-    {
-        code: '🏐',
-        keywords: [
-            'ball',
-            'game',
-            'volleyball',
-        ],
-        name: 'volleyball',
-    },
-    {
-        code: '🏈',
-        keywords: [
-            'american',
-            'ball',
-            'football',
-        ],
-        name: 'football',
-    },
-    {
-        code: '🏉',
-        keywords: [
-            'ball',
-            'football',
-            'rugby',
-        ],
-        name: 'rugby_football',
-    },
-    {
-        code: '🎾',
-        keywords: [
-            'ball',
-            'racquet',
-            'tennis',
-        ],
-        name: 'tennis',
-    },
-    {
-        code: '🎱',
-        keywords: [
-            '8',
-            '8 ball',
-            'ball',
-            'billiard',
-            'eight',
-            'game',
-        ],
-        name: '8ball',
-    },
-    {
-        code: '🎳',
-        keywords: [
-            'ball',
-            'bowling',
-            'game',
-        ],
-        name: 'bowling',
-    },
-    {
-        code: '🏏',
-        keywords: [
-            'ball',
-            'bat',
-            'cricket',
-            'game',
-        ],
-        name: 'cricket_game',
-    },
-    {
-        code: '🏑',
-        keywords: [
-            'ball',
-            'field',
-            'game',
-            'hockey',
-            'stick',
-        ],
-        name: 'field_hockey',
-    },
-    {
-        code: '🏒',
-        keywords: [
-            'game',
-            'hockey',
-            'ice',
-            'puck',
-            'stick',
-        ],
-        name: 'ice_hockey',
-    },
-    {
-        code: '🏓',
-        keywords: [
-            'ball',
-            'bat',
-            'game',
-            'paddle',
-            'table tennis',
-        ],
-        name: 'ping_pong',
-    },
-    {
-        code: '🏸',
-        keywords: [
-            'badminton',
-            'birdie',
-            'game',
-            'racquet',
-            'shuttlecock',
-        ],
-        name: 'badminton',
-    },
-    {
-        code: '🥊',
-        keywords: [
-            'boxing',
-            'glove',
-        ],
-        name: 'boxing_glove',
-    },
-    {
-        code: '🥋',
-        keywords: [
-            'judo',
-            'karate',
-            'martial arts',
-            'taekwondo',
-            'uniform',
-        ],
-        name: 'martial_arts_uniform',
-    },
-    {
-        code: '⛳',
-        keywords: [
-            'flag',
-            'golf',
-            'hole',
-        ],
-        name: 'golf',
-    },
-    {
-        code: '🏌',
-        keywords: [
-            'ball',
-            'golf',
-        ],
-        name: 'golfing',
-    },
-    {
-        code: '⛸',
-        keywords: [
-            'ice',
-            'skate',
-        ],
-        name: 'ice_skate',
-    },
-    {
-        code: '🎣',
-        keywords: [
-            'entertainment',
-            'fish',
-            'pole',
-        ],
-        name: 'fishing_pole_and_fish',
-    },
-    {
-        code: '🎽',
-        keywords: [
-            'running',
-            'sash',
-            'shirt',
-        ],
-        name: 'running_shirt_with_sash',
-    },
-    {
-        code: '🎿',
-        keywords: [
-            'ski',
-            'snow',
-        ],
-        name: 'ski',
-    },
-    {
-        code: '⛷',
-        keywords: [
-            'ski',
-            'snow',
-        ],
-        name: 'skier',
-    },
-    {
-        code: '🏂',
-        keywords: [
-            'ski',
-            'snow',
-            'snowboard',
-        ],
-        name: 'snowboarder',
-    },
-    {
-        code: '🏄',
-        keywords: [
-            'surfer',
-            'surfing',
-        ],
-        types: [
-            '🏄🏿',
-            '🏄🏾',
-            '🏄🏽',
-            '🏄🏼',
-            '🏄🏻',
-        ],
-        name: 'surfer',
-    },
-    {
-        code: '🏇',
-        keywords: [
-            'horse',
-            'jockey',
-            'racehorse',
-            'racing',
-        ],
-        name: 'horse_racing',
-    },
-    {
-        code: '🏊',
-        keywords: [
-            'swim',
-            'swimmer',
-        ],
-        types: [
-            '🏊🏿',
-            '🏊🏾',
-            '🏊🏽',
-            '🏊🏼',
-            '🏊🏻',
-        ],
-        name: 'swimmer',
-    },
-    {
-        code: '⛹',
-        keywords: [
-            'ball',
-        ],
-        types: [
-            '⛹🏿',
-            '⛹🏾',
-            '⛹🏽',
-            '⛹🏼',
-            '⛹🏻',
-        ],
-        name: 'bouncing_ball_person',
-    },
-    {
-        code: '🏋',
-        keywords: [
-            'lifter',
-            'weight',
-        ],
-        types: [
-            '🏋🏿',
-            '🏋🏾',
-            '🏋🏽',
-            '🏋🏼',
-            '🏋🏻',
-        ],
-        name: 'weight_lifting',
-    },
-    {
-        code: '🚴',
-        keywords: [
-            'bicycle',
-            'bicyclist',
-            'bike',
-            'cyclist',
-        ],
-        types: [
-            '🚴🏿',
-            '🚴🏾',
-            '🚴🏽',
-            '🚴🏼',
-            '🚴🏻',
-        ],
-        name: 'bicyclist',
-    },
-    {
-        code: '🚵',
-        keywords: [
-            'bicycle',
-            'bicyclist',
-            'bike',
-            'cyclist',
-            'mountain',
-        ],
-        types: [
-            '🚵🏿',
-            '🚵🏾',
-            '🚵🏽',
-            '🚵🏼',
-            '🚵🏻',
-        ],
-        name: 'mountain_bicyclist',
-    },
-    {
-        code: '🏎',
-        keywords: [
-            'car',
-            'racing',
-        ],
-        name: 'racing_car',
-    },
-    {
-        code: '🏍',
-        keywords: [
-            'motorcycle',
-            'racing',
-        ],
-        name: 'motorcycle',
-    },
-    {
-        code: '🤸',
-        keywords: [
-            'cartwheel',
-            'gymnastics',
-        ],
-        types: [
-            '🤸🏿',
-            '🤸🏾',
-            '🤸🏽',
-            '🤸🏼',
-            '🤸🏻',
-        ],
-        name: 'cartwheeling',
-    },
-    {
-        code: '🤼',
-        keywords: [
-            'wrestle',
-            'wrestler',
-        ],
-        types: [
-            '🤼🏿',
-            '🤼🏾',
-            '🤼🏽',
-            '🤼🏼',
-            '🤼🏻',
-        ],
-        name: 'wrestling',
-    },
-    {
-        code: '🤽',
-        keywords: [
-            'polo',
-            'water',
-        ],
-        types: [
-            '🤽🏿',
-            '🤽🏾',
-            '🤽🏽',
-            '🤽🏼',
-            '🤽🏻',
-        ],
-        name: 'water_polo',
-    },
-    {
-        code: '🤾',
-        keywords: [
-            'ball',
-            'handball',
-        ],
-        types: [
-            '🤾🏿',
-            '🤾🏾',
-            '🤾🏽',
-            '🤾🏼',
-            '🤾🏻',
-        ],
-        name: 'handball_person',
-    },
-    {
-        code: '🤺',
-        keywords: [
-            'fencer',
-            'fencing',
-            'sword',
-        ],
-        name: 'person_fencing',
-    },
-    {
-        code: '🥅',
-        keywords: [
-            'goal',
-            'net',
-        ],
-        name: 'goal_net',
-    },
-    {
-        code: '🤹',
-        keywords: [
-            'balance',
-            'juggle',
-            'multitask',
-            'skill',
-        ],
-        types: [
-            '🤹🏿',
-            '🤹🏾',
-            '🤹🏽',
-            '🤹🏼',
-            '🤹🏻',
-        ],
-        name: 'juggling_person',
-    },
-    {
-        code: '🎯',
-        keywords: [
-            'activity',
-            'bull',
-            'bullseye',
-            'dart',
-            'entertainment',
-            'eye',
-            'game',
-            'hit',
-            'target',
-        ],
-        name: 'dart',
-    },
-    {
-        code: '🎮',
-        keywords: [
-            'controller',
-            'entertainment',
-            'game',
-            'video game',
-        ],
-        name: 'video_game',
-    },
-    {
-        code: '🕹',
-        keywords: [
-            'entertainment',
-            'game',
-            'joystick',
-            'video game',
-        ],
-        name: 'joystick',
-    },
-    {
-        code: '🎲',
-        keywords: [
-            'dice',
-            'die',
-            'entertainment',
-            'game',
-        ],
-        name: 'game_die',
-    },
-    {
-        code: '♠️',
-        keywords: [
-            'card',
-            'game',
-            'spade',
-            'suit',
-        ],
-        name: 'spades',
-    },
-    {
-        code: '♥️',
-        keywords: [
-            'card',
-            'game',
-            'heart',
-            'hearts',
-            'suit',
-        ],
-        name: 'hearts',
-    },
-    {
-        code: '♦️',
-        keywords: [
-            'card',
-            'diamond',
-            'diamonds',
-            'game',
-            'suit',
-        ],
-        name: 'diamonds',
-    },
-    {
-        code: '♣️',
-        keywords: [
-            'card',
-            'club',
-            'clubs',
-            'game',
-            'suit',
-        ],
-        name: 'clubs',
-    },
-    {
-        code: '🃏',
-        keywords: [
-            'card',
-            'entertainment',
-            'game',
-            'joker',
-            'playing',
-        ],
-        name: 'black_joker',
-    },
-    {
-        code: '🀄',
-        keywords: [
-            'game',
-            'mahjong',
-            'red',
-        ],
-        name: 'mahjong',
-    },
-    {
-        code: '🎴',
-        keywords: [
-            'activity',
-            'card',
-            'entertainment',
-            'flower',
-            'game',
-            'japanese',
-            'playing',
-        ],
-        name: 'flower_playing_cards',
-    },
-    {
-        code: 'objects',
-        header: true,
-    },
-    {
-        code: '🔇',
-        keywords: [
-            'mute',
-            'quiet',
-            'silent',
-            'speaker',
-            'volume',
-        ],
-        name: 'mute',
-    },
-    {
-        code: '🔈',
-        keywords: [
-            'speaker',
-            'volume',
-        ],
-        name: 'speaker',
-    },
-    {
-        code: '🔉',
-        keywords: [
-            'low',
-            'speaker',
-            'volume',
-            'wave',
-        ],
-        name: 'sound',
-    },
-    {
-        code: '🔊',
-        keywords: [
-            '3',
-            'entertainment',
-            'high',
-            'loud',
-            'speaker',
-            'three',
-            'volume',
-        ],
-        name: 'loud_sound',
-    },
-    {
-        code: '📢',
-        keywords: [
-            'communication',
-            'loud',
-            'loudspeaker',
-            'public address',
-        ],
-        name: 'loudspeaker',
-    },
-    {
-        code: '📣',
-        keywords: [
-            'cheering',
-            'communication',
-            'megaphone',
-        ],
-        name: 'mega',
-    },
-    {
-        code: '📯',
-        keywords: [
-            'communication',
-            'entertainment',
-            'horn',
-            'post',
-            'postal',
-        ],
-        name: 'postal_horn',
-    },
-    {
-        code: '🔔',
-        keywords: [
-            'bell',
-        ],
-        name: 'bell',
-    },
-    {
-        code: '🔕',
-        keywords: [
-            'bell',
-            'forbidden',
-            'mute',
-            'no',
-            'not',
-            'prohibited',
-            'quiet',
-            'silent',
-        ],
-        name: 'no_bell',
-    },
-    {
-        code: '🎼',
-        keywords: [
-            'activity',
-            'entertainment',
-            'music',
-            'score',
-        ],
-        name: 'musical_score',
-    },
-    {
-        code: '🎵',
-        keywords: [
-            'activity',
-            'entertainment',
-            'music',
-            'note',
-        ],
-        name: 'musical_note',
-    },
-    {
-        code: '🎶',
-        keywords: [
-            'activity',
-            'entertainment',
-            'music',
-            'note',
-            'notes',
-        ],
-        name: 'notes',
-    },
-    {
-        code: '🎙',
-        keywords: [
-            'mic',
-            'microphone',
-            'music',
-            'studio',
-        ],
-        name: 'studio_microphone',
-    },
-    {
-        code: '🎚',
-        keywords: [
-            'level',
-            'music',
-            'slider',
-        ],
-        name: 'level_slider',
-    },
-    {
-        code: '🎛',
-        keywords: [
-            'control',
-            'knobs',
-            'music',
-        ],
-        name: 'control_knobs',
-    },
-    {
-        code: '🎤',
-        keywords: [
-            'activity',
-            'entertainment',
-            'karaoke',
-            'mic',
-            'microphone',
-        ],
-        name: 'microphone',
-    },
-    {
-        code: '🎧',
-        keywords: [
-            'activity',
-            'earbud',
-            'entertainment',
-            'headphone',
-        ],
-        name: 'headphones',
-    },
-    {
-        code: '📻',
-        keywords: [
-            'entertainment',
-            'radio',
-            'video',
-        ],
-        name: 'radio',
-    },
-    {
-        code: '🎷',
-        keywords: [
-            'activity',
-            'entertainment',
-            'instrument',
-            'music',
-            'sax',
-            'saxophone',
-        ],
-        name: 'saxophone',
-    },
-    {
-        code: '🎸',
-        keywords: [
-            'activity',
-            'entertainment',
-            'guitar',
-            'instrument',
-            'music',
-        ],
-        name: 'guitar',
-    },
-    {
-        code: '🎹',
-        keywords: [
-            'activity',
-            'entertainment',
-            'instrument',
-            'keyboard',
-            'music',
-            'piano',
-        ],
-        name: 'musical_keyboard',
-    },
-    {
-        code: '🎺',
-        keywords: [
-            'activity',
-            'entertainment',
-            'instrument',
-            'music',
-            'trumpet',
-        ],
-        name: 'trumpet',
-    },
-    {
-        code: '🎻',
-        keywords: [
-            'activity',
-            'entertainment',
-            'instrument',
-            'music',
-            'violin',
-        ],
-        name: 'violin',
-    },
-    {
-        code: '🥁',
-        keywords: [
-            'drum',
-            'drumsticks',
-            'music',
-        ],
-        name: 'drum',
-    },
-    {
-        code: '📱',
-        keywords: [
-            'cell',
-            'communication',
-            'mobile',
-            'phone',
-            'telephone',
-        ],
-        name: 'iphone',
-    },
-    {
-        code: '📲',
-        keywords: [
-            'arrow',
-            'call',
-            'cell',
-            'communication',
-            'mobile',
-            'phone',
-            'receive',
-            'telephone',
-        ],
-        name: 'calling',
-    },
-    {
-        code: '☎',
-        keywords: [
-            'phone',
-            'telephone',
-        ],
-        name: 'phone',
-    },
-    {
-        code: '📞',
-        keywords: [
-            'communication',
-            'phone',
-            'receiver',
-            'telephone',
-        ],
-        name: 'telephone_receiver',
-    },
-    {
-        code: '📟',
-        keywords: [
-            'communication',
-            'pager',
-        ],
-        name: 'pager',
-    },
-    {
-        code: '📠',
-        keywords: [
-            'communication',
-            'fax',
-        ],
-        name: 'fax',
-    },
-    {
-        code: '🔋',
-        keywords: [
-            'battery',
-        ],
-        name: 'battery',
-    },
-    {
-        code: '🔌',
-        keywords: [
-            'electric',
-            'electricity',
-            'plug',
-        ],
-        name: 'electric_plug',
-    },
-    {
-        code: '💻',
-        keywords: [
-            'computer',
-            'pc',
-            'personal',
-        ],
-        name: 'computer',
-    },
-    {
-        code: '🖥',
-        keywords: [
-            'computer',
-            'desktop',
-        ],
-        name: 'desktop_computer',
-    },
-    {
-        code: '🖨',
-        keywords: [
-            'computer',
-            'printer',
-        ],
-        name: 'printer',
-    },
-    {
-        code: '⌨️',
-        keywords: [
-            'computer',
-            'keyboard',
-        ],
-        name: 'keyboard',
-    },
-    {
-        code: '🖱',
-        keywords: [
-            '3',
-            'button',
-            'computer',
-            'mouse',
-            'three',
-        ],
-        name: 'computer_mouse',
-    },
-    {
-        code: '🖲',
-        keywords: [
-            'computer',
-            'trackball',
-        ],
-        name: 'trackball',
-    },
-    {
-        code: '💽',
-        keywords: [
-            'computer',
-            'disk',
-            'entertainment',
-            'minidisk',
-            'optical',
-        ],
-        name: 'minidisc',
-    },
-    {
-        code: '💾',
-        keywords: [
-            'computer',
-            'disk',
-            'floppy',
-        ],
-        name: 'floppy_disk',
-    },
-    {
-        code: '💿',
-        keywords: [
-            'blu-ray',
-            'cd',
-            'computer',
-            'disk',
-            'dvd',
-            'optical',
-        ],
-        name: 'cd',
-    },
-    {
-        code: '📀',
-        keywords: [
-            'blu-ray',
-            'cd',
-            'computer',
-            'disk',
-            'dvd',
-            'entertainment',
-            'optical',
-        ],
-        name: 'dvd',
-    },
-    {
-        code: '🎥',
-        keywords: [
-            'activity',
-            'camera',
-            'cinema',
-            'entertainment',
-            'movie',
-        ],
-        name: 'movie_camera',
-    },
-    {
-        code: '🎞',
-        keywords: [
-            'cinema',
-            'entertainment',
-            'film',
-            'frames',
-            'movie',
-        ],
-        name: 'film_strip',
-    },
-    {
-        code: '📽',
-        keywords: [
-            'cinema',
-            'entertainment',
-            'film',
-            'movie',
-            'projector',
-            'video',
-        ],
-        name: 'film_projector',
-    },
-    {
-        code: '🎬',
-        keywords: [
-            'activity',
-            'clapper',
-            'entertainment',
-            'movie',
-        ],
-        name: 'clapper',
-    },
-    {
-        code: '📺',
-        keywords: [
-            'entertainment',
-            'television',
-            'tv',
-            'video',
-        ],
-        name: 'tv',
-    },
-    {
-        code: '📷',
-        keywords: [
-            'camera',
-            'entertainment',
-            'video',
-        ],
-        name: 'camera',
-    },
-    {
-        code: '📸',
-        keywords: [
-            'camera',
-            'flash',
-            'video',
-        ],
-        name: 'camera_flash',
-    },
-    {
-        code: '📹',
-        keywords: [
-            'camera',
-            'entertainment',
-            'video',
-        ],
-        name: 'video_camera',
-    },
-    {
-        code: '📼',
-        keywords: [
-            'entertainment',
-            'tape',
-            'vhs',
-            'video',
-            'videocassette',
-        ],
-        name: 'vhs',
-    },
-    {
-        code: '🔍',
-        keywords: [
-            'glass',
-            'magnifying',
-            'search',
-            'tool',
-        ],
-        name: 'mag',
-    },
-    {
-        code: '🔎',
-        keywords: [
-            'glass',
-            'magnifying',
-            'search',
-            'tool',
-        ],
-        name: 'mag_right',
-    },
-    {
-        code: '🔬',
-        keywords: [
-            'microscope',
-            'tool',
-        ],
-        name: 'microscope',
-    },
-    {
-        code: '🔭',
-        keywords: [
-            'telescope',
-            'tool',
-        ],
-        name: 'telescope',
-    },
-    {
-        code: '📡',
-        keywords: [
-            'antenna',
-            'communication',
-            'dish',
-            'satellite',
-        ],
-        name: 'satellite',
-    },
-    {
-        code: '🕯',
-        keywords: [
-            'candle',
-            'light',
-        ],
-        name: 'candle',
-    },
-    {
-        code: '💡',
-        keywords: [
-            'bulb',
-            'comic',
-            'electric',
-            'idea',
-            'light',
-        ],
-        name: 'bulb',
-    },
-    {
-        code: '🔦',
-        keywords: [
-            'electric',
-            'flashlight',
-            'light',
-            'tool',
-            'torch',
-        ],
-        name: 'flashlight',
-    },
-    {
-        code: '🏮',
-        keywords: [
-            'bar',
-            'japanese',
-            'lantern',
-            'light',
-            'red',
-        ],
-        name: 'izakaya_lantern',
-    },
-    {
-        code: '📔',
-        keywords: [
-            'book',
-            'cover',
-            'decorated',
-            'notebook',
-        ],
-        name: 'notebook_with_decorative_cover',
-    },
-    {
-        code: '📕',
-        keywords: [
-            'book',
-            'closed',
-        ],
-        name: 'closed_book',
-    },
-    {
-        code: '📖',
-        keywords: [
-            'book',
-            'open',
-        ],
-        name: 'book',
-    },
-    {
-        code: '📗',
-        keywords: [
-            'book',
-            'green',
-        ],
-        name: 'green_book',
-    },
-    {
-        code: '📘',
-        keywords: [
-            'blue',
-            'book',
-        ],
-        name: 'blue_book',
-    },
-    {
-        code: '📙',
-        keywords: [
-            'book',
-            'orange',
-        ],
-        name: 'orange_book',
-    },
-    {
-        code: '📚',
-        keywords: [
-            'book',
-            'books',
-        ],
-        name: 'books',
-    },
-    {
-        code: '📓',
-        keywords: [
-            'notebook',
-        ],
-        name: 'notebook',
-    },
-    {
-        code: '📒',
-        keywords: [
-            'ledger',
-            'notebook',
-        ],
-        name: 'ledger',
-    },
-    {
-        code: '📃',
-        keywords: [
-            'curl',
-            'document',
-            'page',
-        ],
-        name: 'page_with_curl',
-    },
-    {
-        code: '📜',
-        keywords: [
-            'paper',
-            'scroll',
-        ],
-        name: 'scroll',
-    },
-    {
-        code: '📄',
-        keywords: [
-            'document',
-            'page',
-        ],
-        name: 'page_facing_up',
-    },
-    {
-        code: '📰',
-        keywords: [
-            'communication',
-            'news',
-            'newspaper',
-            'paper',
-        ],
-        name: 'newspaper',
-    },
-    {
-        code: '🗞',
-        keywords: [
-            'news',
-            'newspaper',
-            'paper',
-            'rolled',
-        ],
-        name: 'newspaper_roll',
-    },
-    {
-        code: '📑',
-        keywords: [
-            'bookmark',
-            'mark',
-            'marker',
-            'tabs',
-        ],
-        name: 'bookmark_tabs',
-    },
-    {
-        code: '🔖',
-        keywords: [
-            'bookmark',
-            'mark',
-        ],
-        name: 'bookmark',
-    },
-    {
-        code: '🏷',
-        keywords: [
-            'label',
-        ],
-        name: 'label',
-    },
-    {
-        code: '💰',
-        keywords: [
-            'bag',
-            'dollar',
-            'money',
-            'moneybag',
-        ],
-        name: 'moneybag',
-    },
-    {
-        code: '💴',
-        keywords: [
-            'bank',
-            'banknote',
-            'bill',
-            'currency',
-            'money',
-            'note',
-            'yen',
-        ],
-        name: 'yen',
-    },
-    {
-        code: '💵',
-        keywords: [
-            'bank',
-            'banknote',
-            'bill',
-            'currency',
-            'dollar',
-            'money',
-            'note',
-        ],
-        name: 'dollar',
-    },
-    {
-        code: '💶',
-        keywords: [
-            'bank',
-            'banknote',
-            'bill',
-            'currency',
-            'euro',
-            'money',
-            'note',
-        ],
-        name: 'euro',
-    },
-    {
-        code: '💷',
-        keywords: [
-            'bank',
-            'banknote',
-            'bill',
-            'currency',
-            'money',
-            'note',
-            'pound',
-        ],
-        name: 'pound',
-    },
-    {
-        code: '💸',
-        keywords: [
-            'bank',
-            'banknote',
-            'bill',
-            'dollar',
-            'fly',
-            'money',
-            'note',
-            'wings',
-        ],
-        name: 'money_with_wings',
-    },
-    {
-        code: '💳',
-        keywords: [
-            'bank',
-            'card',
-            'credit',
-            'money',
-        ],
-        name: 'credit_card',
-    },
-    {
-        code: '💹',
-        keywords: [
-            'bank',
-            'chart',
-            'currency',
-            'graph',
-            'growth',
-            'market',
-            'money',
-            'rise',
-            'trend',
-            'upward',
-            'yen',
-        ],
-        name: 'chart',
-    },
-    {
-        code: '💱',
-        keywords: [
-            'bank',
-            'currency',
-            'exchange',
-            'money',
-        ],
-        name: 'currency_exchange',
-    },
-    {
-        code: '💲',
-        keywords: [
-            'currency',
-            'dollar',
-            'money',
-        ],
-        name: 'heavy_dollar_sign',
-    },
-    {
-        code: '✉️',
-        keywords: [
-            'e-mail',
-            'email',
-            'envelope',
-        ],
-        name: 'envelope',
-    },
-    {
-        code: '📧',
-        keywords: [
-            'communication',
-            'e-mail',
-            'email',
-            'letter',
-            'mail',
-        ],
-        name: 'email',
-    },
-    {
-        code: '📨',
-        keywords: [
-            'communication',
-            'e-mail',
-            'email',
-            'envelope',
-            'incoming',
-            'letter',
-            'mail',
-            'receive',
-        ],
-        name: 'incoming_envelope',
-    },
-    {
-        code: '📩',
-        keywords: [
-            'arrow',
-            'communication',
-            'down',
-            'e-mail',
-            'email',
-            'envelope',
-            'letter',
-            'mail',
-            'outgoing',
-            'sent',
-        ],
-        name: 'envelope_with_arrow',
-    },
-    {
-        code: '📤',
-        keywords: [
-            'box',
-            'communication',
-            'letter',
-            'mail',
-            'outbox',
-            'sent',
-            'tray',
-        ],
-        name: 'outbox_tray',
-    },
-    {
-        code: '📥',
-        keywords: [
-            'box',
-            'communication',
-            'inbox',
-            'letter',
-            'mail',
-            'receive',
-            'tray',
-        ],
-        name: 'inbox_tray',
-    },
-    {
-        code: '📦',
-        keywords: [
-            'box',
-            'communication',
-            'package',
-            'parcel',
-        ],
-        name: 'package',
-    },
-    {
-        code: '📫',
-        keywords: [
-            'closed',
-            'communication',
-            'flag',
-            'mail',
-            'mailbox',
-            'postbox',
-        ],
-        name: 'mailbox',
-    },
-    {
-        code: '📪',
-        keywords: [
-            'closed',
-            'communication',
-            'flag',
-            'lowered',
-            'mail',
-            'mailbox',
-            'postbox',
-        ],
-        name: 'mailbox_closed',
-    },
-    {
-        code: '📬',
-        keywords: [
-            'communication',
-            'flag',
-            'mail',
-            'mailbox',
-            'open',
-            'postbox',
-        ],
-        name: 'mailbox_with_mail',
-    },
-    {
-        code: '📭',
-        keywords: [
-            'communication',
-            'flag',
-            'lowered',
-            'mail',
-            'mailbox',
-            'open',
-            'postbox',
-        ],
-        name: 'mailbox_with_no_mail',
-    },
-    {
-        code: '📮',
-        keywords: [
-            'communication',
-            'mail',
-            'mailbox',
-            'postbox',
-        ],
-        name: 'postbox',
-    },
-    {
-        code: '🗳',
-        keywords: [
-            'ballot',
-            'box',
-        ],
-        name: 'ballot_box',
-    },
-    {
-        code: '✏',
-        keywords: [
-            'pencil',
-        ],
-        name: 'pencil2',
-    },
-    {
-        code: '✒️',
-        keywords: [
-            'nib',
-            'pen',
-        ],
-        name: 'black_nib',
-    },
-    {
-        code: '🖋',
-        keywords: [
-            'communication',
-            'fountain',
-            'pen',
-        ],
-        name: 'fountain_pen',
-    },
-    {
-        code: '🖊',
-        keywords: [
-            'ballpoint',
-            'communication',
-            'pen',
-        ],
-        name: 'pen',
-    },
-    {
-        code: '🖌',
-        keywords: [
-            'communication',
-            'paintbrush',
-            'painting',
-        ],
-        name: 'paintbrush',
-    },
-    {
-        code: '🖍',
-        keywords: [
-            'communication',
-            'crayon',
-        ],
-        name: 'crayon',
-    },
-    {
-        code: '📝',
-        keywords: [
-            'communication',
-            'memo',
-            'pencil',
-        ],
-        name: 'memo',
-    },
-    {
-        code: '💼',
-        keywords: [
-            'briefcase',
-        ],
-        name: 'briefcase',
-    },
-    {
-        code: '📁',
-        keywords: [
-            'file',
-            'folder',
-        ],
-        name: 'file_folder',
-    },
-    {
-        code: '📂',
-        keywords: [
-            'file',
-            'folder',
-            'open',
-        ],
-        name: 'open_file_folder',
-    },
-    {
-        code: '🗂',
-        keywords: [
-            'card',
-            'dividers',
-            'index',
-        ],
-        name: 'card_index_dividers',
-    },
-    {
-        code: '📅',
-        keywords: [
-            'calendar',
-            'date',
-        ],
-        name: 'date',
-    },
-    {
-        code: '📆',
-        keywords: [
-            'calendar',
-        ],
-        name: 'calendar',
-    },
-    {
-        code: '🗒',
-        keywords: [
-            'note',
-            'pad',
-            'spiral',
-        ],
-        name: 'spiral_notepad',
-    },
-    {
-        code: '🗓',
-        keywords: [
-            'calendar',
-            'pad',
-            'spiral',
-        ],
-        name: 'spiral_calendar',
-    },
-    {
-        code: '📇',
-        keywords: [
-            'card',
-            'index',
-            'rolodex',
-        ],
-        name: 'card_index',
-    },
-    {
-        code: '📈',
-        keywords: [
-            'chart',
-            'graph',
-            'growth',
-            'trend',
-            'upward',
-        ],
-        name: 'chart_with_upwards_trend',
-    },
-    {
-        code: '📉',
-        keywords: [
-            'chart',
-            'down',
-            'graph',
-            'trend',
-        ],
-        name: 'chart_with_downwards_trend',
-    },
-    {
-        code: '📊',
-        keywords: [
-            'bar',
-            'chart',
-            'graph',
-        ],
-        name: 'bar_chart',
-    },
-    {
-        code: '📋',
-        keywords: [
-            'clipboard',
-        ],
-        name: 'clipboard',
-    },
-    {
-        code: '📌',
-        keywords: [
-            'pin',
-            'pushpin',
-        ],
-        name: 'pushpin',
-    },
-    {
-        code: '📍',
-        keywords: [
-            'pin',
-            'pushpin',
-        ],
-        name: 'round_pushpin',
-    },
-    {
-        code: '📎',
-        keywords: [
-            'paperclip',
-        ],
-        name: 'paperclip',
-    },
-    {
-        code: '🖇',
-        keywords: [
-            'communication',
-            'link',
-            'paperclip',
-        ],
-        name: 'paperclips',
-    },
-    {
-        code: '📏',
-        keywords: [
-            'ruler',
-            'straight edge',
-        ],
-        name: 'straight_ruler',
-    },
-    {
-        code: '📐',
-        keywords: [
-            'ruler',
-            'set',
-            'triangle',
-        ],
-        name: 'triangular_ruler',
-    },
-    {
-        code: '✂️',
-        keywords: [
-            'scissors',
-            'tool',
-        ],
-        name: 'scissors',
-    },
-    {
-        code: '🗃',
-        keywords: [
-            'box',
-            'card',
-            'file',
-        ],
-        name: 'card_file_box',
-    },
-    {
-        code: '🗄',
-        keywords: [
-            'cabinet',
-            'file',
-        ],
-        name: 'file_cabinet',
-    },
-    {
-        code: '🗑',
-        keywords: [
-            'wastebasket',
-        ],
-        name: 'wastebasket',
-    },
-    {
-        code: '🔒',
-        keywords: [
-            'closed',
-            'lock',
-        ],
-        name: 'lock',
-    },
-    {
-        code: '🔓',
-        keywords: [
-            'lock',
-            'open',
-            'unlock',
-        ],
-        name: 'unlock',
-    },
-    {
-        code: '🔏',
-        keywords: [
-            'ink',
-            'lock',
-            'nib',
-            'pen',
-            'privacy',
-        ],
-        name: 'lock_with_ink_pen',
-    },
-    {
-        code: '🔐',
-        keywords: [
-            'closed',
-            'key',
-            'lock',
-            'secure',
-        ],
-        name: 'closed_lock_with_key',
-    },
-    {
-        code: '🔑',
-        keywords: [
-            'key',
-            'lock',
-            'password',
-        ],
-        name: 'key',
-    },
-    {
-        code: '🗝',
-        keywords: [
-            'clue',
-            'key',
-            'lock',
-            'old',
-        ],
-        name: 'old_key',
-    },
-    {
-        code: '🔨',
-        keywords: [
-            'hammer',
-            'tool',
-        ],
-        name: 'hammer',
-    },
-    {
-        code: '⛏',
-        keywords: [
-            'mining',
-            'pick',
-            'tool',
-        ],
-        name: 'pick',
-    },
-    {
-        code: '⚒️',
-        keywords: [
-            'hammer',
-            'pick',
-            'tool',
-        ],
-        name: 'hammer_and_pick',
-    },
-    {
-        code: '🛠',
-        keywords: [
-            'hammer',
-            'tool',
-            'wrench',
-        ],
-        name: 'hammer_and_wrench',
-    },
-    {
-        code: '🗡',
-        keywords: [
-            'dagger',
-            'knife',
-            'weapon',
-        ],
-        name: 'dagger',
-    },
-    {
-        code: '⚔️',
-        keywords: [
-            'crossed',
-            'swords',
-            'weapon',
-        ],
-        name: 'crossed_swords',
-    },
-    {
-        code: '🔫',
-        keywords: [
-            'gun',
-            'handgun',
-            'pistol',
-            'revolver',
-            'tool',
-            'weapon',
-        ],
-        name: 'gun',
-    },
-    {
-        code: '🏹',
-        keywords: [
-            'archer',
-            'arrow',
-            'bow',
-            'sagittarius',
-            'tool',
-            'weapon',
-            'zodiac',
-        ],
-        name: 'bow_and_arrow',
-    },
-    {
-        code: '🛡',
-        keywords: [
-            'shield',
-            'weapon',
-        ],
-        name: 'shield',
-    },
-    {
-        code: '🔧',
-        keywords: [
-            'tool',
-            'wrench',
-        ],
-        name: 'wrench',
-    },
-    {
-        code: '🔩',
-        keywords: [
-            'bolt',
-            'nut',
-            'tool',
-        ],
-        name: 'nut_and_bolt',
-    },
-    {
-        code: '⚙️',
-        keywords: [
-            'gear',
-            'tool',
-        ],
-        name: 'gear',
-    },
-    {
-        code: '🗜',
-        keywords: [
-            'compression',
-            'tool',
-            'vice',
-        ],
-        name: 'clamp',
-    },
-    {
-        code: '⚗️',
-        keywords: [
-            'alembic',
-            'chemistry',
-            'tool',
-        ],
-        name: 'alembic',
-    },
-    {
-        code: '⚖️',
-        keywords: [
-            'balance',
-            'justice',
-            'libra',
-            'scales',
-            'tool',
-            'weight',
-            'zodiac',
-        ],
-        name: 'balance_scale',
-    },
-    {
-        code: '🔗',
-        keywords: [
-            'link',
-        ],
-        name: 'link',
-    },
-    {
-        code: '⛓',
-        keywords: [
-            'chain',
-        ],
-        name: 'chains',
-    },
-    {
-        code: '💉',
-        keywords: [
-            'doctor',
-            'medicine',
-            'needle',
-            'shot',
-            'sick',
-            'syringe',
-            'tool',
-        ],
-        name: 'syringe',
-    },
-    {
-        code: '💊',
-        keywords: [
-            'doctor',
-            'medicine',
-            'pill',
-            'sick',
-        ],
-        name: 'pill',
-    },
-    {
-        code: '🚬',
-        keywords: [
-            'activity',
-            'smoking',
-        ],
-        name: 'smoking',
-    },
-    {
-        code: '⚰',
-        keywords: [
-            'coffin',
-            'death',
-        ],
-        name: 'coffin',
-    },
-    {
-        code: '⚱',
-        keywords: [
-            'death',
-            'funeral',
-            'urn',
-        ],
-        name: 'funeral_urn',
-    },
-    {
-        code: '🗿',
-        keywords: [
-            'face',
-            'moyai',
-            'statue',
-        ],
-        name: 'moyai',
-    },
-    {
-        code: '🛢',
-        keywords: [
-            'drum',
-            'oil',
-        ],
-        name: 'oil_drum',
-    },
-    {
-        code: '🔮',
-        keywords: [
-            'ball',
-            'crystal',
-            'fairy tale',
-            'fantasy',
-            'fortune',
-            'tool',
-        ],
-        name: 'crystal_ball',
-    },
-    {
-        code: '🛒',
-        keywords: [
-            'cart',
-            'shopping',
-            'trolley',
-        ],
-        name: 'shopping_cart',
-    },
-    {
-        code: 'symbols',
-        header: true,
-    },
-    {
-        code: '🏧',
-        keywords: [
-            'atm',
-            'automated',
-            'bank',
-            'teller',
-        ],
-        name: 'atm',
-    },
-    {
-        code: '🚮',
-        keywords: [
-            'litter',
-            'litterbox',
-        ],
-        name: 'put_litter_in_its_place',
-    },
-    {
-        code: '🚰',
-        keywords: [
-            'drink',
-            'potable',
-            'water',
-        ],
-        name: 'potable_water',
-    },
-    {
-        code: '♿',
-        keywords: [
-            'access',
-            'wheelchair',
-        ],
-        name: 'wheelchair',
-    },
-    {
-        code: '🚹',
-        keywords: [
-            'lavatory',
-            'man',
-            'restroom',
-            'wc',
-        ],
-        name: 'mens',
-    },
-    {
-        code: '🚺',
-        keywords: [
-            'lavatory',
-            'restroom',
-            'wc',
-            'woman',
-        ],
-        name: 'womens',
-    },
-    {
-        code: '🚻',
-        keywords: [
-            'lavatory',
-            'restroom',
-            'wc',
-        ],
-        name: 'restroom',
-    },
-    {
-        code: '🚼',
-        keywords: [
-            'baby',
-            'changing',
-        ],
-        name: 'baby_symbol',
-    },
-    {
-        code: '🚾',
-        keywords: [
-            'closet',
-            'lavatory',
-            'restroom',
-            'water',
-            'wc',
-        ],
-        name: 'wc',
-    },
-    {
-        code: '🛂',
-        keywords: [
-            'control',
-            'passport',
-        ],
-        name: 'passport_control',
-    },
-    {
-        code: '🛃',
-        keywords: [
-            'customs',
-        ],
-        name: 'customs',
-    },
-    {
-        code: '🛄',
-        keywords: [
-            'baggage',
-            'claim',
-        ],
-        name: 'baggage_claim',
-    },
-    {
-        code: '🛅',
-        keywords: [
-            'baggage',
-            'left luggage',
-            'locker',
-            'luggage',
-        ],
-        name: 'left_luggage',
-    },
-    {
-        code: '⚠',
-        keywords: [
-            'warning',
-        ],
-        name: 'warning',
-    },
-    {
-        code: '🚸',
-        keywords: [
-            'child',
-            'crossing',
-            'pedestrian',
-            'traffic',
-        ],
-        name: 'children_crossing',
-    },
-    {
-        code: '⛔',
-        keywords: [
-            'entry',
-            'forbidden',
-            'no',
-            'not',
-            'prohibited',
-            'traffic',
-        ],
-        name: 'no_entry',
-    },
-    {
-        code: '🚫',
-        keywords: [
-            'entry',
-            'forbidden',
-            'no',
-            'not',
-            'prohibited',
-        ],
-        name: 'no_entry_sign',
-    },
-    {
-        code: '🚳',
-        keywords: [
-            'bicycle',
-            'bike',
-            'forbidden',
-            'no',
-            'not',
-            'prohibited',
-            'vehicle',
-        ],
-        name: 'no_bicycles',
-    },
-    {
-        code: '🚭',
-        keywords: [
-            'forbidden',
-            'no',
-            'not',
-            'prohibited',
-            'smoking',
-        ],
-        name: 'no_smoking',
-    },
-    {
-        code: '🚯',
-        keywords: [
-            'forbidden',
-            'litter',
-            'no',
-            'not',
-            'prohibited',
-        ],
-        name: 'do_not_litter',
-    },
-    {
-        code: '🚱',
-        keywords: [
-            'drink',
-            'forbidden',
-            'no',
-            'not',
-            'potable',
-            'prohibited',
-            'water',
-        ],
-        name: 'non',
-    },
-    {
-        code: '🚷',
-        keywords: [
-            'forbidden',
-            'no',
-            'not',
-            'pedestrian',
-            'prohibited',
-        ],
-        name: 'no_pedestrians',
-    },
-    {
-        code: '📵',
-        keywords: [
-            'cell',
-            'communication',
-            'forbidden',
-            'mobile',
-            'no',
-            'not',
-            'phone',
-            'prohibited',
-            'telephone',
-        ],
-        name: 'no_mobile_phones',
-    },
-    {
-        code: '🔞',
-        keywords: [
-            '18',
-            'age restriction',
-            'eighteen',
-            'forbidden',
-            'no',
-            'not',
-            'prohibited',
-            'underage',
-        ],
-        name: 'underage',
-    },
-    {
-        code: '☢️',
-        keywords: [
-            'radioactive',
-        ],
-        name: 'radioactive',
-    },
-    {
-        code: '☣️',
-        keywords: [
-            'biohazard',
-        ],
-        name: 'biohazard',
-    },
-    {
-        code: '⬆',
-        keywords: [
-            'arrow',
-            'cardinal',
-            'direction',
-            'north',
-        ],
-        name: 'arrow_up',
-    },
-    {
-        code: '↗️',
-        keywords: [
-            'arrow',
-            'direction',
-            'intercardinal',
-            'northeast',
-        ],
-        name: 'arrow_upper_right',
-    },
-    {
-        code: '➡',
-        keywords: [
-            'arrow',
-            'cardinal',
-            'direction',
-            'east',
-        ],
-        name: 'arrow_right',
-    },
-    {
-        code: '↘️',
-        keywords: [
-            'arrow',
-            'direction',
-            'intercardinal',
-            'southeast',
-        ],
-        name: 'arrow_lower_right',
-    },
-    {
-        code: '⬇',
-        keywords: [
-            'arrow',
-            'cardinal',
-            'direction',
-            'down',
-            'south',
-        ],
-        name: 'arrow_down',
-    },
-    {
-        code: '↙️',
-        keywords: [
-            'arrow',
-            'direction',
-            'intercardinal',
-            'southwest',
-        ],
-        name: 'arrow_lower_left',
-    },
-    {
-        code: '⬅',
-        keywords: [
-            'arrow',
-            'cardinal',
-            'direction',
-            'west',
-        ],
-        name: 'arrow_left',
-    },
-    {
-        code: '↖️',
-        keywords: [
-            'arrow',
-            'direction',
-            'intercardinal',
-            'northwest',
-        ],
-        name: 'arrow_upper_left',
-    },
-    {
-        code: '↕️',
-        keywords: [
-            'arrow',
-        ],
-        name: 'arrow_up_down',
-    },
-    {
-        code: '↔️',
-        keywords: [
-            'arrow',
-        ],
-        name: 'left_right_arrow',
-    },
-    {
-        code: '↩',
-        keywords: [
-            'arrow',
-        ],
-        name: 'leftwards_arrow_with_hook',
-    },
-    {
-        code: '↪',
-        keywords: [
-            'arrow',
-        ],
-        name: 'arrow_right_hook',
-    },
-    {
-        code: '⤴️',
-        keywords: [
-            'arrow',
-            'up',
-        ],
-        name: 'arrow_heading_up',
-    },
-    {
-        code: '⤵️',
-        keywords: [
-            'arrow',
-            'down',
-        ],
-        name: 'arrow_heading_down',
-    },
-    {
-        code: '🔃',
-        keywords: [
-            'arrow',
-            'clockwise',
-            'reload',
-        ],
-        name: 'arrows_clockwise',
-    },
-    {
-        code: '🔄',
-        keywords: [
-            'anticlockwise',
-            'arrow',
-            'counterclockwise',
-            'withershins',
-        ],
-        name: 'arrows_counterclockwise',
-    },
-    {
-        code: '🔙',
-        keywords: [
-            'arrow',
-            'back',
-        ],
-        name: 'back',
-    },
-    {
-        code: '🔚',
-        keywords: [
-            'arrow',
-            'end',
-        ],
-        name: 'end',
-    },
-    {
-        code: '🔛',
-        keywords: [
-            'arrow',
-            'mark',
-            'on',
-        ],
-        name: 'on',
-    },
-    {
-        code: '🔜',
-        keywords: [
-            'arrow',
-            'soon',
-        ],
-        name: 'soon',
-    },
-    {
-        code: '🔝',
-        keywords: [
-            'arrow',
-            'top',
-            'up',
-        ],
-        name: 'top',
-    },
-    {
-        code: '🛐',
-        keywords: [
-            'religion',
-            'worship',
-        ],
-        name: 'place_of_worship',
-    },
-    {
-        code: '⚛',
-        keywords: [
-            'atheist',
-            'atom',
-        ],
-        name: 'atom_symbol',
-    },
-    {
-        code: '🕉',
-        keywords: [
-            'hindu',
-            'om',
-            'religion',
-        ],
-        name: 'om',
-    },
-    {
-        code: '✡️',
-        keywords: [
-            'david',
-            'jew',
-            'jewish',
-            'religion',
-            'star',
-        ],
-        name: 'star_of_david',
-    },
-    {
-        code: '☸️',
-        keywords: [
-            'buddhist',
-            'dharma',
-            'religion',
-            'wheel',
-        ],
-        name: 'wheel_of_dharma',
-    },
-    {
-        code: '☯',
-        keywords: [
-            'religion',
-            'tao',
-            'taoist',
-            'yang',
-            'yin',
-        ],
-        name: 'yin_yang',
-    },
-    {
-        code: '☦️',
-        keywords: [
-            'christian',
-            'cross',
-            'religion',
-        ],
-        name: 'orthodox_cross',
-    },
-    {
-        code: '☦',
-        keywords: [
-            'christian',
-            'cross',
-            'religion',
-        ],
-        name: 'latin_cross',
-    },
-    {
-        code: '☪',
-        keywords: [
-            'islam',
-            'muslim',
-            'religion',
-        ],
-        name: 'star_and_crescent',
-    },
-    {
-        code: '☮',
-        keywords: [
-            'peace',
-        ],
-        name: 'peace_symbol',
-    },
-    {
-        code: '🕎',
-        keywords: [
-            'candelabrum',
-            'candlestick',
-            'menorah',
-            'religion',
-        ],
-        name: 'menorah',
-    },
-    {
-        code: '🔯',
-        keywords: [
-            'fortune',
-            'star',
-        ],
-        name: 'six_pointed_star',
-    },
-    {
-        code: '♻',
-        keywords: [
-            'recycle',
-        ],
-        name: 'recycle',
-    },
-    {
-        code: '📛',
-        keywords: [
-            'badge',
-            'name',
-        ],
-        name: 'name_badge',
-    },
-    {
-        code: '⚜',
-        keywords: [
-            'fleur-de-lis',
-        ],
-        name: 'fleur_de_lis',
-    },
-    {
-        code: '🔰',
-        keywords: [
-            'beginner',
-            'chevron',
-            'green',
-            'japanese',
-            'leaf',
-            'tool',
-            'yellow',
-        ],
-        name: 'beginner',
-    },
-    {
-        code: '🔱',
-        keywords: [
-            'anchor',
-            'emblem',
-            'ship',
-            'tool',
-            'trident',
-        ],
-        name: 'trident',
-    },
-    {
-        code: '⭕',
-        keywords: [
-            'circle',
-            'o',
-        ],
-        name: 'o',
-    },
-    {
-        code: '✅',
-        keywords: [
-            'check',
-            'mark',
-        ],
-        name: 'white_check_mark',
-    },
-    {
-        code: '☑️',
-        keywords: [
-            'ballot',
-            'box',
-            'check',
-        ],
-        name: 'ballot_box_with_check',
-    },
-    {
-        code: '✔️',
-        keywords: [
-            'check',
-            'mark',
-        ],
-        name: 'heavy_check_mark',
-    },
-    {
-        code: '✖️',
-        keywords: [
-            'cancel',
-            'multiplication',
-            'multiply',
-            'x',
-        ],
-        name: 'heavy_multiplication_x',
-    },
-    {
-        code: '❌',
-        keywords: [
-            'cancel',
-            'mark',
-            'multiplication',
-            'multiply',
-            'x',
-        ],
-        name: 'x',
-    },
-    {
-        code: '❎',
-        keywords: [
-            'mark',
-            'square',
-        ],
-        name: 'negative_squared_cross_mark',
-    },
-    {
-        code: '➕',
-        keywords: [
-            'math',
-            'plus',
-        ],
-        name: 'heavy_plus_sign',
-    },
-    {
-        code: '➖',
-        keywords: [
-            'math',
-            'minus',
-        ],
-        name: 'heavy_minus_sign',
-    },
-    {
-        code: '➗',
-        keywords: [
-            'division',
-            'math',
-        ],
-        name: 'heavy_division_sign',
-    },
-    {
-        code: '➰',
-        keywords: [
-            'curl',
-            'loop',
-        ],
-        name: 'curly_loop',
-    },
-    {
-        code: '➿',
-        keywords: [
-            'curl',
-            'double',
-            'loop',
-        ],
-        name: 'loop',
-    },
-    {
-        code: '〽',
-        keywords: [
-            'mark',
-            'part',
-        ],
-        name: 'part_alternation_mark',
-    },
-    {
-        code: '✳️',
-        keywords: [
-            'asterisk',
-        ],
-        name: 'eight_spoked_asterisk',
-    },
-    {
-        code: '✴️',
-        keywords: [
-            'star',
-        ],
-        name: 'eight_pointed_black_star',
-    },
-    {
-        code: '❇️',
-        keywords: [
-            'sparkle',
-        ],
-        name: 'sparkle',
-    },
-    {
-        code: '‼',
-        keywords: [
-            'bangbang',
-            'exclamation',
-            'mark',
-            'punctuation',
-        ],
-        name: 'bangbang',
-    },
-    {
-        code: '⁉️',
-        keywords: [
-            'exclamation',
-            'interrobang',
-            'mark',
-            'punctuation',
-            'question',
-        ],
-        name: 'interrobang',
-    },
-    {
-        code: '❓',
-        keywords: [
-            'mark',
-            'punctuation',
-            'question',
-        ],
-        name: 'question',
-    },
-    {
-        code: '❔',
-        keywords: [
-            'mark',
-            'outlined',
-            'punctuation',
-            'question',
-        ],
-        name: 'grey_question',
-    },
-    {
-        code: '❕',
-        keywords: [
-            'exclamation',
-            'mark',
-            'outlined',
-            'punctuation',
-        ],
-        name: 'grey_exclamation',
-    },
-    {
-        code: '❗',
-        keywords: [
-            'exclamation',
-            'mark',
-            'punctuation',
-        ],
-        name: 'exclamation',
-    },
-    {
-        code: '〰️',
-        keywords: [
-            'dash',
-            'punctuation',
-            'wavy',
-        ],
-        name: 'wavy_dash',
-    },
-    {
-        code: '©',
-        keywords: [
-            'copyright',
-        ],
-        name: 'copyright',
-    },
-    {
-        code: '®',
-        keywords: [
-            'registered',
-        ],
-        name: 'registered',
-    },
-    {
-        code: '™️',
-        keywords: [
-            'mark',
-            'tm',
-            'trademark',
-        ],
-        name: 'tm',
-    },
-    {
-        code: '♈',
-        keywords: [
-            'aries',
-            'ram',
-            'zodiac',
-        ],
-        name: 'aries',
-    },
-    {
-        code: '♉',
-        keywords: [
-            'bull',
-            'ox',
-            'taurus',
-            'zodiac',
-        ],
-        name: 'taurus',
-    },
-    {
-        code: '♊',
-        keywords: [
-            'gemini',
-            'twins',
-            'zodiac',
-        ],
-        name: 'gemini',
-    },
-    {
-        code: '♋',
-        keywords: [
-            'cancer',
-            'crab',
-            'zodiac',
-        ],
-        name: 'cancer',
-    },
-    {
-        code: '♌',
-        keywords: [
-            'leo',
-            'lion',
-            'zodiac',
-        ],
-        name: 'leo',
-    },
-    {
-        code: '♍',
-        keywords: [
-            'maiden',
-            'virgin',
-            'virgo',
-            'zodiac',
-        ],
-        name: 'virgo',
-    },
-    {
-        code: '♎',
-        keywords: [
-            'balance',
-            'justice',
-            'libra',
-            'scales',
-            'zodiac',
-        ],
-        name: 'libra',
-    },
-    {
-        code: '♏',
-        keywords: [
-            'scorpio',
-            'scorpion',
-            'scorpius',
-            'zodiac',
-        ],
-        name: 'scorpius',
-    },
-    {
-        code: '♐',
-        keywords: [
-            'archer',
-            'sagittarius',
-            'zodiac',
-        ],
-        name: 'sagittarius',
-    },
-    {
-        code: '♑',
-        keywords: [
-            'capricorn',
-            'goat',
-            'zodiac',
-        ],
-        name: 'capricorn',
-    },
-    {
-        code: '♒',
-        keywords: [
-            'aquarius',
-            'bearer',
-            'water',
-            'zodiac',
-        ],
-        name: 'aquarius',
-    },
-    {
-        code: '♓',
-        keywords: [
-            'fish',
-            'pisces',
-            'zodiac',
-        ],
-        name: 'pisces',
-    },
-    {
-        code: '⛎',
-        keywords: [
-            'bearer',
-            'ophiuchus',
-            'serpent',
-            'snake',
-            'zodiac',
-        ],
-        name: 'ophiuchus',
-    },
-    {
-        code: '🔀',
-        keywords: [
-            'arrow',
-            'crossed',
-        ],
-        name: 'twisted_rightwards_arrows',
-    },
-    {
-        code: '🔁',
-        keywords: [
-            'arrow',
-            'clockwise',
-            'repeat',
-        ],
-        name: 'repeat',
-    },
-    {
-        code: '🔂',
-        keywords: [
-            'arrow',
-            'clockwise',
-            'once',
-        ],
-        name: 'repeat_one',
-    },
-    {
-        code: '▶',
-        keywords: [
-            'arrow',
-            'play',
-            'right',
-            'triangle',
-        ],
-        name: 'arrow_forward',
-    },
-    {
-        code: '⏩',
-        keywords: [
-            'arrow',
-            'double',
-            'fast',
-            'forward',
-        ],
-        name: 'fast_forward',
-    },
-    {
-        code: '⏭',
-        keywords: [
-            'arrow',
-            'next scene',
-            'next track',
-            'triangle',
-        ],
-        name: 'next_track_button',
-    },
-    {
-        code: '⏯',
-        keywords: [
-            'arrow',
-            'pause',
-            'play',
-            'right',
-            'triangle',
-        ],
-        name: 'play_or_pause_button',
-    },
-    {
-        code: '◀',
-        keywords: [
-            'arrow',
-            'left',
-            'reverse',
-            'triangle',
-        ],
-        name: 'arrow_backward',
-    },
-    {
-        code: '⏪',
-        keywords: [
-            'arrow',
-            'double',
-            'rewind',
-        ],
-        name: 'rewind',
-    },
-    {
-        code: '⏮',
-        keywords: [
-            'arrow',
-            'previous scene',
-            'previous track',
-            'triangle',
-        ],
-        name: 'previous_track_button',
-    },
-    {
-        code: '🔼',
-        keywords: [
-            'arrow',
-            'button',
-            'red',
-        ],
-        name: 'arrow_up_small',
-    },
-    {
-        code: '⏫',
-        keywords: [
-            'arrow',
-            'double',
-        ],
-        name: 'arrow_double_up',
-    },
-    {
-        code: '🔽',
-        keywords: [
-            'arrow',
-            'button',
-            'down',
-            'red',
-        ],
-        name: 'arrow_down_small',
-    },
-    {
-        code: '⏬',
-        keywords: [
-            'arrow',
-            'double',
-            'down',
-        ],
-        name: 'arrow_double_down',
-    },
-    {
-        code: '⏸',
-        keywords: [
-            'bar',
-            'double',
-            'pause',
-            'vertical',
-        ],
-        name: 'pause_button',
-    },
-    {
-        code: '⏹',
-        keywords: [
-            'square',
-            'stop',
-        ],
-        name: 'stop_button',
-    },
-    {
-        code: '⏺',
-        keywords: [
-            'circle',
-            'record',
-        ],
-        name: 'record_button',
-    },
-    {
-        code: '⏏',
-        keywords: [
-            'eject',
-        ],
-        name: 'eject_button',
-    },
-    {
-        code: '🎦',
-        keywords: [
-            'activity',
-            'camera',
-            'cinema',
-            'entertainment',
-            'film',
-            'movie',
-        ],
-        name: 'cinema',
-    },
-    {
-        code: '🔅',
-        keywords: [
-            'brightness',
-            'dim',
-            'low',
-        ],
-        name: 'low_brightness',
-    },
-    {
-        code: '🔆',
-        keywords: [
-            'bright',
-            'brightness',
-        ],
-        name: 'high_brightness',
-    },
-    {
-        code: '📶',
-        keywords: [
-            'antenna',
-            'bar',
-            'cell',
-            'communication',
-            'mobile',
-            'phone',
-            'signal',
-            'telephone',
-        ],
-        name: 'signal_strength',
-    },
-    {
-        code: '📳',
-        keywords: [
-            'cell',
-            'communication',
-            'mobile',
-            'mode',
-            'phone',
-            'telephone',
-            'vibration',
-        ],
-        name: 'vibration_mode',
-    },
-    {
-        code: '📴',
-        keywords: [
-            'cell',
-            'communication',
-            'mobile',
-            'off',
-            'phone',
-            'telephone',
-        ],
-        name: 'mobile_phone_off',
-    },
-    {
-        code: '#️⃣',
-        keywords: [
-            'hash',
-            'keycap',
-            'pound',
-        ],
-        name: 'hash',
-    },
-    {
-        code: '*️⃣',
-        keywords: [
-            'asterisk',
-            'keycap',
-            'star',
-        ],
-        name: 'asterisk',
-    },
-    {
-        code: '0️⃣',
-        keywords: [
-            '0',
-            'keycap',
-            'zero',
-        ],
-        name: 'zero',
-    },
-    {
-        code: '1️⃣',
-        keywords: [
-            '1',
-            'keycap',
-            'one',
-        ],
-        name: 'one',
-    },
-    {
-        code: '2️⃣',
-        keywords: [
-            '2',
-            'keycap',
-            'two',
-        ],
-        name: 'two',
-    },
-    {
-        code: '3️⃣',
-        keywords: [
-            '3',
-            'keycap',
-            'three',
-        ],
-        name: 'three',
-    },
-    {
-        code: '4️⃣',
-        keywords: [
-            '4',
-            'four',
-            'keycap',
-        ],
-        name: 'four',
-    },
-    {
-        code: '5️⃣',
-        keywords: [
-            '5',
-            'five',
-            'keycap',
-        ],
-        name: 'five',
-    },
-    {
-        code: '6️⃣',
-        keywords: [
-            '6',
-            'keycap',
-            'six',
-        ],
-        name: 'six',
-    },
-    {
-        code: '7️⃣',
-        keywords: [
-            '7',
-            'keycap',
-            'seven',
-        ],
-        name: 'seven',
-    },
-    {
-        code: '8️⃣',
-        keywords: [
-            '8',
-            'eight',
-            'keycap',
-        ],
-        name: 'eight',
-    },
-    {
-        code: '9️⃣',
-        keywords: [
-            '9',
-            'keycap',
-            'nine',
-        ],
-        name: 'nine',
-    },
-    {
-        code: '🔟',
-        keywords: [
-            '10',
-            'keycap',
-            'ten',
-        ],
-        name: 'keycap_ten',
-    },
-    {
-        code: '💯',
-        keywords: [
-            '100',
-            'full',
-            'hundred',
-            'score',
-        ],
-        name: '100',
-    },
-    {
-        code: '🔠',
-        keywords: [
-            'input',
-            'latin',
-            'letters',
-            'uppercase',
-        ],
-        name: 'capital_abcd',
-    },
-    {
-        code: '🔡',
-        keywords: [
-            'abcd',
-            'input',
-            'latin',
-            'letters',
-            'lowercase',
-        ],
-        name: 'abcd',
-    },
-    {
-        code: '🔢',
-        keywords: [
-            '1234',
-            'input',
-            'numbers',
-        ],
-        name: '1234',
-    },
-    {
-        code: '🔣',
-        keywords: [
-            'input',
-        ],
-        name: 'symbols',
-    },
-    {
-        code: '🔤',
-        keywords: [
-            'abc',
-            'alphabet',
-            'input',
-            'latin',
-            'letters',
-        ],
-        name: 'abc',
-    },
-    {
-        code: '🅰',
-        keywords: [
-            'a',
-            'blood',
-        ],
-        name: 'a',
-    },
-    {
-        code: '🆎',
-        keywords: [
-            'ab',
-            'blood',
-        ],
-        name: 'ab',
-    },
-    {
-        code: '🅱',
-        keywords: [
-            'b',
-            'blood',
-        ],
-        name: 'b',
-    },
-    {
-        code: '🆑',
-        keywords: [
-            'cl',
-        ],
-        name: 'cl',
-    },
-    {
-        code: '🆒',
-        keywords: [
-            'cool',
-        ],
-        name: 'cool',
-    },
-    {
-        code: '🆓',
-        keywords: [
-            'free',
-        ],
-        name: 'free',
-    },
-    {
-        code: 'ℹ️',
-        keywords: [
-            'i',
-            'information',
-        ],
-        name: 'information_source',
-    },
-    {
-        code: '🆔',
-        keywords: [
-            'id',
-            'identity',
-        ],
-        name: 'id',
-    },
-    {
-        code: 'Ⓜ',
-        keywords: [
-            'circle',
-            'm',
-        ],
-        name: 'm',
-    },
-    {
-        code: '🆕',
-        keywords: [
-            'new',
-        ],
-        name: 'new',
-    },
-    {
-        code: '🆖',
-        keywords: [
-            'ng',
-        ],
-        name: 'ng',
-    },
-    {
-        code: '🅾',
-        keywords: [
-            'blood',
-            'o',
-        ],
-        name: 'o2',
-    },
-    {
-        code: '🆗',
-        keywords: [
-            'ok',
-        ],
-        name: 'ok',
-    },
-    {
-        code: '🅿',
-        keywords: [
-            'parking',
-        ],
-        name: 'parking',
-    },
-    {
-        code: '🆘',
-        keywords: [
-            'help',
-            'sos',
-        ],
-        name: 'sos',
-    },
-    {
-        code: '🆙',
-        keywords: [
-            'mark',
-            'up',
-        ],
-        name: 'up',
-    },
-    {
-        code: '🆚',
-        keywords: [
-            'versus',
-            'vs',
-        ],
-        name: 'vs',
-    },
-    {
-        code: '🈁',
-        keywords: [
-            'japanese',
-        ],
-        name: 'koko',
-    },
-    {
-        code: '🈂',
-        keywords: [
-            'japanese',
-        ],
-        name: 'sa',
-    },
-    {
-        code: '🈷',
-        keywords: [
-            'japanese',
-        ],
-        name: 'u6708',
-    },
-    {
-        code: '🈶',
-        keywords: [
-            'japanese',
-        ],
-        name: 'u6709',
-    },
-    {
-        code: '🈯',
-        keywords: [
-            'japanese',
-        ],
-        name: 'u6307',
-    },
-    {
-        code: '🉐',
-        keywords: [
-            'japanese',
-        ],
-        name: 'ideograph_advantage',
-    },
-    {
-        code: '🈹',
-        keywords: [
-            'japanese',
-        ],
-        name: 'u5272',
-    },
-    {
-        code: '🈚',
-        keywords: [
-            'japanese',
-        ],
-        name: 'u7121',
-    },
-    {
-        code: '🈲',
-        keywords: [
-            'japanese',
-        ],
-        name: 'u7981',
-    },
-    {
-        code: '🉑',
-        keywords: [
-            'chinese',
-        ],
-        name: 'accept',
-    },
-    {
-        code: '🈸',
-        keywords: [
-            'chinese',
-        ],
-        name: 'u7533',
-    },
-    {
-        code: '🈴',
-        keywords: [
-            'chinese',
-        ],
-        name: 'u5408',
-    },
-    {
-        code: '🈳',
-        keywords: [
-            'chinese',
-        ],
-        name: 'u7a7a',
-    },
-    {
-        code: '㊗️',
-        keywords: [
-            'chinese',
-            'congratulation',
-            'congratulations',
-            'ideograph',
-        ],
-        name: 'congratulations',
-    },
-    {
-        code: '㊙️',
-        keywords: [
-            'chinese',
-            'ideograph',
-            'secret',
-        ],
-        name: 'secret',
-    },
-    {
-        code: '🈺',
-        keywords: [
-            'chinese',
-        ],
-        name: 'u55b6',
-    },
-    {
-        code: '🈵',
-        keywords: [
-            'chinese',
-        ],
-        name: 'u6e80',
-    },
-    {
-        code: '▪',
-        keywords: [
-            'geometric',
-            'square',
-        ],
-        name: 'black_small_square',
-    },
-    {
-        code: '▫',
-        keywords: [
-            'geometric',
-            'square',
-        ],
-        name: 'white_small_square',
-    },
-    {
-        code: '◻',
-        keywords: [
-            'geometric',
-            'square',
-        ],
-        name: 'white_medium_square',
-    },
-    {
-        code: '◼',
-        keywords: [
-            'geometric',
-            'square',
-        ],
-        name: 'black_medium_square',
-    },
-    {
-        code: '◽',
-        keywords: [
-            'geometric',
-            'square',
-        ],
-        name: 'white_medium_small_square',
-    },
-    {
-        code: '◾',
-        keywords: [
-            'geometric',
-            'square',
-        ],
-        name: 'black_medium_small_square',
-    },
-    {
-        code: '⬛',
-        keywords: [
-            'geometric',
-            'square',
-        ],
-        name: 'black_large_square',
-    },
-    {
-        code: '⬜',
-        keywords: [
-            'geometric',
-            'square',
-        ],
-        name: 'white_large_square',
-    },
-    {
-        code: '🔶',
-        keywords: [
-            'diamond',
-            'geometric',
-            'orange',
-        ],
-        name: 'large_orange_diamond',
-    },
-    {
-        code: '🔷',
-        keywords: [
-            'blue',
-            'diamond',
-            'geometric',
-        ],
-        name: 'large_blue_diamond',
-    },
-    {
-        code: '🔸',
-        keywords: [
-            'diamond',
-            'geometric',
-            'orange',
-        ],
-        name: 'small_orange_diamond',
-    },
-    {
-        code: '🔹',
-        keywords: [
-            'blue',
-            'diamond',
-            'geometric',
-        ],
-        name: 'small_blue_diamond',
-    },
-    {
-        code: '🔺',
-        keywords: [
-            'geometric',
-            'red',
-        ],
-        name: 'small_red_triangle',
-    },
-    {
-        code: '🔻',
-        keywords: [
-            'down',
-            'geometric',
-            'red',
-        ],
-        name: 'small_red_triangle_down',
-    },
-    {
-        code: '💠',
-        keywords: [
-            'comic',
-            'diamond',
-            'geometric',
-            'inside',
-        ],
-        name: 'diamond_shape_with_a_dot_inside',
-    },
-    {
-        code: '🔘',
-        keywords: [
-            'button',
-            'geometric',
-            'radio',
-        ],
-        name: 'radio_button',
-    },
-    {
-        code: '🔲',
-        keywords: [
-            'button',
-            'geometric',
-            'square',
-        ],
-        name: 'black_square_button',
-    },
-    {
-        code: '🔳',
-        keywords: [
-            'button',
-            'geometric',
-            'outlined',
-            'square',
-        ],
-        name: 'white_square_button',
-    },
-    {
-        code: '⚪',
-        keywords: [
-            'circle',
-            'geometric',
-        ],
-        name: 'white_circle',
-    },
-    {
-        code: '⚫',
-        keywords: [
-            'circle',
-            'geometric',
-        ],
-        name: 'black_circle',
-    },
-    {
-        code: '🔴',
-        keywords: [
-            'circle',
-            'geometric',
-            'red',
-        ],
-        name: 'red_circle',
-    },
-    {
-        code: '🔵',
-        keywords: [
-            'blue',
-            'circle',
-            'geometric',
-        ],
-        name: 'large_blue_circle',
-    },
-    {
-        code: 'flags',
-        header: true,
-    },
-    {
-        code: '🏁',
-        keywords: [
-            'checkered',
-            'chequered',
-            'flag',
-            'racing',
-        ],
-        name: 'checkered_flag',
-    },
-    {
-        code: '🚩',
-        keywords: [
-            'flag',
-            'post',
-        ],
-        name: 'triangular_flag_on_post',
-    },
-    {
-        code: '🎌',
-        keywords: [
-            'activity',
-            'celebration',
-            'cross',
-            'crossed',
-            'flag',
-            'japanese',
-        ],
-        name: 'crossed_flags',
-    },
-    {
-        code: '🏴',
-        keywords: [
-            'flag',
-            'waving',
-        ],
-        name: 'black_flag',
-    },
-    {
-        code: '🏳',
-        keywords: [
-            'flag',
-            'waving',
-        ],
-        name: 'white_flag',
-    },
-    {
-        code: '🇦🇨',
-        keywords: [
-            'ascension',
-            'flag',
-            'island',
-        ],
-        name: 'ascension_island',
-    },
-    {
-        code: '🇦🇩',
-        keywords: [
-            'andorra',
-            'flag',
-        ],
-        name: 'andorra',
-    },
-    {
-        code: '🇦🇪',
-        keywords: [
-            'emirates',
-            'flag',
-            'uae',
-            'united',
-        ],
-        name: 'united_arab_emirates',
-    },
-    {
-        code: '🇦🇫',
-        keywords: [
-            'afghanistan',
-            'flag',
-        ],
-        name: 'afghanistan',
-    },
-    {
-        code: '🇦🇬',
-        keywords: [
-            'antigua',
-            'barbuda',
-            'flag',
-        ],
-        name: 'antigua_barbuda',
-    },
-    {
-        code: '🇦🇮',
-        keywords: [
-            'anguilla',
-            'flag',
-        ],
-        name: 'anguilla',
-    },
-    {
-        code: '🇦🇱',
-        keywords: [
-            'albania',
-            'flag',
-        ],
-        name: 'albania',
-    },
-    {
-        code: '🇦🇲',
-        keywords: [
-            'armenia',
-            'flag',
-        ],
-        name: 'armenia',
-    },
-    {
-        code: '🇦🇴',
-        keywords: [
-            'angola',
-            'flag',
-        ],
-        name: 'angola',
-    },
-    {
-        code: '🇦🇶',
-        keywords: [
-            'antarctica',
-            'flag',
-        ],
-        name: 'antarctica',
-    },
-    {
-        code: '🇦🇷',
-        keywords: [
-            'argentina',
-            'flag',
-        ],
-        name: 'argentina',
-    },
-    {
-        code: '🇦🇸',
-        keywords: [
-            'american',
-            'flag',
-            'samoa',
-        ],
-        name: 'american_samoa',
-    },
-    {
-        code: '🇦🇹',
-        keywords: [
-            'austria',
-            'flag',
-        ],
-        name: 'austria',
-    },
-    {
-        code: '🇦🇺',
-        keywords: [
-            'australia',
-            'flag',
-        ],
-        name: 'australia',
-    },
-    {
-        code: '🇦🇼',
-        keywords: [
-            'aruba',
-            'flag',
-        ],
-        name: 'aruba',
-    },
-    {
-        code: '🇦🇽',
-        keywords: [
-            'åland',
-            'flag',
-        ],
-        name: 'aland_islands',
-    },
-    {
-        code: '🇦🇿',
-        keywords: [
-            'azerbaijan',
-            'flag',
-        ],
-        name: 'azerbaijan',
-    },
-    {
-        code: '🇧🇦',
-        keywords: [
-            'bosnia',
-            'flag',
-            'herzegovina',
-        ],
-        name: 'bosnia_herzegovina',
-    },
-    {
-        code: '🇧🇧',
-        keywords: [
-            'barbados',
-            'flag',
-        ],
-        name: 'barbados',
-    },
-    {
-        code: '🇧🇩',
-        keywords: [
-            'bangladesh',
-            'flag',
-        ],
-        name: 'bangladesh',
-    },
-    {
-        code: '🇧🇪',
-        keywords: [
-            'belgium',
-            'flag',
-        ],
-        name: 'belgium',
-    },
-    {
-        code: '🇧🇫',
-        keywords: [
-            'burkina faso',
-            'flag',
-        ],
-        name: 'burkina_faso',
-    },
-    {
-        code: '🇧🇬',
-        keywords: [
-            'bulgaria',
-            'flag',
-        ],
-        name: 'bulgaria',
-    },
-    {
-        code: '🇧🇭',
-        keywords: [
-            'bahrain',
-            'flag',
-        ],
-        name: 'bahrain',
-    },
-    {
-        code: '🇧🇮',
-        keywords: [
-            'burundi',
-            'flag',
-        ],
-        name: 'burundi',
-    },
-    {
-        code: '🇧🇯',
-        keywords: [
-            'benin',
-            'flag',
-        ],
-        name: 'benin',
-    },
-    {
-        code: '🇧🇱',
-        keywords: [
-            'barthelemy',
-            'barthélemy',
-            'flag',
-            'saint',
-        ],
-        name: 'st_barthelemy',
-    },
-    {
-        code: '🇧🇲',
-        keywords: [
-            'bermuda',
-            'flag',
-        ],
-        name: 'bermuda',
-    },
-    {
-        code: '🇧🇳',
-        keywords: [
-            'brunei',
-            'darussalam',
-            'flag',
-        ],
-        name: 'brunei',
-    },
-    {
-        code: '🇧🇴',
-        keywords: [
-            'bolivia',
-            'flag',
-        ],
-        name: 'bolivia',
-    },
-    {
-        code: '🇧🇶',
-        keywords: [
-            'bonaire',
-            'caribbean',
-            'eustatius',
-            'flag',
-            'netherlands',
-            'saba',
-            'sint',
-        ],
-        name: 'caribbean_netherlands',
-    },
-    {
-        code: '🇧🇷',
-        keywords: [
-            'brazil',
-            'flag',
-        ],
-        name: 'brazil',
-    },
-    {
-        code: '🇧🇸',
-        keywords: [
-            'bahamas',
-            'flag',
-        ],
-        name: 'bahamas',
-    },
-    {
-        code: '🇧🇹',
-        keywords: [
-            'bhutan',
-            'flag',
-        ],
-        name: 'bhutan',
-    },
-    {
-        code: '🇧🇻',
-        keywords: [
-            'bouvet',
-            'flag',
-            'island',
-        ],
-        name: 'bouvet_island',
-    },
-    {
-        code: '🇧🇼',
-        keywords: [
-            'botswana',
-            'flag',
-        ],
-        name: 'botswana',
-    },
-    {
-        code: '🇧🇾',
-        keywords: [
-            'belarus',
-            'flag',
-        ],
-        name: 'belarus',
-    },
-    {
-        code: '🇧🇿',
-        keywords: [
-            'belize',
-            'flag',
-        ],
-        name: 'belize',
-    },
-    {
-        code: '🇨🇦',
-        keywords: [
-            'canada',
-            'flag',
-        ],
-        name: 'canada',
-    },
-    {
-        code: '🇨🇨',
-        keywords: [
-            'cocos',
-            'flag',
-            'island',
-            'keeling',
-        ],
-        name: 'cocos_islands',
-    },
-    {
-        code: '🇨🇩',
-        keywords: [
-            'congo',
-            'congo-kinshasa',
-            'democratic republic of congo',
-            'drc',
-            'flag',
-            'kinshasa',
-            'republic',
-        ],
-        name: 'congo_kinshasa',
-    },
-    {
-        code: '🇨🇫',
-        keywords: [
-            'central african republic',
-            'flag',
-            'republic',
-        ],
-        name: 'central_african_republic',
-    },
-    {
-        code: '🇨🇬',
-        keywords: [
-            'brazzaville',
-            'congo',
-            'congo republic',
-            'congo-brazzaville',
-            'flag',
-            'republic',
-            'republic of the congo',
-        ],
-        name: 'congo_brazzaville',
-    },
-    {
-        code: '🇨🇭',
-        keywords: [
-            'flag',
-            'switzerland',
-        ],
-        name: 'switzerland',
-    },
-    {
-        code: '🇨🇮',
-        keywords: [
-            'cote ivoire',
-            'côte ivoire',
-            'flag',
-            'ivory coast',
-        ],
-        name: 'cote_divoire',
-    },
-    {
-        code: '🇨🇰',
-        keywords: [
-            'cook',
-            'flag',
-            'island',
-        ],
-        name: 'cook_islands',
-    },
-    {
-        code: '🇨🇱',
-        keywords: [
-            'chile',
-            'flag',
-        ],
-        name: 'chile',
-    },
-    {
-        code: '🇨🇲',
-        keywords: [
-            'cameroon',
-            'flag',
-        ],
-        name: 'cameroon',
-    },
-    {
-        code: '🇨🇳',
-        keywords: [
-            'china',
-            'flag',
-        ],
-        name: 'cn',
-    },
-    {
-        code: '🇨🇴',
-        keywords: [
-            'colombia',
-            'flag',
-        ],
-        name: 'colombia',
-    },
-    {
-        code: '🇨🇵',
-        keywords: [
-            'clipperton',
-            'flag',
-            'island',
-        ],
-        name: 'clipperton_island',
-    },
-    {
-        code: '🇨🇷',
-        keywords: [
-            'costa rica',
-            'flag',
-        ],
-        name: 'costa_rica',
-    },
-    {
-        code: '🇨🇺',
-        keywords: [
-            'cuba',
-            'flag',
-        ],
-        name: 'cuba',
-    },
-    {
-        code: '🇨🇻',
-        keywords: [
-            'cabo',
-            'cape',
-            'flag',
-            'verde',
-        ],
-        name: 'cape_verde',
-    },
-    {
-        code: '🇨🇼',
-        keywords: [
-            'antilles',
-            'curacao',
-            'curaçao',
-            'flag',
-        ],
-        name: 'curacao',
-    },
-    {
-        code: '🇨🇽',
-        keywords: [
-            'christmas',
-            'flag',
-            'island',
-        ],
-        name: 'christmas_island',
-    },
-    {
-        code: '🇨🇾',
-        keywords: [
-            'cyprus',
-            'flag',
-        ],
-        name: 'cyprus',
-    },
-    {
-        code: '🇨🇿',
-        keywords: [
-            'czech republic',
-            'flag',
-        ],
-        name: 'czech_republic',
-    },
-    {
-        code: '🇩🇪',
-        keywords: [
-            'flag',
-            'germany',
-        ],
-        name: 'de',
-    },
-    {
-        code: '🇩🇬',
-        keywords: [
-            'diego garcia',
-            'flag',
-        ],
-        name: 'diego_garcia',
-    },
-    {
-        code: '🇩🇯',
-        keywords: [
-            'djibouti',
-            'flag',
-        ],
-        name: 'djibouti',
-    },
-    {
-        code: '🇩🇰',
-        keywords: [
-            'denmark',
-            'flag',
-        ],
-        name: 'denmark',
-    },
-    {
-        code: '🇩🇲',
-        keywords: [
-            'dominica',
-            'flag',
-        ],
-        name: 'dominica',
-    },
-    {
-        code: '🇩🇴',
-        keywords: [
-            'dominican republic',
-            'flag',
-        ],
-        name: 'dominican_republic',
-    },
-    {
-        code: '🇩🇿',
-        keywords: [
-            'algeria',
-            'flag',
-        ],
-        name: 'algeria',
-    },
-    {
-        code: '🇪🇦',
-        keywords: [
-            'ceuta',
-            'flag',
-            'melilla',
-        ],
-        name: 'ceuta_melilla',
-    },
-    {
-        code: '🇪🇨',
-        keywords: [
-            'ecuador',
-            'flag',
-        ],
-        name: 'ecuador',
-    },
-    {
-        code: '🇪🇪',
-        keywords: [
-            'estonia',
-            'flag',
-        ],
-        name: 'estonia',
-    },
-    {
-        code: '🇪🇬',
-        keywords: [
-            'egypt',
-            'flag',
-        ],
-        name: 'egypt',
-    },
-    {
-        code: '🇪🇭',
-        keywords: [
-            'flag',
-            'sahara',
-            'west',
-            'western sahara',
-        ],
-        name: 'western_sahara',
-    },
-    {
-        code: '🇪🇷',
-        keywords: [
-            'eritrea',
-            'flag',
-        ],
-        name: 'eritrea',
-    },
-    {
-        code: '🇪🇸',
-        keywords: [
-            'flag',
-            'spain',
-        ],
-        name: 'es',
-    },
-    {
-        code: '🇪🇹',
-        keywords: [
-            'ethiopia',
-            'flag',
-        ],
-        name: 'ethiopia',
-    },
-    {
-        code: '🇪🇺',
-        keywords: [
-            'european union',
-            'flag',
-        ],
-        name: 'eu',
-    },
-    {
-        code: '🇫🇮',
-        keywords: [
-            'finland',
-            'flag',
-        ],
-        name: 'finland',
-    },
-    {
-        code: '🇫🇯',
-        keywords: [
-            'fiji',
-            'flag',
-        ],
-        name: 'fiji',
-    },
-    {
-        code: '🇫🇰',
-        keywords: [
-            'falkland',
-            'falklands',
-            'flag',
-            'island',
-            'islas',
-            'malvinas',
-        ],
-        name: 'falkland_islands',
-    },
-    {
-        code: '🇫🇲',
-        keywords: [
-            'flag',
-            'micronesia',
-        ],
-        name: 'micronesia',
-    },
-    {
-        code: '🇫🇴',
-        keywords: [
-            'faroe',
-            'flag',
-            'island',
-        ],
-        name: 'faroe_islands',
-    },
-    {
-        code: '🇫🇷',
-        keywords: [
-            'flag',
-            'france',
-        ],
-        name: 'fr',
-    },
-    {
-        code: '🇬🇦',
-        keywords: [
-            'flag',
-            'gabon',
-        ],
-        name: 'gabon',
-    },
-    {
-        code: '🇬🇧',
-        keywords: [
-            'britain',
-            'british',
-            'cornwall',
-            'england',
-            'flag',
-            'great britain',
-            'ireland',
-            'northern ireland',
-            'scotland',
-            'uk',
-            'union jack',
-            'united',
-            'united kingdom',
-            'wales',
-        ],
-        name: 'gb',
-    },
-    {
-        code: '🇬🇩',
-        keywords: [
-            'flag',
-            'grenada',
-        ],
-        name: 'grenada',
-    },
-    {
-        code: '🇬🇪',
-        keywords: [
-            'flag',
-            'georgia',
-        ],
-        name: 'georgia',
-    },
-    {
-        code: '🇬🇫',
-        keywords: [
-            'flag',
-            'french',
-            'guiana',
-        ],
-        name: 'french_guiana',
-    },
-    {
-        code: '🇬🇬',
-        keywords: [
-            'flag',
-            'guernsey',
-        ],
-        name: 'guernsey',
-    },
-    {
-        code: '🇬🇭',
-        keywords: [
-            'flag',
-            'ghana',
-        ],
-        name: 'ghana',
-    },
-    {
-        code: '🇬🇮',
-        keywords: [
-            'flag',
-            'gibraltar',
-        ],
-        name: 'gibraltar',
-    },
-    {
-        code: '🇬🇱',
-        keywords: [
-            'flag',
-            'greenland',
-        ],
-        name: 'greenland',
-    },
-    {
-        code: '🇬🇲',
-        keywords: [
-            'flag',
-            'gambia',
-        ],
-        name: 'gambia',
-    },
-    {
-        code: '🇬🇳',
-        keywords: [
-            'flag',
-            'guinea',
-        ],
-        name: 'guinea',
-    },
-    {
-        code: '🇬🇵',
-        keywords: [
-            'flag',
-            'guadeloupe',
-        ],
-        name: 'guadeloupe',
-    },
-    {
-        code: '🇬🇶',
-        keywords: [
-            'equatorial guinea',
-            'flag',
-            'guinea',
-        ],
-        name: 'equatorial_guinea',
-    },
-    {
-        code: '🇬🇷',
-        keywords: [
-            'flag',
-            'greece',
-        ],
-        name: 'greece',
-    },
-    {
-        code: '🇬🇸',
-        keywords: [
-            'flag',
-            'georgia',
-            'island',
-            'south',
-            'south georgia',
-            'south sandwich',
-        ],
-        name: 'south_georgia_south_sandwich_islands',
-    },
-    {
-        code: '🇬🇹',
-        keywords: [
-            'flag',
-            'guatemala',
-        ],
-        name: 'guatemala',
-    },
-    {
-        code: '🇬🇺',
-        keywords: [
-            'flag',
-            'guam',
-        ],
-        name: 'guam',
-    },
-    {
-        code: '🇬🇼',
-        keywords: [
-            'bissau',
-            'flag',
-            'guinea',
-        ],
-        name: 'guinea_bissau',
-    },
-    {
-        code: '🇬🇾',
-        keywords: [
-            'flag',
-            'guyana',
-        ],
-        name: 'guyana',
-    },
-    {
-        code: '🇭🇰',
-        keywords: [
-            'china',
-            'flag',
-            'hong kong',
-        ],
-        name: 'hong_kong',
-    },
-    {
-        code: '🇭🇲',
-        keywords: [
-            'flag',
-            'heard',
-            'island',
-            'mcdonald',
-        ],
-        name: 'heard_mcdonald_islands',
-    },
-    {
-        code: '🇭🇳',
-        keywords: [
-            'flag',
-            'honduras',
-        ],
-        name: 'honduras',
-    },
-    {
-        code: '🇭🇷',
-        keywords: [
-            'croatia',
-            'flag',
-        ],
-        name: 'croatia',
-    },
-    {
-        code: '🇭🇹',
-        keywords: [
-            'flag',
-            'haiti',
-        ],
-        name: 'haiti',
-    },
-    {
-        code: '🇭🇺',
-        keywords: [
-            'flag',
-            'hungary',
-        ],
-        name: 'hungary',
-    },
-    {
-        code: '🇮🇨',
-        keywords: [
-            'canary',
-            'flag',
-            'island',
-        ],
-        name: 'canary_islands',
-    },
-    {
-        code: '🇮🇩',
-        keywords: [
-            'flag',
-            'indonesia',
-        ],
-        name: 'indonesia',
-    },
-    {
-        code: '🇮🇪',
-        keywords: [
-            'flag',
-            'ireland',
-        ],
-        name: 'ireland',
-    },
-    {
-        code: '🇮🇱',
-        keywords: [
-            'flag',
-            'israel',
-        ],
-        name: 'israel',
-    },
-    {
-        code: '🇮🇲',
-        keywords: [
-            'flag',
-            'isle of man',
-        ],
-        name: 'isle_of_man',
-    },
-    {
-        code: '🇮🇳',
-        keywords: [
-            'flag',
-            'india',
-        ],
-        name: 'india',
-    },
-    {
-        code: '🇮🇴',
-        keywords: [
-            'british',
-            'chagos',
-            'flag',
-            'indian ocean',
-            'island',
-        ],
-        name: 'british_indian_ocean_territory',
-    },
-    {
-        code: '🇮🇶',
-        keywords: [
-            'flag',
-            'iraq',
-        ],
-        name: 'iraq',
-    },
-    {
-        code: '🇮🇷',
-        keywords: [
-            'flag',
-            'iran',
-        ],
-        name: 'iran',
-    },
-    {
-        code: '🇮🇸',
-        keywords: [
-            'flag',
-            'iceland',
-        ],
-        name: 'iceland',
-    },
-    {
-        code: '🇮🇹',
-        keywords: [
-            'flag',
-            'italy',
-        ],
-        name: 'it',
-    },
-    {
-        code: '🇯🇪',
-        keywords: [
-            'flag',
-            'jersey',
-        ],
-        name: 'jersey',
-    },
-    {
-        code: '🇯🇲',
-        keywords: [
-            'flag',
-            'jamaica',
-        ],
-        name: 'jamaica',
-    },
-    {
-        code: '🇯🇴',
-        keywords: [
-            'flag',
-            'jordan',
-        ],
-        name: 'jordan',
-    },
-    {
-        code: '🇯🇵',
-        keywords: [
-            'flag',
-            'japan',
-        ],
-        name: 'jp',
-    },
-    {
-        code: '🇰🇪',
-        keywords: [
-            'flag',
-            'kenya',
-        ],
-        name: 'kenya',
-    },
-    {
-        code: '🇰🇬',
-        keywords: [
-            'flag',
-            'kyrgyzstan',
-        ],
-        name: 'kyrgyzstan',
-    },
-    {
-        code: '🇰🇭',
-        keywords: [
-            'cambodia',
-            'flag',
-        ],
-        name: 'cambodia',
-    },
-    {
-        code: '🇰🇮',
-        keywords: [
-            'flag',
-            'kiribati',
-        ],
-        name: 'kiribati',
-    },
-    {
-        code: '🇰🇲',
-        keywords: [
-            'comoros',
-            'flag',
-        ],
-        name: 'comoros',
-    },
-    {
-        code: '🇰🇳',
-        keywords: [
-            'flag',
-            'kitts',
-            'nevis',
-            'saint',
-        ],
-        name: 'st_kitts_nevis',
-    },
-    {
-        code: '🇰🇵',
-        keywords: [
-            'flag',
-            'korea',
-            'north',
-            'north korea',
-        ],
-        name: 'north_korea',
-    },
-    {
-        code: '🇰🇷',
-        keywords: [
-            'flag',
-            'korea',
-            'south',
-            'south korea',
-        ],
-        name: 'kr',
-    },
-    {
-        code: '🇰🇼',
-        keywords: [
-            'flag',
-            'kuwait',
-        ],
-        name: 'kuwait',
-    },
-    {
-        code: '🇰🇾',
-        keywords: [
-            'cayman',
-            'flag',
-            'island',
-        ],
-        name: 'cayman_islands',
-    },
-    {
-        code: '🇰🇿',
-        keywords: [
-            'flag',
-            'kazakhstan',
-        ],
-        name: 'kazakhstan',
-    },
-    {
-        code: '🇱🇦',
-        keywords: [
-            'flag',
-            'laos',
-        ],
-        name: 'laos',
-    },
-    {
-        code: '🇱🇧',
-        keywords: [
-            'flag',
-            'lebanon',
-        ],
-        name: 'lebanon',
-    },
-    {
-        code: '🇱🇨',
-        keywords: [
-            'flag',
-            'lucia',
-            'saint',
-        ],
-        name: 'st_lucia',
-    },
-    {
-        code: '🇱🇮',
-        keywords: [
-            'flag',
-            'liechtenstein',
-        ],
-        name: 'liechtenstein',
-    },
-    {
-        code: '🇱🇰',
-        keywords: [
-            'flag',
-            'sri lanka',
-        ],
-        name: 'sri_lanka',
-    },
-    {
-        code: '🇱🇷',
-        keywords: [
-            'flag',
-            'liberia',
-        ],
-        name: 'liberia',
-    },
-    {
-        code: '🇱🇸',
-        keywords: [
-            'flag',
-            'lesotho',
-        ],
-        name: 'lesotho',
-    },
-    {
-        code: '🇱🇹',
-        keywords: [
-            'flag',
-            'lithuania',
-        ],
-        name: 'lithuania',
-    },
-    {
-        code: '🇱🇺',
-        keywords: [
-            'flag',
-            'luxembourg',
-        ],
-        name: 'luxembourg',
-    },
-    {
-        code: '🇱🇻',
-        keywords: [
-            'flag',
-            'latvia',
-        ],
-        name: 'latvia',
-    },
-    {
-        code: '🇱🇾',
-        keywords: [
-            'flag',
-            'libya',
-        ],
-        name: 'libya',
-    },
-    {
-        code: '🇲🇦',
-        keywords: [
-            'flag',
-            'morocco',
-        ],
-        name: 'morocco',
-    },
-    {
-        code: '🇲🇨',
-        keywords: [
-            'flag',
-            'monaco',
-        ],
-        name: 'monaco',
-    },
-    {
-        code: '🇲🇩',
-        keywords: [
-            'flag',
-            'moldova',
-        ],
-        name: 'moldova',
-    },
-    {
-        code: '🇲🇪',
-        keywords: [
-            'flag',
-            'montenegro',
-        ],
-        name: 'montenegro',
-    },
-    {
-        code: '🇲🇫',
-        keywords: [
-            'flag',
-            'french',
-            'martin',
-            'saint',
-        ],
-        name: 'st_martin',
-    },
-    {
-        code: '🇲🇬',
-        keywords: [
-            'flag',
-            'madagascar',
-        ],
-        name: 'madagascar',
-    },
-    {
-        code: '🇲🇭',
-        keywords: [
-            'flag',
-            'island',
-            'marshall',
-        ],
-        name: 'marshall_islands',
-    },
-    {
-        code: '🇲🇰',
-        keywords: [
-            'flag',
-            'macedonia',
-        ],
-        name: 'macedonia',
-    },
-    {
-        code: '🇲🇱',
-        keywords: [
-            'flag',
-            'mali',
-        ],
-        name: 'mali',
-    },
-    {
-        code: '🇲🇲',
-        keywords: [
-            'burma',
-            'flag',
-            'myanmar',
-        ],
-        name: 'myanmar',
-    },
-    {
-        code: '🇲🇳',
-        keywords: [
-            'flag',
-            'mongolia',
-        ],
-        name: 'mongolia',
-    },
-    {
-        code: '🇲🇴',
-        keywords: [
-            'china',
-            'flag',
-            'macao',
-            'macau',
-        ],
-        name: 'macau',
-    },
-    {
-        code: '🇲🇵',
-        keywords: [
-            'flag',
-            'island',
-            'mariana',
-            'north',
-            'northern mariana',
-        ],
-        name: 'northern_mariana_islands',
-    },
-    {
-        code: '🇲🇶',
-        keywords: [
-            'flag',
-            'martinique',
-        ],
-        name: 'martinique',
-    },
-    {
-        code: '🇲🇷',
-        keywords: [
-            'flag',
-            'mauritania',
-        ],
-        name: 'mauritania',
-    },
-    {
-        code: '🇲🇸',
-        keywords: [
-            'flag',
-            'montserrat',
-        ],
-        name: 'montserrat',
-    },
-    {
-        code: '🇲🇹',
-        keywords: [
-            'flag',
-            'malta',
-        ],
-        name: 'malta',
-    },
-    {
-        code: '🇲🇺',
-        keywords: [
-            'flag',
-            'mauritius',
-        ],
-        name: 'mauritius',
-    },
-    {
-        code: '🇲🇻',
-        keywords: [
-            'flag',
-            'maldives',
-        ],
-        name: 'maldives',
-    },
-    {
-        code: '🇲🇼',
-        keywords: [
-            'flag',
-            'malawi',
-        ],
-        name: 'malawi',
-    },
-    {
-        code: '🇲🇽',
-        keywords: [
-            'flag',
-            'mexico',
-        ],
-        name: 'mexico',
-    },
-    {
-        code: '🇲🇾',
-        keywords: [
-            'flag',
-            'malaysia',
-        ],
-        name: 'malaysia',
-    },
-    {
-        code: '🇲🇿',
-        keywords: [
-            'flag',
-            'mozambique',
-        ],
-        name: 'mozambique',
-    },
-    {
-        code: '🇳🇦',
-        keywords: [
-            'flag',
-            'namibia',
-        ],
-        name: 'namibia',
-    },
-    {
-        code: '🇳🇨',
-        keywords: [
-            'flag',
-            'new',
-            'new caledonia',
-        ],
-        name: 'new_caledonia',
-    },
-    {
-        code: '🇳🇪',
-        keywords: [
-            'flag',
-            'niger',
-        ],
-        name: 'niger',
-    },
-    {
-        code: '🇳🇫',
-        keywords: [
-            'flag',
-            'island',
-            'norfolk',
-        ],
-        name: 'norfolk_island',
-    },
-    {
-        code: '🇳🇬',
-        keywords: [
-            'flag',
-            'nigeria',
-        ],
-        name: 'nigeria',
-    },
-    {
-        code: '🇳🇮',
-        keywords: [
-            'flag',
-            'nicaragua',
-        ],
-        name: 'nicaragua',
-    },
-    {
-        code: '🇳🇱',
-        keywords: [
-            'flag',
-            'netherlands',
-        ],
-        name: 'netherlands',
-    },
-    {
-        code: '🇳🇴',
-        keywords: [
-            'flag',
-            'norway',
-        ],
-        name: 'norway',
-    },
-    {
-        code: '🇳🇵',
-        keywords: [
-            'flag',
-            'nepal',
-        ],
-        name: 'nepal',
-    },
-    {
-        code: '🇳🇷',
-        keywords: [
-            'flag',
-            'nauru',
-        ],
-        name: 'nauru',
-    },
-    {
-        code: '🇳🇺',
-        keywords: [
-            'flag',
-            'niue',
-        ],
-        name: 'niue',
-    },
-    {
-        code: '🇳🇿',
-        keywords: [
-            'flag',
-            'new',
-            'new zealand',
-        ],
-        name: 'new_zealand',
-    },
-    {
-        code: '🇴🇲',
-        keywords: [
-            'flag',
-            'oman',
-        ],
-        name: 'oman',
-    },
-    {
-        code: '🇵🇦',
-        keywords: [
-            'flag',
-            'panama',
-        ],
-        name: 'panama',
-    },
-    {
-        code: '🇵🇪',
-        keywords: [
-            'flag',
-            'peru',
-        ],
-        name: 'peru',
-    },
-    {
-        code: '🇵🇫',
-        keywords: [
-            'flag',
-            'french',
-            'polynesia',
-        ],
-        name: 'french_polynesia',
-    },
-    {
-        code: '🇵🇬',
-        keywords: [
-            'flag',
-            'guinea',
-            'new',
-            'papua new guinea',
-        ],
-        name: 'papua_new_guinea',
-    },
-    {
-        code: '🇵🇭',
-        keywords: [
-            'flag',
-            'philippines',
-        ],
-        name: 'philippines',
-    },
-    {
-        code: '🇵🇰',
-        keywords: [
-            'flag',
-            'pakistan',
-        ],
-        name: 'pakistan',
-    },
-    {
-        code: '🇵🇱',
-        keywords: [
-            'flag',
-            'poland',
-        ],
-        name: 'poland',
-    },
-    {
-        code: '🇵🇲',
-        keywords: [
-            'flag',
-            'miquelon',
-            'pierre',
-            'saint',
-        ],
-        name: 'st_pierre_miquelon',
-    },
-    {
-        code: '🇵🇳',
-        keywords: [
-            'flag',
-            'island',
-            'pitcairn',
-        ],
-        name: 'pitcairn_islands',
-    },
-    {
-        code: '🇵🇷',
-        keywords: [
-            'flag',
-            'puerto rico',
-        ],
-        name: 'puerto_rico',
-    },
-    {
-        code: '🇵🇸',
-        keywords: [
-            'flag',
-            'palestine',
-        ],
-        name: 'palestinian_territories',
-    },
-    {
-        code: '🇵🇹',
-        keywords: [
-            'flag',
-            'portugal',
-        ],
-        name: 'portugal',
-    },
-    {
-        code: '🇵🇼',
-        keywords: [
-            'flag',
-            'palau',
-        ],
-        name: 'palau',
-    },
-    {
-        code: '🇵🇾',
-        keywords: [
-            'flag',
-            'paraguay',
-        ],
-        name: 'paraguay',
-    },
-    {
-        code: '🇶🇦',
-        keywords: [
-            'flag',
-            'qatar',
-        ],
-        name: 'qatar',
-    },
-    {
-        code: '🇷🇪',
-        keywords: [
-            'flag',
-            'reunion',
-            'réunion',
-        ],
-        name: 'reunion',
-    },
-    {
-        code: '🇷🇴',
-        keywords: [
-            'flag',
-            'romania',
-        ],
-        name: 'romania',
-    },
-    {
-        code: '🇷🇸',
-        keywords: [
-            'flag',
-            'serbia',
-        ],
-        name: 'serbia',
-    },
-    {
-        code: '🇷🇺',
-        keywords: [
-            'flag',
-            'russia',
-        ],
-        name: 'ru',
-    },
-    {
-        code: '🇷🇼',
-        keywords: [
-            'flag',
-            'rwanda',
-        ],
-        name: 'rwanda',
-    },
-    {
-        code: '🇸🇦',
-        keywords: [
-            'flag',
-            'saudi arabia',
-        ],
-        name: 'saudi_arabia',
-    },
-    {
-        code: '🇸🇧',
-        keywords: [
-            'flag',
-            'island',
-            'solomon',
-        ],
-        name: 'solomon_islands',
-    },
-    {
-        code: '🇸🇨',
-        keywords: [
-            'flag',
-            'seychelles',
-        ],
-        name: 'seychelles',
-    },
-    {
-        code: '🇸🇩',
-        keywords: [
-            'flag',
-            'sudan',
-        ],
-        name: 'sudan',
-    },
-    {
-        code: '🇸🇪',
-        keywords: [
-            'flag',
-            'sweden',
-        ],
-        name: 'sweden',
-    },
-    {
-        code: '🇸🇬',
-        keywords: [
-            'flag',
-            'singapore',
-        ],
-        name: 'singapore',
-    },
-    {
-        code: '🇸🇭',
-        keywords: [
-            'flag',
-            'helena',
-            'saint',
-        ],
-        name: 'st_helena',
-    },
-    {
-        code: '🇸🇮',
-        keywords: [
-            'flag',
-            'slovenia',
-        ],
-        name: 'slovenia',
-    },
-    {
-        code: '🇸🇯',
-        keywords: [
-            'flag',
-            'jan mayen',
-            'svalbard',
-        ],
-        name: 'svalbard_jan_mayen',
-    },
-    {
-        code: '🇸🇰',
-        keywords: [
-            'flag',
-            'slovakia',
-        ],
-        name: 'slovakia',
-    },
-    {
-        code: '🇸🇱',
-        keywords: [
-            'flag',
-            'sierra leone',
-        ],
-        name: 'sierra_leone',
-    },
-    {
-        code: '🇸🇲',
-        keywords: [
-            'flag',
-            'san marino',
-        ],
-        name: 'san_marino',
-    },
-    {
-        code: '🇸🇳',
-        keywords: [
-            'flag',
-            'senegal',
-        ],
-        name: 'senegal',
-    },
-    {
-        code: '🇸🇴',
-        keywords: [
-            'flag',
-            'somalia',
-        ],
-        name: 'somalia',
-    },
-    {
-        code: '🇸🇷',
-        keywords: [
-            'flag',
-            'suriname',
-        ],
-        name: 'suriname',
-    },
-    {
-        code: '🇸🇸',
-        keywords: [
-            'flag',
-            'south',
-            'south sudan',
-            'sudan',
-        ],
-        name: 'south_sudan',
-    },
-    {
-        code: '🇸🇹',
-        keywords: [
-            'flag',
-            'principe',
-            'príncipe',
-            'sao tome',
-            'são tomé',
-        ],
-        name: 'sao_tome_principe',
-    },
-    {
-        code: '🇸🇻',
-        keywords: [
-            'el salvador',
-            'flag',
-        ],
-        name: 'el_salvador',
-    },
-    {
-        code: '🇸🇽',
-        keywords: [
-            'flag',
-            'maarten',
-            'sint',
-        ],
-        name: 'sint_maarten',
-    },
-    {
-        code: '🇸🇾',
-        keywords: [
-            'flag',
-            'syria',
-        ],
-        name: 'syria',
-    },
-    {
-        code: '🇸🇿',
-        keywords: [
-            'flag',
-            'swaziland',
-        ],
-        name: 'swaziland',
-    },
-    {
-        code: '🇹🇦',
-        keywords: [
-            'flag',
-            'tristan da cunha',
-        ],
-        name: 'tristan_da_cunha',
-    },
-    {
-        code: '🇹🇨',
-        keywords: [
-            'caicos',
-            'flag',
-            'island',
-            'turks',
-        ],
-        name: 'turks_caicos_islands',
-    },
-    {
-        code: '🇹🇩',
-        keywords: [
-            'chad',
-            'flag',
-        ],
-        name: 'chad',
-    },
-    {
-        code: '🇹🇫',
-        keywords: [
-            'antarctic',
-            'flag',
-            'french',
-        ],
-        name: 'french_southern_territories',
-    },
-    {
-        code: '🇹🇬',
-        keywords: [
-            'flag',
-            'togo',
-        ],
-        name: 'togo',
-    },
-    {
-        code: '🇹🇭',
-        keywords: [
-            'flag',
-            'thailand',
-        ],
-        name: 'thailand',
-    },
-    {
-        code: '🇹🇯',
-        keywords: [
-            'flag',
-            'tajikistan',
-        ],
-        name: 'tajikistan',
-    },
-    {
-        code: '🇹🇰',
-        keywords: [
-            'flag',
-            'tokelau',
-        ],
-        name: 'tokelau',
-    },
-    {
-        code: '🇹🇱',
-        keywords: [
-            'east',
-            'east timor',
-            'flag',
-            'timor-leste',
-        ],
-        name: 'timor_leste',
-    },
-    {
-        code: '🇹🇲',
-        keywords: [
-            'flag',
-            'turkmenistan',
-        ],
-        name: 'turkmenistan',
-    },
-    {
-        code: '🇹🇳',
-        keywords: [
-            'flag',
-            'tunisia',
-        ],
-        name: 'tunisia',
-    },
-    {
-        code: '🇹🇴',
-        keywords: [
-            'flag',
-            'tonga',
-        ],
-        name: 'tonga',
-    },
-    {
-        code: '🇹🇷',
-        keywords: [
-            'flag',
-            'turkey',
-        ],
-        name: 'tr',
-    },
-    {
-        code: '🇹🇹',
-        keywords: [
-            'flag',
-            'tobago',
-            'trinidad',
-        ],
-        name: 'trinidad_tobago',
-    },
-    {
-        code: '🇹🇻',
-        keywords: [
-            'flag',
-            'tuvalu',
-        ],
-        name: 'tuvalu',
-    },
-    {
-        code: '🇹🇼',
-        keywords: [
-            'china',
-            'flag',
-            'taiwan',
-        ],
-        name: 'taiwan',
-    },
-    {
-        code: '🇹🇿',
-        keywords: [
-            'flag',
-            'tanzania',
-        ],
-        name: 'tanzania',
-    },
-    {
-        code: '🇺🇦',
-        keywords: [
-            'flag',
-            'ukraine',
-        ],
-        name: 'ukraine',
-    },
-    {
-        code: '🇺🇬',
-        keywords: [
-            'flag',
-            'uganda',
-        ],
-        name: 'uganda',
-    },
-    {
-        code: '🇺🇲',
-        keywords: [
-            'america',
-            'flag',
-            'island',
-            'minor outlying',
-            'united',
-            'united states',
-            'us',
-            'usa',
-        ],
-        name: 'us_outlying_islands',
-    },
-    {
-        code: '🇺🇸',
-        keywords: [
-            'america',
-            'flag',
-            'stars and stripes',
-            'united',
-            'united states',
-        ],
-        name: 'us',
-    },
-    {
-        code: '🇺🇾',
-        keywords: [
-            'flag',
-            'uruguay',
-        ],
-        name: 'uruguay',
-    },
-    {
-        code: '🇺🇿',
-        keywords: [
-            'flag',
-            'uzbekistan',
-        ],
-        name: 'uzbekistan',
-    },
-    {
-        code: '🇻🇦',
-        keywords: [
-            'flag',
-            'vatican',
-        ],
-        name: 'vatican_city',
-    },
-    {
-        code: '🇻🇨',
-        keywords: [
-            'flag',
-            'grenadines',
-            'saint',
-            'vincent',
-        ],
-        name: 'st_vincent_grenadines',
-    },
-    {
-        code: '🇻🇪',
-        keywords: [
-            'flag',
-            'venezuela',
-        ],
-        name: 'venezuela',
-    },
-    {
-        code: '🇻🇬',
-        keywords: [
-            'british',
-            'flag',
-            'island',
-            'virgin',
-        ],
-        name: 'british_virgin_islands',
-    },
-    {
-        code: '🇻🇮',
-        keywords: [
-            'america',
-            'american',
-            'flag',
-            'island',
-            'united',
-            'united states',
-            'us',
-            'usa',
-            'virgin',
-        ],
-        name: 'us_virgin_islands',
-    },
-    {
-        code: '🇻🇳',
-        keywords: [
-            'flag',
-            'viet nam',
-            'vietnam',
-        ],
-        name: 'vietnam',
-    },
-    {
-        code: '🇻🇺',
-        keywords: [
-            'flag',
-            'vanuatu',
-        ],
-        name: 'vanuatu',
-    },
-    {
-        code: '🇼🇫',
-        keywords: [
-            'flag',
-            'futuna',
-            'wallis',
-        ],
-        name: 'wallis_futuna',
-    },
-    {
-        code: '🇼🇸',
-        keywords: [
-            'flag',
-            'samoa',
-        ],
-        name: 'samoa',
-    },
-    {
-        code: '🇽🇰',
-        keywords: [
-            'flag',
-            'kosovo',
-        ],
-        name: 'kosovo',
-    },
-    {
-        code: '🇾🇪',
-        keywords: [
-            'flag',
-            'yemen',
-        ],
-        name: 'yemen',
-    },
-    {
-        code: '🇾🇹',
-        keywords: [
-            'flag',
-            'mayotte',
-        ],
-        name: 'mayotte',
-    },
-    {
-        code: '🇿🇦',
-        keywords: [
-            'flag',
-            'south',
-            'south africa',
-        ],
-        name: 'south_africa',
-    },
-    {
-        code: '🇿🇲',
-        keywords: [
-            'flag',
-            'zambia',
-        ],
-        name: 'zambia',
-    },
-    {
-        code: '🇿🇼',
-        keywords: [
-            'flag',
-            'zimbabwe',
-        ],
-        name: 'zimbabwe',
-    },
-];
->>>>>>> 62ff5071
 
-export {skinTones};
+export { skinTones };
 export default emojis;
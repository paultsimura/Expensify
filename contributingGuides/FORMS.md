--- conflicted
+++ resolved
@@ -58,21 +58,17 @@
 We have a list of input modes [defined](https://github.com/Expensify/App/blob/9418b870515102631ea2156b5ea253ee05a98ff1/src/CONST.js#L765-L774) and should be used like so:
 
 ```jsx
-<<<<<<< HEAD
-<TextInput
+<InputWrapper
+    InputComponent={TextInput}
     inputMode={CONST.INPUT_MODE.NUMERIC}
-=======
-<InputWrapper
-    InputComponent={TextInput}
-    keyboardType={CONST.KEYBOARD_TYPE.NUMBER_PAD}
->>>>>>> 07727226
 />
 ```
 
 We also have [keyboardType](https://github.com/Expensify/App/blob/9418b870515102631ea2156b5ea253ee05a98ff1/src/CONST.js#L760-L763) and should be used for specific use cases when there is no `inputMode` equivalent of the value exist. and should be used like so:
 
 ```jsx
-<TextInput
+<InputWrapper
+    InputComponent={TextInput}
     keyboardType={CONST.KEYBOARD_TYPE.ASCII_CAPABLE}
 />
 ```

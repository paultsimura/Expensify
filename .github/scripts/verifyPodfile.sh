#!/bin/bash

START_DIR=$(pwd)
ROOT_DIR=$(dirname "$(dirname "$(dirname "${BASH_SOURCE[0]}")")")
cd "$ROOT_DIR" || exit 1

source scripts/shellUtils.sh

title "Verifying that Podfile.lock is synced with the project"

# Cleanup and exit
# param - status code
function cleanupAndExit {
  cd "$START_DIR" || exit 1
  exit "$1"
}

# Check Provisioning Style. If automatic signing is enabled, iOS builds will fail, so ensure we always have the proper profile specified
info "Verifying that automatic signing is not enabled"
if grep -q 'PROVISIONING_PROFILE_SPECIFIER = "(NewApp) AppStore"' ios/NewExpensify.xcodeproj/project.pbxproj; then
  success "Automatic signing not enabled"
else
  error "Error: Automatic provisioning style is not allowed!"
  cleanupAndExit 1
fi

PODFILE_SHA=$(openssl sha1 ios/Podfile | awk '{print $2}')
PODFILE_LOCK_SHA=$(awk '/PODFILE CHECKSUM: /{print $3}' ios/Podfile.lock)

echo "Podfile: $PODFILE_SHA"
echo "Podfile.lock: $PODFILE_LOCK_SHA"

if [[ "$PODFILE_SHA" == "$PODFILE_LOCK_SHA" ]]; then
  success "Podfile checksum verified!"
else
  error "Podfile.lock checksum mismatch. Did you forget to run \`npx pod-install\`?"
  cleanupAndExit 1
fi

info "Ensuring correct version of cocoapods is used..."

<<<<<<< HEAD
# Extract versions from Gemfile
POD_VERSION_REQUIREMENTS=$(grep 'cocoapods' Gemfile | grep -o "'.*'" | tr -d "'" | tr -d ',' | awk '{print $2, $3}')
POD_VERSION_REQUIREMENTS_2=$(grep 'cocoapods' Gemfile | grep -o "'.*'" | tr -d "'" | tr -d ',' | awk '{print $4, $5}')
info "Pod version requirements from Gemfile: $POD_VERSION_REQUIREMENTS, $POD_VERSION_REQUIREMENTS_2"
=======
POD_VERSION_REGEX='([[:digit:]]+\.[[:digit:]]+\.[[:digit:]]+)?';
POD_VERSION_FROM_GEMFILE="$(sed -nr "s/gem \"cocoapods\", \"= $POD_VERSION_REGEX\"/\1/p" Gemfile)"
info "Pod version from Gemfile: $POD_VERSION_FROM_GEMFILE"
>>>>>>> 01760526

# Extract version from Podfile.lock
POD_VERSION_FROM_PODFILE_LOCK=$(grep 'COCOAPODS' ios/Podfile.lock | awk '{print $2}')
info "Pod version from Podfile.lock: $POD_VERSION_FROM_PODFILE_LOCK"

# Use Ruby to compare versions
IS_VERSION_OK_1=$(ruby -r rubygems -e "puts (Gem::Requirement.new('$POD_VERSION_REQUIREMENTS').satisfied_by?(Gem::Version.new('$POD_VERSION_FROM_PODFILE_LOCK')) ? 1 : 0)")
IS_VERSION_OK_2=$(ruby -r rubygems -e "puts (Gem::Requirement.new('$POD_VERSION_REQUIREMENTS_2').satisfied_by?(Gem::Version.new('$POD_VERSION_FROM_PODFILE_LOCK')) ? 1 : 0)")

if [ "$IS_VERSION_OK_1" -eq "1" ] && [ "$IS_VERSION_OK_2" -eq "1" ]; then
  success "Cocoapods version from Podfile.lock matches cocoapods version from Gemfile"
else
  error "Cocoapods version from Podfile.lock does not match cocoapods version from Gemfile. Please use \`npm run pod-install\` or \`bundle exec pod install\` instead of \`pod install\` to install pods."
  cleanupAndExit 1
fi

info "Comparing Podfile.lock with node packages..."

# Retrieve a list of podspec directories as listed in the Podfile.lock
if ! SPEC_DIRS=$(yq '.["EXTERNAL SOURCES"].[].":path" | select( . == "*node_modules*")' < ios/Podfile.lock); then
  error "Error: Could not parse podspec directories from Podfile.lock"
  cleanupAndExit 1
fi

if ! read_lines_into_array PODSPEC_PATHS < <(npx react-native config | jq --raw-output '.dependencies[].platforms.ios.podspecPath | select ( . != null)'); then
  error "Error: could not parse podspec paths from react-native config command"
  cleanupAndExit 1
fi

PODSPECS=$(./.github/scripts/printPodspec.rb "${PODSPEC_PATHS[@]}")

# Format a list of Pods based on the output of the config command
if ! FORMATTED_PODS=$( \
  jq --raw-output --slurp 'map((.name + " (" + .version + ")")) | .[]' <<< "$(./.github/scripts/removeInvalidJson.rb "${PODSPECS}")" \
); then
  error "Error: could not parse podspecs at paths parsed from react-native config"
  cleanupAndExit 1
fi

# Check for uncommitted package removals
# If they are listed in Podfile.lock but the directories don't exist they have been removed
while read -r DIR; do
  if [[ ! -d "${DIR#../}" ]]; then
    error "Directory \`${DIR#../node_modules/}\` not found in node_modules. Did you forget to run \`npx pod-install\` after removing the package?"
    cleanupAndExit 1
  fi
done <<< "$SPEC_DIRS"

# Check for uncommitted package additions/updates
while read -r POD; do
  if ! grep -q "$POD" ./ios/Podfile.lock; then
    error "$POD not found in Podfile.lock. Did you forget to run \`npx pod-install\`?"
    cleanupAndExit 1
  fi
done <<< "$FORMATTED_PODS"

success "Podfile.lock is up to date."
cleanupAndExit 0<|MERGE_RESOLUTION|>--- conflicted
+++ resolved
@@ -39,16 +39,9 @@
 
 info "Ensuring correct version of cocoapods is used..."
 
-<<<<<<< HEAD
-# Extract versions from Gemfile
-POD_VERSION_REQUIREMENTS=$(grep 'cocoapods' Gemfile | grep -o "'.*'" | tr -d "'" | tr -d ',' | awk '{print $2, $3}')
-POD_VERSION_REQUIREMENTS_2=$(grep 'cocoapods' Gemfile | grep -o "'.*'" | tr -d "'" | tr -d ',' | awk '{print $4, $5}')
-info "Pod version requirements from Gemfile: $POD_VERSION_REQUIREMENTS, $POD_VERSION_REQUIREMENTS_2"
-=======
 POD_VERSION_REGEX='([[:digit:]]+\.[[:digit:]]+\.[[:digit:]]+)?';
 POD_VERSION_FROM_GEMFILE="$(sed -nr "s/gem \"cocoapods\", \"= $POD_VERSION_REGEX\"/\1/p" Gemfile)"
 info "Pod version from Gemfile: $POD_VERSION_FROM_GEMFILE"
->>>>>>> 01760526
 
 # Extract version from Podfile.lock
 POD_VERSION_FROM_PODFILE_LOCK=$(grep 'COCOAPODS' ios/Podfile.lock | awk '{print $2}')

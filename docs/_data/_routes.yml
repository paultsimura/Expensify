home:
  href: home
  title: Welcome to ExpensifyHelp!
  description: Questions? Find the answers by clicking a Category or using the search bar located in the left-hand menu.

platforms:
  - href: expensify-classic
    title: Expensify Classic
    hub-title: Expensify Classic - Help & Resources
    url: www.expensify.com
<<<<<<< HEAD
    description: >- 
      Your account settings will look something like this:
=======
    description: "Your account settings look like this:"
>>>>>>> 21b3e64f
    image: /assets/images/settings-old-dot.svg
  
    # Hubs are comprised of sections and articles. Sections contain multiple related articles, but there can be standalone articles as well
    hubs:
      - href: getting-started
        title: Getting Started
        icon: /assets/images/accounting.svg
        description: From setting up your account to ensuring you get the most out of Expensify’s suite of features, click here to get started on streamlining your expense management journey.

      - href: account-settings
        title: Account Settings
        icon: /assets/images/gears.svg
        description: Discover how to personalize your profile, add secondary logins, and grant delegated access to employees with our comprehensive guide on Account Settings.

      - href: bank-accounts-and-credit-cards
        title: Bank Accounts & Credit Cards
        icon: /assets/images/bank-card.svg
        description: Find out how to connect Expensify to your financial institutions, track credit card transactions, and best practices for reconciling company cards.

      - href: billing-and-subscriptions
        title: Billing & Subscriptions
        icon: /assets/images/money-wings.svg
        description: Here is where you can review Expensify's billing and subscription options, plan types, and payment methods.

      - href: expense-and-report-features
        title: Expense & Report Features
        icon: /assets/images/money-receipt.svg
        description: From enabling automatic expense auditing to tracking attendees, here is where you can review tips and tutorials to streamline expense management.

      - href: expensify-card
        title: Expensify Card
        icon: /assets/images/hand-card.svg
        description: Explore how the Expensify Card combines convenience and security to enhance everyday business transactions. Discover how to apply for, oversee, and maximize your card perks here.

      - href: exports
        title: Exports
        icon: /assets/images/monitor.svg
        description: From exporting reports to creating custom templates, here is where you can learn more about Expensify's versatile export options.

      - href: get-paid-back
        title: Get Paid Back
        icon: /assets/images/money-into-wallet.svg
        description: Whether you submit an expense report or an invoice, find out here how to ensure a smooth and timely payback process every time.
<<<<<<< HEAD

      - href: getting-started
        title: Getting Started
        icon: /assets/images/accounting.svg
        description: From setting up your account to ensuring you get the most out of Expensify’s suite of features, click here to get started on streamlining your expense management journey.
=======
>>>>>>> 21b3e64f

      - href: integrations
        title: Integrations
        icon: /assets/images/workflow.svg
        description: Enhance Expensify’s capabilities by integrating it with your accounting or HR software. Here is where you can learn more about creating a synchronized financial management ecosystem.

      - href: manage-employees-and-report-approvals
        title: Manage Employees & Report Approvals
        icon: /assets/images/envelope-receipt.svg
        description: Master the art of overseeing employees and reports by utilizing Expensify’s automation features and approval workflows.
      
      - href: policy-and-domain-settings
        title: Policy & Domain Setting
        icon: /assets/images/shield.svg
        description: Discover how to set up and manage policies, define user permissions, and implement compliance rules to maintain a secure and compliant financial management landscape.
      
      - href: send-payments
        title: Send Payments
        icon: /assets/images/money-wings.svg
        description: Uncover step-by-step guidance on sending direct reimbursements to employees, paying an invoice to a vendor, and utilizing third-party payment options.
  
  - href: new-expensify
    title: New Expensify
    hub-title: New Expensify - Help & Resources
    url: new.expensify.com
<<<<<<< HEAD
    description: >- 
      Your account settings will look something like this:
=======
    description: "Your account settings look like this:"
>>>>>>> 21b3e64f
    image: /assets/images/settings-new-dot.svg
  
    hubs:
      - href: getting-started
        title: Getting Started
        icon: /assets/images/accounting.svg
        description: From setting up your account to ensuring you get the most out of Expensify’s suite of features, click here to get started on streamlining your expense management journey.
      
      - href: account-settings
        title: Account Settings
        icon: /assets/images/gears.svg
        description: Discover how to personalize your profile, add secondary logins, and grant delegated access to employees with our comprehensive guide on Account Settings.

      - href: bank-accounts-and-credit-cards
        title: Bank Accounts & Credit Cards
        icon: /assets/images/bank-card.svg
        description: Find out how to connect Expensify to your financial institutions, track credit card transactions, and best practices for reconciling company cards.
      
      - href: billing-and-plan-types
        title: Billing & Plan Types
        icon: /assets/images/money-wings.svg
        description: Here is where you can review Expensify's billing and subscription options, plan types, and payment methods.
      
      - href: expense-and-report-features
        title: Expense & Report Features
        icon: /assets/images/money-receipt.svg
        description: From enabling automatic expense auditing to tracking attendees, here is where you can review tips and tutorials to streamline expense management.

      - href: expensify-card
        title: Expensify Card
        icon: /assets/images/hand-card.svg
        description: Explore how the Expensify Card combines convenience and security to enhance everyday business transactions. Discover how to apply for, oversee, and maximize your card perks here.
      
      - href: exports
        title: Exports
        icon: /assets/images/monitor.svg
        description: From exporting reports to creating custom templates, here is where you can learn more about Expensify's versatile export options.

      - href: get-paid-back
        title: Get Paid Back
        icon: /assets/images/money-into-wallet.svg
        description: Whether you submit an expense report or an invoice, find out here how to ensure a smooth and timely payback process every time.
<<<<<<< HEAD
      
      - href: getting-started
        title: Getting Started
        icon: /assets/images/accounting.svg
        description: From setting up your account to ensuring you get the most out of Expensify’s suite of features, click here to get started on streamlining your expense management journey.
=======
>>>>>>> 21b3e64f
      
      - href: integrations
        title: Integrations
        icon: /assets/images/workflow.svg
        description: Enhance Expensify’s capabilities by integrating it with your accounting or HR software. Here is where you can learn more about creating a synchronized financial management ecosystem.

      - href: manage-employees-and-report-approvals
        title: Manage Employees & Report Approvals
        icon: /assets/images/envelope-receipt.svg
        description: Master the art of overseeing employees and reports by utilizing Expensify’s automation features and approval workflows.

      - href: send-payments
        title: Send Payments
        icon: /assets/images/money-wings.svg
        description: Uncover step-by-step guidance on sending direct reimbursements to employees, paying an invoice to a vendor, and utilizing third-party payment options.

      - href: workspace-and-domain-settings
        title: Workspace & Domain Settings
        icon: /assets/images/shield.svg
        description: Discover how to set up and manage your workspace, define user permissions, and implement domain-level rules.<|MERGE_RESOLUTION|>--- conflicted
+++ resolved
@@ -8,12 +8,7 @@
     title: Expensify Classic
     hub-title: Expensify Classic - Help & Resources
     url: www.expensify.com
-<<<<<<< HEAD
-    description: >- 
-      Your account settings will look something like this:
-=======
     description: "Your account settings look like this:"
->>>>>>> 21b3e64f
     image: /assets/images/settings-old-dot.svg
   
     # Hubs are comprised of sections and articles. Sections contain multiple related articles, but there can be standalone articles as well
@@ -57,14 +52,6 @@
         title: Get Paid Back
         icon: /assets/images/money-into-wallet.svg
         description: Whether you submit an expense report or an invoice, find out here how to ensure a smooth and timely payback process every time.
-<<<<<<< HEAD
-
-      - href: getting-started
-        title: Getting Started
-        icon: /assets/images/accounting.svg
-        description: From setting up your account to ensuring you get the most out of Expensify’s suite of features, click here to get started on streamlining your expense management journey.
-=======
->>>>>>> 21b3e64f
 
       - href: integrations
         title: Integrations
@@ -90,12 +77,7 @@
     title: New Expensify
     hub-title: New Expensify - Help & Resources
     url: new.expensify.com
-<<<<<<< HEAD
-    description: >- 
-      Your account settings will look something like this:
-=======
     description: "Your account settings look like this:"
->>>>>>> 21b3e64f
     image: /assets/images/settings-new-dot.svg
   
     hubs:
@@ -138,14 +120,6 @@
         title: Get Paid Back
         icon: /assets/images/money-into-wallet.svg
         description: Whether you submit an expense report or an invoice, find out here how to ensure a smooth and timely payback process every time.
-<<<<<<< HEAD
-      
-      - href: getting-started
-        title: Getting Started
-        icon: /assets/images/accounting.svg
-        description: From setting up your account to ensuring you get the most out of Expensify’s suite of features, click here to get started on streamlining your expense management journey.
-=======
->>>>>>> 21b3e64f
       
       - href: integrations
         title: Integrations

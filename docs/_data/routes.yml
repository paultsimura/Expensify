home:
  href: home
  title: Welcome to ExpensifyHelp!
  description: Find the answers to all of your questions about receipts, expenses, corporate cards, or anything else in the spend management universe.

# Hubs are comprised of sections and articles. Sections contain multiple related articles, but there can be standalone articles as well
hubs:
  - href: send-money
    title: Send money
    description: With only a couple of clicks, send money to your friends or coworkers.
    icon: /assets/images/send.svg
    articles:
      - href: Request-and-Send-Money
        title: Request and Send Money
    sections:
      - href: workspaces
        title: Workspaces
        articles:
          - href: The-Free-Plan
            title: The Free Plan
      - href: chat
        title: Chat
        articles:
          - href: Everything-About-Chat
            title: Everything About Chat

  - href: request-money
    title: Request money
    icon: /assets/images/money-circle.svg
<<<<<<< HEAD
    description: Request money for work expenses, bills, or a night out with friends.
=======
    description: Request money for work expenses, bills, or a night out with friends using NewExpensify.
    articles:
      - href: Request-and-Send-Money
        title: Request and Send Money
>>>>>>> ea35c462

  - href: other
    title: Other
    description: Everything else you're looking for is right here.
    icon: /assets/images/users.svg
    articles:
      - href: Account-Management
        title: Account Management<|MERGE_RESOLUTION|>--- conflicted
+++ resolved
@@ -27,14 +27,10 @@
   - href: request-money
     title: Request money
     icon: /assets/images/money-circle.svg
-<<<<<<< HEAD
     description: Request money for work expenses, bills, or a night out with friends.
-=======
-    description: Request money for work expenses, bills, or a night out with friends using NewExpensify.
     articles:
       - href: Request-and-Send-Money
         title: Request and Send Money
->>>>>>> ea35c462
 
   - href: other
     title: Other

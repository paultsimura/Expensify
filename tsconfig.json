{
    "$schema": "https://json.schemastore.org/tsconfig",
    "compilerOptions": {
        "target": "esnext",
        "module": "commonjs",
        "types": ["react-native", "jest"],
        "lib": [
            "DOM",
            "es2019",
            "es2020.bigint",
            "es2020.date",
            "es2020.number",
            "es2020.promise",
            "es2020.string",
            "es2020.symbol.wellknown",
            "es2021.promise",
            "es2021.string",
            "es2021.weakref",
            "es2022.array",
            "es2022.object",
            "es2022.string",
            "ES2021.Intl"
        ],
        "allowJs": true,
        "checkJs": false,
        "jsx": "react-native",
        "noEmit": true,
        "isolatedModules": true,
        "strict": true,
        "moduleResolution": "node",
        "resolveJsonModule": true,
        "allowSyntheticDefaultImports": true,
        "skipLibCheck": true,
        "incremental": true,
        "baseUrl": ".",
        "paths": {
            "@assets/*": ["./assets/*"],
            "@components/*": ["./src/components/*"],
            "@hooks/*": ["./src/hooks/*"],
            "@libs/*": ["./src/libs/*"],
            "@navigation/*": ["./src/libs/Navigation/*"],
            "@pages/*": ["./src/pages/*"],
            "@styles/*": ["./src/styles/*"],
            "@src/*": ["./src/*"],
            "@userActions/*": ["./src/libs/actions/*"]
        }
    },
    "exclude": ["**/node_modules/*", "**/dist/*", ".github/actions/**/index.js", "**/docs/*"],
<<<<<<< HEAD
    "include": ["src", "desktop", "web", "docs", "assets", "config", "tests", "jest", "__mocks__", ".github/**/*", ".storybook/**/*"],
    "extends": "expo/tsconfig.base"
=======
    "include": ["src", "desktop", "web", "website", "docs", "assets", "config", "tests", "jest", "__mocks__", ".github/**/*", ".storybook/**/*"]
>>>>>>> 10727a79
}<|MERGE_RESOLUTION|>--- conflicted
+++ resolved
@@ -46,10 +46,6 @@
         }
     },
     "exclude": ["**/node_modules/*", "**/dist/*", ".github/actions/**/index.js", "**/docs/*"],
-<<<<<<< HEAD
-    "include": ["src", "desktop", "web", "docs", "assets", "config", "tests", "jest", "__mocks__", ".github/**/*", ".storybook/**/*"],
+    "include": ["src", "desktop", "web", "website", "docs", "assets", "config", "tests", "jest", "__mocks__", ".github/**/*", ".storybook/**/*"],
     "extends": "expo/tsconfig.base"
-=======
-    "include": ["src", "desktop", "web", "website", "docs", "assets", "config", "tests", "jest", "__mocks__", ".github/**/*", ".storybook/**/*"]
->>>>>>> 10727a79
 }
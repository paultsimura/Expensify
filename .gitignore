# OSX
#
.DS_Store

# Xcode
#
build/
*.pbxuser
!default.pbxuser
*.mode1v3
!default.mode1v3
*.mode2v3
!default.mode2v3
*.perspectivev3
!default.perspectivev3
xcuserdata
*.xccheckout
*.moved-aside
DerivedData
*.hmap
*.ipa
*.xcuserstate
*.cer
*.p12
*.mobileprovision
ios-fastlane-json-key.json
ios/.xcode.env.local

# Android/IntelliJ
#
build/
.idea
.gradle
local.properties
*.iml
*.hprof
android/app/src/main/java/com/expensify/chat/generated/
.cxx/

# Vscode
.vscode

# node.js
#
node_modules/
npm-debug.log
yarn-error.log

# Bundled code
dist/
desktop-build/

# BUCK
buck-out/
\.buckd/
*.keystore
!debug.keystore
android/app/android-fastlane-json-key.json

# fastlane
#
# It is recommended to not store the screenshots in the git repo. Instead, use fastlane to re-generate the
# screenshots whenever they are needed.
# For more information about the recommended setup visit:
# https://docs.fastlane.tools/best-practices/source-control/

**/fastlane/report.xml
**/fastlane/Preview.html
**/fastlane/screenshots
**/fastlane/test_output

# Bundle artifact
*.jsbundle

# Ruby / CocoaPods
/ios/Pods/
/vendor/bundle/

# Local DEV config
/.env

# Storybook build files
storybook-static

# GitHub GPG Keys
.github/workflows/OSBotify-private-key.asc
*.asc

# Jest coverage report
/coverage.data
/coverage/

.jest-cache

# E2E test reports
tests/e2e/results/
<<<<<<< HEAD

# Temporary files created by Metro to check the health of the file watcher
.metro-health-check*
=======
.reassure
>>>>>>> efb14636
<|MERGE_RESOLUTION|>--- conflicted
+++ resolved
@@ -94,10 +94,7 @@
 
 # E2E test reports
 tests/e2e/results/
-<<<<<<< HEAD
+.reassure
 
 # Temporary files created by Metro to check the health of the file watcher
-.metro-health-check*
-=======
-.reassure
->>>>>>> efb14636
+.metro-health-check*
# OSX
#
.DS_Store

# Xcode
#
build/
*.pbxuser
!default.pbxuser
*.mode1v3
!default.mode1v3
*.mode2v3
!default.mode2v3
*.perspectivev3
!default.perspectivev3
xcuserdata
*.xccheckout
*.moved-aside
DerivedData
*.hmap
*.ipa
*.xcuserstate
*.cer
*.p12
*.mobileprovision
ios-fastlane-json-key.json
**/.xcode.env.local

# Android/IntelliJ
#
build/
.idea
.gradle
local.properties
*.iml
*.hprof
android/app/src/main/java/com/expensify/chat/generated/
.cxx/

# VIM
*.swp
*.swo
*~

# Vscode
.vscode

# node.js
#
node_modules/
npm-debug.log
yarn-error.log

# Bundled code
dist/
desktop-build/

# BUCK
buck-out/
\.buckd/
*.keystore
!debug.keystore
android/app/android-fastlane-json-key.json

# fastlane
#
# It is recommended to not store the screenshots in the git repo. Instead, use fastlane to re-generate the
# screenshots whenever they are needed.
# For more information about the recommended setup visit:
# https://docs.fastlane.tools/best-practices/source-control/

**/fastlane/report.xml
**/fastlane/Preview.html
**/fastlane/screenshots
**/fastlane/test_output

# Bundle artifact
*.jsbundle

# Ruby / CocoaPods
**/Pods/
/vendor/bundle/

# Local DEV config
/.env

# Storybook build files
storybook-static

# GitHub GPG Keys
.github/workflows/OSBotify-private-key.asc
*.asc

# Jest coverage report
/coverage.data
/coverage/

.jest-cache

# E2E test reports
tests/e2e/results/
.reassure

# Temporary files created by Metro to check the health of the file watcher
.metro-health-check*

# Typescript
tsconfig.tsbuildinfo

# Mock-github
/repo/

# Workflow test logs
/workflow_tests/logs/
/workflow_tests/repo/

# Yalc
.yalc
yalc.lock

# Expo
.expo
dist/
web-build/

# Local https certificate/key
config/webpack/*.pem

# Expo
.expo
dist/
web-build/

<<<<<<< HEAD
# Yarn
.yarn/*
!.yarn/patches
!.yarn/plugins
!.yarn/releases
!.yarn/sdks
!.yarn/versions
=======
# Storage location for downloaded app source maps (see scripts/symbolicate-profile.ts)
.sourcemaps/
>>>>>>> 01760526
<|MERGE_RESOLUTION|>--- conflicted
+++ resolved
@@ -131,7 +131,6 @@
 dist/
 web-build/
 
-<<<<<<< HEAD
 # Yarn
 .yarn/*
 !.yarn/patches
@@ -139,7 +138,6 @@
 !.yarn/releases
 !.yarn/sdks
 !.yarn/versions
-=======
+
 # Storage location for downloaded app source maps (see scripts/symbolicate-profile.ts)
-.sourcemaps/
->>>>>>> 01760526
+.sourcemaps/